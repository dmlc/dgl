--- conflicted
+++ resolved
@@ -438,11 +438,7 @@
         )
     else:
         node_features = {
-<<<<<<< HEAD
             ntype: data.node_features[(ntype, "feat")]
-=======
-            ntype: block.srcnodes[ntype].data["feat"].to(device)
->>>>>>> 7bcc27ff
             for ntype in block.srctypes
         }
         # Original feature data are stored in float16 while model weights are
