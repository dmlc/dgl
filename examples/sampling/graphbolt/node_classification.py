--- conflicted
+++ resolved
@@ -98,12 +98,8 @@
     # 'device': The device to copy the data to.
     # 'extra_attrs': The extra attributes to copy.
     # [Output]:
-<<<<<<< HEAD
-    # A CopyTo object to copy the data to the specified device.
-=======
     # A CopyTo object to copy the data to the specified device. Copying here
     # ensures that the rest of the operations run on the GPU.
->>>>>>> 053c8221
     ############################################################################
     if args.storage_device != "cpu":
         datapipe = datapipe.copy_to(device=device, extra_attrs=["seed_nodes"])
@@ -309,16 +305,10 @@
         model.train()
         total_loss = 0
         for step, data in tqdm(enumerate(dataloader), "Training"):
-<<<<<<< HEAD
             with nvtx.annotate("forward/backward"):
                 # The input features from the source nodes in the first layer's
                 # computation graph.
                 x = data.node_features["feat"]
-=======
-            # The input features from the source nodes in the first layer's
-            # computation graph.
-            x = data.node_features["feat"]
->>>>>>> 053c8221
 
                 # The ground truth labels from the destination nodes
                 # in the last layer's computation graph.
@@ -396,14 +386,8 @@
     dataset = gb.BuiltinDataset("ogbn-products").load()
 
     # Move the dataset to the selected storage.
-<<<<<<< HEAD
-    graph = dataset.graph.to("cuda:0")
-    features = dataset.feature
-    features.pin_memory_()
-=======
     graph = dataset.graph.to(args.storage_device)
     features = dataset.feature.to(args.storage_device)
->>>>>>> 053c8221
 
     train_set = dataset.tasks[0].train_set
     valid_set = dataset.tasks[0].validation_set
