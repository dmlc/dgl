--- conflicted
+++ resolved
@@ -246,11 +246,7 @@
         # Unpack MiniBatch.
         compacted_pairs, _ = to_binary_link_dgl_computing_pack(data)
         node_feature = data.node_features["feat"].float()
-<<<<<<< HEAD
         blocks = data.blocks
-=======
-        blocks = data.to_dgl_blocks()
->>>>>>> 7bcc27ff
 
         # Get the embeddings of the input nodes.
         y = model(blocks, node_feature)
@@ -288,11 +284,7 @@
             compacted_pairs, labels = to_binary_link_dgl_computing_pack(data)
             node_feature = data.node_features["feat"].float()
             # Convert sampled subgraphs to DGL blocks.
-<<<<<<< HEAD
             blocks = data.blocks
-=======
-            blocks = data.to_dgl_blocks()
->>>>>>> 7bcc27ff
 
             # Get the embeddings of the input nodes.
             y = model(blocks, node_feature)
