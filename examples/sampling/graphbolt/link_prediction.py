"""
This script trains and tests a GraphSAGE model for link prediction on
large graphs using graphbolt dataloader.

Paper: [Inductive Representation Learning on Large Graphs]
(https://arxiv.org/abs/1706.02216)

Unlike previous dgl examples, we've utilized the newly defined dataloader
from GraphBolt. This example will help you grasp how to build an end-to-end
training pipeline using GraphBolt.

While node classification predicts labels for nodes based on their
local neighborhoods, link prediction assesses the likelihood of an edge
existing between two nodes, necessitating different sampling strategies
that account for pairs of nodes and their joint neighborhoods.

TODO: Add the link_prediction.py example to core/graphsage.
Before reading this example, please familiar yourself with graphsage link
prediction by reading the example in the
`examples/core/graphsage/link_prediction.py`

If you want to train graphsage on a large graph in a distributed fashion, read
the example in the `examples/distributed/graphsage/`.

This flowchart describes the main functional sequence of the provided example.
main
│
├───> OnDiskDataset pre-processing
│
├───> Instantiate SAGE model
│
├───> train
│     │
│     ├───> Get graphbolt dataloader (HIGHLIGHT)
│     │
│     └───> Training loop
│           │
│           ├───> SAGE.forward
│           │
│           └───> Validation set evaluation
│
└───> Test set evaluation
"""
import argparse
import time
from functools import partial

import dgl.graphbolt as gb
import dgl.nn as dglnn
import torch
import torch.nn as nn
import torch.nn.functional as F
import tqdm
from ogb.linkproppred import Evaluator


class SAGE(nn.Module):
    def __init__(self, in_size, hidden_size):
        super().__init__()
        self.layers = nn.ModuleList()
        self.layers.append(dglnn.SAGEConv(in_size, hidden_size, "mean"))
        self.layers.append(dglnn.SAGEConv(hidden_size, hidden_size, "mean"))
        self.layers.append(dglnn.SAGEConv(hidden_size, hidden_size, "mean"))
        self.hidden_size = hidden_size
        self.predictor = nn.Sequential(
            nn.Linear(hidden_size, hidden_size),
            nn.ReLU(),
            nn.Linear(hidden_size, hidden_size),
            nn.ReLU(),
            nn.Linear(hidden_size, 1),
        )

    def forward(self, blocks, x):
        hidden_x = x
        for layer_idx, (layer, block) in enumerate(zip(self.layers, blocks)):
            hidden_x = layer(block, hidden_x)
            is_last_layer = layer_idx == len(self.layers) - 1
            if not is_last_layer:
                hidden_x = F.relu(hidden_x)
        return hidden_x

    def inference(self, graph, features, dataloader, device):
        """Conduct layer-wise inference to get all the node embeddings."""
        feature = features.read("node", None, "feat")

        buffer_device = torch.device("cpu")
        # Enable pin_memory for faster CPU to GPU data transfer if the
        # model is running on a GPU.
        pin_memory = buffer_device != device

        print("Start node embedding inference.")
        for layer_idx, layer in enumerate(self.layers):
            is_last_layer = layer_idx == len(self.layers) - 1

            y = torch.empty(
                graph.total_num_nodes,
                self.hidden_size,
                dtype=torch.float32,
                device=buffer_device,
                pin_memory=pin_memory,
            )
            feature = feature.to(device)
            for step, data in tqdm.tqdm(enumerate(dataloader)):
                x = feature[data.input_nodes]
                hidden_x = layer(data.blocks[0], x)  # len(blocks) = 1
                if not is_last_layer:
                    hidden_x = F.relu(hidden_x)
                # By design, our output nodes are contiguous.
                y[data.seed_nodes[0] : data.seed_nodes[-1] + 1] = hidden_x.to(
                    buffer_device, non_blocking=True
                )
            feature = y

        return y


def create_dataloader(args, graph, features, itemset, is_train=True):
    """Get a GraphBolt version of a dataloader for link prediction tasks. This
    function demonstrates how to utilize functional forms of datapipes in
    GraphBolt. Alternatively, you can create a datapipe using its class
    constructor. For a more detailed tutorial, please read the examples in
    `dgl/notebooks/graphbolt/walkthrough.ipynb`.
    """

    ############################################################################
    # [Input]:
    # 'itemset': The current dataset.
    # 'args.batch_size': Specify the number of samples to be processed together,
    # referred to as a 'mini-batch'. (The term 'mini-batch' is used here to
    # indicate a subset of the entire dataset that is processed together. This
    # is in contrast to processing the entire dataset, known as a 'full batch'.)
    # 'is_train': Determining if data should be shuffled. (Shuffling is
    # generally used only in training to improve model generalization. It's
    # not used in validation and testing as the focus there is to evaluate
    # performance rather than to learn from the data.)
    # [Output]:
    # An ItemSampler object for handling mini-batch sampling.
    # [Role]:
    # Initialize the ItemSampler to sample mini-batche from the dataset.
    ############################################################################
    datapipe = gb.ItemSampler(
        itemset,
        batch_size=args.train_batch_size if is_train else args.eval_batch_size,
        shuffle=is_train,
    )

    ############################################################################
    # [Input]:
    # 'args.neg_ratio': Specify the ratio of negative to positive samples.
    # (E.g., if neg_ratio is 1, for each positive sample there will be 1
    # negative sample.)
    # 'graph': The overall network topology for negative sampling.
    # [Output]:
    # A UniformNegativeSampler object that will handle the generation of
    # negative samples for link prediction tasks.
    # [Role]:
    # Initialize the UniformNegativeSampler for negative sampling in link
    # prediction.
    # [Note]:
    # If 'is_train' is False, the UniformNegativeSampler will not be used.
    # Since, in validation and testing, the itemset already contains the
    # negative edges information.
    ############################################################################
    if is_train:
        datapipe = datapipe.sample_uniform_negative(graph, args.neg_ratio)

    ############################################################################
    # [Input]:
    # 'datapipe' is either 'ItemSampler' or 'UniformNegativeSampler' depending
    # on whether training is needed ('is_train'),
    # 'graph': The network topology for sampling.
    # 'args.fanout': Number of neighbors to sample per node.
    # [Output]:
    # A NeighborSampler object to sample neighbors.
    # [Role]:
    # Initialize a neighbor sampler for sampling the neighborhoods of nodes.
    ############################################################################
    datapipe = datapipe.sample_neighbor(graph, args.fanout)

    ############################################################################
    # [Input]:
    # 'gb.exclude_seed_edges': Function to exclude seed edges, optionally
    # including their reverse edges, from the sampled subgraphs in the
    # minibatch.
    # [Output]:
    # A MiniBatchTransformer object with excluded seed edges.
    # [Role]:
    # During the training phase of link prediction, negative edges are
    # sampled. It's essential to exclude the seed edges from the process
    # to ensure that positive samples are not inadvertently included within
    # the negative samples.
    ############################################################################
    if is_train and args.exclude_edges:
        datapipe = datapipe.transform(
            partial(gb.exclude_seed_edges, include_reverse_edges=True)
        )

    ############################################################################
    # [Input]:
    # 'features': The node features.
    # 'node_feature_keys': The node feature keys (list) to be fetched.
    # [Output]:
    # A FeatureFetcher object to fetch node features.
    # [Role]:
    # Initialize a feature fetcher for fetching features of the sampled
    # subgraphs. This step is skipped in evaluation/inference because features
    # are updated as a whole during it, thus storing features in minibatch is
    # unnecessary.
    ############################################################################
    if is_train:
        datapipe = datapipe.fetch_feature(features, node_feature_keys=["feat"])

    ############################################################################
    # [Input]:
    # 'device': The device to copy the data to.
    # [Output]:
    # A CopyTo object to copy the data to the specified device.
    ############################################################################
    datapipe = datapipe.copy_to(device=args.device)

    ############################################################################
    # [Input]:
    # 'datapipe': The datapipe object to be used for data loading.
    # 'args.num_workers': The number of processes to be used for data loading.
    # [Output]:
    # A DataLoader object to handle data loading.
    # [Role]:
    # Initialize a multi-process dataloader to load the data in parallel.
    ############################################################################
    dataloader = gb.DataLoader(
        datapipe,
        num_workers=args.num_workers,
    )

    # Return the fully-initialized DataLoader object.
    return dataloader


@torch.no_grad()
def compute_mrr(args, model, evaluator, node_emb, src, dst, neg_dst):
    """Compute the Mean Reciprocal Rank (MRR) for given source and destination
    nodes.

    This function computes the MRR for a set of node pairs, dividing the task
    into batches to handle potentially large graphs.
    """
    rr = torch.zeros(src.shape[0])
    # Loop over node pairs in batches.
    for start in tqdm.trange(
        0, src.shape[0], args.eval_batch_size, desc="Evaluate"
    ):
        end = min(start + args.eval_batch_size, src.shape[0])

        # Concatenate positive and negative destination nodes.
        all_dst = torch.cat([dst[start:end, None], neg_dst[start:end]], 1)

        # Fetch embeddings for current batch of source and destination nodes.
        h_src = node_emb[src[start:end]][:, None, :].to(args.device)
        h_dst = (
            node_emb[all_dst.view(-1)].view(*all_dst.shape, -1).to(args.device)
        )

        # Compute prediction scores using the model.
        pred = model.predictor(h_src * h_dst).squeeze(-1)

        # Evaluate the predictions to obtain MRR values.
        input_dict = {"y_pred_pos": pred[:, 0], "y_pred_neg": pred[:, 1:]}
        rr[start:end] = evaluator.eval(input_dict)["mrr_list"]
    return rr.mean()


@torch.no_grad()
def evaluate(args, model, graph, features, all_nodes_set, valid_set, test_set):
    """Evaluate the model on validation and test sets."""
    model.eval()
    evaluator = Evaluator(name="ogbl-citation2")

    # Since we need to use all neghborhoods for evaluation, we set the fanout
    # to -1.
    args.fanout = [-1]
    dataloader = create_dataloader(
        args, graph, features, all_nodes_set, is_train=False
    )

    # Compute node embeddings for the entire graph.
    node_emb = model.inference(graph, features, dataloader, args.device)
    results = []

    # Loop over both validation and test sets.
    for split in [valid_set, test_set]:
        # Unpack the item set.
        src = split._items[0][:, 0].to(node_emb.device)
        dst = split._items[0][:, 1].to(node_emb.device)
        neg_dst = split._items[1].to(node_emb.device)

        # Compute MRR values for the current split.
        results.append(
            compute_mrr(args, model, evaluator, node_emb, src, dst, neg_dst)
        )
    return results


def train(args, model, graph, features, train_set):
    optimizer = torch.optim.Adam(model.parameters(), lr=args.lr)
    dataloader = create_dataloader(args, graph, features, train_set)

    for epoch in tqdm.trange(args.epochs):
        model.train()
        total_loss = 0
        start_epoch_time = time.time()
        for step, data in enumerate(dataloader):
<<<<<<< HEAD
            # Get necessary values from MiniBatch.
=======
            # Get node pairs with labels for loss calculation.
            compacted_pairs, labels = data.node_pairs_with_labels
>>>>>>> a4cacf13
            node_feature = data.node_features["feat"]
            blocks = data.blocks
            compacted_pairs, labels = data.node_pairs_with_labels

            # Get the embeddings of the input nodes.
            y = model(blocks, node_feature)
            logits = model.predictor(
                y[compacted_pairs[0]] * y[compacted_pairs[1]]
            ).squeeze()

            # Compute loss.
            loss = F.binary_cross_entropy_with_logits(logits, labels)
            optimizer.zero_grad()
            loss.backward()
            optimizer.step()

            total_loss += loss.item()
            if step + 1 == args.early_stop:
                break

        end_epoch_time = time.time()
        print(
            f"Epoch {epoch:05d} | "
            f"Loss {(total_loss) / (step + 1):.4f} | "
            f"Time {(end_epoch_time - start_epoch_time):.4f} s"
        )


def parse_args():
    parser = argparse.ArgumentParser(description="OGBL-Citation2 (GraphBolt)")
    parser.add_argument("--epochs", type=int, default=10)
    parser.add_argument("--lr", type=float, default=0.0005)
    parser.add_argument("--neg-ratio", type=int, default=1)
    parser.add_argument("--train-batch-size", type=int, default=512)
    parser.add_argument("--eval-batch-size", type=int, default=1024)
    parser.add_argument("--num-workers", type=int, default=0)
    parser.add_argument(
        "--early-stop",
        type=int,
        default=0,
        help="0 means no early stop, otherwise stop at the input-th step",
    )
    parser.add_argument(
        "--fanout",
        type=str,
        default="15,10,5",
        help="Fan-out of neighbor sampling. Default: 15,10,5",
    )
    parser.add_argument(
        "--exclude-edges",
        type=int,
        default=1,
        help="Whether to exclude reverse edges during sampling. Default: 1",
    )
    parser.add_argument(
        "--device",
        default="cpu",
        choices=["cpu", "cuda"],
        help="Train device: 'cpu' for CPU, 'cuda' for GPU.",
    )
    return parser.parse_args()


def main(args):
    if not torch.cuda.is_available():
        args.device = "cpu"
    print(f"Training in {args.device} mode.")

    # Load and preprocess dataset.
    print("Loading data")
    dataset = gb.BuiltinDataset("ogbl-citation2").load()
    graph = dataset.graph
    features = dataset.feature
    train_set = dataset.tasks[0].train_set
    args.fanout = list(map(int, args.fanout.split(",")))

    in_size = features.size("node", None, "feat")[0]
    hidden_channels = 256
    args.device = torch.device(args.device)
    model = SAGE(in_size, hidden_channels).to(args.device)

    # Model training.
    print("Training...")
    train(args, model, graph, features, train_set)

    # Test the model.
    print("Testing...")
    test_set = dataset.tasks[0].test_set
    valid_set = dataset.tasks[0].validation_set
    all_nodes_set = dataset.all_nodes_set
    valid_mrr, test_mrr = evaluate(
        args, model, graph, features, all_nodes_set, valid_set, test_set
    )
    print(
        f"Validation MRR {valid_mrr.item():.4f}, "
        f"Test MRR {test_mrr.item():.4f}"
    )


if __name__ == "__main__":
    args = parse_args()
    main(args)<|MERGE_RESOLUTION|>--- conflicted
+++ resolved
@@ -309,15 +309,11 @@
         total_loss = 0
         start_epoch_time = time.time()
         for step, data in enumerate(dataloader):
-<<<<<<< HEAD
-            # Get necessary values from MiniBatch.
-=======
             # Get node pairs with labels for loss calculation.
             compacted_pairs, labels = data.node_pairs_with_labels
->>>>>>> a4cacf13
+            
             node_feature = data.node_features["feat"]
             blocks = data.blocks
-            compacted_pairs, labels = data.node_pairs_with_labels
 
             # Get the embeddings of the input nodes.
             y = model(blocks, node_feature)
