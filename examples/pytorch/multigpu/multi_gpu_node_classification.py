<<<<<<< HEAD
import os
=======
import argparse
import os

>>>>>>> 09ec5fd5
import torch
import torch.distributed as dist
import torch.multiprocessing as mp
import torch.nn as nn
import torch.nn.functional as F
import torchmetrics.functional as MF
<<<<<<< HEAD
import torch.distributed as dist
from torch.nn.parallel import DistributedDataParallel
import torch.multiprocessing as mp
=======
import tqdm
from ogb.nodeproppred import DglNodePropPredDataset
from torch.nn.parallel import DistributedDataParallel

>>>>>>> 09ec5fd5
import dgl.nn as dglnn
from dgl.data import AsNodePredDataset
from dgl.dataloading import (
    DataLoader,
    MultiLayerFullNeighborSampler,
    NeighborSampler,
)
from dgl.multiprocessing import shared_tensor
<<<<<<< HEAD
from dgl.data import AsNodePredDataset
from dgl.dataloading import DataLoader, NeighborSampler, MultiLayerFullNeighborSampler
from ogb.nodeproppred import DglNodePropPredDataset
import tqdm
import argparse
=======

>>>>>>> 09ec5fd5

class SAGE(nn.Module):
    def __init__(self, in_size, hid_size, out_size):
        super().__init__()
        self.layers = nn.ModuleList()
        # three-layer GraphSAGE-mean
<<<<<<< HEAD
        self.layers.append(dglnn.SAGEConv(in_size, hid_size, 'mean'))
        self.layers.append(dglnn.SAGEConv(hid_size, hid_size, 'mean'))
        self.layers.append(dglnn.SAGEConv(hid_size, out_size, 'mean'))
=======
        self.layers.append(dglnn.SAGEConv(in_size, hid_size, "mean"))
        self.layers.append(dglnn.SAGEConv(hid_size, hid_size, "mean"))
        self.layers.append(dglnn.SAGEConv(hid_size, out_size, "mean"))
>>>>>>> 09ec5fd5
        self.dropout = nn.Dropout(0.5)
        self.hid_size = hid_size
        self.out_size = out_size

    def forward(self, blocks, x):
        h = x
        for l, (layer, block) in enumerate(zip(self.layers, blocks)):
            h = layer(block, h)
            if l != len(self.layers) - 1:
                h = F.relu(h)
                h = self.dropout(h)
        return h

    def inference(self, g, device, batch_size, use_uva):
<<<<<<< HEAD
        g.ndata['h'] = g.ndata['feat']
        sampler = MultiLayerFullNeighborSampler(1, prefetch_node_feats=['h'])
        for l, layer in enumerate(self.layers):
            dataloader = DataLoader(
                g, torch.arange(g.num_nodes(), device=device), sampler, device=device,
                batch_size=batch_size, shuffle=False, drop_last=False,
                num_workers=0, use_ddp=True, use_uva=use_uva)
            # in order to prevent running out of GPU memory, allocate a
            # shared output tensor 'y' in host memory
            y = shared_tensor(
                    (g.num_nodes(), self.hid_size if l != len(self.layers) - 1 else self.out_size))
            for input_nodes, output_nodes, blocks in tqdm.tqdm(dataloader) \
                    if dist.get_rank() == 0 else dataloader:
                x = blocks[0].srcdata['h']
                h = layer(blocks[0], x) # len(blocks) = 1
=======
        g.ndata["h"] = g.ndata["feat"]
        sampler = MultiLayerFullNeighborSampler(1, prefetch_node_feats=["h"])
        for l, layer in enumerate(self.layers):
            dataloader = DataLoader(
                g,
                torch.arange(g.num_nodes(), device=device),
                sampler,
                device=device,
                batch_size=batch_size,
                shuffle=False,
                drop_last=False,
                num_workers=0,
                use_ddp=True,
                use_uva=use_uva,
            )
            # in order to prevent running out of GPU memory, allocate a
            # shared output tensor 'y' in host memory
            y = shared_tensor(
                (
                    g.num_nodes(),
                    self.hid_size
                    if l != len(self.layers) - 1
                    else self.out_size,
                )
            )
            for input_nodes, output_nodes, blocks in (
                tqdm.tqdm(dataloader) if dist.get_rank() == 0 else dataloader
            ):
                x = blocks[0].srcdata["h"]
                h = layer(blocks[0], x)  # len(blocks) = 1
>>>>>>> 09ec5fd5
                if l != len(self.layers) - 1:
                    h = F.relu(h)
                    h = self.dropout(h)
                # non_blocking (with pinned memory) to accelerate data transfer
                y[output_nodes] = h.to(y.device, non_blocking=True)
            # make sure all GPUs are done writing to 'y'
            dist.barrier()
<<<<<<< HEAD
            g.ndata['h'] = y if use_uva else y.to(device)

        g.ndata.pop('h')
        return y

def evaluate(model, g, dataloader):
    model.eval()
    ys = []
    y_hats = []
    for it, (input_nodes, output_nodes, blocks) in enumerate(dataloader):
        with torch.no_grad():
            x = blocks[0].srcdata['feat']
            ys.append(blocks[-1].dstdata['label'])
            y_hats.append(model(blocks, x))
    return MF.accuracy(torch.cat(y_hats), torch.cat(ys))

def layerwise_infer(proc_id, device, g, nid, model, use_uva, batch_size = 2**16):
=======
            g.ndata["h"] = y if use_uva else y.to(device)

        g.ndata.pop("h")
        return y


def evaluate(model, g, dataloader):
    model.eval()
    ys = []
    y_hats = []
    for it, (input_nodes, output_nodes, blocks) in enumerate(dataloader):
        with torch.no_grad():
            x = blocks[0].srcdata["feat"]
            ys.append(blocks[-1].dstdata["label"])
            y_hats.append(model(blocks, x))
    return MF.accuracy(torch.cat(y_hats), torch.cat(ys))


def layerwise_infer(
    proc_id, device, g, nid, model, use_uva, batch_size=2**16
):
>>>>>>> 09ec5fd5
    model.eval()
    with torch.no_grad():
        pred = model.module.inference(g, device, batch_size, use_uva)
        pred = pred[nid]
<<<<<<< HEAD
        labels = g.ndata['label'][nid].to(pred.device)
=======
        labels = g.ndata["label"][nid].to(pred.device)
>>>>>>> 09ec5fd5
    if proc_id == 0:
        acc = MF.accuracy(pred, labels)
        print("Test Accuracy {:.4f}".format(acc.item()))

<<<<<<< HEAD
def train(proc_id, nprocs, device, g, train_idx, val_idx, model, use_uva):
    sampler = NeighborSampler([10, 10, 10],
                              prefetch_node_feats=['feat'],
                              prefetch_labels=['label'])
    train_dataloader = DataLoader(g, train_idx, sampler, device=device,
                                  batch_size=1024, shuffle=True,
                                  drop_last=False, num_workers=0,
                                  use_ddp=True, use_uva=use_uva)
    val_dataloader = DataLoader(g, val_idx, sampler, device=device,
                                batch_size=1024, shuffle=True,
                                drop_last=False, num_workers=0,
                                use_ddp=True, use_uva=use_uva)
=======

def train(proc_id, nprocs, device, g, train_idx, val_idx, model, use_uva):
    sampler = NeighborSampler(
        [10, 10, 10], prefetch_node_feats=["feat"], prefetch_labels=["label"]
    )
    train_dataloader = DataLoader(
        g,
        train_idx,
        sampler,
        device=device,
        batch_size=1024,
        shuffle=True,
        drop_last=False,
        num_workers=0,
        use_ddp=True,
        use_uva=use_uva,
    )
    val_dataloader = DataLoader(
        g,
        val_idx,
        sampler,
        device=device,
        batch_size=1024,
        shuffle=True,
        drop_last=False,
        num_workers=0,
        use_ddp=True,
        use_uva=use_uva,
    )
>>>>>>> 09ec5fd5
    opt = torch.optim.Adam(model.parameters(), lr=0.001, weight_decay=5e-4)
    for epoch in range(10):
        model.train()
        total_loss = 0
<<<<<<< HEAD
        for it, (input_nodes, output_nodes, blocks) in enumerate(train_dataloader):
            x = blocks[0].srcdata['feat']
            y = blocks[-1].dstdata['label']
=======
        for it, (input_nodes, output_nodes, blocks) in enumerate(
            train_dataloader
        ):
            x = blocks[0].srcdata["feat"]
            y = blocks[-1].dstdata["label"]
>>>>>>> 09ec5fd5
            y_hat = model(blocks, x)
            loss = F.cross_entropy(y_hat, y)
            opt.zero_grad()
            loss.backward()
            opt.step()
            total_loss += loss
        acc = evaluate(model, g, val_dataloader).to(device) / nprocs
        dist.reduce(acc, 0)
<<<<<<< HEAD
        if (proc_id == 0):
            print("Epoch {:05d} | Loss {:.4f} | Accuracy {:.4f} "
                  .format(epoch, total_loss / (it+1), acc.item()))
=======
        if proc_id == 0:
            print(
                "Epoch {:05d} | Loss {:.4f} | Accuracy {:.4f} ".format(
                    epoch, total_loss / (it + 1), acc.item()
                )
            )

>>>>>>> 09ec5fd5

def run(proc_id, nprocs, devices, g, data, mode):
    # find corresponding device for my rank
    device = devices[proc_id]
    torch.cuda.set_device(device)
    # initialize process group and unpack data for sub-processes
<<<<<<< HEAD
    dist.init_process_group(backend="nccl", init_method='tcp://127.0.0.1:12345',
                            world_size=nprocs, rank=proc_id)
    out_size, train_idx, val_idx, test_idx = data
    train_idx = train_idx.to(device)
    val_idx = val_idx.to(device)
    g = g.to(device if mode == 'puregpu' else 'cpu')
    # create GraphSAGE model (distributed)
    in_size = g.ndata['feat'].shape[1]
    model = SAGE(in_size, 256, out_size).to(device)
    model = DistributedDataParallel(model, device_ids=[device], output_device=device)
    # training + testing
    use_uva = (mode == 'mixed')
=======
    dist.init_process_group(
        backend="nccl",
        init_method="tcp://127.0.0.1:12345",
        world_size=nprocs,
        rank=proc_id,
    )
    out_size, train_idx, val_idx, test_idx = data
    train_idx = train_idx.to(device)
    val_idx = val_idx.to(device)
    g = g.to(device if mode == "puregpu" else "cpu")
    # create GraphSAGE model (distributed)
    in_size = g.ndata["feat"].shape[1]
    model = SAGE(in_size, 256, out_size).to(device)
    model = DistributedDataParallel(
        model, device_ids=[device], output_device=device
    )
    # training + testing
    use_uva = mode == "mixed"
>>>>>>> 09ec5fd5
    train(proc_id, nprocs, device, g, train_idx, val_idx, model, use_uva)
    layerwise_infer(proc_id, device, g, test_idx, model, use_uva)
    # cleanup process group
    dist.destroy_process_group()

<<<<<<< HEAD
if __name__ == '__main__':
    parser = argparse.ArgumentParser()
    parser.add_argument("--mode", default='mixed', choices=['mixed', 'puregpu'],
                        help="Training mode. 'mixed' for CPU-GPU mixed training, "
                        "'puregpu' for pure-GPU training.")
    parser.add_argument("--gpu", type=str, default='0',
                        help="GPU(s) in use. Can be a list of gpu ids for multi-gpu training,"
                        " e.g., 0,1,2,3.")
    args = parser.parse_args()
    devices = list(map(int, args.gpu.split(',')))
    nprocs = len(devices)
    assert torch.cuda.is_available(), f"Must have GPUs to enable multi-gpu training."
    print(f'Training in {args.mode} mode using {nprocs} GPU(s)')

    # load and preprocess dataset
    print('Loading data')
    dataset = AsNodePredDataset(DglNodePropPredDataset('ogbn-products'))
=======

if __name__ == "__main__":
    parser = argparse.ArgumentParser()
    parser.add_argument(
        "--mode",
        default="mixed",
        choices=["mixed", "puregpu"],
        help="Training mode. 'mixed' for CPU-GPU mixed training, "
        "'puregpu' for pure-GPU training.",
    )
    parser.add_argument(
        "--gpu",
        type=str,
        default="0",
        help="GPU(s) in use. Can be a list of gpu ids for multi-gpu training,"
        " e.g., 0,1,2,3.",
    )
    args = parser.parse_args()
    devices = list(map(int, args.gpu.split(",")))
    nprocs = len(devices)
    assert (
        torch.cuda.is_available()
    ), f"Must have GPUs to enable multi-gpu training."
    print(f"Training in {args.mode} mode using {nprocs} GPU(s)")

    # load and preprocess dataset
    print("Loading data")
    dataset = AsNodePredDataset(DglNodePropPredDataset("ogbn-products"))
>>>>>>> 09ec5fd5
    g = dataset[0]
    # avoid creating certain graph formats in each sub-process to save momory
    g.create_formats_()
    # thread limiting to avoid resource competition
<<<<<<< HEAD
    os.environ['OMP_NUM_THREADS'] = str(mp.cpu_count() // 2 // nprocs)
    data = dataset.num_classes, dataset.train_idx, dataset.val_idx, dataset.test_idx
=======
    os.environ["OMP_NUM_THREADS"] = str(mp.cpu_count() // 2 // nprocs)
    data = (
        dataset.num_classes,
        dataset.train_idx,
        dataset.val_idx,
        dataset.test_idx,
    )
>>>>>>> 09ec5fd5

    mp.spawn(run, args=(nprocs, devices, g, data, args.mode), nprocs=nprocs)<|MERGE_RESOLUTION|>--- conflicted
+++ resolved
@@ -1,26 +1,16 @@
-<<<<<<< HEAD
-import os
-=======
 import argparse
 import os
 
->>>>>>> 09ec5fd5
 import torch
 import torch.distributed as dist
 import torch.multiprocessing as mp
 import torch.nn as nn
 import torch.nn.functional as F
 import torchmetrics.functional as MF
-<<<<<<< HEAD
-import torch.distributed as dist
-from torch.nn.parallel import DistributedDataParallel
-import torch.multiprocessing as mp
-=======
 import tqdm
 from ogb.nodeproppred import DglNodePropPredDataset
 from torch.nn.parallel import DistributedDataParallel
 
->>>>>>> 09ec5fd5
 import dgl.nn as dglnn
 from dgl.data import AsNodePredDataset
 from dgl.dataloading import (
@@ -29,30 +19,15 @@
     NeighborSampler,
 )
 from dgl.multiprocessing import shared_tensor
-<<<<<<< HEAD
-from dgl.data import AsNodePredDataset
-from dgl.dataloading import DataLoader, NeighborSampler, MultiLayerFullNeighborSampler
-from ogb.nodeproppred import DglNodePropPredDataset
-import tqdm
-import argparse
-=======
-
->>>>>>> 09ec5fd5
 
 class SAGE(nn.Module):
     def __init__(self, in_size, hid_size, out_size):
         super().__init__()
         self.layers = nn.ModuleList()
         # three-layer GraphSAGE-mean
-<<<<<<< HEAD
-        self.layers.append(dglnn.SAGEConv(in_size, hid_size, 'mean'))
-        self.layers.append(dglnn.SAGEConv(hid_size, hid_size, 'mean'))
-        self.layers.append(dglnn.SAGEConv(hid_size, out_size, 'mean'))
-=======
         self.layers.append(dglnn.SAGEConv(in_size, hid_size, "mean"))
         self.layers.append(dglnn.SAGEConv(hid_size, hid_size, "mean"))
         self.layers.append(dglnn.SAGEConv(hid_size, out_size, "mean"))
->>>>>>> 09ec5fd5
         self.dropout = nn.Dropout(0.5)
         self.hid_size = hid_size
         self.out_size = out_size
@@ -67,23 +42,6 @@
         return h
 
     def inference(self, g, device, batch_size, use_uva):
-<<<<<<< HEAD
-        g.ndata['h'] = g.ndata['feat']
-        sampler = MultiLayerFullNeighborSampler(1, prefetch_node_feats=['h'])
-        for l, layer in enumerate(self.layers):
-            dataloader = DataLoader(
-                g, torch.arange(g.num_nodes(), device=device), sampler, device=device,
-                batch_size=batch_size, shuffle=False, drop_last=False,
-                num_workers=0, use_ddp=True, use_uva=use_uva)
-            # in order to prevent running out of GPU memory, allocate a
-            # shared output tensor 'y' in host memory
-            y = shared_tensor(
-                    (g.num_nodes(), self.hid_size if l != len(self.layers) - 1 else self.out_size))
-            for input_nodes, output_nodes, blocks in tqdm.tqdm(dataloader) \
-                    if dist.get_rank() == 0 else dataloader:
-                x = blocks[0].srcdata['h']
-                h = layer(blocks[0], x) # len(blocks) = 1
-=======
         g.ndata["h"] = g.ndata["feat"]
         sampler = MultiLayerFullNeighborSampler(1, prefetch_node_feats=["h"])
         for l, layer in enumerate(self.layers):
@@ -114,7 +72,6 @@
             ):
                 x = blocks[0].srcdata["h"]
                 h = layer(blocks[0], x)  # len(blocks) = 1
->>>>>>> 09ec5fd5
                 if l != len(self.layers) - 1:
                     h = F.relu(h)
                     h = self.dropout(h)
@@ -122,25 +79,6 @@
                 y[output_nodes] = h.to(y.device, non_blocking=True)
             # make sure all GPUs are done writing to 'y'
             dist.barrier()
-<<<<<<< HEAD
-            g.ndata['h'] = y if use_uva else y.to(device)
-
-        g.ndata.pop('h')
-        return y
-
-def evaluate(model, g, dataloader):
-    model.eval()
-    ys = []
-    y_hats = []
-    for it, (input_nodes, output_nodes, blocks) in enumerate(dataloader):
-        with torch.no_grad():
-            x = blocks[0].srcdata['feat']
-            ys.append(blocks[-1].dstdata['label'])
-            y_hats.append(model(blocks, x))
-    return MF.accuracy(torch.cat(y_hats), torch.cat(ys))
-
-def layerwise_infer(proc_id, device, g, nid, model, use_uva, batch_size = 2**16):
-=======
             g.ndata["h"] = y if use_uva else y.to(device)
 
         g.ndata.pop("h")
@@ -162,34 +100,14 @@
 def layerwise_infer(
     proc_id, device, g, nid, model, use_uva, batch_size=2**16
 ):
->>>>>>> 09ec5fd5
     model.eval()
     with torch.no_grad():
         pred = model.module.inference(g, device, batch_size, use_uva)
         pred = pred[nid]
-<<<<<<< HEAD
-        labels = g.ndata['label'][nid].to(pred.device)
-=======
         labels = g.ndata["label"][nid].to(pred.device)
->>>>>>> 09ec5fd5
     if proc_id == 0:
         acc = MF.accuracy(pred, labels)
         print("Test Accuracy {:.4f}".format(acc.item()))
-
-<<<<<<< HEAD
-def train(proc_id, nprocs, device, g, train_idx, val_idx, model, use_uva):
-    sampler = NeighborSampler([10, 10, 10],
-                              prefetch_node_feats=['feat'],
-                              prefetch_labels=['label'])
-    train_dataloader = DataLoader(g, train_idx, sampler, device=device,
-                                  batch_size=1024, shuffle=True,
-                                  drop_last=False, num_workers=0,
-                                  use_ddp=True, use_uva=use_uva)
-    val_dataloader = DataLoader(g, val_idx, sampler, device=device,
-                                batch_size=1024, shuffle=True,
-                                drop_last=False, num_workers=0,
-                                use_ddp=True, use_uva=use_uva)
-=======
 
 def train(proc_id, nprocs, device, g, train_idx, val_idx, model, use_uva):
     sampler = NeighborSampler(
@@ -219,22 +137,15 @@
         use_ddp=True,
         use_uva=use_uva,
     )
->>>>>>> 09ec5fd5
     opt = torch.optim.Adam(model.parameters(), lr=0.001, weight_decay=5e-4)
     for epoch in range(10):
         model.train()
         total_loss = 0
-<<<<<<< HEAD
-        for it, (input_nodes, output_nodes, blocks) in enumerate(train_dataloader):
-            x = blocks[0].srcdata['feat']
-            y = blocks[-1].dstdata['label']
-=======
         for it, (input_nodes, output_nodes, blocks) in enumerate(
             train_dataloader
         ):
             x = blocks[0].srcdata["feat"]
             y = blocks[-1].dstdata["label"]
->>>>>>> 09ec5fd5
             y_hat = model(blocks, x)
             loss = F.cross_entropy(y_hat, y)
             opt.zero_grad()
@@ -243,11 +154,6 @@
             total_loss += loss
         acc = evaluate(model, g, val_dataloader).to(device) / nprocs
         dist.reduce(acc, 0)
-<<<<<<< HEAD
-        if (proc_id == 0):
-            print("Epoch {:05d} | Loss {:.4f} | Accuracy {:.4f} "
-                  .format(epoch, total_loss / (it+1), acc.item()))
-=======
         if proc_id == 0:
             print(
                 "Epoch {:05d} | Loss {:.4f} | Accuracy {:.4f} ".format(
@@ -255,27 +161,11 @@
                 )
             )
 
->>>>>>> 09ec5fd5
-
 def run(proc_id, nprocs, devices, g, data, mode):
     # find corresponding device for my rank
     device = devices[proc_id]
     torch.cuda.set_device(device)
     # initialize process group and unpack data for sub-processes
-<<<<<<< HEAD
-    dist.init_process_group(backend="nccl", init_method='tcp://127.0.0.1:12345',
-                            world_size=nprocs, rank=proc_id)
-    out_size, train_idx, val_idx, test_idx = data
-    train_idx = train_idx.to(device)
-    val_idx = val_idx.to(device)
-    g = g.to(device if mode == 'puregpu' else 'cpu')
-    # create GraphSAGE model (distributed)
-    in_size = g.ndata['feat'].shape[1]
-    model = SAGE(in_size, 256, out_size).to(device)
-    model = DistributedDataParallel(model, device_ids=[device], output_device=device)
-    # training + testing
-    use_uva = (mode == 'mixed')
-=======
     dist.init_process_group(
         backend="nccl",
         init_method="tcp://127.0.0.1:12345",
@@ -294,31 +184,10 @@
     )
     # training + testing
     use_uva = mode == "mixed"
->>>>>>> 09ec5fd5
     train(proc_id, nprocs, device, g, train_idx, val_idx, model, use_uva)
     layerwise_infer(proc_id, device, g, test_idx, model, use_uva)
     # cleanup process group
     dist.destroy_process_group()
-
-<<<<<<< HEAD
-if __name__ == '__main__':
-    parser = argparse.ArgumentParser()
-    parser.add_argument("--mode", default='mixed', choices=['mixed', 'puregpu'],
-                        help="Training mode. 'mixed' for CPU-GPU mixed training, "
-                        "'puregpu' for pure-GPU training.")
-    parser.add_argument("--gpu", type=str, default='0',
-                        help="GPU(s) in use. Can be a list of gpu ids for multi-gpu training,"
-                        " e.g., 0,1,2,3.")
-    args = parser.parse_args()
-    devices = list(map(int, args.gpu.split(',')))
-    nprocs = len(devices)
-    assert torch.cuda.is_available(), f"Must have GPUs to enable multi-gpu training."
-    print(f'Training in {args.mode} mode using {nprocs} GPU(s)')
-
-    # load and preprocess dataset
-    print('Loading data')
-    dataset = AsNodePredDataset(DglNodePropPredDataset('ogbn-products'))
-=======
 
 if __name__ == "__main__":
     parser = argparse.ArgumentParser()
@@ -347,15 +216,10 @@
     # load and preprocess dataset
     print("Loading data")
     dataset = AsNodePredDataset(DglNodePropPredDataset("ogbn-products"))
->>>>>>> 09ec5fd5
     g = dataset[0]
     # avoid creating certain graph formats in each sub-process to save momory
     g.create_formats_()
     # thread limiting to avoid resource competition
-<<<<<<< HEAD
-    os.environ['OMP_NUM_THREADS'] = str(mp.cpu_count() // 2 // nprocs)
-    data = dataset.num_classes, dataset.train_idx, dataset.val_idx, dataset.test_idx
-=======
     os.environ["OMP_NUM_THREADS"] = str(mp.cpu_count() // 2 // nprocs)
     data = (
         dataset.num_classes,
@@ -363,6 +227,5 @@
         dataset.val_idx,
         dataset.test_idx,
     )
->>>>>>> 09ec5fd5
 
     mp.spawn(run, args=(nprocs, devices, g, data, args.mode), nprocs=nprocs)