--- conflicted
+++ resolved
@@ -7,9 +7,6 @@
 from dgl.nn.pytorch.conv import ChebConv
 
 class TemporalConvLayer(nn.Module):
-<<<<<<< HEAD
-    def __init__(self, c_in, c_out, dia = 1):
-=======
     ''' Temporal convolution layer.
     
     arguments
@@ -20,11 +17,8 @@
         The number of output channels (features)
     dia : int
         The dilation size
-    act : str
-        The activation
     '''
-    def __init__(self, c_in, c_out, dia = 1,act="relu"):
->>>>>>> ebb66cf2
+    def __init__(self, c_in, c_out, dia = 1):
         super(TemporalConvLayer, self).__init__()
         self.c_out = c_out
         self.c_in = c_in
