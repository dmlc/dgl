import os
<<<<<<< HEAD
os.environ['DGLBACKEND']='pytorch'
import argparse, time
import numpy as np
import tqdm
import sklearn.linear_model as lm
import sklearn.metrics as skm

import dgl
from dgl.data import register_data_args
import dgl.function as fn
import dgl.nn.pytorch as dglnn

=======

os.environ["DGLBACKEND"] = "pytorch"
import argparse
import math
import time
from functools import wraps
from multiprocessing import Process

import numpy as np
import sklearn.linear_model as lm
import sklearn.metrics as skm
>>>>>>> 8ac27dad
import torch as th
import torch.multiprocessing as mp
import torch.nn as nn
import torch.nn.functional as F
import torch.optim as optim
<<<<<<< HEAD
from contextlib import contextmanager

class DistSAGE(nn.Module):
    def __init__(self,
                 in_feats,
                 n_hidden,
                 n_classes,
                 n_layers,
                 activation,
                 dropout):
=======
import tqdm

import dgl
import dgl.function as fn
import dgl.nn.pytorch as dglnn
from dgl import DGLGraph
from dgl.data import load_data, register_data_args
from dgl.data.utils import load_graphs
from dgl.distributed import DistDataLoader


class SAGE(nn.Module):
    def __init__(
        self, in_feats, n_hidden, n_classes, n_layers, activation, dropout
    ):
>>>>>>> 8ac27dad
        super().__init__()
        self.n_layers = n_layers
        self.n_hidden = n_hidden
        self.n_classes = n_classes
        self.layers = nn.ModuleList()
        self.layers.append(dglnn.SAGEConv(in_feats, n_hidden, "mean"))
        for i in range(1, n_layers - 1):
            self.layers.append(dglnn.SAGEConv(n_hidden, n_hidden, "mean"))
        self.layers.append(dglnn.SAGEConv(n_hidden, n_classes, "mean"))
        self.dropout = nn.Dropout(dropout)
        self.activation = activation

    def forward(self, blocks, x):
        h = x
        for l, (layer, block) in enumerate(zip(self.layers, blocks)):
            h = layer(block, h)
            if l != len(self.layers) - 1:
                h = self.activation(h)
                h = self.dropout(h)
        return h

    def inference(self, g, x, batch_size, device):
        """
        Inference with the GraphSAGE model on full neighbors (i.e. without neighbor sampling).
        g : the entire graph.
        x : the input of entire node set.

        The inference code is written in a fashion that it could handle any number of nodes and
        layers.
        """
        # During inference with sampling, multi-layer blocks are very inefficient because
        # lots of computations in the first few layers are repeated.
        # Therefore, we compute the representation of all nodes layer by layer.  The nodes
        # on each layer are of course splitted in batches.
        # TODO: can we standardize this?
<<<<<<< HEAD
        nodes = dgl.distributed.node_split(np.arange(g.number_of_nodes()),
                                           g.get_partition_book(), force_even=True)
        y = dgl.distributed.DistTensor((g.number_of_nodes(), self.n_hidden), th.float32, 'h',
                                       persistent=True)
        for l, layer in enumerate(self.layers):
            if l == len(self.layers) - 1:
                y = dgl.distributed.DistTensor((g.number_of_nodes(), self.n_classes),
                                               th.float32, 'h_last', persistent=True)
            # Create sampler
            sampler = dgl.dataloading.NeighborSampler([-1])
            # Create dataloader
            dataloader = dgl.dataloading.DistNodeDataLoader(g, nodes, sampler, batch_size=batch_size, shuffle=False, drop_last=False)

            for input_nodes, output_nodes, blocks in tqdm.tqdm(dataloader):
=======
        for l, layer in enumerate(self.layers):
            y = th.zeros(
                g.number_of_nodes(),
                self.n_hidden if l != len(self.layers) - 1 else self.n_classes,
            )

            sampler = dgl.dataloading.MultiLayerNeighborSampler([None])
            dataloader = dgl.dataloading.DistNodeDataLoader(
                g,
                th.arange(g.number_of_nodes()),
                sampler,
                batch_size=batch_size,
                shuffle=True,
                drop_last=False,
                num_workers=0,
            )

            for input_nodes, output_nodes, blocks in tqdm.tqdm(dataloader):
                block = blocks[0]
                block = block.int().to(device)
                h = x[input_nodes].to(device)
                h = layer(block, h)
                if l != len(self.layers) - 1:
                    h = self.activation(h)
                    h = self.dropout(h)

                y[output_nodes] = h.cpu()

            x = y
        return y


class NegativeSampler(object):
    def __init__(self, g, neg_nseeds):
        self.neg_nseeds = neg_nseeds

    def __call__(self, num_samples):
        # select local neg nodes as seeds
        return self.neg_nseeds[
            th.randint(self.neg_nseeds.shape[0], (num_samples,))
        ]


class NeighborSampler(object):
    def __init__(
        self, g, fanouts, neg_nseeds, sample_neighbors, num_negs, remove_edge
    ):
        self.g = g
        self.fanouts = fanouts
        self.sample_neighbors = sample_neighbors
        self.neg_sampler = NegativeSampler(g, neg_nseeds)
        self.num_negs = num_negs
        self.remove_edge = remove_edge

    def sample_blocks(self, seed_edges):
        n_edges = len(seed_edges)
        seed_edges = th.LongTensor(np.asarray(seed_edges))
        heads, tails = self.g.find_edges(seed_edges)

        neg_tails = self.neg_sampler(self.num_negs * n_edges)
        neg_heads = heads.view(-1, 1).expand(n_edges, self.num_negs).flatten()

        # Maintain the correspondence between heads, tails and negative tails as two
        # graphs.
        # pos_graph contains the correspondence between each head and its positive tail.
        # neg_graph contains the correspondence between each head and its negative tails.
        # Both pos_graph and neg_graph are first constructed with the same node space as
        # the original graph.  Then they are compacted together with dgl.compact_graphs.
        pos_graph = dgl.graph(
            (heads, tails), num_nodes=self.g.number_of_nodes()
        )
        neg_graph = dgl.graph(
            (neg_heads, neg_tails), num_nodes=self.g.number_of_nodes()
        )
        pos_graph, neg_graph = dgl.compact_graphs([pos_graph, neg_graph])

        seeds = pos_graph.ndata[dgl.NID]
        blocks = []
        for fanout in self.fanouts:
            # For each seed node, sample ``fanout`` neighbors.
            frontier = self.sample_neighbors(
                self.g, seeds, fanout, replace=True
            )
            if self.remove_edge:
                # Remove all edges between heads and tails, as well as heads and neg_tails.
                _, _, edge_ids = frontier.edge_ids(
                    th.cat([heads, tails, neg_heads, neg_tails]),
                    th.cat([tails, heads, neg_tails, neg_heads]),
                    return_uv=True,
                )
                frontier = dgl.remove_edges(frontier, edge_ids)
            # Then we compact the frontier into a bipartite graph for message passing.
            block = dgl.to_block(frontier, seeds)

            # Obtain the seed nodes for next layer.
            seeds = block.srcdata[dgl.NID]

            blocks.insert(0, block)

        input_nodes = blocks[0].srcdata[dgl.NID]
        blocks[0].srcdata["features"] = load_subtensor(
            self.g, input_nodes, "cpu"
        )
        # Pre-generate CSR format that it can be used in training directly
        return pos_graph, neg_graph, blocks


class PosNeighborSampler(object):
    def __init__(self, g, fanouts, sample_neighbors):
        self.g = g
        self.fanouts = fanouts
        self.sample_neighbors = sample_neighbors

    def sample_blocks(self, seeds):
        seeds = th.LongTensor(np.asarray(seeds))
        blocks = []
        for fanout in self.fanouts:
            # For each seed node, sample ``fanout`` neighbors.
            frontier = self.sample_neighbors(
                self.g, seeds, fanout, replace=True
            )
            # Then we compact the frontier into a bipartite graph for message passing.
            block = dgl.to_block(frontier, seeds)
            # Obtain the seed nodes for next layer.
            seeds = block.srcdata[dgl.NID]

            blocks.insert(0, block)
        return blocks


class DistSAGE(SAGE):
    def __init__(
        self, in_feats, n_hidden, n_classes, n_layers, activation, dropout
    ):
        super(DistSAGE, self).__init__(
            in_feats, n_hidden, n_classes, n_layers, activation, dropout
        )

    def inference(self, g, x, batch_size, device):
        """
        Inference with the GraphSAGE model on full neighbors (i.e. without neighbor sampling).
        g : the entire graph.
        x : the input of entire node set.

        The inference code is written in a fashion that it could handle any number of nodes and
        layers.
        """
        # During inference with sampling, multi-layer blocks are very inefficient because
        # lots of computations in the first few layers are repeated.
        # Therefore, we compute the representation of all nodes layer by layer.  The nodes
        # on each layer are of course splitted in batches.
        # TODO: can we standardize this?
        nodes = dgl.distributed.node_split(
            np.arange(g.number_of_nodes()),
            g.get_partition_book(),
            force_even=True,
        )
        y = dgl.distributed.DistTensor(
            (g.number_of_nodes(), self.n_hidden),
            th.float32,
            "h",
            persistent=True,
        )
        for l, layer in enumerate(self.layers):
            if l == len(self.layers) - 1:
                y = dgl.distributed.DistTensor(
                    (g.number_of_nodes(), self.n_classes),
                    th.float32,
                    "h_last",
                    persistent=True,
                )

            sampler = PosNeighborSampler(
                g, [-1], dgl.distributed.sample_neighbors
            )
            print(
                "|V|={}, eval batch size: {}".format(
                    g.number_of_nodes(), batch_size
                )
            )
            # Create PyTorch DataLoader for constructing blocks
            dataloader = DistDataLoader(
                dataset=nodes,
                batch_size=batch_size,
                collate_fn=sampler.sample_blocks,
                shuffle=False,
                drop_last=False,
            )

            for blocks in tqdm.tqdm(dataloader):
>>>>>>> 8ac27dad
                block = blocks[0].to(device)
                h = x[input_nodes].to(device)
                h_dst = h[: block.number_of_dst_nodes()]
                h = layer(block, (h, h_dst))
                if l != len(self.layers) - 1:
                    h = self.activation(h)
                    h = self.dropout(h)

                y[output_nodes] = h.cpu()

            x = y
            g.barrier()
        return y

<<<<<<< HEAD
    @contextmanager
    def join(self):
        """dummy join for standalone"""
        yield
=======
>>>>>>> 8ac27dad

def load_subtensor(g, input_nodes, device):
    """
    Copys features and labels of a set of nodes onto GPU.
    """
    batch_inputs = g.ndata["features"][input_nodes].to(device)
    return batch_inputs


class CrossEntropyLoss(nn.Module):
    def forward(self, block_outputs, pos_graph, neg_graph):
        with pos_graph.local_scope():
            pos_graph.ndata["h"] = block_outputs
            pos_graph.apply_edges(fn.u_dot_v("h", "h", "score"))
            pos_score = pos_graph.edata["score"]
        with neg_graph.local_scope():
            neg_graph.ndata["h"] = block_outputs
            neg_graph.apply_edges(fn.u_dot_v("h", "h", "score"))
            neg_score = neg_graph.edata["score"]

        score = th.cat([pos_score, neg_score])
        label = th.cat(
            [th.ones_like(pos_score), th.zeros_like(neg_score)]
        ).long()
        loss = F.binary_cross_entropy_with_logits(score, label.float())
        return loss


def generate_emb(model, g, inputs, batch_size, device):
    """
    Generate embeddings for each node
    g : The entire graph.
    inputs : The features of all the nodes.
    batch_size : Number of nodes to compute at the same time.
    device : The GPU device to evaluate on.
    """
    model.eval()
    with th.no_grad():
        pred = model.inference(g, inputs, batch_size, device)

    return pred


def compute_acc(emb, labels, train_nids, val_nids, test_nids):
    """
    Compute the accuracy of prediction given the labels.

    We will fist train a LogisticRegression model using the trained embeddings,
    the training set, validation set and test set is provided as the arguments.

    The final result is predicted by the lr model.

    emb: The pretrained embeddings
    labels: The ground truth
    train_nids: The training set node ids
    val_nids: The validation set node ids
    test_nids: The test set node ids
    """

    emb = emb[np.arange(labels.shape[0])].cpu().numpy()
    train_nids = train_nids.cpu().numpy()
    val_nids = val_nids.cpu().numpy()
    test_nids = test_nids.cpu().numpy()
    labels = labels.cpu().numpy()

    emb = (emb - emb.mean(0, keepdims=True)) / emb.std(0, keepdims=True)
    lr = lm.LogisticRegression(multi_class="multinomial", max_iter=10000)
    lr.fit(emb[train_nids], labels[train_nids])

    pred = lr.predict(emb)
    eval_acc = skm.accuracy_score(labels[val_nids], pred[val_nids])
    test_acc = skm.accuracy_score(labels[test_nids], pred[test_nids])
    return eval_acc, test_acc


def run(args, device, data):
    # Unpack data
    (
        train_eids,
        train_nids,
        in_feats,
        g,
        global_train_nid,
        global_valid_nid,
        global_test_nid,
        labels,
    ) = data
    # Create sampler
<<<<<<< HEAD
    neg_sampler = dgl.dataloading.negative_sampler.Uniform(args.num_negs)
    sampler = dgl.dataloading.NeighborSampler([int(fanout) for fanout in args.fan_out.split(',')])
    # Create dataloader
    exclude = 'reverse_id' if args.remove_edge else None
    reverse_eids = th.arange(g.num_edges()) if args.remove_edge else None
    dataloader = dgl.dataloading.DistEdgeDataLoader(g, train_eids, sampler, negative_sampler=neg_sampler,
                                                    exclude=exclude, reverse_eids=reverse_eids, batch_size=args.batch_size, shuffle=True, drop_last=False)
=======
    sampler = NeighborSampler(
        g,
        [int(fanout) for fanout in args.fan_out.split(",")],
        train_nids,
        dgl.distributed.sample_neighbors,
        args.num_negs,
        args.remove_edge,
    )

    # Create PyTorch DataLoader for constructing blocks
    dataloader = dgl.distributed.DistDataLoader(
        dataset=train_eids.numpy(),
        batch_size=args.batch_size,
        collate_fn=sampler.sample_blocks,
        shuffle=True,
        drop_last=False,
    )

>>>>>>> 8ac27dad
    # Define model and optimizer
    model = DistSAGE(
        in_feats,
        args.num_hidden,
        args.num_hidden,
        args.num_layers,
        F.relu,
        args.dropout,
    )
    model = model.to(device)
    if not args.standalone:
        if args.num_gpus == -1:
            model = th.nn.parallel.DistributedDataParallel(model)
        else:
            dev_id = g.rank() % args.num_gpus
            model = th.nn.parallel.DistributedDataParallel(
                model, device_ids=[dev_id], output_device=dev_id
            )
    loss_fcn = CrossEntropyLoss()
    loss_fcn = loss_fcn.to(device)
    optimizer = optim.Adam(model.parameters(), lr=args.lr)

    # Training loop
    epoch = 0
    for epoch in range(args.num_epochs):
        num_seeds = 0
        num_inputs = 0

        step_time = []
        sample_t = []
        feat_copy_t = []
        forward_t = []
        backward_t = []
        update_t = []
        iter_tput = []

        start = time.time()
<<<<<<< HEAD
        with model.join():
            # Loop over the dataloader to sample the computation dependency graph as a list of
            # blocks.
            for step, (input_nodes, pos_graph, neg_graph, blocks) in enumerate(dataloader):
                tic_step = time.time()
                sample_t.append(tic_step - start)

                copy_t = time.time()
                pos_graph = pos_graph.to(device)
                neg_graph = neg_graph.to(device)
                blocks = [block.to(device) for block in blocks]
                batch_inputs = load_subtensor(g, input_nodes, device)
                copy_time = time.time()
                feat_copy_t.append(copy_time - copy_t)

                # Compute loss and prediction
                batch_pred = model(blocks, batch_inputs)
                loss = loss_fcn(batch_pred, pos_graph, neg_graph)
                forward_end = time.time()
                optimizer.zero_grad()
                loss.backward()
                compute_end = time.time()
                forward_t.append(forward_end - copy_time)
                backward_t.append(compute_end - forward_end)

                # Aggregate gradients in multiple nodes.
                optimizer.step()
                update_t.append(time.time() - compute_end)

                pos_edges = pos_graph.number_of_edges()

                step_t = time.time() - start
                step_time.append(step_t)
                iter_tput.append(pos_edges / step_t)
                num_seeds += pos_edges
                if step % args.log_every == 0:
                    print('[{}] Epoch {:05d} | Step {:05d} | Loss {:.4f} | Speed (samples/sec) {:.4f} | time {:.3f} s' \
                            '| sample {:.3f} | copy {:.3f} | forward {:.3f} | backward {:.3f} | update {:.3f}'.format(
                        g.rank(), epoch, step, loss.item(), np.mean(iter_tput[3:]), np.sum(step_time[-args.log_every:]),
                        np.sum(sample_t[-args.log_every:]), np.sum(feat_copy_t[-args.log_every:]), np.sum(forward_t[-args.log_every:]),
                        np.sum(backward_t[-args.log_every:]), np.sum(update_t[-args.log_every:])))
                start = time.time()
=======
        # Loop over the dataloader to sample the computation dependency graph as a list of
        # blocks.
        for step, (pos_graph, neg_graph, blocks) in enumerate(dataloader):
            tic_step = time.time()
            sample_t.append(tic_step - start)

            pos_graph = pos_graph.to(device)
            neg_graph = neg_graph.to(device)
            blocks = [block.to(device) for block in blocks]
            # The nodes for input lies at the LHS side of the first block.
            # The nodes for output lies at the RHS side of the last block.

            # Load the input features as well as output labels
            batch_inputs = blocks[0].srcdata["features"]
            copy_time = time.time()
            feat_copy_t.append(copy_time - tic_step)

            # Compute loss and prediction
            batch_pred = model(blocks, batch_inputs)
            loss = loss_fcn(batch_pred, pos_graph, neg_graph)
            forward_end = time.time()
            optimizer.zero_grad()
            loss.backward()
            compute_end = time.time()
            forward_t.append(forward_end - copy_time)
            backward_t.append(compute_end - forward_end)

            # Aggregate gradients in multiple nodes.
            optimizer.step()
            update_t.append(time.time() - compute_end)

            pos_edges = pos_graph.number_of_edges()
            neg_edges = neg_graph.number_of_edges()

            step_t = time.time() - start
            step_time.append(step_t)
            iter_tput.append(pos_edges / step_t)
            num_seeds += pos_edges
            if step % args.log_every == 0:
                print(
                    "[{}] Epoch {:05d} | Step {:05d} | Loss {:.4f} | Speed (samples/sec) {:.4f} | time {:.3f} s"
                    "| sample {:.3f} | copy {:.3f} | forward {:.3f} | backward {:.3f} | update {:.3f}".format(
                        g.rank(),
                        epoch,
                        step,
                        loss.item(),
                        np.mean(iter_tput[3:]),
                        np.sum(step_time[-args.log_every :]),
                        np.sum(sample_t[-args.log_every :]),
                        np.sum(feat_copy_t[-args.log_every :]),
                        np.sum(forward_t[-args.log_every :]),
                        np.sum(backward_t[-args.log_every :]),
                        np.sum(update_t[-args.log_every :]),
                    )
                )
            start = time.time()
>>>>>>> 8ac27dad

        print(
            "[{}]Epoch Time(s): {:.4f}, sample: {:.4f}, data copy: {:.4f}, forward: {:.4f}, backward: {:.4f}, update: {:.4f}, #seeds: {}, #inputs: {}".format(
                g.rank(),
                np.sum(step_time),
                np.sum(sample_t),
                np.sum(feat_copy_t),
                np.sum(forward_t),
                np.sum(backward_t),
                np.sum(update_t),
                num_seeds,
                num_inputs,
            )
        )
        epoch += 1

    # evaluate the embedding using LogisticRegression
<<<<<<< HEAD
    pred = generate_emb(model if args.standalone else model.module,
                        g, g.ndata['features'], args.batch_size_eval, device)
=======
    if args.standalone:
        pred = generate_emb(
            model, g, g.ndata["features"], args.batch_size_eval, device
        )
    else:
        pred = generate_emb(
            model.module, g, g.ndata["features"], args.batch_size_eval, device
        )
>>>>>>> 8ac27dad
    if g.rank() == 0:
        eval_acc, test_acc = compute_acc(
            pred, labels, global_train_nid, global_valid_nid, global_test_nid
        )
        print("eval acc {:.4f}; test acc {:.4f}".format(eval_acc, test_acc))

    # sync for eval and test
    if not args.standalone:
        th.distributed.barrier()

    if not args.standalone:
        g._client.barrier()

        # save features into file
        if g.rank() == 0:
            th.save(pred, "emb.pt")
    else:
        feat = g.ndata["features"]
        th.save(pred, "emb.pt")


def main(args):
    dgl.distributed.initialize(args.ip_config)
    if not args.standalone:
        th.distributed.init_process_group(backend="gloo")
    g = dgl.distributed.DistGraph(args.graph_name, part_config=args.part_config)
    print("rank:", g.rank())
    print("number of edges", g.number_of_edges())

    train_eids = dgl.distributed.edge_split(
        th.ones((g.number_of_edges(),), dtype=th.bool),
        g.get_partition_book(),
        force_even=True,
    )
    train_nids = dgl.distributed.node_split(
        th.ones((g.number_of_nodes(),), dtype=th.bool), g.get_partition_book()
    )
    global_train_nid = th.LongTensor(
        np.nonzero(g.ndata["train_mask"][np.arange(g.number_of_nodes())])
    )
    global_valid_nid = th.LongTensor(
        np.nonzero(g.ndata["val_mask"][np.arange(g.number_of_nodes())])
    )
    global_test_nid = th.LongTensor(
        np.nonzero(g.ndata["test_mask"][np.arange(g.number_of_nodes())])
    )
    labels = g.ndata["labels"][np.arange(g.number_of_nodes())]
    if args.num_gpus == -1:
        device = th.device("cpu")
    else:
<<<<<<< HEAD
        dev_id = g.rank() % args.num_gpus
        device = th.device('cuda:'+str(dev_id))
=======
        device = th.device("cuda:" + str(args.local_rank))
>>>>>>> 8ac27dad

    # Pack data
    in_feats = g.ndata["features"].shape[1]
    global_train_nid = global_train_nid.squeeze()
    global_valid_nid = global_valid_nid.squeeze()
    global_test_nid = global_test_nid.squeeze()
    print("number of train {}".format(global_train_nid.shape[0]))
    print("number of valid {}".format(global_valid_nid.shape[0]))
    print("number of test {}".format(global_test_nid.shape[0]))
    data = (
        train_eids,
        train_nids,
        in_feats,
        g,
        global_train_nid,
        global_valid_nid,
        global_test_nid,
        labels,
    )
    run(args, device, data)
    print("parent ends")


if __name__ == "__main__":
    parser = argparse.ArgumentParser(description="GCN")
    register_data_args(parser)
<<<<<<< HEAD
    parser.add_argument('--graph_name', type=str, help='graph name')
    parser.add_argument('--id', type=int, help='the partition id')
    parser.add_argument('--ip_config', type=str, help='The file for IP configuration')
    parser.add_argument('--part_config', type=str, help='The path to the partition config file')
    parser.add_argument('--n_classes', type=int, help='the number of classes')
    parser.add_argument('--num_gpus', type=int, default=-1,
                        help="the number of GPU device. Use -1 for CPU training")
    parser.add_argument('--num_epochs', type=int, default=20)
    parser.add_argument('--num_hidden', type=int, default=16)
    parser.add_argument('--num-layers', type=int, default=2)
    parser.add_argument('--fan_out', type=str, default='10,25')
    parser.add_argument('--batch_size', type=int, default=1000)
    parser.add_argument('--batch_size_eval', type=int, default=100000)
    parser.add_argument('--log_every', type=int, default=20)
    parser.add_argument('--eval_every', type=int, default=5)
    parser.add_argument('--lr', type=float, default=0.003)
    parser.add_argument('--dropout', type=float, default=0.5)
    parser.add_argument('--local_rank', type=int, help='get rank of the process')
    parser.add_argument('--standalone', action='store_true', help='run in the standalone mode')
    parser.add_argument('--num_negs', type=int, default=1)
    parser.add_argument('--remove_edge', default=False, action='store_true',
        help="whether to remove edges during sampling")
=======
    parser.add_argument("--graph_name", type=str, help="graph name")
    parser.add_argument("--id", type=int, help="the partition id")
    parser.add_argument(
        "--ip_config", type=str, help="The file for IP configuration"
    )
    parser.add_argument(
        "--part_config", type=str, help="The path to the partition config file"
    )
    parser.add_argument("--n_classes", type=int, help="the number of classes")
    parser.add_argument(
        "--num_gpus",
        type=int,
        default=-1,
        help="the number of GPU device. Use -1 for CPU training",
    )
    parser.add_argument("--num_epochs", type=int, default=20)
    parser.add_argument("--num_hidden", type=int, default=16)
    parser.add_argument("--num-layers", type=int, default=2)
    parser.add_argument("--fan_out", type=str, default="10,25")
    parser.add_argument("--batch_size", type=int, default=1000)
    parser.add_argument("--batch_size_eval", type=int, default=100000)
    parser.add_argument("--log_every", type=int, default=20)
    parser.add_argument("--eval_every", type=int, default=5)
    parser.add_argument("--lr", type=float, default=0.003)
    parser.add_argument("--dropout", type=float, default=0.5)
    parser.add_argument(
        "--local_rank", type=int, help="get rank of the process"
    )
    parser.add_argument(
        "--standalone", action="store_true", help="run in the standalone mode"
    )
    parser.add_argument("--num_negs", type=int, default=1)
    parser.add_argument(
        "--neg_share",
        default=False,
        action="store_true",
        help="sharing neg nodes for positive nodes",
    )
    parser.add_argument(
        "--remove_edge",
        default=False,
        action="store_true",
        help="whether to remove edges during sampling",
    )
>>>>>>> 8ac27dad
    args = parser.parse_args()
    print(args)
    main(args)<|MERGE_RESOLUTION|>--- conflicted
+++ resolved
@@ -1,5 +1,4 @@
 import os
-<<<<<<< HEAD
 os.environ['DGLBACKEND']='pytorch'
 import argparse, time
 import numpy as np
@@ -12,25 +11,11 @@
 import dgl.function as fn
 import dgl.nn.pytorch as dglnn
 
-=======
-
-os.environ["DGLBACKEND"] = "pytorch"
-import argparse
-import math
-import time
-from functools import wraps
-from multiprocessing import Process
-
-import numpy as np
-import sklearn.linear_model as lm
-import sklearn.metrics as skm
->>>>>>> 8ac27dad
 import torch as th
 import torch.multiprocessing as mp
 import torch.nn as nn
 import torch.nn.functional as F
 import torch.optim as optim
-<<<<<<< HEAD
 from contextlib import contextmanager
 
 class DistSAGE(nn.Module):
@@ -41,23 +26,6 @@
                  n_layers,
                  activation,
                  dropout):
-=======
-import tqdm
-
-import dgl
-import dgl.function as fn
-import dgl.nn.pytorch as dglnn
-from dgl import DGLGraph
-from dgl.data import load_data, register_data_args
-from dgl.data.utils import load_graphs
-from dgl.distributed import DistDataLoader
-
-
-class SAGE(nn.Module):
-    def __init__(
-        self, in_feats, n_hidden, n_classes, n_layers, activation, dropout
-    ):
->>>>>>> 8ac27dad
         super().__init__()
         self.n_layers = n_layers
         self.n_hidden = n_hidden
@@ -93,7 +61,6 @@
         # Therefore, we compute the representation of all nodes layer by layer.  The nodes
         # on each layer are of course splitted in batches.
         # TODO: can we standardize this?
-<<<<<<< HEAD
         nodes = dgl.distributed.node_split(np.arange(g.number_of_nodes()),
                                            g.get_partition_book(), force_even=True)
         y = dgl.distributed.DistTensor((g.number_of_nodes(), self.n_hidden), th.float32, 'h',
@@ -108,198 +75,6 @@
             dataloader = dgl.dataloading.DistNodeDataLoader(g, nodes, sampler, batch_size=batch_size, shuffle=False, drop_last=False)
 
             for input_nodes, output_nodes, blocks in tqdm.tqdm(dataloader):
-=======
-        for l, layer in enumerate(self.layers):
-            y = th.zeros(
-                g.number_of_nodes(),
-                self.n_hidden if l != len(self.layers) - 1 else self.n_classes,
-            )
-
-            sampler = dgl.dataloading.MultiLayerNeighborSampler([None])
-            dataloader = dgl.dataloading.DistNodeDataLoader(
-                g,
-                th.arange(g.number_of_nodes()),
-                sampler,
-                batch_size=batch_size,
-                shuffle=True,
-                drop_last=False,
-                num_workers=0,
-            )
-
-            for input_nodes, output_nodes, blocks in tqdm.tqdm(dataloader):
-                block = blocks[0]
-                block = block.int().to(device)
-                h = x[input_nodes].to(device)
-                h = layer(block, h)
-                if l != len(self.layers) - 1:
-                    h = self.activation(h)
-                    h = self.dropout(h)
-
-                y[output_nodes] = h.cpu()
-
-            x = y
-        return y
-
-
-class NegativeSampler(object):
-    def __init__(self, g, neg_nseeds):
-        self.neg_nseeds = neg_nseeds
-
-    def __call__(self, num_samples):
-        # select local neg nodes as seeds
-        return self.neg_nseeds[
-            th.randint(self.neg_nseeds.shape[0], (num_samples,))
-        ]
-
-
-class NeighborSampler(object):
-    def __init__(
-        self, g, fanouts, neg_nseeds, sample_neighbors, num_negs, remove_edge
-    ):
-        self.g = g
-        self.fanouts = fanouts
-        self.sample_neighbors = sample_neighbors
-        self.neg_sampler = NegativeSampler(g, neg_nseeds)
-        self.num_negs = num_negs
-        self.remove_edge = remove_edge
-
-    def sample_blocks(self, seed_edges):
-        n_edges = len(seed_edges)
-        seed_edges = th.LongTensor(np.asarray(seed_edges))
-        heads, tails = self.g.find_edges(seed_edges)
-
-        neg_tails = self.neg_sampler(self.num_negs * n_edges)
-        neg_heads = heads.view(-1, 1).expand(n_edges, self.num_negs).flatten()
-
-        # Maintain the correspondence between heads, tails and negative tails as two
-        # graphs.
-        # pos_graph contains the correspondence between each head and its positive tail.
-        # neg_graph contains the correspondence between each head and its negative tails.
-        # Both pos_graph and neg_graph are first constructed with the same node space as
-        # the original graph.  Then they are compacted together with dgl.compact_graphs.
-        pos_graph = dgl.graph(
-            (heads, tails), num_nodes=self.g.number_of_nodes()
-        )
-        neg_graph = dgl.graph(
-            (neg_heads, neg_tails), num_nodes=self.g.number_of_nodes()
-        )
-        pos_graph, neg_graph = dgl.compact_graphs([pos_graph, neg_graph])
-
-        seeds = pos_graph.ndata[dgl.NID]
-        blocks = []
-        for fanout in self.fanouts:
-            # For each seed node, sample ``fanout`` neighbors.
-            frontier = self.sample_neighbors(
-                self.g, seeds, fanout, replace=True
-            )
-            if self.remove_edge:
-                # Remove all edges between heads and tails, as well as heads and neg_tails.
-                _, _, edge_ids = frontier.edge_ids(
-                    th.cat([heads, tails, neg_heads, neg_tails]),
-                    th.cat([tails, heads, neg_tails, neg_heads]),
-                    return_uv=True,
-                )
-                frontier = dgl.remove_edges(frontier, edge_ids)
-            # Then we compact the frontier into a bipartite graph for message passing.
-            block = dgl.to_block(frontier, seeds)
-
-            # Obtain the seed nodes for next layer.
-            seeds = block.srcdata[dgl.NID]
-
-            blocks.insert(0, block)
-
-        input_nodes = blocks[0].srcdata[dgl.NID]
-        blocks[0].srcdata["features"] = load_subtensor(
-            self.g, input_nodes, "cpu"
-        )
-        # Pre-generate CSR format that it can be used in training directly
-        return pos_graph, neg_graph, blocks
-
-
-class PosNeighborSampler(object):
-    def __init__(self, g, fanouts, sample_neighbors):
-        self.g = g
-        self.fanouts = fanouts
-        self.sample_neighbors = sample_neighbors
-
-    def sample_blocks(self, seeds):
-        seeds = th.LongTensor(np.asarray(seeds))
-        blocks = []
-        for fanout in self.fanouts:
-            # For each seed node, sample ``fanout`` neighbors.
-            frontier = self.sample_neighbors(
-                self.g, seeds, fanout, replace=True
-            )
-            # Then we compact the frontier into a bipartite graph for message passing.
-            block = dgl.to_block(frontier, seeds)
-            # Obtain the seed nodes for next layer.
-            seeds = block.srcdata[dgl.NID]
-
-            blocks.insert(0, block)
-        return blocks
-
-
-class DistSAGE(SAGE):
-    def __init__(
-        self, in_feats, n_hidden, n_classes, n_layers, activation, dropout
-    ):
-        super(DistSAGE, self).__init__(
-            in_feats, n_hidden, n_classes, n_layers, activation, dropout
-        )
-
-    def inference(self, g, x, batch_size, device):
-        """
-        Inference with the GraphSAGE model on full neighbors (i.e. without neighbor sampling).
-        g : the entire graph.
-        x : the input of entire node set.
-
-        The inference code is written in a fashion that it could handle any number of nodes and
-        layers.
-        """
-        # During inference with sampling, multi-layer blocks are very inefficient because
-        # lots of computations in the first few layers are repeated.
-        # Therefore, we compute the representation of all nodes layer by layer.  The nodes
-        # on each layer are of course splitted in batches.
-        # TODO: can we standardize this?
-        nodes = dgl.distributed.node_split(
-            np.arange(g.number_of_nodes()),
-            g.get_partition_book(),
-            force_even=True,
-        )
-        y = dgl.distributed.DistTensor(
-            (g.number_of_nodes(), self.n_hidden),
-            th.float32,
-            "h",
-            persistent=True,
-        )
-        for l, layer in enumerate(self.layers):
-            if l == len(self.layers) - 1:
-                y = dgl.distributed.DistTensor(
-                    (g.number_of_nodes(), self.n_classes),
-                    th.float32,
-                    "h_last",
-                    persistent=True,
-                )
-
-            sampler = PosNeighborSampler(
-                g, [-1], dgl.distributed.sample_neighbors
-            )
-            print(
-                "|V|={}, eval batch size: {}".format(
-                    g.number_of_nodes(), batch_size
-                )
-            )
-            # Create PyTorch DataLoader for constructing blocks
-            dataloader = DistDataLoader(
-                dataset=nodes,
-                batch_size=batch_size,
-                collate_fn=sampler.sample_blocks,
-                shuffle=False,
-                drop_last=False,
-            )
-
-            for blocks in tqdm.tqdm(dataloader):
->>>>>>> 8ac27dad
                 block = blocks[0].to(device)
                 h = x[input_nodes].to(device)
                 h_dst = h[: block.number_of_dst_nodes()]
@@ -314,13 +89,10 @@
             g.barrier()
         return y
 
-<<<<<<< HEAD
     @contextmanager
     def join(self):
         """dummy join for standalone"""
         yield
-=======
->>>>>>> 8ac27dad
 
 def load_subtensor(g, input_nodes, device):
     """
@@ -409,7 +181,6 @@
         labels,
     ) = data
     # Create sampler
-<<<<<<< HEAD
     neg_sampler = dgl.dataloading.negative_sampler.Uniform(args.num_negs)
     sampler = dgl.dataloading.NeighborSampler([int(fanout) for fanout in args.fan_out.split(',')])
     # Create dataloader
@@ -417,26 +188,6 @@
     reverse_eids = th.arange(g.num_edges()) if args.remove_edge else None
     dataloader = dgl.dataloading.DistEdgeDataLoader(g, train_eids, sampler, negative_sampler=neg_sampler,
                                                     exclude=exclude, reverse_eids=reverse_eids, batch_size=args.batch_size, shuffle=True, drop_last=False)
-=======
-    sampler = NeighborSampler(
-        g,
-        [int(fanout) for fanout in args.fan_out.split(",")],
-        train_nids,
-        dgl.distributed.sample_neighbors,
-        args.num_negs,
-        args.remove_edge,
-    )
-
-    # Create PyTorch DataLoader for constructing blocks
-    dataloader = dgl.distributed.DistDataLoader(
-        dataset=train_eids.numpy(),
-        batch_size=args.batch_size,
-        collate_fn=sampler.sample_blocks,
-        shuffle=True,
-        drop_last=False,
-    )
-
->>>>>>> 8ac27dad
     # Define model and optimizer
     model = DistSAGE(
         in_feats,
@@ -474,7 +225,6 @@
         iter_tput = []
 
         start = time.time()
-<<<<<<< HEAD
         with model.join():
             # Loop over the dataloader to sample the computation dependency graph as a list of
             # blocks.
@@ -517,64 +267,6 @@
                         np.sum(sample_t[-args.log_every:]), np.sum(feat_copy_t[-args.log_every:]), np.sum(forward_t[-args.log_every:]),
                         np.sum(backward_t[-args.log_every:]), np.sum(update_t[-args.log_every:])))
                 start = time.time()
-=======
-        # Loop over the dataloader to sample the computation dependency graph as a list of
-        # blocks.
-        for step, (pos_graph, neg_graph, blocks) in enumerate(dataloader):
-            tic_step = time.time()
-            sample_t.append(tic_step - start)
-
-            pos_graph = pos_graph.to(device)
-            neg_graph = neg_graph.to(device)
-            blocks = [block.to(device) for block in blocks]
-            # The nodes for input lies at the LHS side of the first block.
-            # The nodes for output lies at the RHS side of the last block.
-
-            # Load the input features as well as output labels
-            batch_inputs = blocks[0].srcdata["features"]
-            copy_time = time.time()
-            feat_copy_t.append(copy_time - tic_step)
-
-            # Compute loss and prediction
-            batch_pred = model(blocks, batch_inputs)
-            loss = loss_fcn(batch_pred, pos_graph, neg_graph)
-            forward_end = time.time()
-            optimizer.zero_grad()
-            loss.backward()
-            compute_end = time.time()
-            forward_t.append(forward_end - copy_time)
-            backward_t.append(compute_end - forward_end)
-
-            # Aggregate gradients in multiple nodes.
-            optimizer.step()
-            update_t.append(time.time() - compute_end)
-
-            pos_edges = pos_graph.number_of_edges()
-            neg_edges = neg_graph.number_of_edges()
-
-            step_t = time.time() - start
-            step_time.append(step_t)
-            iter_tput.append(pos_edges / step_t)
-            num_seeds += pos_edges
-            if step % args.log_every == 0:
-                print(
-                    "[{}] Epoch {:05d} | Step {:05d} | Loss {:.4f} | Speed (samples/sec) {:.4f} | time {:.3f} s"
-                    "| sample {:.3f} | copy {:.3f} | forward {:.3f} | backward {:.3f} | update {:.3f}".format(
-                        g.rank(),
-                        epoch,
-                        step,
-                        loss.item(),
-                        np.mean(iter_tput[3:]),
-                        np.sum(step_time[-args.log_every :]),
-                        np.sum(sample_t[-args.log_every :]),
-                        np.sum(feat_copy_t[-args.log_every :]),
-                        np.sum(forward_t[-args.log_every :]),
-                        np.sum(backward_t[-args.log_every :]),
-                        np.sum(update_t[-args.log_every :]),
-                    )
-                )
-            start = time.time()
->>>>>>> 8ac27dad
 
         print(
             "[{}]Epoch Time(s): {:.4f}, sample: {:.4f}, data copy: {:.4f}, forward: {:.4f}, backward: {:.4f}, update: {:.4f}, #seeds: {}, #inputs: {}".format(
@@ -592,19 +284,8 @@
         epoch += 1
 
     # evaluate the embedding using LogisticRegression
-<<<<<<< HEAD
     pred = generate_emb(model if args.standalone else model.module,
                         g, g.ndata['features'], args.batch_size_eval, device)
-=======
-    if args.standalone:
-        pred = generate_emb(
-            model, g, g.ndata["features"], args.batch_size_eval, device
-        )
-    else:
-        pred = generate_emb(
-            model.module, g, g.ndata["features"], args.batch_size_eval, device
-        )
->>>>>>> 8ac27dad
     if g.rank() == 0:
         eval_acc, test_acc = compute_acc(
             pred, labels, global_train_nid, global_valid_nid, global_test_nid
@@ -655,12 +336,8 @@
     if args.num_gpus == -1:
         device = th.device("cpu")
     else:
-<<<<<<< HEAD
         dev_id = g.rank() % args.num_gpus
         device = th.device('cuda:'+str(dev_id))
-=======
-        device = th.device("cuda:" + str(args.local_rank))
->>>>>>> 8ac27dad
 
     # Pack data
     in_feats = g.ndata["features"].shape[1]
@@ -687,7 +364,6 @@
 if __name__ == "__main__":
     parser = argparse.ArgumentParser(description="GCN")
     register_data_args(parser)
-<<<<<<< HEAD
     parser.add_argument('--graph_name', type=str, help='graph name')
     parser.add_argument('--id', type=int, help='the partition id')
     parser.add_argument('--ip_config', type=str, help='The file for IP configuration')
@@ -710,52 +386,6 @@
     parser.add_argument('--num_negs', type=int, default=1)
     parser.add_argument('--remove_edge', default=False, action='store_true',
         help="whether to remove edges during sampling")
-=======
-    parser.add_argument("--graph_name", type=str, help="graph name")
-    parser.add_argument("--id", type=int, help="the partition id")
-    parser.add_argument(
-        "--ip_config", type=str, help="The file for IP configuration"
-    )
-    parser.add_argument(
-        "--part_config", type=str, help="The path to the partition config file"
-    )
-    parser.add_argument("--n_classes", type=int, help="the number of classes")
-    parser.add_argument(
-        "--num_gpus",
-        type=int,
-        default=-1,
-        help="the number of GPU device. Use -1 for CPU training",
-    )
-    parser.add_argument("--num_epochs", type=int, default=20)
-    parser.add_argument("--num_hidden", type=int, default=16)
-    parser.add_argument("--num-layers", type=int, default=2)
-    parser.add_argument("--fan_out", type=str, default="10,25")
-    parser.add_argument("--batch_size", type=int, default=1000)
-    parser.add_argument("--batch_size_eval", type=int, default=100000)
-    parser.add_argument("--log_every", type=int, default=20)
-    parser.add_argument("--eval_every", type=int, default=5)
-    parser.add_argument("--lr", type=float, default=0.003)
-    parser.add_argument("--dropout", type=float, default=0.5)
-    parser.add_argument(
-        "--local_rank", type=int, help="get rank of the process"
-    )
-    parser.add_argument(
-        "--standalone", action="store_true", help="run in the standalone mode"
-    )
-    parser.add_argument("--num_negs", type=int, default=1)
-    parser.add_argument(
-        "--neg_share",
-        default=False,
-        action="store_true",
-        help="sharing neg nodes for positive nodes",
-    )
-    parser.add_argument(
-        "--remove_edge",
-        default=False,
-        action="store_true",
-        help="whether to remove edges during sampling",
-    )
->>>>>>> 8ac27dad
     args = parser.parse_args()
     print(args)
     main(args)