--- conflicted
+++ resolved
@@ -1,5 +1,4 @@
 import os
-<<<<<<< HEAD
 os.environ['DGLBACKEND']='pytorch'
 import argparse, time
 import numpy as np
@@ -13,42 +12,6 @@
 
 from train_dist_unsupervised import DistSAGE, CrossEntropyLoss, compute_acc
 from train_dist_transductive import DistEmb, load_embs
-=======
-
-os.environ["DGLBACKEND"] = "pytorch"
-import argparse
-import math
-import time
-from functools import wraps
-from multiprocessing import Process
-
-import numpy as np
-import sklearn.linear_model as lm
-import sklearn.metrics as skm
-import torch as th
-import torch.multiprocessing as mp
-import torch.nn as nn
-import torch.nn.functional as F
-import torch.optim as optim
-import tqdm
-from train_dist_transductive import DistEmb, load_embs
-from train_dist_unsupervised import (
-    SAGE,
-    CrossEntropyLoss,
-    NeighborSampler,
-    PosNeighborSampler,
-    compute_acc,
-)
-
-import dgl
-import dgl.function as fn
-import dgl.nn.pytorch as dglnn
-from dgl import DGLGraph
-from dgl.data import load_data, register_data_args
-from dgl.data.utils import load_graphs
-from dgl.distributed import DistDataLoader
-
->>>>>>> 8ac27dad
 
 def generate_emb(standalone, model, emb_layer, g, batch_size, device):
     """
@@ -82,7 +45,6 @@
         labels,
     ) = data
     # Create sampler
-<<<<<<< HEAD
     neg_sampler = dgl.dataloading.negative_sampler.Uniform(args.num_negs)
     sampler = dgl.dataloading.NeighborSampler([int(fanout) for fanout in args.fan_out.split(',')])
     # Create dataloader
@@ -93,41 +55,6 @@
     # Define model and optimizer
     emb_layer = DistEmb(g.num_nodes(), args.num_hidden, dgl_sparse_emb=args.dgl_sparse, dev_id=device)
     model = DistSAGE(args.num_hidden, args.num_hidden, args.num_hidden, args.num_layers, F.relu, args.dropout)
-=======
-    sampler = NeighborSampler(
-        g,
-        [int(fanout) for fanout in args.fan_out.split(",")],
-        train_nids,
-        dgl.distributed.sample_neighbors,
-        args.num_negs,
-        args.remove_edge,
-    )
-
-    # Create PyTorch DataLoader for constructing blocks
-    dataloader = dgl.distributed.DistDataLoader(
-        dataset=train_eids.numpy(),
-        batch_size=args.batch_size,
-        collate_fn=sampler.sample_blocks,
-        shuffle=True,
-        drop_last=False,
-    )
-
-    # Define model and optimizer
-    emb_layer = DistEmb(
-        g.num_nodes(),
-        args.num_hidden,
-        dgl_sparse_emb=args.dgl_sparse,
-        dev_id=device,
-    )
-    model = SAGE(
-        args.num_hidden,
-        args.num_hidden,
-        args.num_hidden,
-        args.num_layers,
-        F.relu,
-        args.dropout,
-    )
->>>>>>> 8ac27dad
     model = model.to(device)
     if not args.standalone:
         if args.num_gpus == -1:
@@ -173,7 +100,6 @@
         iter_tput = []
 
         start = time.time()
-<<<<<<< HEAD
         with model.join():
             # Loop over the dataloader to sample the computation dependency graph as a list of
             # blocks.
@@ -219,68 +145,6 @@
                         np.sum(backward_t[-args.log_every:]), np.sum(update_t[-args.log_every:])))
 
                 start = time.time()
-=======
-        # Loop over the dataloader to sample the computation dependency graph as a list of
-        # blocks.
-        for step, (pos_graph, neg_graph, blocks) in enumerate(dataloader):
-            tic_step = time.time()
-            sample_t.append(tic_step - start)
-
-            pos_graph = pos_graph.to(device)
-            neg_graph = neg_graph.to(device)
-            blocks = [block.to(device) for block in blocks]
-            # The nodes for input lies at the LHS side of the first block.
-            # The nodes for output lies at the RHS side of the last block.
-
-            # Load the input features as well as output labels
-            batch_inputs = blocks[0].srcdata[dgl.NID]
-            copy_time = time.time()
-            feat_copy_t.append(copy_time - tic_step)
-
-            # Compute loss and prediction
-            batch_inputs = emb_layer(batch_inputs)
-            batch_pred = model(blocks, batch_inputs)
-            loss = loss_fcn(batch_pred, pos_graph, neg_graph)
-            forward_end = time.time()
-            emb_optimizer.zero_grad()
-            optimizer.zero_grad()
-            loss.backward()
-            compute_end = time.time()
-            forward_t.append(forward_end - copy_time)
-            backward_t.append(compute_end - forward_end)
-
-            # Aggregate gradients in multiple nodes.
-            emb_optimizer.step()
-            optimizer.step()
-            update_t.append(time.time() - compute_end)
-
-            pos_edges = pos_graph.number_of_edges()
-            neg_edges = neg_graph.number_of_edges()
-
-            step_t = time.time() - start
-            step_time.append(step_t)
-            iter_tput.append(pos_edges / step_t)
-            num_seeds += pos_edges
-            if step % args.log_every == 0:
-                print(
-                    "[{}] Epoch {:05d} | Step {:05d} | Loss {:.4f} | Speed (samples/sec) {:.4f} | time {:.3f} s"
-                    "| sample {:.3f} | copy {:.3f} | forward {:.3f} | backward {:.3f} | update {:.3f}".format(
-                        g.rank(),
-                        epoch,
-                        step,
-                        loss.item(),
-                        np.mean(iter_tput[3:]),
-                        np.sum(step_time[-args.log_every :]),
-                        np.sum(sample_t[-args.log_every :]),
-                        np.sum(feat_copy_t[-args.log_every :]),
-                        np.sum(forward_t[-args.log_every :]),
-                        np.sum(backward_t[-args.log_every :]),
-                        np.sum(update_t[-args.log_every :]),
-                    )
-                )
-
-            start = time.time()
->>>>>>> 8ac27dad
 
         print(
             "[{}]Epoch Time(s): {:.4f}, sample: {:.4f}, data copy: {:.4f}, forward: {:.4f}, backward: {:.4f}, update: {:.4f}, #seeds: {}, #inputs: {}".format(
@@ -298,18 +162,7 @@
         epoch += 1
 
     # evaluate the embedding using LogisticRegression
-<<<<<<< HEAD
     pred = generate_emb(args.standalone, model, emb_layer, g, args.batch_size_eval, device)
-=======
-    if args.standalone:
-        pred = generate_emb(
-            True, model, emb_layer, g, args.batch_size_eval, device
-        )
-    else:
-        pred = generate_emb(
-            False, model.module, emb_layer, g, args.batch_size_eval, device
-        )
->>>>>>> 8ac27dad
     if g.rank() == 0:
         eval_acc, test_acc = compute_acc(
             pred, labels, global_train_nid, global_valid_nid, global_test_nid
@@ -360,12 +213,8 @@
     if args.num_gpus == -1:
         device = th.device("cpu")
     else:
-<<<<<<< HEAD
         dev_id = g.rank() % args.num_gpus
         device = th.device('cuda:'+str(dev_id))
-=======
-        device = th.device("cuda:" + str(args.local_rank))
->>>>>>> 8ac27dad
 
     # Pack data
     global_train_nid = global_train_nid.squeeze()
