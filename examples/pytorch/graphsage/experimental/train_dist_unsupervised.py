--- conflicted
+++ resolved
@@ -21,7 +21,7 @@
 import torch.optim as optim
 import torch.multiprocessing as mp
 from dgl.distributed import DistDataLoader
-<<<<<<< HEAD
+
 #from pyinstrument import Profiler
 from dgl.distributed import DistEmbedding
 from dgl.distributed.optim import DistSparseAdagrad
@@ -41,8 +41,7 @@
 
     def forward(self, idx):
         return self.emb(idx)
-=======
->>>>>>> d04d59ee
+
 
 class SAGE(nn.Module):
     def __init__(self,
