## Distributed training

This is an example of training GraphSage in a distributed fashion. To train GraphSage, it has four steps:

### Step 1: partition the graph.

The example provides a script to partition some builtin graphs such as Reddit and OGB product graph.
If we want to train GraphSage on 4 machines, we need to partition the graph into 4 parts.

We need to load some function from the parent directory.
```bash
export PYTHONPATH=$PYTHONPATH:..
```

In this example, we partition the OGB product graph into 4 parts with Metis. The partitions are balanced with respect to
the number of nodes, the number of edges and the number of labelled nodes.
```bash
python3 partition_graph.py --dataset ogb-product --num_parts 4 --balance_train --balance_edges
```

### Step 2: copy the partitioned data to the cluster

DGL provides a script for copying partitioned data to the cluster. The command below copies partition data
to the machines in the cluster. The configuration of the cluster is defined by `ip_config.txt`,
The data is copied to `~/graphsage/ogb-product` on each of the remote machines. `--part_config`
specifies the location of the partitioned data in the local machine (a user only needs to specify
the location of the partition configuration file).
```bash
python3 ~/dgl/tools/copy_partitions.py \
--ip_config ip_config.txt \
--workspace ~/graphsage \
--rel_data_path ogb-product \
--part_config data/ogb-product.json 
```

**Note**: users need to make sure that the master node has right permission to ssh to all the other nodes.

Users need to copy the training script to the workspace directory on remote machines as well.

### Step 3: Launch distributed jobs

DGL provides a script to launch the training job in the cluster. `part_config` and `ip_config`
specify relative paths to the path of the workspace.

```bash
python3 ~/dgl/tools/launch.py \
--workspace ~/graphsage/ \
--num_trainers 1 \
--num_samplers 4 \
<<<<<<< HEAD
--server_count 1 \
--part_config ogb-product/ogb-product.json \
--ip_config ip_config.txt \
"python3 train_dist.py --graph-name ogb-product --ip_config ip_config.txt --server-count 1 --num-epochs 30 --batch-size 1000"
=======
--part_config ogb-product/ogb-product.json \
--ip_config ip_config.txt \
"python3 train_dist.py --graph-name ogb-product --ip_config ip_config.txt --num-epochs 30 --batch-size 1000 --num-workers 4"
>>>>>>> ee30b2aa
```

To run unsupervised training:

```bash
python3 ~/dgl/tools/launch.py \
<<<<<<< HEAD
--workspace ~/graphsage/ \
--num_trainers 1 \
--num_samplers 4 \
--server_count 1 \
--part_config data/ogb-product.json \
--ip_config ip_config.txt \
"python3 train_dist_unsupervised.py --graph-name ogb-product --ip_config ip_config.txt --server-count 1 --num-epochs 3 --batch-size 1000"
=======
--workspace ~/dgl/examples/pytorch/graphsage/experimental \
--num_trainers 1 \
--part_config ogb-product/ogb-product.json \
--ip_config ip_config.txt \
"python3 train_dist_unsupervised.py --graph-name ogb-product --ip_config ip_config.txt --num-epochs 3 --batch-size 1000"
>>>>>>> ee30b2aa
```

## Distributed code runs in the standalone mode

The standalone mode is mainly used for development and testing. The procedure to run the code is much simpler.

### Step 1: graph construction.

When testing the standalone mode of the training script, we should construct a graph with one partition.
```bash
python3 partition_graph.py --dataset ogb-product --num_parts 1
```

### Step 2: run the training script

To run supervised training:

```bash
python3 train_dist.py --graph-name ogb-product --ip_config ip_config.txt --num-epochs 3 --batch-size 1000 --part_config data/ogb-product.json --standalone
```

To run unsupervised training:

```bash
python3 train_dist_unsupervised.py --graph-name ogb-product --ip_config ip_config.txt --num-epochs 3 --batch-size 1000 --part_config data/ogb-product.json --standalone
```

Note: please ensure that all environment variables shown above are unset if they were set for testing distributed training.<|MERGE_RESOLUTION|>--- conflicted
+++ resolved
@@ -47,37 +47,23 @@
 --workspace ~/graphsage/ \
 --num_trainers 1 \
 --num_samplers 4 \
-<<<<<<< HEAD
 --server_count 1 \
 --part_config ogb-product/ogb-product.json \
 --ip_config ip_config.txt \
-"python3 train_dist.py --graph-name ogb-product --ip_config ip_config.txt --server-count 1 --num-epochs 30 --batch-size 1000"
-=======
---part_config ogb-product/ogb-product.json \
---ip_config ip_config.txt \
-"python3 train_dist.py --graph-name ogb-product --ip_config ip_config.txt --num-epochs 30 --batch-size 1000 --num-workers 4"
->>>>>>> ee30b2aa
+"python3 train_dist.py --graph-name ogb-product --ip_config ip_config.txt --server-count 1 --num-epochs 30 --batch-size 1000 --num-workers 4"
 ```
 
 To run unsupervised training:
 
 ```bash
 python3 ~/dgl/tools/launch.py \
-<<<<<<< HEAD
 --workspace ~/graphsage/ \
 --num_trainers 1 \
 --num_samplers 4 \
 --server_count 1 \
---part_config data/ogb-product.json \
+--part_config ogb-product/ogb-product.json \
 --ip_config ip_config.txt \
 "python3 train_dist_unsupervised.py --graph-name ogb-product --ip_config ip_config.txt --server-count 1 --num-epochs 3 --batch-size 1000"
-=======
---workspace ~/dgl/examples/pytorch/graphsage/experimental \
---num_trainers 1 \
---part_config ogb-product/ogb-product.json \
---ip_config ip_config.txt \
-"python3 train_dist_unsupervised.py --graph-name ogb-product --ip_config ip_config.txt --num-epochs 3 --batch-size 1000"
->>>>>>> ee30b2aa
 ```
 
 ## Distributed code runs in the standalone mode
