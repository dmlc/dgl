--- conflicted
+++ resolved
@@ -305,13 +305,8 @@
     parser.add_argument('--num_clients', type=int, help='The number of clients')
     parser.add_argument('--num_servers', type=int, default=1, help='The number of servers')
     parser.add_argument('--n_classes', type=int, help='the number of classes')
-<<<<<<< HEAD
-    parser.add_argument('--gpu', type=int, default=0,
-        help="GPU device ID. Use -1 for CPU training")
-=======
     parser.add_argument('--num_gpus', type=int, default=-1, 
                         help="the number of GPU device. Use -1 for CPU training")
->>>>>>> 30f90fb5
     parser.add_argument('--num_epochs', type=int, default=20)
     parser.add_argument('--num_hidden', type=int, default=16)
     parser.add_argument('--num_layers', type=int, default=2)
