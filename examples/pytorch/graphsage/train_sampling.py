--- conflicted
+++ resolved
@@ -16,33 +16,8 @@
 import tqdm
 import traceback
 
-<<<<<<< HEAD
-=======
 from load_graph import load_reddit, load_ogb
 
-#### Neighbor sampler
-
-class NeighborSampler(object):
-    def __init__(self, g, fanouts, sample_neighbors):
-        self.g = g
-        self.fanouts = fanouts
-        self.sample_neighbors = sample_neighbors
-
-    def sample_blocks(self, seeds):
-        seeds = th.LongTensor(np.asarray(seeds))
-        blocks = []
-        for fanout in self.fanouts:
-            # For each seed node, sample ``fanout`` neighbors.
-            frontier = self.sample_neighbors(self.g, seeds, fanout, replace=True)
-            # Then we compact the frontier into a bipartite graph for message passing.
-            block = dgl.to_block(frontier, seeds)
-            # Obtain the seed nodes for next layer.
-            seeds = block.srcdata[dgl.NID]
-
-            blocks.insert(0, block)
-        return blocks
-
->>>>>>> dd8d5289
 class SAGE(nn.Module):
     def __init__(self,
                  in_feats,
@@ -171,13 +146,6 @@
     train_nid = th.nonzero(train_mask, as_tuple=True)[0]
     val_nid = th.nonzero(val_mask, as_tuple=True)[0]
 
-<<<<<<< HEAD
-=======
-    # Create sampler
-    sampler = NeighborSampler(g, [int(fanout) for fanout in args.fan_out.split(',')],
-                              dgl.sampling.sample_neighbors)
-
->>>>>>> dd8d5289
     # Create PyTorch DataLoader for constructing blocks
     sampler = dgl.sampling.MultiLayerNeighborSampler(
         [int(fanout) for fanout in args.fan_out.split(',')])
