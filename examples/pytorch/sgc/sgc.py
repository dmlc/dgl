"""
This code was modified from the GCN implementation in DGL examples.
Simplifying Graph Convolutional Networks
Paper: https://arxiv.org/abs/1902.07153
Code: https://github.com/Tiiiger/SGC
SGC implementation in DGL.
"""
import argparse, time, math
import numpy as np
import torch
import torch.nn as nn
import torch.nn.functional as F
import dgl.function as fn
import dgl
from dgl.data import register_data_args
from dgl.data import CoraGraphDataset, CiteseerGraphDataset, PubmedGraphDataset
from dgl.nn.pytorch.conv import SGConv


def evaluate(model, g, features, labels, mask):
    model.eval()
    with torch.no_grad():
        logits = model(g, features)[mask] # only compute the evaluation set
        labels = labels[mask]
        _, indices = torch.max(logits, dim=1)
        correct = torch.sum(indices == labels)
        return correct.item() * 1.0 / len(labels)

def main(args):
    # load and preprocess dataset
    if args.dataset == 'cora':
        data = CoraGraphDataset()
    elif args.dataset == 'citeseer':
        data = CiteseerGraphDataset()
    elif args.dataset == 'pubmed':
        data = PubmedGraphDataset()
    else:
        raise ValueError('Unknown dataset: {}'.format(args.dataset))

    g = data[0]
    if args.gpu < 0:
        cuda = False
    else:
        cuda = True
        g = g.to(args.gpu)

    features = g.ndata['feat']
    labels = g.ndata['label']
    train_mask = g.ndata['train_mask']
    val_mask = g.ndata['val_mask']
    test_mask = g.ndata['test_mask']
    in_feats = features.shape[1]
    n_classes = data.num_labels
    n_edges = data.graph.number_of_edges()
    print("""----Data statistics------'
      #Edges %d
      #Classes %d
      #Train samples %d
      #Val samples %d
      #Test samples %d""" %
          (n_edges, n_classes,
              train_mask.int().sum().item(),
              val_mask.int().sum().item(),
              test_mask.int().sum().item()))

    n_edges = g.number_of_edges()
    # add self loop
    g = dgl.remove_self_loop(g)
    g = dgl.add_self_loop(g)

    # create SGC model
    model = SGConv(in_feats,
                   n_classes,
                   k=2,
                   cached=True,
                   bias=args.bias)

    if cuda:
        model.cuda()
<<<<<<< HEAD
        g = g.to(args.gpu)
=======
>>>>>>> 451ed6d8
    loss_fcn = torch.nn.CrossEntropyLoss()

    # use optimizer
    optimizer = torch.optim.Adam(model.parameters(),
                                 lr=args.lr,
                                 weight_decay=args.weight_decay)

    # initialize graph
    dur = []
    for epoch in range(args.n_epochs):
        model.train()
        if epoch >= 3:
            t0 = time.time()
        # forward
        logits = model(g, features) # only compute the train set
        loss = loss_fcn(logits[train_mask], labels[train_mask])

        optimizer.zero_grad()
        loss.backward()
        optimizer.step()

        if epoch >= 3:
            dur.append(time.time() - t0)

        acc = evaluate(model, g, features, labels, val_mask)
        print("Epoch {:05d} | Time(s) {:.4f} | Loss {:.4f} | Accuracy {:.4f} | "
              "ETputs(KTEPS) {:.2f}". format(epoch, np.mean(dur), loss.item(),
                                             acc, n_edges / np.mean(dur) / 1000))

    print()
    acc = evaluate(model, g, features, labels, test_mask)
    print("Test Accuracy {:.4f}".format(acc))


if __name__ == '__main__':
    parser = argparse.ArgumentParser(description='SGC')
    register_data_args(parser)
    parser.add_argument("--gpu", type=int, default=-1,
            help="gpu")
    parser.add_argument("--lr", type=float, default=0.2,
            help="learning rate")
    parser.add_argument("--bias", action='store_true', default=False,
            help="flag to use bias")
    parser.add_argument("--n-epochs", type=int, default=100,
            help="number of training epochs")
    parser.add_argument("--weight-decay", type=float, default=5e-6,
            help="Weight for L2 loss")
    args = parser.parse_args()
    print(args)

    main(args)<|MERGE_RESOLUTION|>--- conflicted
+++ resolved
@@ -77,10 +77,6 @@
 
     if cuda:
         model.cuda()
-<<<<<<< HEAD
-        g = g.to(args.gpu)
-=======
->>>>>>> 451ed6d8
     loss_fcn = torch.nn.CrossEntropyLoss()
 
     # use optimizer
