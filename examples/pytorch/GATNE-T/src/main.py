from collections import defaultdict
import math
import os
import sys
import time

import numpy as np
import torch
import torch.nn as nn
import torch.nn.functional as F
import tqdm
from numpy import random
from torch.nn.parameter import Parameter
import dgl
import dgl.function as fn

from utils import *


def get_graph(network_data, vocab):
    ''' Build graph, treat all nodes as the same type
    
    Parameters
    ----------
    network_data: a dict
        keys describing the edge types, values representing edges
    vocab: a dict
        mapping node IDs to node indices
    Output
    ------
    DGLHeteroGraph
        a heterogenous graph, with one node type and different edge types
    '''
    graphs = []

    node_type = '_N' # '_N' can be replaced by an arbitrary name
    data_dict = dict()
    num_nodes_dict = {node_type: len(vocab)}

    for edge_type in network_data:
        tmp_data = network_data[edge_type]
        src = []
        dst = []
        for edge in tmp_data:
<<<<<<< HEAD
            edges.append((vocab[edge[0]], vocab[edge[1]]))
            edges.append((vocab[edge[1]], vocab[edge[0]]))
        data_dict[(node_type, edge_type, node_type)] = zip(*edges)
=======
            src.extend([vocab[edge[0]], vocab[edge[1]]])
            dst.extend([vocab[edge[1]], vocab[edge[0]]])
        data_dict[(node_type, edge_type, node_type)] = (src, dst)
>>>>>>> 30f90fb5
    graph = dgl.heterograph(data_dict, num_nodes_dict)
    
    return graph


class NeighborSampler(object):
    def __init__(self, g, num_fanouts):
        self.g = g
        self.num_fanouts = num_fanouts
        
    def sample(self, pairs):
        heads, tails, types = zip(*pairs)
        seeds, head_invmap = torch.unique(torch.LongTensor(heads), return_inverse=True)
        blocks = []
        for fanout in reversed(self.num_fanouts):
            sampled_graph = dgl.sampling.sample_neighbors(self.g, seeds, fanout)
            sampled_block = dgl.to_block(sampled_graph, seeds)
            seeds = sampled_block.srcdata[dgl.NID]
            blocks.insert(0, sampled_block)
        return blocks, torch.LongTensor(head_invmap), torch.LongTensor(tails), torch.LongTensor(types)


class DGLGATNE(nn.Module):
    def __init__(self, num_nodes, embedding_size, embedding_u_size, edge_types, edge_type_count, dim_a):
        super(DGLGATNE, self).__init__()
        self.num_nodes = num_nodes
        self.embedding_size = embedding_size
        self.embedding_u_size = embedding_u_size
        self.edge_types = edge_types
        self.edge_type_count = edge_type_count
        self.dim_a = dim_a

        self.node_embeddings = Parameter(torch.FloatTensor(num_nodes, embedding_size))
        self.node_type_embeddings = Parameter(torch.FloatTensor(num_nodes, edge_type_count, embedding_u_size))
        self.trans_weights = Parameter(torch.FloatTensor(edge_type_count, embedding_u_size, embedding_size))
        self.trans_weights_s1 = Parameter(torch.FloatTensor(edge_type_count, embedding_u_size, dim_a))
        self.trans_weights_s2 = Parameter(torch.FloatTensor(edge_type_count, dim_a, 1))

        self.reset_parameters()

    def reset_parameters(self):
        self.node_embeddings.data.uniform_(-1.0, 1.0)
        self.node_type_embeddings.data.uniform_(-1.0, 1.0)
        self.trans_weights.data.normal_(std=1.0 / math.sqrt(self.embedding_size))
        self.trans_weights_s1.data.normal_(std=1.0 / math.sqrt(self.embedding_size))
        self.trans_weights_s2.data.normal_(std=1.0 / math.sqrt(self.embedding_size))

    # embs: [batch_size, embedding_size]
    def forward(self, block):
        input_nodes = block.srcdata[dgl.NID]
        output_nodes = block.dstdata[dgl.NID]
        batch_size = block.number_of_dst_nodes()
        node_embed = self.node_embeddings
        node_type_embed = []

        with block.local_scope():
            for i in range(self.edge_type_count):
                edge_type = self.edge_types[i]
                block.srcdata[edge_type] = self.node_type_embeddings[input_nodes, i]
                block.dstdata[edge_type] = self.node_type_embeddings[output_nodes, i]
                block.update_all(fn.copy_u(edge_type, 'm'), fn.sum('m', edge_type), etype=edge_type)
                node_type_embed.append(block.dstdata[edge_type])
        
            node_type_embed = torch.stack(node_type_embed, 1)  
            tmp_node_type_embed = node_type_embed.unsqueeze(2).view(-1, 1, self.embedding_u_size)  
            trans_w = self.trans_weights.unsqueeze(0).repeat(batch_size, 1, 1, 1).view(
                -1, self.embedding_u_size, self.embedding_size
            )
            trans_w_s1 = self.trans_weights_s1.unsqueeze(0).repeat(batch_size, 1, 1, 1).view(
                -1, self.embedding_u_size, self.dim_a
            )
            trans_w_s2 = self.trans_weights_s2.unsqueeze(0).repeat(batch_size, 1, 1, 1).view(-1, self.dim_a, 1)

            attention = F.softmax(
                torch.matmul(
                    torch.tanh(torch.matmul(tmp_node_type_embed, trans_w_s1)), trans_w_s2
                ).squeeze(2).view(-1, self.edge_type_count),
                dim=1,
            ).unsqueeze(1).repeat(1, self.edge_type_count, 1)  
            
            node_type_embed = torch.matmul(attention, node_type_embed).view(-1, 1, self.embedding_u_size) 
            node_embed = node_embed[output_nodes].unsqueeze(1).repeat(1, self.edge_type_count, 1) + \
                torch.matmul(node_type_embed, trans_w).view(-1, self.edge_type_count, self.embedding_size)
            last_node_embed = F.normalize(node_embed, dim=2)
        
            return last_node_embed  # [batch_size, edge_type_count, embedding_size]


class NSLoss(nn.Module):
    def __init__(self, num_nodes, num_sampled, embedding_size):
        super(NSLoss, self).__init__()
        self.num_nodes = num_nodes  
        self.num_sampled = num_sampled  
        self.embedding_size = embedding_size  
        self.weights = Parameter(torch.FloatTensor(num_nodes, embedding_size))  
        # [ (log(i+2) - log(i+1)) / log(num_nodes + 1)]
        self.sample_weights = F.normalize(
            torch.Tensor(
                [
                    (math.log(k + 2) - math.log(k + 1)) / math.log(num_nodes + 1)
                    for k in range(num_nodes)
                ]
            ),
            dim=0,
        )

        self.reset_parameters()

    def reset_parameters(self):
        self.weights.data.normal_(std=1.0 / math.sqrt(self.embedding_size))

    def forward(self, input, embs, label):
        n = input.shape[0]
        log_target = torch.log(
            torch.sigmoid(torch.sum(torch.mul(embs, self.weights[label]), 1))
        )
        negs = torch.multinomial(
            self.sample_weights, self.num_sampled * n, replacement=True
        ).view(n, self.num_sampled)
        noise = torch.neg(self.weights[negs])
        sum_log_sampled = torch.sum(
            torch.log(torch.sigmoid(torch.bmm(noise, embs.unsqueeze(2)))), 1
        ).squeeze()

        loss = log_target + sum_log_sampled
        return -loss.sum() / n


def train_model(network_data):
    index2word, vocab, type_nodes = generate_vocab(network_data)

    edge_types = list(network_data.keys())  
    num_nodes = len(index2word) 
    edge_type_count = len(edge_types)  
    epochs = args.epoch  
    batch_size = args.batch_size  
    embedding_size = args.dimensions  
    embedding_u_size = args.edge_dim  
    u_num = edge_type_count  
    num_sampled = args.negative_samples 
    dim_a = args.att_dim  
    att_head = 1
    neighbor_samples = args.neighbor_samples

    device = torch.device("cuda:0" if torch.cuda.is_available() else "cpu") 

    g = get_graph(network_data, vocab)
    all_walks = []
    for i in range(edge_type_count):
        nodes = torch.LongTensor(type_nodes[i] * args.num_walks)
        traces, types = dgl.sampling.random_walk(g, nodes, metapath=[edge_types[i]]*(neighbor_samples-1))
        all_walks.append(traces)

    train_pairs = generate_pairs(all_walks, args.window_size) 
    neighbor_sampler = NeighborSampler(g, [neighbor_samples])
    train_dataloader = torch.utils.data.DataLoader(
        train_pairs, batch_size=batch_size, collate_fn=neighbor_sampler.sample, shuffle=True
    )
    model = DGLGATNE(num_nodes, embedding_size, embedding_u_size, edge_types, edge_type_count, dim_a)
    nsloss = NSLoss(num_nodes, num_sampled, embedding_size)
    model.to(device)
    nsloss.to(device)

    optimizer = torch.optim.Adam([{"params": model.parameters()}, {"params": nsloss.parameters()}], lr=1e-4)

    best_score = 0
    patience = 0
    for epoch in range(epochs):
        model.train()
        random.shuffle(train_pairs)

        data_iter = tqdm.tqdm(
            train_dataloader,
            desc="epoch %d" % (epoch),
            total=(len(train_pairs) + (batch_size - 1)) // batch_size,
            bar_format="{l_bar}{r_bar}",
        )
        avg_loss = 0.0

        for i, (block, head_invmap, tails, block_types) in enumerate(data_iter):
            optimizer.zero_grad()
            # embs: [batch_size, edge_type_count, embedding_size]
            block_types = block_types.to(device)
            embs = model(block[0].to(device))[head_invmap]
            embs = embs.gather(1, block_types.view(-1, 1, 1).expand(embs.shape[0], 1, embs.shape[2]))[:, 0]
            loss = nsloss(block[0].dstdata[dgl.NID][head_invmap].to(device), embs, tails.to(device))
            loss.backward()
            optimizer.step()
            avg_loss += loss.item()

            if i % 5000 == 0:
                post_fix = {
                    "epoch": epoch,
                    "iter": i,
                    "avg_loss": avg_loss / (i + 1),
                    "loss": loss.item(),
                }
                data_iter.write(str(post_fix))

        model.eval()
        # {'1': {}, '2': {}}
        final_model = dict(zip(edge_types, [dict() for _ in range(edge_type_count)]))
        for i in range(num_nodes):
            train_inputs = torch.tensor([i for _ in range(edge_type_count)]).unsqueeze(1).to(device)  # [i, i]
            train_types = torch.tensor(list(range(edge_type_count))).unsqueeze(1).to(device)  # [0, 1]
            pairs = torch.cat((train_inputs, train_inputs, train_types), dim=1)  # (2, 3)
            train_blocks, train_invmap, fake_tails, train_types = neighbor_sampler.sample(pairs)

            node_emb = model(train_blocks[0].to(device))[train_invmap]
            node_emb = node_emb.gather(1, train_types.to(device).view(-1, 1, 1
                ).expand(node_emb.shape[0], 1, node_emb.shape[2])
            )[:, 0]

            for j in range(edge_type_count):
                final_model[edge_types[j]][index2word[i]] = (
                    node_emb[j].cpu().detach().numpy()
                )

        valid_aucs, valid_f1s, valid_prs = [], [], []
        test_aucs, test_f1s, test_prs = [], [], []
        for i in range(edge_type_count):
            if args.eval_type == "all" or edge_types[i] in args.eval_type.split(","):
                tmp_auc, tmp_f1, tmp_pr = evaluate(
                    final_model[edge_types[i]],
                    valid_true_data_by_edge[edge_types[i]],
                    valid_false_data_by_edge[edge_types[i]],
                )
                valid_aucs.append(tmp_auc)
                valid_f1s.append(tmp_f1)
                valid_prs.append(tmp_pr)

                tmp_auc, tmp_f1, tmp_pr = evaluate(
                    final_model[edge_types[i]],
                    testing_true_data_by_edge[edge_types[i]],
                    testing_false_data_by_edge[edge_types[i]],
                )
                test_aucs.append(tmp_auc)
                test_f1s.append(tmp_f1)
                test_prs.append(tmp_pr)
        print("valid auc:", np.mean(valid_aucs))
        print("valid pr:", np.mean(valid_prs))
        print("valid f1:", np.mean(valid_f1s))

        average_auc = np.mean(test_aucs)
        average_f1 = np.mean(test_f1s)
        average_pr = np.mean(test_prs)

        cur_score = np.mean(valid_aucs)
        if cur_score > best_score:
            best_score = cur_score
            patience = 0
        else:
            patience += 1
            if patience > args.patience:
                print("Early Stopping")
                break
    return average_auc, average_f1, average_pr


if __name__ == "__main__":
    args = parse_args()
    file_name = args.input
    print(args)

    training_data_by_type = load_training_data(file_name + "/train.txt")
    valid_true_data_by_edge, valid_false_data_by_edge = load_testing_data(
        file_name + "/valid.txt"
    )
    testing_true_data_by_edge, testing_false_data_by_edge = load_testing_data(
        file_name + "/test.txt"
    )
    start = time.time()
    average_auc, average_f1, average_pr = train_model(training_data_by_type)
    end = time.time()

    print("Overall ROC-AUC:", average_auc)
    print("Overall PR-AUC", average_pr)
    print("Overall F1:", average_f1)
    print("Training Time", end-start)<|MERGE_RESOLUTION|>--- conflicted
+++ resolved
@@ -42,15 +42,9 @@
         src = []
         dst = []
         for edge in tmp_data:
-<<<<<<< HEAD
-            edges.append((vocab[edge[0]], vocab[edge[1]]))
-            edges.append((vocab[edge[1]], vocab[edge[0]]))
-        data_dict[(node_type, edge_type, node_type)] = zip(*edges)
-=======
             src.extend([vocab[edge[0]], vocab[edge[1]]])
             dst.extend([vocab[edge[1]], vocab[edge[0]]])
         data_dict[(node_type, edge_type, node_type)] = (src, dst)
->>>>>>> 30f90fb5
     graph = dgl.heterograph(data_dict, num_nodes_dict)
     
     return graph
