"""Training script"""
import os, time
import argparse
import logging
import random
import string
import numpy as np
import mxnet as mx
from mxnet import gluon
from data import MovieLens
from model_es import GCMCLayer, BiDecoder
from utils import get_activation, parse_ctx, gluon_net_info, gluon_total_param_num, \
                  params_clip_global_norm, MetricLogger
from mxnet.gluon import Block

import dgl
import gc

class Net(Block):
    def __init__(self, args, **kwargs):
        super(Net, self).__init__(**kwargs)
        self._act = get_activation(args.model_activation)
        self._ctx = args.ctx
        with self.name_scope():
            self.encoder = GCMCLayer(args.rating_vals,
                                     args.src_in_units,
                                     args.dst_in_units,
                                     args.gcn_agg_units,
                                     args.gcn_out_units,
                                     args.gcn_dropout,
                                     args.gcn_agg_accum,
                                     agg_act=self._act,
                                     share_user_item_param=args.share_param)
            self.decoder = BiDecoder(args.rating_vals,
                                     in_units=args.gcn_out_units,
                                     num_basis_functions=args.gen_r_num_basis_func)

    def forward(self, head_subgraph, tail_subgraph, true_head_idx, true_tail_idx):
        user_out, movie_out = self.encoder(
            head_subgraph,
            tail_subgraph,
            self._ctx)

        true_user_out = user_out[true_head_idx]
        true_movie_out = movie_out[true_tail_idx]

        pred_ratings = self.decoder(true_user_out, true_movie_out)
        return pred_ratings

def evaluate(args, net, dataset, segment='valid'):
    g_user_fea = mx.nd.zeros((dataset.num_user))
    g_movie_fea = mx.nd.zeros((dataset.num_movie))
    possible_rating_values = dataset.possible_rating_values
    nd_possible_rating_values = mx.nd.array(possible_rating_values, ctx=args.ctx, dtype=np.float32)

    if segment == "valid":
        rating_values = dataset.valid_truths
        enc_graph = dataset.valid_enc_graph
        dec_graph = dataset.valid_dec_graph
    elif segment == "test":
        rating_values = dataset.test_truths
        enc_graph = dataset.test_enc_graph
        dec_graph = dataset.test_dec_graph
    else:
        raise NotImplementedError

    num_edges = rating_values.shape[0]
    edges = mx.nd.arange(num_edges, dtype='int64')
    real_pred_ratings = []

    for sample_idx in range(0, (num_edges + args.minibatch_size - 1) // args.minibatch_size):
        edge_ids = edges[sample_idx * args.minibatch_size: (sample_idx + 1) * args.minibatch_size if (sample_idx + 1) * args.minibatch_size < num_edges else num_edges]
        head_ids, tail_ids = dec_graph.find_edges(edge_ids)

        head_subgraphs = {}
        tail_subgraphs = {}
        head_node_ids = np.unique(head_ids.asnumpy())
        tail_node_ids = np.unique(tail_ids.asnumpy())
        for i, rating in enumerate(args.rating_vals):
            t = enc_graph.canonical_etypes[i * 2]
            rev_t = enc_graph.canonical_etypes[i * 2 + 1]

            head_in_edges = enc_graph.in_edges(head_node_ids, 'eid', etype=rev_t)
            tail_in_edges = enc_graph.in_edges(tail_node_ids, 'eid', etype=t)

            if head_in_edges.shape[0] > 0:
                head_subgraphs[rev_t] = head_in_edges

            if tail_in_edges.shape[0] > 0:
                tail_subgraphs[t] = tail_in_edges

        head_subgraph = enc_graph.edge_subgraph(head_subgraphs)
        tail_subgraph = enc_graph.edge_subgraph(tail_subgraphs)

        head_NID = head_subgraph.nodes['user'].data[dgl.NID]
        tail_NID = tail_subgraph.nodes['movie'].data[dgl.NID]

        g_user_fea[head_NID] = mx.nd.arange(head_NID.shape[0], dtype='int32')
        g_movie_fea[tail_NID] = mx.nd.arange(tail_NID.shape[0], dtype='int32')

        true_head_idx = g_user_fea[head_ids].as_in_context(args.ctx)
        true_tail_idx = g_movie_fea[tail_ids].as_in_context(args.ctx)

        # Evaluate RMSE
        with mx.autograd.predict_mode():
            pred_ratings = net(head_subgraph, tail_subgraph,
                               true_head_idx, true_tail_idx)
        real_pred_rating = (mx.nd.softmax(pred_ratings, axis=1) *
                            nd_possible_rating_values.reshape((1, -1))).sum(axis=1)
        real_pred_ratings.append(real_pred_rating)

    real_pred_ratings = mx.nd.concat(*real_pred_ratings, dim=0)
    rmse = mx.nd.square(real_pred_ratings - rating_values).mean().asscalar()
    rmse = np.sqrt(rmse)
    return rmse

def train(args):
    print(args)
    dataset = MovieLens(args.data_name, args.ctx, use_one_hot_fea=args.use_one_hot_fea, symm=args.gcn_agg_norm_symm,
                        test_ratio=args.data_test_ratio, valid_ratio=args.data_valid_ratio)
    print("Loading data finished ...\n")

    args.src_in_units = dataset.user_feature_shape[1]
    args.dst_in_units = dataset.movie_feature_shape[1]
    args.rating_vals = dataset.possible_rating_values

    ### build the net
    net = Net(args=args)
    net.initialize(init=mx.init.Xavier(factor_type='in'), ctx=args.ctx)
    net.hybridize()
    rating_loss_net = gluon.loss.SoftmaxCELoss()
    rating_loss_net.hybridize()
    trainer = gluon.Trainer(net.collect_params(), args.train_optimizer, {'learning_rate': args.train_lr})
    print("Loading network finished ...\n")

    ### perpare training data
    train_gt_labels = dataset.train_labels
    train_gt_ratings = dataset.train_truths

    ### prepare the logger
    train_loss_logger = MetricLogger(['iter', 'idx', 'loss', 'rmse'], ['%d', '%d', '%.4f', '%.4f'],
                                     os.path.join(args.save_dir, 'train_loss%d.csv' % args.save_id))
    valid_loss_logger = MetricLogger(['iter', 'rmse'], ['%d', '%.4f'],
                                     os.path.join(args.save_dir, 'valid_loss%d.csv' % args.save_id))
    test_loss_logger = MetricLogger(['iter', 'rmse'], ['%d', '%.4f'],
                                    os.path.join(args.save_dir, 'test_loss%d.csv' % args.save_id))

    ### declare the loss information
    best_valid_rmse = np.inf
    no_better_valid = 0
    best_iter = -1

    enc_graph = dataset.train_enc_graph
    nd_possible_rating_values = mx.nd.array(dataset.possible_rating_values, ctx=args.ctx, dtype=np.float32)
    g_user_fea = mx.nd.zeros((dataset.num_user,))
    g_movie_fea = mx.nd.zeros((dataset.num_movie,))
    train_truths = dataset.train_truths
    train_labels = dataset.train_labels

    print("Start training ...")
    dur = []

    for iter_idx in range(1, args.train_max_iter):
        if iter_idx > 3:
            t0 = time.time()

        num_edges = dataset.train_truths.shape[0]
        seed = mx.nd.arange(num_edges, dtype='int64')
        edges = mx.nd.shuffle(seed)
<<<<<<< HEAD
        for sample_idx in range(0, (dataset.train_npairs * 2)//args.minibatch_size):
            edge_ids = edges[sample_idx * args.minibatch_size: (sample_idx + 1) * args.minibatch_size]
            head_ids, tail_ids = homo_enc_graph.find_edges(edge_ids)
            s_edge_type = enc_edge_type_map[edge_ids]
            s_i = mx.nd.argsort(s_edge_type)
            head_ids = head_ids[s_i]
            tail_ids = tail_ids[s_i]
            s_edge_type = s_edge_type[s_i]

            idx = 0
=======
        # each iteration will go through all edges
        for sample_idx in range(0, (num_edges + args.minibatch_size - 1) // args.minibatch_size):
            edge_ids = edges[sample_idx * args.minibatch_size: (sample_idx + 1) * args.minibatch_size if (sample_idx + 1) * args.minibatch_size < num_edges else num_edges]
            head_ids, tail_ids = dataset.train_dec_graph.find_edges(edge_ids.asnumpy())

>>>>>>> b0e7af5a
            head_subgraphs = {}
            tail_subgraphs = {}
            head_node_ids = np.unique(head_ids.asnumpy())
            tail_node_ids = np.unique(tail_ids.asnumpy())
            for i, _ in enumerate(args.rating_vals):
                t = enc_graph.canonical_etypes[i * 2]
                rev_t = enc_graph.canonical_etypes[i * 2 + 1]

                head_in_edges = enc_graph.in_edges(head_node_ids, 'eid', etype=rev_t)
                tail_in_edges = enc_graph.in_edges(tail_node_ids, 'eid', etype=t)

                if head_in_edges.shape[0] > 0:
                    head_subgraphs[rev_t] = head_in_edges

                if tail_in_edges.shape[0] > 0:
                    tail_subgraphs[t] = tail_in_edges

            head_subgraph = enc_graph.edge_subgraph(head_subgraphs)
            tail_subgraph = enc_graph.edge_subgraph(tail_subgraphs)
            edge_ids = edge_ids.as_in_context(args.ctx)
            true_relation_ratings = train_truths[edge_ids]
            true_relation_labels = train_labels[edge_ids]

            head_NID = head_subgraph.nodes['user'].data[dgl.NID]
            tail_NID = tail_subgraph.nodes['movie'].data[dgl.NID]

            g_user_fea[head_NID] = mx.nd.arange(head_NID.shape[0], dtype='int32')
            g_movie_fea[tail_NID] = mx.nd.arange(tail_NID.shape[0], dtype='int32')

            true_head_idx = g_user_fea[head_ids].as_in_context(args.ctx)
            true_tail_idx = g_movie_fea[tail_ids].as_in_context(args.ctx)

            with mx.autograd.record():
                pred_ratings = net(head_subgraph, tail_subgraph,
                                   true_head_idx, true_tail_idx)
                loss = rating_loss_net(pred_ratings, true_relation_labels).mean()
                loss.backward()
            gnorm = params_clip_global_norm(net.collect_params(), args.train_grad_clip, args.ctx)
            trainer.step(1.0, ignore_stale_grad=True)
            real_pred_ratings = (mx.nd.softmax(pred_ratings, axis=1) *
                             nd_possible_rating_values.reshape((1, -1))).sum(axis=1)
            rmse = mx.nd.square(real_pred_ratings - true_relation_ratings).mean().asscalar()
            rmse = np.sqrt(rmse)
            loss = loss.asscalar()
            if sample_idx % 100 == 0:
                train_loss_logger.log(iter=iter_idx, idx=sample_idx,
                                  loss=loss, rmse=rmse)
                print("Iter={}, sample_idx={}, gnorm={:.3f}, loss={:.4f}, rmse={:.4f}".format(iter_idx,
                    sample_idx, gnorm, loss, rmse))
            gc.collect()

        if iter_idx > 3:
            dur.append(time.time() - t0)

        if iter_idx == 1:
            print("Total #Param of net: %d" % (gluon_total_param_num(net)))
            print(gluon_net_info(net, save_path=os.path.join(args.save_dir, 'net%d.txt' % args.save_id)))

        if iter_idx % args.train_log_interval == 0:
           logging_str = "Iter={}, time={:.4f}".format(
                iter_idx, np.average(dur))

        if iter_idx % args.train_valid_interval == 0:
            valid_rmse = evaluate(args=args, net=net, dataset=dataset, segment='valid')
            valid_loss_logger.log(iter = iter_idx, rmse = valid_rmse)
            logging_str += ',\tVal RMSE={:.4f}'.format(valid_rmse)

            if valid_rmse < best_valid_rmse:
                best_valid_rmse = valid_rmse
                no_better_valid = 0
                best_iter = iter_idx
                #net.save_parameters(filename=os.path.join(args.save_dir, 'best_valid_net{}.params'.format(args.save_id)))
                test_rmse = evaluate(args=args, net=net, dataset=dataset, segment='test')
                best_test_rmse = test_rmse
                test_loss_logger.log(iter=iter_idx, rmse=test_rmse)
                logging_str += ', Test RMSE={:.4f}'.format(test_rmse)
            else:
                no_better_valid += 1
                if no_better_valid > args.train_early_stopping_patience\
                    and trainer.learning_rate <= args.train_min_lr:
                    logging.info("Early stopping threshold reached. Stop training.")
                    break
                if no_better_valid > args.train_decay_patience:
                    new_lr = max(trainer.learning_rate * args.train_lr_decay_factor, args.train_min_lr)
                    if new_lr < trainer.learning_rate:
                        logging.info("\tChange the LR to %g" % new_lr)
                        trainer.set_learning_rate(new_lr)
                        no_better_valid = 0
        if iter_idx  % args.train_log_interval == 0:
            print(logging_str)
    print('Best Iter Idx={}, Best Valid RMSE={:.4f}, Best Test RMSE={:.4f}'.format(
        best_iter, best_valid_rmse, best_test_rmse))
    train_loss_logger.close()
    valid_loss_logger.close()
    test_loss_logger.close()


def config():
    parser = argparse.ArgumentParser(description='Run the baseline method.')

    parser.add_argument('--seed', default=123, type=int)
    parser.add_argument('--ctx', dest='ctx', default='gpu0', type=str,
                        help='Running Context. E.g `--ctx gpu` or `--ctx gpu0,gpu1` or `--ctx cpu`')
    parser.add_argument('--save_dir', type=str, help='The saving directory')
    parser.add_argument('--save_id', type=int, help='The saving log id')
    parser.add_argument('--silent', action='store_true')

    parser.add_argument('--data_name', default='ml-1m', type=str,
                        help='The dataset name: ml-100k, ml-1m, ml-10m')
    parser.add_argument('--data_test_ratio', type=float, default=0.1) ## for ml-100k the test ration is 0.2
    parser.add_argument('--data_valid_ratio', type=float, default=0.1)
    parser.add_argument('--use_one_hot_fea', action='store_true', default=False)

    #parser.add_argument('--model_remove_rating', type=bool, default=False)
    parser.add_argument('--model_activation', type=str, default="leaky")

    parser.add_argument('--gcn_dropout', type=float, default=0.7)
    parser.add_argument('--gcn_agg_norm_symm', type=bool, default=True)
    parser.add_argument('--gcn_agg_units', type=int, default=500)
    parser.add_argument('--gcn_agg_accum', type=str, default="sum")
    parser.add_argument('--gcn_out_units', type=int, default=75)

    parser.add_argument('--gen_r_num_basis_func', type=int, default=2)

    # parser.add_argument('--train_rating_batch_size', type=int, default=10000)
    parser.add_argument('--train_max_iter', type=int, default=2000)
    parser.add_argument('--train_log_interval', type=int, default=1)
    parser.add_argument('--train_valid_interval', type=int, default=1)
    parser.add_argument('--train_optimizer', type=str, default="adam")
    parser.add_argument('--train_grad_clip', type=float, default=1.0)
    parser.add_argument('--train_lr', type=float, default=0.01)
    parser.add_argument('--train_min_lr', type=float, default=0.001)
    parser.add_argument('--train_lr_decay_factor', type=float, default=0.5)
    parser.add_argument('--train_decay_patience', type=int, default=50)
    parser.add_argument('--train_early_stopping_patience', type=int, default=100)
    parser.add_argument('--share_param', default=False, action='store_true')

    parser.add_argument('--minibatch_size', type=int, default=1000)

    args = parser.parse_args()
    args.ctx = parse_ctx(args.ctx)[0]


    ### configure save_fir to save all the info
    if args.save_dir is None:
        args.save_dir = args.data_name+"_" + str(int(time.time()))
    if args.save_id is None:
        args.save_id = np.random.randint(20)
    args.save_dir = os.path.join("log", args.save_dir)
    if not os.path.isdir(args.save_dir):
        os.makedirs(args.save_dir)

    return args


if __name__ == '__main__':
    args = config()
    np.random.seed(args.seed)
    mx.random.seed(args.seed, args.ctx)
    train(args)<|MERGE_RESOLUTION|>--- conflicted
+++ resolved
@@ -167,24 +167,11 @@
         num_edges = dataset.train_truths.shape[0]
         seed = mx.nd.arange(num_edges, dtype='int64')
         edges = mx.nd.shuffle(seed)
-<<<<<<< HEAD
-        for sample_idx in range(0, (dataset.train_npairs * 2)//args.minibatch_size):
-            edge_ids = edges[sample_idx * args.minibatch_size: (sample_idx + 1) * args.minibatch_size]
-            head_ids, tail_ids = homo_enc_graph.find_edges(edge_ids)
-            s_edge_type = enc_edge_type_map[edge_ids]
-            s_i = mx.nd.argsort(s_edge_type)
-            head_ids = head_ids[s_i]
-            tail_ids = tail_ids[s_i]
-            s_edge_type = s_edge_type[s_i]
-
-            idx = 0
-=======
         # each iteration will go through all edges
         for sample_idx in range(0, (num_edges + args.minibatch_size - 1) // args.minibatch_size):
             edge_ids = edges[sample_idx * args.minibatch_size: (sample_idx + 1) * args.minibatch_size if (sample_idx + 1) * args.minibatch_size < num_edges else num_edges]
             head_ids, tail_ids = dataset.train_dec_graph.find_edges(edge_ids.asnumpy())
 
->>>>>>> b0e7af5a
             head_subgraphs = {}
             tail_subgraphs = {}
             head_node_ids = np.unique(head_ids.asnumpy())
