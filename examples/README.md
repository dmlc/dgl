# Official DGL Examples and Modules

The folder contains example implementations of selected research papers related to Graph Neural Networks. Note that the examples may not work with incompatible DGL versions.
* For examples working with the latest master (or the latest [nightly build](https://www.dgl.ai/pages/start.html)), check out https://github.com/dmlc/dgl/tree/master/examples.
* For examples working with a certain release, check out `https://github.com/dmlc/dgl/tree/<release_version>/examples` (E.g., https://github.com/dmlc/dgl/tree/0.5.x/examples)

## Overview

| Paper                                                        | node classification | link prediction / classification | graph property prediction | sampling           | OGB                |
| ------------------------------------------------------------ | ------------------- | -------------------------------- | ------------------------- | ------------------ | ------------------ |
| [Graph Random Neural Network for Semi-Supervised Learning on Graphs](#grand) | :heavy_check_mark:  |                                  |                           |                    |                    |
| [Heterogeneous Graph Transformer](#hgt)                      | :heavy_check_mark:  | :heavy_check_mark:               |                           |                    |                    |
| [Graph Convolutional Networks for Graphs with Multi-Dimensionally Weighted Edges](#mwe) | :heavy_check_mark:  |                                  |                           |                    | :heavy_check_mark: |
| [SIGN: Scalable Inception Graph Neural Networks](#sign)      | :heavy_check_mark:  |                                  |                           |                    | :heavy_check_mark: |
| [Strategies for Pre-training Graph Neural Networks](#prestrategy) |                     |                                  | :heavy_check_mark:        |                    |                    |
| [Predict then Propagate: Graph Neural Networks meet Personalized PageRank](#appnp) | :heavy_check_mark:  |                                  |                           |                    |                    |
| [Cluster-GCN: An Efficient Algorithm for Training Deep and Large Graph Convolutional Networks](#clustergcn) | :heavy_check_mark:  |                                  |                           | :heavy_check_mark: | :heavy_check_mark: |
| [Deep Graph Infomax](#dgi)                                   | :heavy_check_mark:  |                                  |                           |                    |                    |
| [Hierarchical Graph Representation Learning with Differentiable Pooling](#diffpool) |                     |                                  | :heavy_check_mark:        |                    |                    |
| [Representation Learning for Attributed Multiplex Heterogeneous Network](#gatne-t) |                     | :heavy_check_mark:               |                           |                    |                    |
| [How Powerful are Graph Neural Networks?](#gin)              | :heavy_check_mark:  |                                  | :heavy_check_mark:        |                    | :heavy_check_mark: |
| [Heterogeneous Graph Attention Network](#han)                | :heavy_check_mark:  |                                  |                           |                    |                    |
| [Simplifying Graph Convolutional Networks](#sgc)             | :heavy_check_mark:  |                                  |                           |                    |                    |
| [Molecular Property Prediction: A Multilevel Quantum Interactions Modeling Perspective](#mgcn) |                     |                                  | :heavy_check_mark:        |                    |                    |
| [Pushing the Boundaries of Molecular Representation for Drug Discovery with the Graph Attention Mechanism](#attentivefp) |                     |                                  | :heavy_check_mark:        |                    |                    |
| [MixHop: Higher-Order Graph Convolutional Architectures via Sparsified Neighborhood Mixing](#mixhop) | :heavy_check_mark:  |                                  |                           |                    |                    |
| [Graph Attention Networks](#gat)                             | :heavy_check_mark:  |                                  |                           |                    | :heavy_check_mark: |
| [Attention-based Graph Neural Network for Semi-supervised Learning](#agnn) | :heavy_check_mark:  |                                  |                           | :heavy_check_mark: |                    |
| [Graph Convolutional Neural Networks for Web-Scale Recommender Systems](#pinsage) |                     |                                  |                           |                    |                    |
| [Semi-Supervised Classification with Graph Convolutional Networks](#gcn) | :heavy_check_mark:  | :heavy_check_mark:               | :heavy_check_mark:        |                    | :heavy_check_mark: |
| [Graph Convolutional Matrix Completion](#gcmc)               |                     | :heavy_check_mark:               |                           |                    |                    |
| [Inductive Representation Learning on Large Graphs](#graphsage) | :heavy_check_mark:  | :heavy_check_mark:               |                           | :heavy_check_mark: | :heavy_check_mark: |
| [metapath2vec: Scalable Representation Learning for Heterogeneous Networks](#metapath2vec) | :heavy_check_mark:  |                                  |                           |                    |                    |
| [Topology Adaptive Graph Convolutional Networks](#tagcn)     | :heavy_check_mark:  |                                  |                           |                    |                    |
| [Modeling Relational Data with Graph Convolutional Networks](#rgcn) | :heavy_check_mark:  | :heavy_check_mark:               |                           | :heavy_check_mark: |                    |
| [Neural Message Passing for Quantum Chemistry](#mpnn)        |                     |                                  | :heavy_check_mark:        |                    |                    |
| [SchNet: A continuous-filter convolutional neural network for modeling quantum interactions](#schnet) |                     |                                  | :heavy_check_mark:        |                    |                    |
| [Convolutional Neural Networks on Graphs with Fast Localized Spectral Filtering](#chebnet) | :heavy_check_mark:  |                                  | :heavy_check_mark:        |                    |                    |
| [Geometric deep learning on graphs and manifolds using mixture model CNNs](#monet) | :heavy_check_mark:  |                                  | :heavy_check_mark:        |                    |                    |
| [Molecular Graph Convolutions: Moving Beyond Fingerprints](#weave) |                     |                                  | :heavy_check_mark:        |                    |                    |
| [LINE: Large-scale Information Network Embedding](#line)     |                     | :heavy_check_mark:               |                           |                    | :heavy_check_mark: |
| [DeepWalk: Online Learning of Social Representations](#deepwalk) |                     | :heavy_check_mark:               |                           |                    | :heavy_check_mark: |
| [Self-Attention Graph Pooling](#sagpool)                     |                     |                                  | :heavy_check_mark:        |                    |                    |
| [Convolutional Networks on Graphs for Learning Molecular Fingerprints](#nf) |                     |                                  | :heavy_check_mark:        |                    |                    |
| [GNN-FiLM: Graph Neural Networks with Feature-wise Linear Modulation](#gnnfilm) | :heavy_check_mark:  |                     |                     |                     |                     |
| [Hierarchical Graph Pooling with Structure Learning](#hgp-sl)                                                                                 |                     |                                  | :heavy_check_mark:        |                    |                    |
| [Graph Representation Learning via Hard and Channel-Wise Attention Networks](#hardgat)                                   |:heavy_check_mark:                     |                 |                           |                    |                    |
<<<<<<< HEAD
| [Neural Graph Collaborative Filtering](#ngcf) |             | :heavy_check_mark: |                     |                   |                   |
=======
| [Graph Cross Networks with Vertex Infomax Pooling](#gxn)                                   |                     |                                  | :heavy_check_mark:        |                    |                    |
| [Towards Deeper Graph Neural Networks](#dagnn) | :heavy_check_mark:  |                                  |                           |                    |                    |
>>>>>>> a7e941c3

## 2020

- <a name="grand"></a> Feng et al. Graph Random Neural Network for Semi-Supervised Learning on Graphs. [Paper link](https://arxiv.org/abs/2005.11079). 
    - Example code: [PyTorch](../examples/pytorch/grand)
    - Tags: semi-supervised node classification, simplifying graph convolution, data augmentation

- <a name="hgt"></a> Hu et al. Heterogeneous Graph Transformer. [Paper link](https://arxiv.org/abs/2003.01332).
    - Example code: [PyTorch](../examples/pytorch/hgt)
    - Tags: dynamic heterogeneous graphs, large-scale, node classification, link prediction

- <a name="mwe"></a> Chen. Graph Convolutional Networks for Graphs with Multi-Dimensionally Weighted Edges. [Paper link](https://cims.nyu.edu/~chenzh/files/GCN_with_edge_weights.pdf).
    - Example code: [PyTorch on ogbn-proteins](../examples/pytorch/ogb/ogbn-proteins)
    - Tags: node classification, weighted graphs, OGB

- <a name="sign"></a> Frasca et al. SIGN: Scalable Inception Graph Neural Networks. [Paper link](https://arxiv.org/abs/2004.11198).
    - Example code: [PyTorch on ogbn-arxiv/products/mag](../examples/pytorch/ogb/sign), [PyTorch](../examples/pytorch/sign)
    - Tags: node classification, OGB, large-scale, heterogeneous graphs

- <a name="prestrategy"></a> Hu et al. Strategies for Pre-training Graph Neural Networks. [Paper link](https://arxiv.org/abs/1905.12265).
    - Example code: [Molecule embedding](https://github.com/awslabs/dgl-lifesci/tree/master/examples/molecule_embeddings), [PyTorch for custom data](https://github.com/awslabs/dgl-lifesci/tree/master/examples/property_prediction/csv_data_configuration)
    - Tags: molecules, graph classification, unsupervised learning, self-supervised learning, molecular property prediction
<<<<<<< HEAD
- <a name="gnnfilm"></a> Marc Brockschmidt. GNN-FiLM: Graph Neural Networks with Feature-wise Linear Modulation. [Paper link](https://arxiv.org/abs/1906.12192).
=======

- <a name="GNN-FiLM"></a> Marc Brockschmidt. GNN-FiLM: Graph Neural Networks with Feature-wise Linear Modulation. [Paper link](https://arxiv.org/abs/1906.12192).
>>>>>>> a7e941c3
    - Example code: [Pytorch](../examples/pytorch/GNN-FiLM)
    - Tags: multi-relational graphs, hypernetworks, GNN architectures

- <a name="gxn"></a> Li, Maosen, et al. Graph Cross Networks with Vertex Infomax Pooling. [Paper link](https://arxiv.org/abs/2010.01804).
    - Example code: [Pytorch](../examples/pytorch/gxn)
    - Tags: pooling, graph classification

- <a name="dagnn"></a> Liu et al. Towards Deeper Graph Neural Networks. [Paper link](https://arxiv.org/abs/2007.09296).
    - Example code: [Pytorch](../examples/pytorch/dagnn)
    - Tags: over-smoothing, node classification

## 2019

- <a name="appnp"></a> Klicpera et al. Predict then Propagate: Graph Neural Networks meet Personalized PageRank. [Paper link](https://arxiv.org/abs/1810.05997).
    - Example code: [PyTorch](../examples/pytorch/appnp), [MXNet](../examples/mxnet/appnp)
    - Tags: node classification

- <a name="clustergcn"></a> Chiang et al. Cluster-GCN: An Efficient Algorithm for Training Deep and Large Graph Convolutional Networks. [Paper link](https://arxiv.org/abs/1905.07953).
    - Example code: [PyTorch](../examples/pytorch/cluster_gcn), [PyTorch-based GraphSAGE variant on OGB](../examples/pytorch/ogb/cluster-sage), [PyTorch-based GAT variant on OGB](../examples/pytorch/ogb/cluster-gat)
    - Tags: graph partition, node classification, large-scale, OGB, sampling

- <a name="dgi"></a> Veličković et al. Deep Graph Infomax. [Paper link](https://arxiv.org/abs/1809.10341).
    - Example code: [PyTorch](../examples/pytorch/dgi), [TensorFlow](../examples/tensorflow/dgi)
    - Tags: unsupervised learning, node classification

- <a name="diffpool"></a> Ying et al. Hierarchical Graph Representation Learning with Differentiable Pooling. [Paper link](https://arxiv.org/abs/1806.08804).
    - Example code: [PyTorch](../examples/pytorch/diffpool)
    - Tags: pooling, graph classification, graph coarsening

- <a name="gatne-t"></a> Cen et al. Representation Learning for Attributed Multiplex Heterogeneous Network. [Paper link](https://arxiv.org/abs/1905.01669v2).
    - Example code: [PyTorch](../examples/pytorch/GATNE-T)
    - Tags: heterogeneous graphs, link prediction, large-scale

- <a name="gin"></a> Xu et al. How Powerful are Graph Neural Networks? [Paper link](https://arxiv.org/abs/1810.00826).
    - Example code: [PyTorch on graph classification](../examples/pytorch/gin), [PyTorch on node classification](../examples/pytorch/model_zoo/citation_network), [PyTorch on ogbg-ppa](https://github.com/awslabs/dgl-lifesci/tree/master/examples/property_prediction/ogbg_ppa), [MXNet](../examples/mxnet/gin)
    - Tags: graph classification, node classification, OGB

- <a name="graphwriter"></a> Koncel-Kedziorski et al. Text Generation from Knowledge Graphs with Graph Transformers. [Paper link](https://arxiv.org/abs/1904.02342).
    - Example code: [PyTorch](../examples/pytorch/graphwriter)
    - Tags: knowledge graph, text generation

- <a name="han"></a> Wang et al. Heterogeneous Graph Attention Network. [Paper link](https://arxiv.org/abs/1903.07293).
    - Example code: [PyTorch](../examples/pytorch/han)
    - Tags: heterogeneous graphs, node classification

- <a name="lgnn"></a> Chen et al. Supervised Community Detection with Line Graph Neural Networks. [Paper link](https://arxiv.org/abs/1705.08415).
    - Example code: [PyTorch](../examples/pytorch/line_graph)
    - Tags: line graph, community detection
    
- <a name="sgc"></a> Wu et al. Simplifying Graph Convolutional Networks. [Paper link](https://arxiv.org/abs/1902.07153).
    - Example code: [PyTorch](../examples/pytorch/sgc), [MXNet](../examples/mxnet/sgc)
    - Tags: node classification

- <a name="dgcnnpoint"></a> Wang et al. Dynamic Graph CNN for Learning on Point Clouds. [Paper link](https://arxiv.org/abs/1801.07829).
    - Example code: [PyTorch](../examples/pytorch/pointcloud/edgeconv)
    - Tags: point cloud classification

- <a name="scenegraph"></a> Zhang et al. Graphical Contrastive Losses for Scene Graph Parsing. [Paper link](https://arxiv.org/abs/1903.02728).
    - Example code: [MXNet](../examples/mxnet/scenegraph)
    - Tags: scene graph extraction

- <a name="settrans"></a> Lee et al. Set Transformer: A Framework for Attention-based Permutation-Invariant Neural Networks. [Paper link](https://arxiv.org/abs/1810.00825).
    - Pooling module: [PyTorch encoder](https://docs.dgl.ai/api/python/nn.pytorch.html#settransformerencoder), [PyTorch decoder](https://docs.dgl.ai/api/python/nn.pytorch.html#settransformerdecoder)
    - Tags: graph classification

- <a name="wln"></a> Coley et al. A graph-convolutional neural network model for the prediction of chemical reactivity. [Paper link](https://pubs.rsc.org/en/content/articlelanding/2019/sc/c8sc04228d#!divAbstract).
    - Example code: [PyTorch](https://github.com/awslabs/dgl-lifesci/tree/master/examples/reaction_prediction/rexgen_direct)
    - Tags: molecules, reaction prediction

- <a name="mgcn"></a> Lu et al. Molecular Property Prediction: A Multilevel Quantum Interactions Modeling Perspective. [Paper link](https://arxiv.org/abs/1906.11081).
    - Example code: [PyTorch](https://github.com/awslabs/dgl-lifesci/tree/master/examples/property_prediction/alchemy)
    - Tags: molecules, quantum chemistry

- <a name="attentivefp"></a> Xiong et al. Pushing the Boundaries of Molecular Representation for Drug Discovery with the Graph Attention Mechanism. [Paper link](https://pubs.acs.org/doi/10.1021/acs.jmedchem.9b00959).
    - Example code: [PyTorch (with attention visualization)](https://github.com/awslabs/dgl-lifesci/tree/master/examples/property_prediction/pubchem_aromaticity), [PyTorch for custom data](https://github.com/awslabs/dgl-lifesci/tree/master/examples/property_prediction/csv_data_configuration)
    - Tags: molecules, molecular property prediction

- <a name="rotate"></a> Sun et al. RotatE: Knowledge Graph Embedding by Relational Rotation in Complex Space. [Paper link](https://arxiv.org/pdf/1902.10197.pdf).
    - Example code: [PyTorch](https://github.com/awslabs/dgl-ke/tree/master/examples), [PyTorch for custom data](https://aws-dglke.readthedocs.io/en/latest/commands.html)
    - Tags: knowledge graph embedding

- <a name="mixhop"></a> Abu-El-Haija et al. MixHop: Higher-Order Graph Convolutional Architectures via Sparsified Neighborhood Mixing. [Paper link](https://arxiv.org/abs/1905.00067).
    - Example code: [PyTorch](../examples/pytorch/mixhop)
    - Tags: node classification

- <a name="sagpool"></a> Lee, Junhyun, et al. Self-Attention Graph Pooling. [Paper link](https://arxiv.org/abs/1904.08082).
    - Example code: [PyTorch](../examples/pytorch/sagpool)
    - Tags: graph classification, pooling

- <a name="hgp-sl"></a> Zhang, Zhen, et al. Hierarchical Graph Pooling with Structure Learning. [Paper link](https://arxiv.org/abs/1911.05954).
    - Example code: [PyTorch](../examples/pytorch/hgp_sl)
    - Tags: graph classification, pooling

- <a name='hardgat'></a> Gao, Hongyang, et al. Graph Representation Learning via Hard and Channel-Wise Attention Networks [Paper link](https://arxiv.org/abs/1907.04652).
    - Example code: [Pytorch](../examples/pytorch/hardgat)
    - Tags: node classification, graph attention

- <a name='ngcf'></a> Wang, Xiang, et al. Neural Graph Collaborative Filtering. [Paper link](https://arxiv.org/abs/1905.08108).
    - Example code: [Pytorch](../examples/pytorch/NGCF)
    - Tags: Collaborative Filtering, Recommendation, Graph Neural Network 


## 2018

- <a name="dgmg"></a> Li et al. Learning Deep Generative Models of Graphs. [Paper link](https://arxiv.org/abs/1803.03324).
    - Example code: [PyTorch example for cycles](../examples/pytorch/dgmg), [PyTorch example for molecules](https://github.com/awslabs/dgl-lifesci/tree/master/examples/generative_models/dgmg)
    - Tags: generative models, autoregressive models, molecules

- <a name="gat"></a> Veličković et al. Graph Attention Networks. [Paper link](https://arxiv.org/abs/1710.10903).
    - Example code: [PyTorch](../examples/pytorch/gat), [PyTorch on ogbn-arxiv](../examples/pytorch/ogb/ogbn-arxiv), [PyTorch on ogbn-products](../examples/pytorch/ogb/ogbn-products), [TensorFlow](../examples/tensorflow/gat), [MXNet](../examples/mxnet/gat)
    - Tags: node classification, OGB

- <a name="jtvae"></a> Jin et al. Junction Tree Variational Autoencoder for Molecular Graph Generation. [Paper link](https://arxiv.org/abs/1802.04364).
    - Example code: [PyTorch](../examples/pytorch/jtnn)
    - Tags: generative models, molecules, VAE

- <a name="agnn"></a> Thekumparampil et al. Attention-based Graph Neural Network for Semi-supervised Learning. [Paper link](https://arxiv.org/abs/1803.03735).
    - Example code: [PyTorch](../examples/pytorch/model_zoo/citation_network)
    - Tags: node classification
    
- <a name="pinsage"></a> Ying et al. Graph Convolutional Neural Networks for Web-Scale Recommender Systems. [Paper link](https://arxiv.org/abs/1806.01973).
    - Example code: [PyTorch](../examples/pytorch/pinsage)
    - Tags: recommender system, large-scale, sampling

- <a name="rrn"></a> Berg Palm et al. Recurrent Relational Networks. [Paper link](https://arxiv.org/abs/1711.08028).
    - Example code: [PyTorch](../examples/pytorch/rrn)
    - Tags: sudoku solving

- <a name="stgcn"></a> Yu et al. Spatio-Temporal Graph Convolutional Networks: A Deep Learning Framework for Traffic Forecasting. [Paper link](https://arxiv.org/abs/1709.04875v4).
    - Example code: [PyTorch](../examples/pytorch/stgcn_wave)
    - Tags: spatio-temporal, traffic forecasting

- <a name="dgcnn"></a> Zhang et al. An End-to-End Deep Learning Architecture for Graph Classification. [Paper link](https://www.cse.wustl.edu/~ychen/public/DGCNN.pdf).
    - Pooling module: [PyTorch](https://docs.dgl.ai/api/python/nn.pytorch.html#sortpooling), [TensorFlow](https://docs.dgl.ai/api/python/nn.tensorflow.html#sortpooling), [MXNet](https://docs.dgl.ai/api/python/nn.mxnet.html#sortpooling)
    - Tags: graph classification

## 2017

- <a name="gcn"></a> Kipf and Welling. Semi-Supervised Classification with Graph Convolutional Networks. [Paper link](https://arxiv.org/abs/1609.02907). 
    - Example code: [PyTorch](../examples/pytorch/gcn), [PyTorch on ogbn-arxiv](../examples/pytorch/ogb/ogbn-arxiv), [PyTorch on ogbl-ppa](https://github.com/awslabs/dgl-lifesci/tree/master/examples/link_prediction/ogbl-ppa), [PyTorch on ogbg-ppa](https://github.com/awslabs/dgl-lifesci/tree/master/examples/property_prediction/ogbg_ppa), [TensorFlow](../examples/tensorflow/gcn), [MXNet](../examples/mxnet/gcn)
    - Tags: node classification, link prediction, graph classification, OGB

- <a name="capsule"></a> Sabour et al. Dynamic Routing Between Capsules. [Paper link](https://arxiv.org/abs/1710.09829).
    - Example code: [PyTorch](../examples/pytorch/capsule)
    - Tags: image classification
  
- <a name="gcmc"></a> van den Berg et al. Graph Convolutional Matrix Completion. [Paper link](https://arxiv.org/abs/1706.02263).
    - Example code: [PyTorch](../examples/pytorch/gcmc)
    - Tags: matrix completion, recommender system, link prediction, bipartite graphs

- <a name="graphsage"></a> Hamilton et al. Inductive Representation Learning on Large Graphs. [Paper link](https://cs.stanford.edu/people/jure/pubs/graphsage-nips17.pdf).
    - Example code: [PyTorch](../examples/pytorch/graphsage), [PyTorch on ogbn-products](../examples/pytorch/ogb/ogbn-products), [PyTorch on ogbl-ppa](https://github.com/awslabs/dgl-lifesci/tree/master/examples/link_prediction/ogbl-ppa), [MXNet](../examples/mxnet/graphsage)
    - Tags: node classification, sampling, unsupervised learning, link prediction, OGB

- <a name="metapath2vec"></a> Dong et al. metapath2vec: Scalable Representation Learning for Heterogeneous Networks. [Paper link](https://dl.acm.org/doi/10.1145/3097983.3098036).
    - Example code: [PyTorch](../examples/pytorch/metapath2vec)
    - Tags: heterogeneous graphs, network embedding, large-scale, node classification

- <a name="tagcn"></a> Du et al. Topology Adaptive Graph Convolutional Networks. [Paper link](https://arxiv.org/abs/1710.10370).
    - Example code: [PyTorch](../examples/pytorch/tagcn), [MXNet](../examples/mxnet/tagcn)
    - Tags: node classification
    
- <a name="pointnet"></a> Qi et al. PointNet: Deep Learning on Point Sets for 3D Classification and Segmentation. [Paper link](https://arxiv.org/abs/1612.00593).
    - Example code: [PyTorch](../examples/pytorch/pointcloud/pointnet)
    - Tags: point cloud classification, point cloud part-segmentation

- <a name="pointnet++"></a> Qi et al. PointNet++: Deep Hierarchical Feature Learning on Point Sets in a Metric Space. [Paper link](https://arxiv.org/abs/1706.02413).
    - Example code: [PyTorch](../examples/pytorch/pointcloud/pointnet)
    - Tags: point cloud classification
    
- <a name="rgcn"></a> Schlichtkrull. Modeling Relational Data with Graph Convolutional Networks. [Paper link](https://arxiv.org/abs/1703.06103).
    - Example code: [PyTorch example using homogeneous DGLGraphs](../examples/pytorch/rgcn), [PyTorch](../examples/pytorch/rgcn-hetero), [TensorFlow](../examples/tensorflow/rgcn), [MXNet](../examples/mxnet/rgcn)
    - Tags: node classification, link prediction, heterogeneous graphs, sampling

- <a name="transformer"></a> Vaswani et al. Attention Is All You Need. [Paper link](https://arxiv.org/abs/1706.03762).
    - Example code: [PyTorch](../examples/pytorch/transformer)
    - Tags: machine translation

- <a name="mpnn"></a> Gilmer et al. Neural Message Passing for Quantum Chemistry. [Paper link](https://arxiv.org/abs/1704.01212).
    - Example code: [PyTorch](https://github.com/awslabs/dgl-lifesci/tree/master/examples/property_prediction/alchemy), [PyTorch for custom data](https://github.com/awslabs/dgl-lifesci/tree/master/examples/property_prediction/csv_data_configuration)
    - Tags: molecules, quantum chemistry

- <a name="acnn"></a> Gomes et al. Atomic Convolutional Networks for Predicting Protein-Ligand Binding Affinity. [Paper link](https://arxiv.org/abs/1703.10603).
    - Example code: [PyTorch](https://github.com/awslabs/dgl-lifesci/tree/master/examples/binding_affinity_prediction)
    - Tags: binding affinity prediction, molecules, proteins

- <a name="schnet"></a> Schütt et al. SchNet: A continuous-filter convolutional neural network for modeling quantum interactions. [Paper link](https://arxiv.org/abs/1706.08566).
    - Example code: [PyTorch](https://github.com/awslabs/dgl-lifesci/tree/master/examples/property_prediction/alchemy)
    - Tags: molecules, quantum chemistry

## 2016

- <a name="ggnn"></a> Li et al. Gated Graph Sequence Neural Networks. [Paper link](https://arxiv.org/abs/1511.05493).
    - Example code: [PyTorch](../examples/pytorch/ggnn)
    - Tags: question answering

- <a name="chebnet"></a> Defferrard et al. Convolutional Neural Networks on Graphs with Fast Localized Spectral Filtering. [Paper link](https://arxiv.org/abs/1606.09375).
    - Example code: [PyTorch on image classification](../examples/pytorch/model_zoo/geometric), [PyTorch on node classification](../examples/pytorch/model_zoo/citation_network)
    - Tags: image classification, graph classification, node classification

- <a name="monet"></a> Monti et al. Geometric deep learning on graphs and manifolds using mixture model CNNs. [Paper link](https://arxiv.org/abs/1611.08402).
    - Example code: [PyTorch on image classification](../examples/pytorch/model_zoo/geometric), [PyTorch on node classification](../examples/pytorch/monet), [MXNet on node classification](../examples/mxnet/monet)
    - Tags: image classification, graph classification, node classification

- <a name="weave"></a> Kearnes et al. Molecular Graph Convolutions: Moving Beyond Fingerprints. [Paper link](https://arxiv.org/abs/1603.00856).
    - Example code: [PyTorch](https://github.com/awslabs/dgl-lifesci/tree/master/examples/property_prediction/moleculenet), [PyTorch for custom data](https://github.com/awslabs/dgl-lifesci/tree/master/examples/property_prediction/csv_data_configuration)
    - Tags: molecular property prediction

- <a name="complex"></a> Trouillon et al. Complex Embeddings for Simple Link Prediction. [Paper link](http://proceedings.mlr.press/v48/trouillon16.pdf).
    - Example code: [PyTorch](https://github.com/awslabs/dgl-ke/tree/master/examples), [PyTorch for custom data](https://aws-dglke.readthedocs.io/en/latest/commands.html)
    - Tags: knowledge graph embedding

## 2015

- <a name="line"></a> Tang et al. LINE: Large-scale Information Network Embedding. [Paper link](https://arxiv.org/abs/1503.03578).
    - Example code: [PyTorch on OGB](../examples/pytorch/ogb/line)
    - Tags: network embedding, transductive learning, OGB, link prediction

- <a name="treelstm"></a> Sheng Tai et al. Improved Semantic Representations From Tree-Structured Long Short-Term Memory Networks. [Paper link](https://arxiv.org/abs/1503.00075).
    - Example code: [PyTorch](../examples/pytorch/tree_lstm), [MXNet](../examples/mxnet/tree_lstm)
    - Tags: sentiment classification
    
- <a name="seq2seq"></a> Vinyals et al. Order Matters: Sequence to sequence for sets. [Paper link](https://arxiv.org/abs/1511.06391).
    - Pooling module: [PyTorch](https://docs.dgl.ai/api/python/nn.pytorch.html#set2set), [MXNet](https://docs.dgl.ai/api/python/nn.mxnet.html#set2set)
    - Tags: graph classification
    
- <a name="transr"></a> Lin et al. Learning Entity and Relation Embeddings for Knowledge Graph Completion. [Paper link](https://www.aaai.org/ocs/index.php/AAAI/AAAI15/paper/viewPaper/9571).
    - Example code: [PyTorch](https://github.com/awslabs/dgl-ke/tree/master/examples), [PyTorch for custom data](https://aws-dglke.readthedocs.io/en/latest/commands.html)
    - Tags: knowledge graph embedding

- <a name="distmul"></a> Yang et al. Embedding Entities and Relations for Learning and Inference in Knowledge Bases. [Paper link](https://arxiv.org/abs/1412.6575).
    - Example code: [PyTorch](https://github.com/awslabs/dgl-ke/tree/master/examples), [PyTorch for custom data](https://aws-dglke.readthedocs.io/en/latest/commands.html)
    - Tags: knowledge graph embedding

- <a name="nf"></a> Duvenaud et al. Convolutional Networks on Graphs for Learning Molecular Fingerprints. [Paper link](https://arxiv.org/abs/1509.09292).
    - Example code: [PyTorch](https://github.com/awslabs/dgl-lifesci/tree/master/examples/property_prediction/moleculenet), [PyTorch for custom data](https://github.com/awslabs/dgl-lifesci/tree/master/examples/property_prediction/csv_data_configuration)
    - Tags: molecules, molecular property prediction

## 2014

- <a name="deepwalk"></a> Perozzi et al. DeepWalk: Online Learning of Social Representations. [Paper link](https://arxiv.org/abs/1403.6652).
    - Example code: [PyTorch on OGB](../examples/pytorch/ogb/deepwalk)
    - Tags: network embedding, transductive learning, OGB, link prediction

- <a name="hausdorff"></a> Fischer et al. A Hausdorff Heuristic for Efficient Computation of Graph Edit Distance. [Paper link](https://link.springer.com/chapter/10.1007/978-3-662-44415-3_9).
    - Example code: [PyTorch](../examples/pytorch/graph_matching)
    - Tags: graph edit distance, graph matching

## 2013

- <a name="transe"></a> Bordes et al. Translating Embeddings for Modeling Multi-relational Data. [Paper link](https://proceedings.neurips.cc/paper/2013/file/1cecc7a77928ca8133fa24680a88d2f9-Paper.pdf).
    - Example code: [PyTorch](https://github.com/awslabs/dgl-ke/tree/master/examples), [PyTorch for custom data](https://aws-dglke.readthedocs.io/en/latest/commands.html)
    - Tags: knowledge graph embedding

## 2011

- <a name="bipartite"></a> Fankhauser et al. Speeding Up Graph Edit Distance Computation through Fast Bipartite Matching. [Paper link](https://link.springer.com/chapter/10.1007/978-3-642-20844-7_11).
    - Example code: [PyTorch](../examples/pytorch/graph_matching)
    - Tags: graph edit distance, graph matching

- <a name="rescal"></a> Nickel et al. A Three-Way Model for Collective Learning on Multi-Relational Data. [Paper link](http://citeseerx.ist.psu.edu/viewdoc/download?doi=10.1.1.383.2015&rep=rep1&type=pdf).
    - Example code: [PyTorch](https://github.com/awslabs/dgl-ke/tree/master/examples), [PyTorch for custom data](https://aws-dglke.readthedocs.io/en/latest/commands.html)
    - Tags: knowledge graph embedding

## 2009

- <a name="astar"></a> Riesen et al. Speeding Up Graph Edit Distance Computation with a Bipartite Heuristic. [Paper link](https://core.ac.uk/download/pdf/33054885.pdf).
    - Example code: [PyTorch](../examples/pytorch/graph_matching)
    - Tags: graph edit distance, graph matching

## 2006

- <a name="beam"></a> Neuhaus et al. Fast Suboptimal Algorithms for the Computation of Graph Edit Distance. [Paper link](https://link.springer.com/chapter/10.1007/11815921_17).
    - Example code: [PyTorch](../examples/pytorch/graph_matching)
    - Tags: graph edit distance, graph matching

## 1998

- <a name="pagerank"></a> Page et al. The PageRank Citation Ranking: Bringing Order to the Web. [Paper link](http://citeseerx.ist.psu.edu/viewdoc/summary?doi=10.1.1.38.5427).
    - Example code: [PyTorch](../examples/pytorch/pagerank.py)
    - Tags: PageRank<|MERGE_RESOLUTION|>--- conflicted
+++ resolved
@@ -45,12 +45,10 @@
 | [GNN-FiLM: Graph Neural Networks with Feature-wise Linear Modulation](#gnnfilm) | :heavy_check_mark:  |                     |                     |                     |                     |
 | [Hierarchical Graph Pooling with Structure Learning](#hgp-sl)                                                                                 |                     |                                  | :heavy_check_mark:        |                    |                    |
 | [Graph Representation Learning via Hard and Channel-Wise Attention Networks](#hardgat)                                   |:heavy_check_mark:                     |                 |                           |                    |                    |
-<<<<<<< HEAD
 | [Neural Graph Collaborative Filtering](#ngcf) |             | :heavy_check_mark: |                     |                   |                   |
-=======
 | [Graph Cross Networks with Vertex Infomax Pooling](#gxn)                                   |                     |                                  | :heavy_check_mark:        |                    |                    |
 | [Towards Deeper Graph Neural Networks](#dagnn) | :heavy_check_mark:  |                                  |                           |                    |                    |
->>>>>>> a7e941c3
+
 
 ## 2020
 
@@ -73,12 +71,8 @@
 - <a name="prestrategy"></a> Hu et al. Strategies for Pre-training Graph Neural Networks. [Paper link](https://arxiv.org/abs/1905.12265).
     - Example code: [Molecule embedding](https://github.com/awslabs/dgl-lifesci/tree/master/examples/molecule_embeddings), [PyTorch for custom data](https://github.com/awslabs/dgl-lifesci/tree/master/examples/property_prediction/csv_data_configuration)
     - Tags: molecules, graph classification, unsupervised learning, self-supervised learning, molecular property prediction
-<<<<<<< HEAD
+
 - <a name="gnnfilm"></a> Marc Brockschmidt. GNN-FiLM: Graph Neural Networks with Feature-wise Linear Modulation. [Paper link](https://arxiv.org/abs/1906.12192).
-=======
-
-- <a name="GNN-FiLM"></a> Marc Brockschmidt. GNN-FiLM: Graph Neural Networks with Feature-wise Linear Modulation. [Paper link](https://arxiv.org/abs/1906.12192).
->>>>>>> a7e941c3
     - Example code: [Pytorch](../examples/pytorch/GNN-FiLM)
     - Tags: multi-relational graphs, hypernetworks, GNN architectures
 
