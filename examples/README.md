--- conflicted
+++ resolved
@@ -8,11 +8,8 @@
 
 | Paper                                                        | node classification | link prediction / classification | graph property prediction | sampling           | OGB                |
 | ------------------------------------------------------------ | ------------------- | -------------------------------- | ------------------------- | ------------------ | ------------------ |
-<<<<<<< HEAD
 | [Boost then Convolve: Gradient Boosting Meets Graph Neural Networks](#bgnn) | :heavy_check_mark:  |                                  |                           |                    |                    |
-=======
 | [Contrastive Multi-View Representation Learning on Graphs](#mvgrl) | :heavy_check_mark: |  | :heavy_check_mark: |  |  |
->>>>>>> e61138be
 | [Graph Random Neural Network for Semi-Supervised Learning on Graphs](#grand) | :heavy_check_mark:  |                                  |                           |                    |                    |
 | [Heterogeneous Graph Transformer](#hgt)                      | :heavy_check_mark:  | :heavy_check_mark:               |                           |                    |                    |
 | [Graph Convolutional Networks for Graphs with Multi-Dimensionally Weighted Edges](#mwe) | :heavy_check_mark:  |                                  |                           |                    | :heavy_check_mark: |
