# Official DGL Examples and Modules

The folder contains example implementations of selected research papers related to Graph Neural Networks. Note that the examples may not work with incompatible DGL versions.
* For examples working with the latest master (or the latest [nightly build](https://www.dgl.ai/pages/start.html)), check out https://github.com/dmlc/dgl/tree/master/examples.
* For examples working with a certain release, check out `https://github.com/dmlc/dgl/tree/<release_version>/examples` (E.g., https://github.com/dmlc/dgl/tree/0.5.x/examples)

## Overview

| Paper                                                        | node classification | link prediction / classification | graph property prediction | sampling           | OGB                |
| ------------------------------------------------------------ | ------------------- | -------------------------------- | ------------------------- | ------------------ | ------------------ |
| [Graph Random Neural Network for Semi-Supervised Learning on Graphs](#grand) | :heavy_check_mark:  |                                  |                           |                    |                    |
| [Heterogeneous Graph Transformer](#hgt)                      | :heavy_check_mark:  | :heavy_check_mark:               |                           |                    |                    |
| [Graph Convolutional Networks for Graphs with Multi-Dimensionally Weighted Edges](#mwe) | :heavy_check_mark:  |                                  |                           |                    | :heavy_check_mark: |
| [SIGN: Scalable Inception Graph Neural Networks](#sign)      | :heavy_check_mark:  |                                  |                           |                    | :heavy_check_mark: |
| [Strategies for Pre-training Graph Neural Networks](#prestrategy) |                     |                                  | :heavy_check_mark:        |                    |                    |
| [Predict then Propagate: Graph Neural Networks meet Personalized PageRank](#appnp) | :heavy_check_mark:  |                                  |                           |                    |                    |
| [Cluster-GCN: An Efficient Algorithm for Training Deep and Large Graph Convolutional Networks](#clustergcn) | :heavy_check_mark:  |                                  |                           | :heavy_check_mark: | :heavy_check_mark: |
| [Deep Graph Infomax](#dgi)                                   | :heavy_check_mark:  |                                  |                           |                    |                    |
| [Hierarchical Graph Representation Learning with Differentiable Pooling](#diffpool) |                     |                                  | :heavy_check_mark:        |                    |                    |
| [Representation Learning for Attributed Multiplex Heterogeneous Network](#gatne-t) |                     | :heavy_check_mark:               |                           |                    |                    |
| [How Powerful are Graph Neural Networks?](#gin)              | :heavy_check_mark:  |                                  | :heavy_check_mark:        |                    | :heavy_check_mark: |
| [Heterogeneous Graph Attention Network](#han)                | :heavy_check_mark:  |                                  |                           |                    |                    |
| [Simplifying Graph Convolutional Networks](#sgc)             | :heavy_check_mark:  |                                  |                           |                    |                    |
| [Molecular Property Prediction: A Multilevel Quantum Interactions Modeling Perspective](#mgcn) |                     |                                  | :heavy_check_mark:        |                    |                    |
| [Pushing the Boundaries of Molecular Representation for Drug Discovery with the Graph Attention Mechanism](#attentivefp) |                     |                                  | :heavy_check_mark:        |                    |                    |
| [MixHop: Higher-Order Graph Convolutional Architectures via Sparsified Neighborhood Mixing](#mixhop) | :heavy_check_mark:  |                                  |                           |                    |                    |
| [Graph Attention Networks](#gat)                             | :heavy_check_mark:  |                                  |                           |                    | :heavy_check_mark: |
| [Attention-based Graph Neural Network for Semi-supervised Learning](#agnn) | :heavy_check_mark:  |                                  |                           | :heavy_check_mark: |                    |
| [Graph Convolutional Neural Networks for Web-Scale Recommender Systems](#pinsage) |                     |                                  |                           |                    |                    |
| [Semi-Supervised Classification with Graph Convolutional Networks](#gcn) | :heavy_check_mark:  | :heavy_check_mark:               | :heavy_check_mark:        |                    | :heavy_check_mark: |
| [Graph Convolutional Matrix Completion](#gcmc)               |                     | :heavy_check_mark:               |                           |                    |                    |
| [Inductive Representation Learning on Large Graphs](#graphsage) | :heavy_check_mark:  | :heavy_check_mark:               |                           | :heavy_check_mark: | :heavy_check_mark: |
| [metapath2vec: Scalable Representation Learning for Heterogeneous Networks](#metapath2vec) | :heavy_check_mark:  |                                  |                           |                    |                    |
| [Topology Adaptive Graph Convolutional Networks](#tagcn)     | :heavy_check_mark:  |                                  |                           |                    |                    |
| [Modeling Relational Data with Graph Convolutional Networks](#rgcn) | :heavy_check_mark:  | :heavy_check_mark:               |                           | :heavy_check_mark: |                    |
| [Neural Message Passing for Quantum Chemistry](#mpnn)        |                     |                                  | :heavy_check_mark:        |                    |                    |
| [SchNet: A continuous-filter convolutional neural network for modeling quantum interactions](#schnet) |                     |                                  | :heavy_check_mark:        |                    |                    |
| [Convolutional Neural Networks on Graphs with Fast Localized Spectral Filtering](#chebnet) | :heavy_check_mark:  |                                  | :heavy_check_mark:        |                    |                    |
| [Geometric deep learning on graphs and manifolds using mixture model CNNs](#monet) | :heavy_check_mark:  |                                  | :heavy_check_mark:        |                    |                    |
| [Molecular Graph Convolutions: Moving Beyond Fingerprints](#weave) |                     |                                  | :heavy_check_mark:        |                    |                    |
| [LINE: Large-scale Information Network Embedding](#line)     |                     | :heavy_check_mark:               |                           |                    | :heavy_check_mark: |
| [DeepWalk: Online Learning of Social Representations](#deepwalk) |                     | :heavy_check_mark:               |                           |                    | :heavy_check_mark: |
| [Self-Attention Graph Pooling](#sagpool)                     |                     |                                  | :heavy_check_mark:        |                    |                    |
| [Convolutional Networks on Graphs for Learning Molecular Fingerprints](#nf) |                     |                                  | :heavy_check_mark:        |                    |                    |
| [GNN-FiLM: Graph Neural Networks with Feature-wise Linear Modulation](#gnnfilm) | :heavy_check_mark:  |                     |                     |                     |                     |
<<<<<<< HEAD
| [Hierarchical Graph Pooling with Structure Learning](#hgp-sl)                                                                                 |                     |                                  | :heavy_check_mark:        |                    |                    |
=======
| [Graph Representation Learning via Hard and Channel-Wise Attention Networks](#hardgat)                                   |:heavy_check_mark:                     |                 |                           |                    |                    |
>>>>>>> 673cc64c

## 2020

- <a name="grand"></a> Feng et al. Graph Random Neural Network for Semi-Supervised Learning on Graphs. [Paper link](https://arxiv.org/abs/2005.11079). 
    - Example code: [PyTorch](../examples/pytorch/grand)
    - Tags: semi-supervised node classification, simplifying graph convolution, data augmentation
- <a name="hgt"></a> Hu et al. Heterogeneous Graph Transformer. [Paper link](https://arxiv.org/abs/2003.01332).
    - Example code: [PyTorch](../examples/pytorch/hgt)
    - Tags: dynamic heterogeneous graphs, large-scale, node classification, link prediction
- <a name="mwe"></a> Chen. Graph Convolutional Networks for Graphs with Multi-Dimensionally Weighted Edges. [Paper link](https://cims.nyu.edu/~chenzh/files/GCN_with_edge_weights.pdf).
    - Example code: [PyTorch on ogbn-proteins](../examples/pytorch/ogb/ogbn-proteins)
    - Tags: node classification, weighted graphs, OGB
- <a name="sign"></a> Frasca et al. SIGN: Scalable Inception Graph Neural Networks. [Paper link](https://arxiv.org/abs/2004.11198).
    - Example code: [PyTorch on ogbn-arxiv/products/mag](../examples/pytorch/ogb/sign), [PyTorch](../examples/pytorch/sign)
    - Tags: node classification, OGB, large-scale, heterogeneous graphs
- <a name="prestrategy"></a> Hu et al. Strategies for Pre-training Graph Neural Networks. [Paper link](https://arxiv.org/abs/1905.12265).
    - Example code: [Molecule embedding](https://github.com/awslabs/dgl-lifesci/tree/master/examples/molecule_embeddings), [PyTorch for custom data](https://github.com/awslabs/dgl-lifesci/tree/master/examples/property_prediction/csv_data_configuration)
    - Tags: molecules, graph classification, unsupervised learning, self-supervised learning, molecular property prediction
- <a name="GNN-FiLM"></a> Marc Brockschmidt. GNN-FiLM: Graph Neural Networks with Feature-wise Linear Modulation. [Paper link](https://arxiv.org/abs/1906.12192).
    - Example code: [Pytorch](../examples/pytorch/GNN-FiLM)
    - Tags: multi-relational graphs, hypernetworks, GNN architectures

## 2019

- <a name="appnp"></a> Klicpera et al. Predict then Propagate: Graph Neural Networks meet Personalized PageRank. [Paper link](https://arxiv.org/abs/1810.05997).
    - Example code: [PyTorch](../examples/pytorch/appnp), [MXNet](../examples/mxnet/appnp)
    - Tags: node classification

- <a name="clustergcn"></a> Chiang et al. Cluster-GCN: An Efficient Algorithm for Training Deep and Large Graph Convolutional Networks. [Paper link](https://arxiv.org/abs/1905.07953).
    - Example code: [PyTorch](../examples/pytorch/cluster_gcn), [PyTorch-based GraphSAGE variant on OGB](../examples/pytorch/ogb/cluster-sage), [PyTorch-based GAT variant on OGB](../examples/pytorch/ogb/cluster-gat)
    - Tags: graph partition, node classification, large-scale, OGB, sampling

- <a name="dgi"></a> Veličković et al. Deep Graph Infomax. [Paper link](https://arxiv.org/abs/1809.10341).
    - Example code: [PyTorch](../examples/pytorch/dgi), [TensorFlow](../examples/tensorflow/dgi)
    - Tags: unsupervised learning, node classification

- <a name="diffpool"></a> Ying et al. Hierarchical Graph Representation Learning with Differentiable Pooling. [Paper link](https://arxiv.org/abs/1806.08804).
    - Example code: [PyTorch](../examples/pytorch/diffpool)
    - Tags: pooling, graph classification, graph coarsening

- <a name="gatne-t"></a> Cen et al. Representation Learning for Attributed Multiplex Heterogeneous Network. [Paper link](https://arxiv.org/abs/1905.01669v2).
    - Example code: [PyTorch](../examples/pytorch/GATNE-T)
    - Tags: heterogeneous graphs, link prediction, large-scale

- <a name="gin"></a> Xu et al. How Powerful are Graph Neural Networks? [Paper link](https://arxiv.org/abs/1810.00826).
    - Example code: [PyTorch on graph classification](../examples/pytorch/gin), [PyTorch on node classification](../examples/pytorch/model_zoo/citation_network), [PyTorch on ogbg-ppa](https://github.com/awslabs/dgl-lifesci/tree/master/examples/property_prediction/ogbg_ppa), [MXNet](../examples/mxnet/gin)
    - Tags: graph classification, node classification, OGB

- <a name="graphwriter"></a> Koncel-Kedziorski et al. Text Generation from Knowledge Graphs with Graph Transformers. [Paper link](https://arxiv.org/abs/1904.02342).
    - Example code: [PyTorch](../examples/pytorch/graphwriter)
    - Tags: knowledge graph, text generation

- <a name="han"></a> Wang et al. Heterogeneous Graph Attention Network. [Paper link](https://arxiv.org/abs/1903.07293).
    - Example code: [PyTorch](../examples/pytorch/han)
    - Tags: heterogeneous graphs, node classification

- <a name="lgnn"></a> Chen et al. Supervised Community Detection with Line Graph Neural Networks. [Paper link](https://arxiv.org/abs/1705.08415).
    - Example code: [PyTorch](../examples/pytorch/line_graph)
    - Tags: line graph, community detection
    
- <a name="sgc"></a> Wu et al. Simplifying Graph Convolutional Networks. [Paper link](https://arxiv.org/abs/1902.07153).
    - Example code: [PyTorch](../examples/pytorch/sgc), [MXNet](../examples/mxnet/sgc)
    - Tags: node classification

- <a name="dgcnnpoint"></a> Wang et al. Dynamic Graph CNN for Learning on Point Clouds. [Paper link](https://arxiv.org/abs/1801.07829).
    - Example code: [PyTorch](../examples/pytorch/pointcloud/edgeconv)
    - Tags: point cloud classification

- <a name="scenegraph"></a> Zhang et al. Graphical Contrastive Losses for Scene Graph Parsing. [Paper link](https://arxiv.org/abs/1903.02728).
    - Example code: [MXNet](../examples/mxnet/scenegraph)
    - Tags: scene graph extraction

- <a name="settrans"></a> Lee et al. Set Transformer: A Framework for Attention-based Permutation-Invariant Neural Networks. [Paper link](https://arxiv.org/abs/1810.00825).
    - Pooling module: [PyTorch encoder](https://docs.dgl.ai/api/python/nn.pytorch.html#settransformerencoder), [PyTorch decoder](https://docs.dgl.ai/api/python/nn.pytorch.html#settransformerdecoder)
    - Tags: graph classification

- <a name="wln"></a> Coley et al. A graph-convolutional neural network model for the prediction of chemical reactivity. [Paper link](https://pubs.rsc.org/en/content/articlelanding/2019/sc/c8sc04228d#!divAbstract).
    - Example code: [PyTorch](https://github.com/awslabs/dgl-lifesci/tree/master/examples/reaction_prediction/rexgen_direct)
    - Tags: molecules, reaction prediction

- <a name="mgcn"></a> Lu et al. Molecular Property Prediction: A Multilevel Quantum Interactions Modeling Perspective. [Paper link](https://arxiv.org/abs/1906.11081).
    - Example code: [PyTorch](https://github.com/awslabs/dgl-lifesci/tree/master/examples/property_prediction/alchemy)
    - Tags: molecules, quantum chemistry

- <a name="attentivefp"></a> Xiong et al. Pushing the Boundaries of Molecular Representation for Drug Discovery with the Graph Attention Mechanism. [Paper link](https://pubs.acs.org/doi/10.1021/acs.jmedchem.9b00959).
    - Example code: [PyTorch (with attention visualization)](https://github.com/awslabs/dgl-lifesci/tree/master/examples/property_prediction/pubchem_aromaticity), [PyTorch for custom data](https://github.com/awslabs/dgl-lifesci/tree/master/examples/property_prediction/csv_data_configuration)
    - Tags: molecules, molecular property prediction

- <a name="rotate"></a> Sun et al. RotatE: Knowledge Graph Embedding by Relational Rotation in Complex Space. [Paper link](https://arxiv.org/pdf/1902.10197.pdf).
    - Example code: [PyTorch](https://github.com/awslabs/dgl-ke/tree/master/examples), [PyTorch for custom data](https://aws-dglke.readthedocs.io/en/latest/commands.html)
    - Tags: knowledge graph embedding

- <a name="mixhop"></a> Abu-El-Haija et al. MixHop: Higher-Order Graph Convolutional Architectures via Sparsified Neighborhood Mixing. [Paper link](https://arxiv.org/abs/1905.00067).
    - Example code: [PyTorch](../examples/pytorch/mixhop)
    - Tags: node classification

- <a name="sagpool"></a> Lee, Junhyun, et al. Self-Attention Graph Pooling. [Paper link](https://arxiv.org/abs/1904.08082).
    - Example code: [PyTorch](../examples/pytorch/sagpool)
    - Tags: graph classification, pooling

<<<<<<< HEAD
- <a name="hgp-sl"></a> Zhang, Zhen, et al. Hierarchical Graph Pooling with Structure Learning. [Paper link](https://arxiv.org/abs/1911.05954).
    - Example code: [PyTorch](../examples/pytorch/hgp_sl)
    - Tags: graph classification, pooling
=======
- <a name='hardgat'></a> Gao, Hongyang, et al. Graph Representation Learning via Hard and Channel-Wise Attention Networks [Paper link](https://arxiv.org/abs/1907.04652).
    - Example code: [Pytorch](../examples/pytorch/hgat)
    - Tags: node classification, graph attention
>>>>>>> 673cc64c

## 2018

- <a name="dgmg"></a> Li et al. Learning Deep Generative Models of Graphs. [Paper link](https://arxiv.org/abs/1803.03324).
    - Example code: [PyTorch example for cycles](../examples/pytorch/dgmg), [PyTorch example for molecules](https://github.com/awslabs/dgl-lifesci/tree/master/examples/generative_models/dgmg)
    - Tags: generative models, autoregressive models, molecules

- <a name="gat"></a> Veličković et al. Graph Attention Networks. [Paper link](https://arxiv.org/abs/1710.10903).
    - Example code: [PyTorch](../examples/pytorch/gat), [PyTorch on ogbn-arxiv](../examples/pytorch/ogb/ogbn-arxiv), [PyTorch on ogbn-products](../examples/pytorch/ogb/ogbn-products), [TensorFlow](../examples/tensorflow/gat), [MXNet](../examples/mxnet/gat)
    - Tags: node classification, OGB

- <a name="jtvae"></a> Jin et al. Junction Tree Variational Autoencoder for Molecular Graph Generation. [Paper link](https://arxiv.org/abs/1802.04364).
    - Example code: [PyTorch](../examples/pytorch/jtnn)
    - Tags: generative models, molecules, VAE

- <a name="agnn"></a> Thekumparampil et al. Attention-based Graph Neural Network for Semi-supervised Learning. [Paper link](https://arxiv.org/abs/1803.03735).
    - Example code: [PyTorch](../examples/pytorch/model_zoo/citation_network)
    - Tags: node classification
    
- <a name="pinsage"></a> Ying et al. Graph Convolutional Neural Networks for Web-Scale Recommender Systems. [Paper link](https://arxiv.org/abs/1806.01973).
    - Example code: [PyTorch](../examples/pytorch/pinsage)
    - Tags: recommender system, large-scale, sampling

- <a name="rrn"></a> Berg Palm et al. Recurrent Relational Networks. [Paper link](https://arxiv.org/abs/1711.08028).
    - Example code: [PyTorch](../examples/pytorch/rrn)
    - Tags: sudoku solving

- <a name="stgcn"></a> Yu et al. Spatio-Temporal Graph Convolutional Networks: A Deep Learning Framework for Traffic Forecasting. [Paper link](https://arxiv.org/abs/1709.04875v4).
    - Example code: [PyTorch](../examples/pytorch/stgcn_wave)
    - Tags: spatio-temporal, traffic forecasting

- <a name="dgcnn"></a> Zhang et al. An End-to-End Deep Learning Architecture for Graph Classification. [Paper link](https://www.cse.wustl.edu/~ychen/public/DGCNN.pdf).
    - Pooling module: [PyTorch](https://docs.dgl.ai/api/python/nn.pytorch.html#sortpooling), [TensorFlow](https://docs.dgl.ai/api/python/nn.tensorflow.html#sortpooling), [MXNet](https://docs.dgl.ai/api/python/nn.mxnet.html#sortpooling)
    - Tags: graph classification

## 2017

- <a name="gcn"></a> Kipf and Welling. Semi-Supervised Classification with Graph Convolutional Networks. [Paper link](https://arxiv.org/abs/1609.02907). 
    - Example code: [PyTorch](../examples/pytorch/gcn), [PyTorch on ogbn-arxiv](../examples/pytorch/ogb/ogbn-arxiv), [PyTorch on ogbl-ppa](https://github.com/awslabs/dgl-lifesci/tree/master/examples/link_prediction/ogbl-ppa), [PyTorch on ogbg-ppa](https://github.com/awslabs/dgl-lifesci/tree/master/examples/property_prediction/ogbg_ppa), [TensorFlow](../examples/tensorflow/gcn), [MXNet](../examples/mxnet/gcn)
    - Tags: node classification, link prediction, graph classification, OGB

- <a name="capsule"></a> Sabour et al. Dynamic Routing Between Capsules. [Paper link](https://arxiv.org/abs/1710.09829).
    - Example code: [PyTorch](../examples/pytorch/capsule)
    - Tags: image classification
  
- <a name="gcmc"></a> van den Berg et al. Graph Convolutional Matrix Completion. [Paper link](https://arxiv.org/abs/1706.02263).
    - Example code: [PyTorch](../examples/pytorch/gcmc)
    - Tags: matrix completion, recommender system, link prediction, bipartite graphs

- <a name="graphsage"></a> Hamilton et al. Inductive Representation Learning on Large Graphs. [Paper link](https://cs.stanford.edu/people/jure/pubs/graphsage-nips17.pdf).
    - Example code: [PyTorch](../examples/pytorch/graphsage), [PyTorch on ogbn-products](../examples/pytorch/ogb/ogbn-products), [PyTorch on ogbl-ppa](https://github.com/awslabs/dgl-lifesci/tree/master/examples/link_prediction/ogbl-ppa), [MXNet](../examples/mxnet/graphsage)
    - Tags: node classification, sampling, unsupervised learning, link prediction, OGB

- <a name="metapath2vec"></a> Dong et al. metapath2vec: Scalable Representation Learning for Heterogeneous Networks. [Paper link](https://dl.acm.org/doi/10.1145/3097983.3098036).
    - Example code: [PyTorch](../examples/pytorch/metapath2vec)
    - Tags: heterogeneous graphs, network embedding, large-scale, node classification

- <a name="tagcn"></a> Du et al. Topology Adaptive Graph Convolutional Networks. [Paper link](https://arxiv.org/abs/1710.10370).
    - Example code: [PyTorch](../examples/pytorch/tagcn), [MXNet](../examples/mxnet/tagcn)
    - Tags: node classification
    
- <a name="pointnet"></a> Qi et al. PointNet: Deep Learning on Point Sets for 3D Classification and Segmentation. [Paper link](https://arxiv.org/abs/1612.00593).
    - Example code: [PyTorch](../examples/pytorch/pointcloud/pointnet)
    - Tags: point cloud classification, point cloud part-segmentation

- <a name="pointnet++"></a> Qi et al. PointNet++: Deep Hierarchical Feature Learning on Point Sets in a Metric Space. [Paper link](https://arxiv.org/abs/1706.02413).
    - Example code: [PyTorch](../examples/pytorch/pointcloud/pointnet)
    - Tags: point cloud classification
    
- <a name="rgcn"></a> Schlichtkrull. Modeling Relational Data with Graph Convolutional Networks. [Paper link](https://arxiv.org/abs/1703.06103).
    - Example code: [PyTorch example using homogeneous DGLGraphs](../examples/pytorch/rgcn), [PyTorch](../examples/pytorch/rgcn-hetero), [TensorFlow](../examples/tensorflow/rgcn), [MXNet](../examples/mxnet/rgcn)
    - Tags: node classification, link prediction, heterogeneous graphs, sampling

- <a name="transformer"></a> Vaswani et al. Attention Is All You Need. [Paper link](https://arxiv.org/abs/1706.03762).
    - Example code: [PyTorch](../examples/pytorch/transformer)
    - Tags: machine translation

- <a name="mpnn"></a> Gilmer et al. Neural Message Passing for Quantum Chemistry. [Paper link](https://arxiv.org/abs/1704.01212).
    - Example code: [PyTorch](https://github.com/awslabs/dgl-lifesci/tree/master/examples/property_prediction/alchemy), [PyTorch for custom data](https://github.com/awslabs/dgl-lifesci/tree/master/examples/property_prediction/csv_data_configuration)
    - Tags: molecules, quantum chemistry

- <a name="acnn"></a> Gomes et al. Atomic Convolutional Networks for Predicting Protein-Ligand Binding Affinity. [Paper link](https://arxiv.org/abs/1703.10603).
    - Example code: [PyTorch](https://github.com/awslabs/dgl-lifesci/tree/master/examples/binding_affinity_prediction)
    - Tags: binding affinity prediction, molecules, proteins

- <a name="schnet"></a> Schütt et al. SchNet: A continuous-filter convolutional neural network for modeling quantum interactions. [Paper link](https://arxiv.org/abs/1706.08566).
    - Example code: [PyTorch](https://github.com/awslabs/dgl-lifesci/tree/master/examples/property_prediction/alchemy)
    - Tags: molecules, quantum chemistry

## 2016

- <a name="ggnn"></a> Li et al. Gated Graph Sequence Neural Networks. [Paper link](https://arxiv.org/abs/1511.05493).
    - Example code: [PyTorch](../examples/pytorch/ggnn)
    - Tags: question answering

- <a name="chebnet"></a> Defferrard et al. Convolutional Neural Networks on Graphs with Fast Localized Spectral Filtering. [Paper link](https://arxiv.org/abs/1606.09375).
    - Example code: [PyTorch on image classification](../examples/pytorch/model_zoo/geometric), [PyTorch on node classification](../examples/pytorch/model_zoo/citation_network)
    - Tags: image classification, graph classification, node classification

- <a name="monet"></a> Monti et al. Geometric deep learning on graphs and manifolds using mixture model CNNs. [Paper link](https://arxiv.org/abs/1611.08402).
    - Example code: [PyTorch on image classification](../examples/pytorch/model_zoo/geometric), [PyTorch on node classification](../examples/pytorch/monet), [MXNet on node classification](../examples/mxnet/monet)
    - Tags: image classification, graph classification, node classification

- <a name="weave"></a> Kearnes et al. Molecular Graph Convolutions: Moving Beyond Fingerprints. [Paper link](https://arxiv.org/abs/1603.00856).
    - Example code: [PyTorch](https://github.com/awslabs/dgl-lifesci/tree/master/examples/property_prediction/moleculenet), [PyTorch for custom data](https://github.com/awslabs/dgl-lifesci/tree/master/examples/property_prediction/csv_data_configuration)
    - Tags: molecular property prediction

- <a name="complex"></a> Trouillon et al. Complex Embeddings for Simple Link Prediction. [Paper link](http://proceedings.mlr.press/v48/trouillon16.pdf).
    - Example code: [PyTorch](https://github.com/awslabs/dgl-ke/tree/master/examples), [PyTorch for custom data](https://aws-dglke.readthedocs.io/en/latest/commands.html)
    - Tags: knowledge graph embedding

## 2015

- <a name="line"></a> Tang et al. LINE: Large-scale Information Network Embedding. [Paper link](https://arxiv.org/abs/1503.03578).
    - Example code: [PyTorch on OGB](../examples/pytorch/ogb/line)
    - Tags: network embedding, transductive learning, OGB, link prediction

- <a name="treelstm"></a> Sheng Tai et al. Improved Semantic Representations From Tree-Structured Long Short-Term Memory Networks. [Paper link](https://arxiv.org/abs/1503.00075).
    - Example code: [PyTorch](../examples/pytorch/tree_lstm), [MXNet](../examples/mxnet/tree_lstm)
    - Tags: sentiment classification
    
- <a name="seq2seq"></a> Vinyals et al. Order Matters: Sequence to sequence for sets. [Paper link](https://arxiv.org/abs/1511.06391).
    - Pooling module: [PyTorch](https://docs.dgl.ai/api/python/nn.pytorch.html#set2set), [MXNet](https://docs.dgl.ai/api/python/nn.mxnet.html#set2set)
    - Tags: graph classification
    
- <a name="transr"></a> Lin et al. Learning Entity and Relation Embeddings for Knowledge Graph Completion. [Paper link](https://www.aaai.org/ocs/index.php/AAAI/AAAI15/paper/viewPaper/9571).
    - Example code: [PyTorch](https://github.com/awslabs/dgl-ke/tree/master/examples), [PyTorch for custom data](https://aws-dglke.readthedocs.io/en/latest/commands.html)
    - Tags: knowledge graph embedding

- <a name="distmul"></a> Yang et al. Embedding Entities and Relations for Learning and Inference in Knowledge Bases. [Paper link](https://arxiv.org/abs/1412.6575).
    - Example code: [PyTorch](https://github.com/awslabs/dgl-ke/tree/master/examples), [PyTorch for custom data](https://aws-dglke.readthedocs.io/en/latest/commands.html)
    - Tags: knowledge graph embedding

- <a name="nf"></a> Duvenaud et al. Convolutional Networks on Graphs for Learning Molecular Fingerprints. [Paper link](https://arxiv.org/abs/1509.09292).
    - Example code: [PyTorch](https://github.com/awslabs/dgl-lifesci/tree/master/examples/property_prediction/moleculenet), [PyTorch for custom data](https://github.com/awslabs/dgl-lifesci/tree/master/examples/property_prediction/csv_data_configuration)
    - Tags: molecules, molecular property prediction

## 2014

- <a name="deepwalk"></a> Perozzi et al. DeepWalk: Online Learning of Social Representations. [Paper link](https://arxiv.org/abs/1403.6652).
    - Example code: [PyTorch on OGB](../examples/pytorch/ogb/deepwalk)
    - Tags: network embedding, transductive learning, OGB, link prediction

- <a name="hausdorff"></a> Fischer et al. A Hausdorff Heuristic for Efficient Computation of Graph Edit Distance. [Paper link](https://link.springer.com/chapter/10.1007/978-3-662-44415-3_9).
    - Example code: [PyTorch](../examples/pytorch/graph_matching)
    - Tags: graph edit distance, graph matching

## 2013

- <a name="transe"></a> Bordes et al. Translating Embeddings for Modeling Multi-relational Data. [Paper link](https://proceedings.neurips.cc/paper/2013/file/1cecc7a77928ca8133fa24680a88d2f9-Paper.pdf).
    - Example code: [PyTorch](https://github.com/awslabs/dgl-ke/tree/master/examples), [PyTorch for custom data](https://aws-dglke.readthedocs.io/en/latest/commands.html)
    - Tags: knowledge graph embedding

## 2011

- <a name="bipartite"></a> Fankhauser et al. Speeding Up Graph Edit Distance Computation through Fast Bipartite Matching. [Paper link](https://link.springer.com/chapter/10.1007/978-3-642-20844-7_11).
    - Example code: [PyTorch](../examples/pytorch/graph_matching)
    - Tags: graph edit distance, graph matching

- <a name="rescal"></a> Nickel et al. A Three-Way Model for Collective Learning on Multi-Relational Data. [Paper link](http://citeseerx.ist.psu.edu/viewdoc/download?doi=10.1.1.383.2015&rep=rep1&type=pdf).
    - Example code: [PyTorch](https://github.com/awslabs/dgl-ke/tree/master/examples), [PyTorch for custom data](https://aws-dglke.readthedocs.io/en/latest/commands.html)
    - Tags: knowledge graph embedding

## 2009

- <a name="astar"></a> Riesen et al. Speeding Up Graph Edit Distance Computation with a Bipartite Heuristic. [Paper link](https://core.ac.uk/download/pdf/33054885.pdf).
    - Example code: [PyTorch](../examples/pytorch/graph_matching)
    - Tags: graph edit distance, graph matching

## 2006

- <a name="beam"></a> Neuhaus et al. Fast Suboptimal Algorithms for the Computation of Graph Edit Distance. [Paper link](https://link.springer.com/chapter/10.1007/11815921_17).
    - Example code: [PyTorch](../examples/pytorch/graph_matching)
    - Tags: graph edit distance, graph matching

## 1998

- <a name="pagerank"></a> Page et al. The PageRank Citation Ranking: Bringing Order to the Web. [Paper link](http://citeseerx.ist.psu.edu/viewdoc/summary?doi=10.1.1.38.5427).
    - Example code: [PyTorch](../examples/pytorch/pagerank.py)
    - Tags: PageRank<|MERGE_RESOLUTION|>--- conflicted
+++ resolved
@@ -43,11 +43,8 @@
 | [Self-Attention Graph Pooling](#sagpool)                     |                     |                                  | :heavy_check_mark:        |                    |                    |
 | [Convolutional Networks on Graphs for Learning Molecular Fingerprints](#nf) |                     |                                  | :heavy_check_mark:        |                    |                    |
 | [GNN-FiLM: Graph Neural Networks with Feature-wise Linear Modulation](#gnnfilm) | :heavy_check_mark:  |                     |                     |                     |                     |
-<<<<<<< HEAD
 | [Hierarchical Graph Pooling with Structure Learning](#hgp-sl)                                                                                 |                     |                                  | :heavy_check_mark:        |                    |                    |
-=======
 | [Graph Representation Learning via Hard and Channel-Wise Attention Networks](#hardgat)                                   |:heavy_check_mark:                     |                 |                           |                    |                    |
->>>>>>> 673cc64c
 
 ## 2020
 
@@ -148,15 +145,13 @@
     - Example code: [PyTorch](../examples/pytorch/sagpool)
     - Tags: graph classification, pooling
 
-<<<<<<< HEAD
 - <a name="hgp-sl"></a> Zhang, Zhen, et al. Hierarchical Graph Pooling with Structure Learning. [Paper link](https://arxiv.org/abs/1911.05954).
     - Example code: [PyTorch](../examples/pytorch/hgp_sl)
     - Tags: graph classification, pooling
-=======
+
 - <a name='hardgat'></a> Gao, Hongyang, et al. Graph Representation Learning via Hard and Channel-Wise Attention Networks [Paper link](https://arxiv.org/abs/1907.04652).
     - Example code: [Pytorch](../examples/pytorch/hgat)
     - Tags: node classification, graph attention
->>>>>>> 673cc64c
 
 ## 2018
 
