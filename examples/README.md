# Official DGL Examples and Modules

The folder contains example implementations of selected research papers related to Graph Neural Networks. Note that the examples may not work with incompatible DGL versions.
* For examples working with the latest master (or the latest [nightly build](https://www.dgl.ai/pages/start.html)), check out https://github.com/dmlc/dgl/tree/master/examples.
* For examples working with a certain release, check out `https://github.com/dmlc/dgl/tree/<release_version>/examples` (E.g., https://github.com/dmlc/dgl/tree/0.5.x/examples)

## Overview

| Paper                                                        | node classification | link prediction / classification | graph property prediction | sampling           | OGB                |
| ------------------------------------------------------------ | ------------------- | -------------------------------- | ------------------------- | ------------------ | ------------------ |
| [Latent Dirichlet Allocation](#lda) | :heavy_check_mark:  |    :heavy_check_mark:  |  |  |  |
| [Network Embedding with Completely-imbalanced Labels](#rect) | :heavy_check_mark:  |                                  |                           |                    |                    |
| [Boost then Convolve: Gradient Boosting Meets Graph Neural Networks](#bgnn) | :heavy_check_mark:  |                                  |                           |                    |                    |
| [Contrastive Multi-View Representation Learning on Graphs](#mvgrl) | :heavy_check_mark: |  | :heavy_check_mark: |  |  |
| [Deep Graph Contrastive Representation Learning](#grace) | :heavy_check_mark: | |  | | |
| [Graph Random Neural Network for Semi-Supervised Learning on Graphs](#grand) | :heavy_check_mark:  |                                  |                           |                    |                    |
| [Heterogeneous Graph Transformer](#hgt)                      | :heavy_check_mark:  | :heavy_check_mark:               |                           |                    |                    |
| [Graph Convolutional Networks for Graphs with Multi-Dimensionally Weighted Edges](#mwe) | :heavy_check_mark:  |                                  |                           |                    | :heavy_check_mark: |
| [SIGN: Scalable Inception Graph Neural Networks](#sign)      | :heavy_check_mark:  |                                  |                           |                    | :heavy_check_mark: |
| [Strategies for Pre-training Graph Neural Networks](#prestrategy) |                     |                                  | :heavy_check_mark:        |                    |                    |
| [InfoGraph: Unsupervised and Semi-supervised Graph-Level Representation Learning via Mutual Information Maximization](#infograph) | | | :heavy_check_mark: | | |
| [Graph Neural Networks with convolutional ARMA filters](#arma) | :heavy_check_mark:  |                                  |                           |                    |                    |
| [Predict then Propagate: Graph Neural Networks meet Personalized PageRank](#appnp) | :heavy_check_mark:  |                                  |                           |                    |                    |
| [Cluster-GCN: An Efficient Algorithm for Training Deep and Large Graph Convolutional Networks](#clustergcn) | :heavy_check_mark:  |                                  |                           | :heavy_check_mark: | :heavy_check_mark: |
| [Deep Graph Infomax](#dgi)                                   | :heavy_check_mark:  |                                  |                           |                    |                    |
| [Hierarchical Graph Representation Learning with Differentiable Pooling](#diffpool) |                     |                                  | :heavy_check_mark:        |                    |                    |
| [Representation Learning for Attributed Multiplex Heterogeneous Network](#gatne-t) |                     | :heavy_check_mark:               |                           |                    |                    |
| [How Powerful are Graph Neural Networks?](#gin)              | :heavy_check_mark:  |                                  | :heavy_check_mark:        |                    | :heavy_check_mark: |
| [Heterogeneous Graph Attention Network](#han)                | :heavy_check_mark:  |                                  |                           |                    |                    |
| [Simplifying Graph Convolutional Networks](#sgc)             | :heavy_check_mark:  |                                  |                           |                    |                    |
| [Molecular Property Prediction: A Multilevel Quantum Interactions Modeling Perspective](#mgcn) |                     |                                  | :heavy_check_mark:        |                    |                    |
| [Pushing the Boundaries of Molecular Representation for Drug Discovery with the Graph Attention Mechanism](#attentivefp) |                     |                                  | :heavy_check_mark:        |                    |                    |
| [MixHop: Higher-Order Graph Convolutional Architectures via Sparsified Neighborhood Mixing](#mixhop) | :heavy_check_mark:  |                                  |                           |                    |                    |
| [Graph Attention Networks](#gat)                             | :heavy_check_mark:  |                                  |                           |                    | :heavy_check_mark: |
| [Attention-based Graph Neural Network for Semi-supervised Learning](#agnn) | :heavy_check_mark:  |                                  |                           | :heavy_check_mark: |                    |
| [Graph Convolutional Neural Networks for Web-Scale Recommender Systems](#pinsage) |                     |                                  |                           |                    |                    |
| [Semi-Supervised Classification with Graph Convolutional Networks](#gcn) | :heavy_check_mark:  | :heavy_check_mark:               | :heavy_check_mark:        |                    | :heavy_check_mark: |
| [Graph Convolutional Matrix Completion](#gcmc)               |                     | :heavy_check_mark:               |                           |                    |                    |
| [Inductive Representation Learning on Large Graphs](#graphsage) | :heavy_check_mark:  | :heavy_check_mark:               |                           | :heavy_check_mark: | :heavy_check_mark: |
| [metapath2vec: Scalable Representation Learning for Heterogeneous Networks](#metapath2vec) | :heavy_check_mark:  |                                  |                           |                    |                    |
| [Topology Adaptive Graph Convolutional Networks](#tagcn)     | :heavy_check_mark:  |                                  |                           |                    |                    |
| [Modeling Relational Data with Graph Convolutional Networks](#rgcn) | :heavy_check_mark:  | :heavy_check_mark:               |                           | :heavy_check_mark: |                    |
| [Neural Message Passing for Quantum Chemistry](#mpnn)        |                     |                                  | :heavy_check_mark:        |                    |                    |
| [SchNet: A continuous-filter convolutional neural network for modeling quantum interactions](#schnet) |                     |                                  | :heavy_check_mark:        |                    |                    |
| [Convolutional Neural Networks on Graphs with Fast Localized Spectral Filtering](#chebnet) | :heavy_check_mark:  |                                  | :heavy_check_mark:        |                    |                    |
| [Geometric deep learning on graphs and manifolds using mixture model CNNs](#monet) | :heavy_check_mark:  |                                  | :heavy_check_mark:        |                    |                    |
| [Molecular Graph Convolutions: Moving Beyond Fingerprints](#weave) |                     |                                  | :heavy_check_mark:        |                    |                    |
| [LINE: Large-scale Information Network Embedding](#line)     |                     | :heavy_check_mark:               |                           |                    | :heavy_check_mark: |
| [DeepWalk: Online Learning of Social Representations](#deepwalk) |                     | :heavy_check_mark:               |                           |                    | :heavy_check_mark: |
| [Self-Attention Graph Pooling](#sagpool)                     |                     |                                  | :heavy_check_mark:        |                    |                    |
| [Convolutional Networks on Graphs for Learning Molecular Fingerprints](#nf) |                     |                                  | :heavy_check_mark:        |                    |                    |
| [GNN-FiLM: Graph Neural Networks with Feature-wise Linear Modulation](#gnnfilm) | :heavy_check_mark:  |                     |                     |                     |                     |
| [Hierarchical Graph Pooling with Structure Learning](#hgp-sl)                                                                                 |                     |                                  | :heavy_check_mark:        |                    |                    |
| [Graph Representation Learning via Hard and Channel-Wise Attention Networks](#hardgat)                                   |:heavy_check_mark:                     |                 |                           |                    |                    |
| [Neural Graph Collaborative Filtering](#ngcf) |             | :heavy_check_mark: |                     |                   |                   |
| [Graph Cross Networks with Vertex Infomax Pooling](#gxn)                                   |                     |                                  | :heavy_check_mark:        |                    |                    |
| [Towards Deeper Graph Neural Networks](#dagnn) | :heavy_check_mark:  |                                  |                           |                    |                    |
| [The PageRank Citation Ranking: Bringing Order to the Web](#pagerank) |  |                                  |                           |                    |                    |
| [Fast Suboptimal Algorithms for the Computation of Graph Edit Distance](#beam) |  |                                  |                           |                    |                    |
| [Speeding Up Graph Edit Distance Computation with a Bipartite Heuristic](#astar) |  |                                  |                           |                    |                    |
| [A Three-Way Model for Collective Learning on Multi-Relational Data](#rescal) |  |                                  |                           |                    |                    |
| [Speeding Up Graph Edit Distance Computation through Fast Bipartite Matching](#bipartite) |  |                                  |                           |                    |                    |
| [Translating Embeddings for Modeling Multi-relational Data](#transe) |  |                                  |                           |                    |                    |
| [A Hausdorff Heuristic for Efficient Computation of Graph Edit Distance](#hausdorff) |  |                                  |                           |                    |                    |
| [Embedding Entities and Relations for Learning and Inference in Knowledge Bases](#distmul) |  |                                  |                           |                    |                    |
| [Learning Entity and Relation Embeddings for Knowledge Graph Completion](#transr) |  |                                  |                           |                    |                    |
| [Order Matters: Sequence to sequence for sets](#seq2seq) |                     |                                  | :heavy_check_mark:        |                    |                    |
| [Improved Semantic Representations From Tree-Structured Long Short-Term Memory Networks](#treelstm) |  |                                  |                           |                    |                    |
| [Complex Embeddings for Simple Link Prediction](#complex) |  |                                  |                           |                    |                    |
| [Gated Graph Sequence Neural Networks](#ggnn) |  |                                  |                           |                    |                    |
| [Atomic Convolutional Networks for Predicting Protein-Ligand Binding Affinity](#acnn) |  |                                  |                           |                    |                    |
| [Attention Is All You Need](#transformer) |  |                                  |                           |                    |                    |
| [PointNet++: Deep Hierarchical Feature Learning on Point Sets in a Metric Space](#pointnet++) |  |                                  |                           |                    |                    |
| [PointNet: Deep Learning on Point Sets for 3D Classification and Segmentation](#pointnet) |  |                                  |                           |                    |                    |
| [Dynamic Routing Between Capsules](#capsule) |  |                                  |                           |                    |                    |
| [An End-to-End Deep Learning Architecture for Graph Classification](#dgcnn) |                     |                                  | :heavy_check_mark:        |                    |                    |
| [Spatio-Temporal Graph Convolutional Networks: A Deep Learning Framework for Traffic Forecasting](#stgcn) |  |                                  |                           |                    |                    |
| [Recurrent Relational Networks](#rrn) |  |                                  |                           |                    |                    |
| [Junction Tree Variational Autoencoder for Molecular Graph Generation](#jtvae) |  |                                  |                           |                    |                    |
| [Learning Deep Generative Models of Graphs](#dgmg) |  |                                  |                           |                    |                    |
| [RotatE: Knowledge Graph Embedding by Relational Rotation in Complex Space](#rotate) |  |                                  |                           |                    |                    |
| [A graph-convolutional neural network model for the prediction of chemical reactivity](#wln) |  |                                  |                           |                    |                    |
| [Set Transformer: A Framework for Attention-based Permutation-Invariant Neural Networks](#settrans) |                     |                                  | :heavy_check_mark:        |                    |                    |
| [Graphical Contrastive Losses for Scene Graph Parsing](#scenegraph) |  |                                  |                           |                    |                    |
| [Dynamic Graph CNN for Learning on Point Clouds](#dgcnnpoint) |  |                                  |                           |                    |                    |
| [Supervised Community Detection with Line Graph Neural Networks](#lgnn) |  |                                  |                           |                    |                    |
| [Text Generation from Knowledge Graphs with Graph Transformers](#graphwriter) |  |                                  |                           |                    |                    |
| [Temporal Graph Networks For Deep Learning on Dynamic Graphs](#tgn) |  | :heavy_check_mark:                                 |                           |                    |                    |
| [Directional Message Passing for Molecular Graphs](#dimenet) |  |                                  | :heavy_check_mark: |                           |                    |
| [Link Prediction Based on Graph Neural Networks](#seal) | | :heavy_check_mark: | | :heavy_check_mark: | :heavy_check_mark: |
| [Variational Graph Auto-Encoders](#vgae) |  | :heavy_check_mark: | | | |
| [Composition-based Multi-Relational Graph Convolutional Networks](#compgcn)|  |  :heavy_check_mark: | | | |
| [GNNExplainer: Generating Explanations for Graph Neural Networks](#gnnexplainer) |  :heavy_check_mark: |                                  |                                  |                                  |                                  |
| [Interaction Networks for Learning about Objects, Relations and Physics](#graphsim) |  |                                 |:heavy_check_mark:                 |                    |                    |
| [Representation Learning on Graphs with Jumping Knowledge Networks](#jknet) |  :heavy_check_mark: |                                  |                                  |                                  |                                  |
<<<<<<< HEAD
| [A Heterogeneous Information Network based Cross Domain Insurance Recommendation System for Cold Start Users](#tahin) |  |     :heavy_check_mark:       |                 |                    |                    |
=======
| [DeeperGCN: All You Need to Train Deeper GCNs](#deepergcn)                                                                        |                                  |                                  | :heavy_check_mark:        |                    | :heavy_check_mark: |
| [Diffusion Convolutional Recurrent Neural Network: Data-Driven Traffic Forcasting](#dcrnn) |                     |                                  | :heavy_check_mark:        |                    |                    |
| [GaAN: Gated Attention Networks for Learning on large and Spatiotemporal Graphs](#gaan) |                     |                                  | :heavy_check_mark:        |                    |                    |
| [Combining Label Propagation and Simple Models Out-performs Graph Neural Networks](#correct_and_smooth) |  :heavy_check_mark: |                                  |                                  |                                  | :heavy_check_mark:                                 |
| [Learning from Labeled and Unlabeled Data with Label Propagation](#label_propagation) |  :heavy_check_mark: |                                  |                                  |                                  |                                  |
>>>>>>> 75ec5826

## 2021

- <a name="bgnn"></a> Ivanov et al. Boost then Convolve: Gradient Boosting Meets Graph Neural Networks. [Paper link](https://openreview.net/forum?id=ebS5NUfoMKL). 
    - Example code: [PyTorch](../examples/pytorch/bgnn)
    - Tags: semi-supervised node classification, tabular data, GBDT
- <a name="correct_and_smooth"></a> Huang et al. Combining Label Propagation and Simple Models Out-performs Graph Neural Networks. [Paper link](https://arxiv.org/abs/2010.13993). 
    - Example code: [PyTorch](../examples/pytorch/correct_and_smooth)
    - Tags: efficiency, node classification, label propagation

## 2020

- <a name="rect"></a> Wang et al. Network Embedding with Completely-imbalanced Labels. [Paper link](https://ieeexplore.ieee.org/document/8979355). 
    - Example code: [PyTorch](../examples/pytorch/rect)
    - Tags:  node classification, network embedding, completely-imbalanced labels
- <a name="mvgrl"></a> Hassani and Khasahmadi. Contrastive Multi-View Representation Learning on Graphs. [Paper link](https://arxiv.org/abs/2006.05582). 
    - Example code: [PyTorch](../examples/pytorch/mvgrl)
    - Tags: graph diffusion, self-supervised learning on graphs.
- <a name="grace"></a> Zhu et al. Deep Graph Contrastive Representation Learning. [Paper link](https://arxiv.org/abs/2006.04131). 
    - Example code: [PyTorch](../examples/pytorch/grace)
    - Tags: contrastive learning for node classification.
- <a name="grand"></a> Feng et al. Graph Random Neural Network for Semi-Supervised Learning on Graphs. [Paper link](https://arxiv.org/abs/2005.11079). 
    - Example code: [PyTorch](../examples/pytorch/grand)
    - Tags: semi-supervised node classification, simplifying graph convolution, data augmentation
- <a name="hgt"></a> Hu et al. Heterogeneous Graph Transformer. [Paper link](https://arxiv.org/abs/2003.01332).
    - Example code: [PyTorch](../examples/pytorch/hgt)
    - Tags: dynamic heterogeneous graphs, large-scale, node classification, link prediction
- <a name="mwe"></a> Chen. Graph Convolutional Networks for Graphs with Multi-Dimensionally Weighted Edges. [Paper link](https://cims.nyu.edu/~chenzh/files/GCN_with_edge_weights.pdf).
    - Example code: [PyTorch on ogbn-proteins](../examples/pytorch/ogb/ogbn-proteins)
    - Tags: node classification, weighted graphs, OGB
- <a name="sign"></a> Frasca et al. SIGN: Scalable Inception Graph Neural Networks. [Paper link](https://arxiv.org/abs/2004.11198).
    - Example code: [PyTorch on ogbn-arxiv/products/mag](../examples/pytorch/ogb/sign), [PyTorch](../examples/pytorch/sign)
    - Tags: node classification, OGB, large-scale, heterogeneous graphs
- <a name="prestrategy"></a> Hu et al. Strategies for Pre-training Graph Neural Networks. [Paper link](https://arxiv.org/abs/1905.12265).
    - Example code: [Molecule embedding](https://github.com/awslabs/dgl-lifesci/tree/master/examples/molecule_embeddings), [PyTorch for custom data](https://github.com/awslabs/dgl-lifesci/tree/master/examples/property_prediction/csv_data_configuration)
    - Tags: molecules, graph classification, unsupervised learning, self-supervised learning, molecular property prediction
- <a name="gnnfilm"></a> Marc Brockschmidt. GNN-FiLM: Graph Neural Networks with Feature-wise Linear Modulation. [Paper link](https://arxiv.org/abs/1906.12192).
    - Example code: [PyTorch](../examples/pytorch/GNN-FiLM)
    - Tags: multi-relational graphs, hypernetworks, GNN architectures
- <a name="gxn"></a> Li, Maosen, et al. Graph Cross Networks with Vertex Infomax Pooling. [Paper link](https://arxiv.org/abs/2010.01804).
    - Example code: [PyTorch](../examples/pytorch/gxn)
    - Tags: pooling, graph classification
- <a name="dagnn"></a> Liu et al. Towards Deeper Graph Neural Networks. [Paper link](https://arxiv.org/abs/2007.09296).
    - Example code: [PyTorch](../examples/pytorch/dagnn)
    - Tags: over-smoothing, node classification
- <a name="dimenet"></a> Klicpera et al. Directional Message Passing for Molecular Graphs. [Paper link](https://arxiv.org/abs/2003.03123).
    - Example code: [PyTorch](../examples/pytorch/dimenet)
    - Tags: molecules, molecular property prediction, quantum chemistry
- <a name="tgn"></a> Rossi et al. Temporal Graph Networks For Deep Learning on Dynamic Graphs. [Paper link](https://arxiv.org/abs/2006.10637).
    - Example code: [Pytorch](../examples/pytorch/tgn)
    - Tags: temporal, node classification 
- <a name="compgcn"></a> Vashishth, Shikhar, et al. Composition-based Multi-Relational Graph Convolutional Networks. [Paper link](https://arxiv.org/abs/1911.03082).
    - Example code: [PyTorch](../examples/pytorch/compGCN)
    - Tags: multi-relational graphs, graph neural network
- <a name="deepergcn"></a> Li et al. DeeperGCN: All You Need to Train Deeper GCNs. [Paper link](https://arxiv.org/abs/2006.07739).
    - Example code: [PyTorch](../examples/pytorch/deepergcn)
    - Tags: over-smoothing, deeper gnn, OGB

- <a name="tahin"></a> Bi, Ye, et al. A Heterogeneous Information Network based Cross DomainInsurance Recommendation System for Cold Start Users. [Paper link](https://arxiv.org/abs/2007.15293).
    - Example code: [Pytorch](../examples/pytorch/TAHIN)
    - Tags: cross-domain recommendation, graph neural network

## 2019

- <a name="infograph"></a> Sun et al. InfoGraph: Unsupervised and Semi-supervised Graph-Level Representation Learning via Mutual Information Maximization. [Paper link](https://arxiv.org/abs/1908.01000). 
    - Example code: [PyTorch](../examples/pytorch/infograph)
    - Tags: semi-supervised graph regression, unsupervised graph classification
- <a name="arma"></a>  Bianchi et al. Graph Neural Networks with Convolutional ARMA Filters. [Paper link](https://arxiv.org/abs/1901.01343).
    - Example code: [PyTorch](../examples/pytorch/arma)
    - Tags: node classification
- <a name="appnp"></a> Klicpera et al. Predict then Propagate: Graph Neural Networks meet Personalized PageRank. [Paper link](https://arxiv.org/abs/1810.05997).
    - Example code: [PyTorch](../examples/pytorch/appnp), [MXNet](../examples/mxnet/appnp)
    - Tags: node classification
- <a name="clustergcn"></a> Chiang et al. Cluster-GCN: An Efficient Algorithm for Training Deep and Large Graph Convolutional Networks. [Paper link](https://arxiv.org/abs/1905.07953).
    - Example code: [PyTorch](../examples/pytorch/cluster_gcn), [PyTorch-based GraphSAGE variant on OGB](../examples/pytorch/ogb/cluster-sage), [PyTorch-based GAT variant on OGB](../examples/pytorch/ogb/cluster-gat)
    - Tags: graph partition, node classification, large-scale, OGB, sampling
- <a name="dgi"></a> Veličković et al. Deep Graph Infomax. [Paper link](https://arxiv.org/abs/1809.10341).
    - Example code: [PyTorch](../examples/pytorch/dgi), [TensorFlow](../examples/tensorflow/dgi)
    - Tags: unsupervised learning, node classification
- <a name="diffpool"></a> Ying et al. Hierarchical Graph Representation Learning with Differentiable Pooling. [Paper link](https://arxiv.org/abs/1806.08804).
    - Example code: [PyTorch](../examples/pytorch/diffpool)
    - Tags: pooling, graph classification, graph coarsening
- <a name="gatne-t"></a> Cen et al. Representation Learning for Attributed Multiplex Heterogeneous Network. [Paper link](https://arxiv.org/abs/1905.01669v2).
    - Example code: [PyTorch](../examples/pytorch/GATNE-T)
    - Tags: heterogeneous graphs, link prediction, large-scale
- <a name="gin"></a> Xu et al. How Powerful are Graph Neural Networks? [Paper link](https://arxiv.org/abs/1810.00826).
    - Example code: [PyTorch on graph classification](../examples/pytorch/gin), [PyTorch on node classification](../examples/pytorch/model_zoo/citation_network), [PyTorch on ogbg-ppa](https://github.com/awslabs/dgl-lifesci/tree/master/examples/property_prediction/ogbg_ppa), [MXNet](../examples/mxnet/gin)
    - Tags: graph classification, node classification, OGB
- <a name="graphwriter"></a> Koncel-Kedziorski et al. Text Generation from Knowledge Graphs with Graph Transformers. [Paper link](https://arxiv.org/abs/1904.02342).
    - Example code: [PyTorch](../examples/pytorch/graphwriter)
    - Tags: knowledge graph, text generation
- <a name="han"></a> Wang et al. Heterogeneous Graph Attention Network. [Paper link](https://arxiv.org/abs/1903.07293).
    - Example code: [PyTorch](../examples/pytorch/han)
    - Tags: heterogeneous graphs, node classification
- <a name="lgnn"></a> Chen et al. Supervised Community Detection with Line Graph Neural Networks. [Paper link](https://arxiv.org/abs/1705.08415).
    - Example code: [PyTorch](../examples/pytorch/line_graph)
    - Tags: line graph, community detection
- <a name="sgc"></a> Wu et al. Simplifying Graph Convolutional Networks. [Paper link](https://arxiv.org/abs/1902.07153).
    - Example code: [PyTorch](../examples/pytorch/sgc), [MXNet](../examples/mxnet/sgc)
    - Tags: node classification
- <a name="dgcnnpoint"></a> Wang et al. Dynamic Graph CNN for Learning on Point Clouds. [Paper link](https://arxiv.org/abs/1801.07829).
    - Example code: [PyTorch](../examples/pytorch/pointcloud/edgeconv)
    - Tags: point cloud classification
- <a name="scenegraph"></a> Zhang et al. Graphical Contrastive Losses for Scene Graph Parsing. [Paper link](https://arxiv.org/abs/1903.02728).
    - Example code: [MXNet](../examples/mxnet/scenegraph)
    - Tags: scene graph extraction
- <a name="settrans"></a> Lee et al. Set Transformer: A Framework for Attention-based Permutation-Invariant Neural Networks. [Paper link](https://arxiv.org/abs/1810.00825).
    - Pooling module: [PyTorch encoder](https://docs.dgl.ai/api/python/nn.pytorch.html#settransformerencoder), [PyTorch decoder](https://docs.dgl.ai/api/python/nn.pytorch.html#settransformerdecoder)
    - Tags: graph classification
- <a name="wln"></a> Coley et al. A graph-convolutional neural network model for the prediction of chemical reactivity. [Paper link](https://pubs.rsc.org/en/content/articlelanding/2019/sc/c8sc04228d#!divAbstract).
    - Example code: [PyTorch](https://github.com/awslabs/dgl-lifesci/tree/master/examples/reaction_prediction/rexgen_direct)
    - Tags: molecules, reaction prediction
- <a name="mgcn"></a> Lu et al. Molecular Property Prediction: A Multilevel Quantum Interactions Modeling Perspective. [Paper link](https://arxiv.org/abs/1906.11081).
    - Example code: [PyTorch](https://github.com/awslabs/dgl-lifesci/tree/master/examples/property_prediction/alchemy)
    - Tags: molecules, quantum chemistry
- <a name="attentivefp"></a> Xiong et al. Pushing the Boundaries of Molecular Representation for Drug Discovery with the Graph Attention Mechanism. [Paper link](https://pubs.acs.org/doi/10.1021/acs.jmedchem.9b00959).
    - Example code: [PyTorch (with attention visualization)](https://github.com/awslabs/dgl-lifesci/tree/master/examples/property_prediction/pubchem_aromaticity), [PyTorch for custom data](https://github.com/awslabs/dgl-lifesci/tree/master/examples/property_prediction/csv_data_configuration)
    - Tags: molecules, molecular property prediction
- <a name="rotate"></a> Sun et al. RotatE: Knowledge Graph Embedding by Relational Rotation in Complex Space. [Paper link](https://arxiv.org/pdf/1902.10197.pdf).
    - Example code: [PyTorch](https://github.com/awslabs/dgl-ke/tree/master/examples), [PyTorch for custom data](https://aws-dglke.readthedocs.io/en/latest/commands.html)
    - Tags: knowledge graph embedding
- <a name="mixhop"></a> Abu-El-Haija et al. MixHop: Higher-Order Graph Convolutional Architectures via Sparsified Neighborhood Mixing. [Paper link](https://arxiv.org/abs/1905.00067).
    - Example code: [PyTorch](../examples/pytorch/mixhop)
    - Tags: node classification
- <a name="sagpool"></a> Lee, Junhyun, et al. Self-Attention Graph Pooling. [Paper link](https://arxiv.org/abs/1904.08082).
    - Example code: [PyTorch](../examples/pytorch/sagpool)
    - Tags: graph classification, pooling
- <a name="hgp-sl"></a> Zhang, Zhen, et al. Hierarchical Graph Pooling with Structure Learning. [Paper link](https://arxiv.org/abs/1911.05954).
    - Example code: [PyTorch](../examples/pytorch/hgp_sl)
    - Tags: graph classification, pooling
- <a name='hardgat'></a> Gao, Hongyang, et al. Graph Representation Learning via Hard and Channel-Wise Attention Networks [Paper link](https://arxiv.org/abs/1907.04652).
    - Example code: [PyTorch](../examples/pytorch/hardgat)
    - Tags: node classification, graph attention
- <a name='ngcf'></a> Wang, Xiang, et al. Neural Graph Collaborative Filtering. [Paper link](https://arxiv.org/abs/1905.08108).
    - Example code: [PyTorch](../examples/pytorch/NGCF)
    - Tags: Collaborative Filtering, Recommendation, Graph Neural Network 
- <a name='gnnexplainer'></a> Ying, Rex, et al. GNNExplainer: Generating Explanations for Graph Neural Networks. [Paper link](https://arxiv.org/abs/1903.03894).
    - Example code: [PyTorch](../examples/pytorch/gnn_explainer)
    - Tags: Graph Neural Network, Explainability

## 2018

- <a name="dgmg"></a> Li et al. Learning Deep Generative Models of Graphs. [Paper link](https://arxiv.org/abs/1803.03324).
    - Example code: [PyTorch example for cycles](../examples/pytorch/dgmg), [PyTorch example for molecules](https://github.com/awslabs/dgl-lifesci/tree/master/examples/generative_models/dgmg)
    - Tags: generative models, autoregressive models, molecules

- <a name="gat"></a> Veličković et al. Graph Attention Networks. [Paper link](https://arxiv.org/abs/1710.10903).
    - Example code: [PyTorch](../examples/pytorch/gat), [PyTorch on ogbn-arxiv](../examples/pytorch/ogb/ogbn-arxiv), [PyTorch on ogbn-products](../examples/pytorch/ogb/ogbn-products), [TensorFlow](../examples/tensorflow/gat), [MXNet](../examples/mxnet/gat)
    - Tags: node classification, OGB

- <a name="jtvae"></a> Jin et al. Junction Tree Variational Autoencoder for Molecular Graph Generation. [Paper link](https://arxiv.org/abs/1802.04364).
    - Example code: [PyTorch](../examples/pytorch/jtnn)
    - Tags: generative models, molecules, VAE

- <a name="agnn"></a> Thekumparampil et al. Attention-based Graph Neural Network for Semi-supervised Learning. [Paper link](https://arxiv.org/abs/1803.03735).
    - Example code: [PyTorch](../examples/pytorch/model_zoo/citation_network)
    - Tags: node classification
    
- <a name="pinsage"></a> Ying et al. Graph Convolutional Neural Networks for Web-Scale Recommender Systems. [Paper link](https://arxiv.org/abs/1806.01973).
    - Example code: [PyTorch](../examples/pytorch/pinsage)
    - Tags: recommender system, large-scale, sampling

- <a name="rrn"></a> Berg Palm et al. Recurrent Relational Networks. [Paper link](https://arxiv.org/abs/1711.08028).
    - Example code: [PyTorch](../examples/pytorch/rrn)
    - Tags: sudoku solving

- <a name="stgcn"></a> Yu et al. Spatio-Temporal Graph Convolutional Networks: A Deep Learning Framework for Traffic Forecasting. [Paper link](https://arxiv.org/abs/1709.04875v4).
    - Example code: [PyTorch](../examples/pytorch/stgcn_wave)
    - Tags: spatio-temporal, traffic forecasting

- <a name="dgcnn"></a> Zhang et al. An End-to-End Deep Learning Architecture for Graph Classification. [Paper link](https://www.cse.wustl.edu/~ychen/public/DGCNN.pdf).
    - Pooling module: [PyTorch](https://docs.dgl.ai/api/python/nn.pytorch.html#sortpooling), [TensorFlow](https://docs.dgl.ai/api/python/nn.tensorflow.html#sortpooling), [MXNet](https://docs.dgl.ai/api/python/nn.mxnet.html#sortpooling)
    - Tags: graph classification

- <a name="seal"></a>  Zhang et al. Link Prediction Based on Graph Neural Networks. [Paper link](https://papers.nips.cc/paper/2018/file/53f0d7c537d99b3824f0f99d62ea2428-Paper.pdf).
    - Example code: [PyTorch](../examples/pytorch/seal)
    - Tags: link prediction, sampling

- <a name="jknet"></a>  Xu et al. Representation Learning on Graphs with Jumping Knowledge Networks. [Paper link](https://arxiv.org/abs/1806.03536).
    - Example code: [PyTorch](../examples/pytorch/jknet)
    - Tags: message passing, neighborhood

- <a name="gaan"></a> Zhang et al. GaAN: Gated Attention Networks for Learning on Large and Spatiotemporal Graphs. [Paper link](https://arxiv.org/abs/1803.07294).
    - Example code: [pytorch](../examples/pytorch/dtgrnn)
    - Tags: Static discrete temporal graph, traffic forcasting

## 2017

- <a name="gcn"></a> Kipf and Welling. Semi-Supervised Classification with Graph Convolutional Networks. [Paper link](https://arxiv.org/abs/1609.02907). 
    - Example code: [PyTorch](../examples/pytorch/gcn), [PyTorch on ogbn-arxiv](../examples/pytorch/ogb/ogbn-arxiv), [PyTorch on ogbl-ppa](https://github.com/awslabs/dgl-lifesci/tree/master/examples/link_prediction/ogbl-ppa), [PyTorch on ogbg-ppa](https://github.com/awslabs/dgl-lifesci/tree/master/examples/property_prediction/ogbg_ppa), [TensorFlow](../examples/tensorflow/gcn), [MXNet](../examples/mxnet/gcn)
    - Tags: node classification, link prediction, graph classification, OGB

- <a name="capsule"></a> Sabour et al. Dynamic Routing Between Capsules. [Paper link](https://arxiv.org/abs/1710.09829).
    - Example code: [PyTorch](../examples/pytorch/capsule)
    - Tags: image classification
  
- <a name="gcmc"></a> van den Berg et al. Graph Convolutional Matrix Completion. [Paper link](https://arxiv.org/abs/1706.02263).
    - Example code: [PyTorch](../examples/pytorch/gcmc)
    - Tags: matrix completion, recommender system, link prediction, bipartite graphs

- <a name="graphsage"></a> Hamilton et al. Inductive Representation Learning on Large Graphs. [Paper link](https://cs.stanford.edu/people/jure/pubs/graphsage-nips17.pdf).
    - Example code: [PyTorch](../examples/pytorch/graphsage), [PyTorch on ogbn-products](../examples/pytorch/ogb/ogbn-products), [PyTorch on ogbl-ppa](https://github.com/awslabs/dgl-lifesci/tree/master/examples/link_prediction/ogbl-ppa), [MXNet](../examples/mxnet/graphsage)
    - Tags: node classification, sampling, unsupervised learning, link prediction, OGB

- <a name="metapath2vec"></a> Dong et al. metapath2vec: Scalable Representation Learning for Heterogeneous Networks. [Paper link](https://dl.acm.org/doi/10.1145/3097983.3098036).
    - Example code: [PyTorch](../examples/pytorch/metapath2vec)
    - Tags: heterogeneous graphs, network embedding, large-scale, node classification

- <a name="tagcn"></a> Du et al. Topology Adaptive Graph Convolutional Networks. [Paper link](https://arxiv.org/abs/1710.10370).
    - Example code: [PyTorch](../examples/pytorch/tagcn), [MXNet](../examples/mxnet/tagcn)
    - Tags: node classification
    
- <a name="pointnet"></a> Qi et al. PointNet: Deep Learning on Point Sets for 3D Classification and Segmentation. [Paper link](https://arxiv.org/abs/1612.00593).
    - Example code: [PyTorch](../examples/pytorch/pointcloud/pointnet)
    - Tags: point cloud classification, point cloud part-segmentation

- <a name="pointnet++"></a> Qi et al. PointNet++: Deep Hierarchical Feature Learning on Point Sets in a Metric Space. [Paper link](https://arxiv.org/abs/1706.02413).
    - Example code: [PyTorch](../examples/pytorch/pointcloud/pointnet)
    - Tags: point cloud classification
    
- <a name="rgcn"></a> Schlichtkrull. Modeling Relational Data with Graph Convolutional Networks. [Paper link](https://arxiv.org/abs/1703.06103).
    - Example code: [PyTorch example using homogeneous DGLGraphs](../examples/pytorch/rgcn), [PyTorch](../examples/pytorch/rgcn-hetero), [TensorFlow](../examples/tensorflow/rgcn), [MXNet](../examples/mxnet/rgcn)
    - Tags: node classification, link prediction, heterogeneous graphs, sampling

- <a name="transformer"></a> Vaswani et al. Attention Is All You Need. [Paper link](https://arxiv.org/abs/1706.03762).
    - Example code: [PyTorch](../examples/pytorch/transformer)
    - Tags: machine translation

- <a name="mpnn"></a> Gilmer et al. Neural Message Passing for Quantum Chemistry. [Paper link](https://arxiv.org/abs/1704.01212).
    - Example code: [PyTorch](https://github.com/awslabs/dgl-lifesci/tree/master/examples/property_prediction/alchemy), [PyTorch for custom data](https://github.com/awslabs/dgl-lifesci/tree/master/examples/property_prediction/csv_data_configuration)
    - Tags: molecules, quantum chemistry

- <a name="acnn"></a> Gomes et al. Atomic Convolutional Networks for Predicting Protein-Ligand Binding Affinity. [Paper link](https://arxiv.org/abs/1703.10603).
    - Example code: [PyTorch](https://github.com/awslabs/dgl-lifesci/tree/master/examples/binding_affinity_prediction)
    - Tags: binding affinity prediction, molecules, proteins

- <a name="schnet"></a> Schütt et al. SchNet: A continuous-filter convolutional neural network for modeling quantum interactions. [Paper link](https://arxiv.org/abs/1706.08566).
    - Example code: [PyTorch](https://github.com/awslabs/dgl-lifesci/tree/master/examples/property_prediction/alchemy)
    - Tags: molecules, quantum chemistry

- <a name="dcrnn"></a> Li et al. Diffusion Convolutional Recurrent Neural Network: Data-Driven Traffic Forcasting. [Paper link](https://arxiv.org/abs/1707.01926).
    - Example code: [Pytorch](../examples/pytorch/dtgrnn)
    - Tags: Static discrete temporal graph, traffic forcasting.

## 2016

- <a name="ggnn"></a> Li et al. Gated Graph Sequence Neural Networks. [Paper link](https://arxiv.org/abs/1511.05493).
    - Example code: [PyTorch](../examples/pytorch/ggnn)
    - Tags: question answering
- <a name="chebnet"></a> Defferrard et al. Convolutional Neural Networks on Graphs with Fast Localized Spectral Filtering. [Paper link](https://arxiv.org/abs/1606.09375).
    - Example code: [PyTorch on image classification](../examples/pytorch/model_zoo/geometric), [PyTorch on node classification](../examples/pytorch/model_zoo/citation_network)
    - Tags: image classification, graph classification, node classification
- <a name="monet"></a> Monti et al. Geometric deep learning on graphs and manifolds using mixture model CNNs. [Paper link](https://arxiv.org/abs/1611.08402).
    - Example code: [PyTorch on image classification](../examples/pytorch/model_zoo/geometric), [PyTorch on node classification](../examples/pytorch/monet), [MXNet on node classification](../examples/mxnet/monet)
    - Tags: image classification, graph classification, node classification
- <a name="weave"></a> Kearnes et al. Molecular Graph Convolutions: Moving Beyond Fingerprints. [Paper link](https://arxiv.org/abs/1603.00856).
    - Example code: [PyTorch](https://github.com/awslabs/dgl-lifesci/tree/master/examples/property_prediction/moleculenet), [PyTorch for custom data](https://github.com/awslabs/dgl-lifesci/tree/master/examples/property_prediction/csv_data_configuration)
    - Tags: molecular property prediction
- <a name="complex"></a> Trouillon et al. Complex Embeddings for Simple Link Prediction. [Paper link](http://proceedings.mlr.press/v48/trouillon16.pdf).
    - Example code: [PyTorch](https://github.com/awslabs/dgl-ke/tree/master/examples), [PyTorch for custom data](https://aws-dglke.readthedocs.io/en/latest/commands.html)
    - Tags: knowledge graph embedding
- <a name="vgae"></a> Thomas et al. Variational Graph Auto-Encoders. [Paper link](https://arxiv.org/abs/1611.07308).
    - Example code: [PyTorch](../examples/pytorch/vgae)
    - Tags: link prediction

## 2015

- <a name="line"></a> Tang et al. LINE: Large-scale Information Network Embedding. [Paper link](https://arxiv.org/abs/1503.03578).
    - Example code: [PyTorch on OGB](../examples/pytorch/ogb/line)
    - Tags: network embedding, transductive learning, OGB, link prediction

- <a name="treelstm"></a> Sheng Tai et al. Improved Semantic Representations From Tree-Structured Long Short-Term Memory Networks. [Paper link](https://arxiv.org/abs/1503.00075).
    - Example code: [PyTorch](../examples/pytorch/tree_lstm), [MXNet](../examples/mxnet/tree_lstm)
    - Tags: sentiment classification
    
- <a name="seq2seq"></a> Vinyals et al. Order Matters: Sequence to sequence for sets. [Paper link](https://arxiv.org/abs/1511.06391).
    - Pooling module: [PyTorch](https://docs.dgl.ai/api/python/nn.pytorch.html#set2set), [MXNet](https://docs.dgl.ai/api/python/nn.mxnet.html#set2set)
    - Tags: graph classification
    
- <a name="transr"></a> Lin et al. Learning Entity and Relation Embeddings for Knowledge Graph Completion. [Paper link](https://www.aaai.org/ocs/index.php/AAAI/AAAI15/paper/viewPaper/9571).
    - Example code: [PyTorch](https://github.com/awslabs/dgl-ke/tree/master/examples), [PyTorch for custom data](https://aws-dglke.readthedocs.io/en/latest/commands.html)
    - Tags: knowledge graph embedding

- <a name="distmul"></a> Yang et al. Embedding Entities and Relations for Learning and Inference in Knowledge Bases. [Paper link](https://arxiv.org/abs/1412.6575).
    - Example code: [PyTorch](https://github.com/awslabs/dgl-ke/tree/master/examples), [PyTorch for custom data](https://aws-dglke.readthedocs.io/en/latest/commands.html)
    - Tags: knowledge graph embedding

- <a name="nf"></a> Duvenaud et al. Convolutional Networks on Graphs for Learning Molecular Fingerprints. [Paper link](https://arxiv.org/abs/1509.09292).
    - Example code: [PyTorch](https://github.com/awslabs/dgl-lifesci/tree/master/examples/property_prediction/moleculenet), [PyTorch for custom data](https://github.com/awslabs/dgl-lifesci/tree/master/examples/property_prediction/csv_data_configuration)
    - Tags: molecules, molecular property prediction

## 2014

- <a name="deepwalk"></a> Perozzi et al. DeepWalk: Online Learning of Social Representations. [Paper link](https://arxiv.org/abs/1403.6652).
    - Example code: [PyTorch on OGB](../examples/pytorch/ogb/deepwalk)
    - Tags: network embedding, transductive learning, OGB, link prediction

- <a name="hausdorff"></a> Fischer et al. A Hausdorff Heuristic for Efficient Computation of Graph Edit Distance. [Paper link](https://link.springer.com/chapter/10.1007/978-3-662-44415-3_9).
    - Example code: [PyTorch](../examples/pytorch/graph_matching)
    - Tags: graph edit distance, graph matching

## 2013

- <a name="transe"></a> Bordes et al. Translating Embeddings for Modeling Multi-relational Data. [Paper link](https://proceedings.neurips.cc/paper/2013/file/1cecc7a77928ca8133fa24680a88d2f9-Paper.pdf).
    - Example code: [PyTorch](https://github.com/awslabs/dgl-ke/tree/master/examples), [PyTorch for custom data](https://aws-dglke.readthedocs.io/en/latest/commands.html)
    - Tags: knowledge graph embedding

## 2011

- <a name="bipartite"></a> Fankhauser et al. Speeding Up Graph Edit Distance Computation through Fast Bipartite Matching. [Paper link](https://link.springer.com/chapter/10.1007/978-3-642-20844-7_11).
    - Example code: [PyTorch](../examples/pytorch/graph_matching)
    - Tags: graph edit distance, graph matching

- <a name="rescal"></a> Nickel et al. A Three-Way Model for Collective Learning on Multi-Relational Data. [Paper link](http://citeseerx.ist.psu.edu/viewdoc/download?doi=10.1.1.383.2015&rep=rep1&type=pdf).
    - Example code: [PyTorch](https://github.com/awslabs/dgl-ke/tree/master/examples), [PyTorch for custom data](https://aws-dglke.readthedocs.io/en/latest/commands.html)
    - Tags: knowledge graph embedding

## 2010

- <a name="lda"></a> Hoffman et al. Online Learning for Latent Dirichlet Allocation. [Paper link](https://papers.nips.cc/paper/2010/file/71f6278d140af599e06ad9bf1ba03cb0-Paper.pdf).
    - Example code: [PyTorch](../examples/pytorch/lda)
    - Tags: sklearn, decomposition, latent Dirichlet allocation

## 2009

- <a name="astar"></a> Riesen et al. Speeding Up Graph Edit Distance Computation with a Bipartite Heuristic. [Paper link](https://core.ac.uk/download/pdf/33054885.pdf).
    - Example code: [PyTorch](../examples/pytorch/graph_matching)
    - Tags: graph edit distance, graph matching

## 2006

- <a name="beam"></a> Neuhaus et al. Fast Suboptimal Algorithms for the Computation of Graph Edit Distance. [Paper link](https://link.springer.com/chapter/10.1007/11815921_17).
    - Example code: [PyTorch](../examples/pytorch/graph_matching)
    - Tags: graph edit distance, graph matching

## 2002

- <a name="label_propagation"></a> Zhu & Ghahramani. Learning from Labeled and Unlabeled Data with Label Propagation. [Paper link](https://citeseerx.ist.psu.edu/viewdoc/download?doi=10.1.1.14.3864&rep=rep1&type=pdf).
    - Example code: [PyTorch](../examples/pytorch/label_propagation)
    - Tags: node classification, label propagation

## 1998

- <a name="pagerank"></a> Page et al. The PageRank Citation Ranking: Bringing Order to the Web. [Paper link](http://citeseerx.ist.psu.edu/viewdoc/summary?doi=10.1.1.38.5427).
    - Example code: [PyTorch](../examples/pytorch/pagerank.py)
    - Tags: PageRank<|MERGE_RESOLUTION|>--- conflicted
+++ resolved
@@ -93,15 +93,12 @@
 | [GNNExplainer: Generating Explanations for Graph Neural Networks](#gnnexplainer) |  :heavy_check_mark: |                                  |                                  |                                  |                                  |
 | [Interaction Networks for Learning about Objects, Relations and Physics](#graphsim) |  |                                 |:heavy_check_mark:                 |                    |                    |
 | [Representation Learning on Graphs with Jumping Knowledge Networks](#jknet) |  :heavy_check_mark: |                                  |                                  |                                  |                                  |
-<<<<<<< HEAD
 | [A Heterogeneous Information Network based Cross Domain Insurance Recommendation System for Cold Start Users](#tahin) |  |     :heavy_check_mark:       |                 |                    |                    |
-=======
 | [DeeperGCN: All You Need to Train Deeper GCNs](#deepergcn)                                                                        |                                  |                                  | :heavy_check_mark:        |                    | :heavy_check_mark: |
 | [Diffusion Convolutional Recurrent Neural Network: Data-Driven Traffic Forcasting](#dcrnn) |                     |                                  | :heavy_check_mark:        |                    |                    |
 | [GaAN: Gated Attention Networks for Learning on large and Spatiotemporal Graphs](#gaan) |                     |                                  | :heavy_check_mark:        |                    |                    |
 | [Combining Label Propagation and Simple Models Out-performs Graph Neural Networks](#correct_and_smooth) |  :heavy_check_mark: |                                  |                                  |                                  | :heavy_check_mark:                                 |
 | [Learning from Labeled and Unlabeled Data with Label Propagation](#label_propagation) |  :heavy_check_mark: |                                  |                                  |                                  |                                  |
->>>>>>> 75ec5826
 
 ## 2021
 
