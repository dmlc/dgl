--- conflicted
+++ resolved
@@ -85,11 +85,8 @@
 | [Directional Message Passing for Molecular Graphs](#dimenet) |  |                                  | :heavy_check_mark: |                           |                    |
 | [Link Prediction Based on Graph Neural Networks](#seal) | | :heavy_check_mark: | | :heavy_check_mark: | :heavy_check_mark: |
 | [Variational Graph Auto-Encoders](#vgae) |  | :heavy_check_mark: | | | |
-<<<<<<< HEAD
 | [Composition-based Multi-Relational Graph Convolutional Networks](#compgcn)|  |  :heavy_check_mark: | | | |
-=======
 | [GNNExplainer: Generating Explanations for Graph Neural Networks](#gnnexplainer) |  :heavy_check_mark: |                                  |                                  |                                  |                                  |
->>>>>>> b2e35e6a
 
 ## 2020
 
