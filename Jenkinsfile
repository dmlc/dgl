#!/usr/bin/env groovy

dgl_linux_libs = 'build/libdgl.so, build/runUnitTests, python/dgl/_ffi/_cy3/core.cpython-36m-x86_64-linux-gnu.so, build/tensoradapter/pytorch/*.so'
// Currently DGL on Windows is not working with Cython yet
dgl_win64_libs = "build\\dgl.dll, build\\runUnitTests.exe, build\\tensoradapter\\pytorch\\*.dll"

def init_git() {
  sh 'rm -rf *'
  checkout scm
  sh 'git submodule update --recursive --init'
}

def init_git_win64() {
  checkout scm
  bat 'git submodule update --recursive --init'
}

// pack libraries for later use
def pack_lib(name, libs) {
  echo "Packing ${libs} into ${name}"
  stash includes: libs, name: name
}

// unpack libraries saved before
def unpack_lib(name, libs) {
  unstash name
  echo "Unpacked ${libs} from ${name}"
}

def build_dgl_linux(dev) {
  init_git()
  sh "bash tests/scripts/build_dgl.sh ${dev}"
  sh 'ls -lh /usr/lib/x86_64-linux-gnu/'
  pack_lib("dgl-${dev}-linux", dgl_linux_libs)
}

def build_dgl_win64(dev) {
  /* Assuming that Windows slaves are already configured with MSBuild VS2017,
   * CMake and Python/pip/setuptools etc. */
  init_git_win64()
  bat "CALL tests\\scripts\\build_dgl.bat"
  pack_lib("dgl-${dev}-win64", dgl_win64_libs)
}

def cpp_unit_test_linux(dev) {
  init_git()
  unpack_lib("dgl-${dev}-linux", dgl_linux_libs)
  sh 'bash tests/scripts/task_cpp_unit_test.sh'
}

def cpp_unit_test_win64() {
  init_git_win64()
  unpack_lib('dgl-cpu-win64', dgl_win64_libs)
  bat "CALL tests\\scripts\\task_cpp_unit_test.bat"
}

def unit_test_linux(backend, dev) {
  init_git()
  unpack_lib("dgl-${dev}-linux", dgl_linux_libs)
  timeout(time: 20, unit: 'MINUTES') {
    sh "bash tests/scripts/task_unit_test.sh ${backend} ${dev}"
  }
}

def unit_test_win64(backend, dev) {
  init_git_win64()
  unpack_lib("dgl-${dev}-win64", dgl_win64_libs)
  timeout(time: 10, unit: 'MINUTES') {
    bat "CALL tests\\scripts\\task_unit_test.bat ${backend}"
  }
}

def example_test_linux(backend, dev) {
  init_git()
  unpack_lib("dgl-${dev}-linux", dgl_linux_libs)
  timeout(time: 20, unit: 'MINUTES') {
    sh "bash tests/scripts/task_example_test.sh ${dev}"
  }
}

def example_test_win64(backend, dev) {
  init_git_win64()
  unpack_lib("dgl-${dev}-win64", dgl_win64_libs)
  timeout(time: 20, unit: 'MINUTES') {
    bat "CALL tests\\scripts\\task_example_test.bat ${dev}"
  }
}

def tutorial_test_linux(backend) {
  init_git()
  unpack_lib('dgl-cpu-linux', dgl_linux_libs)
  timeout(time: 20, unit: 'MINUTES') {
    sh "bash tests/scripts/task_${backend}_tutorial_test.sh"
  }
}

def is_authorized(name) {
  def authorized_user = ['VoVAllen', 'BarclayII', 'jermainewang', 'zheng-da', 'mufeili']
  return (name in authorized_user)
}

pipeline {
  agent any
  triggers {
        issueCommentTrigger('@dgl-bot .*')
  }
  stages {
    stage('Regression Test Trigger') {
      agent {
        kubernetes {
          yamlFile 'docker/pods/ci-lint.yaml'
          defaultContainer 'dgl-ci-lint'
        }
      }
      when { triggeredBy 'IssueCommentCause' }
      steps {
        // container('dgl-ci-lint') {
          checkout scm
          script {
              def comment = env.GITHUB_COMMENT
              def author = env.GITHUB_COMMENT_AUTHOR
              echo("${env.GIT_URL}")
              echo("${env}")
              if (!is_authorized(author)) {
<<<<<<< HEAD
              error('Not authorized to launch regression tests')
=======
                error('Not authorized to launch regression tests')
>>>>>>> 2df4a95f
              }
              dir('benchmark_scripts_repo') {
                checkout([$class: 'GitSCM', branches: [[name: '*/master']],
                        userRemoteConfigs: [[credentialsId: 'github', url: 'https://github.com/dglai/DGL_scripts.git']]])
              }
              sh('cp benchmark_scripts_repo/benchmark/* benchmarks/scripts/')
              def command_lists = comment.split(' ')
              def instance_type = command_lists[2].replace('.', '')
              if (command_lists.size() != 5) {
              pullRequest.comment('Cannot run the regression test due to unknown command')
              error('Unknown command')
              } else {
              pullRequest.comment("Start the Regression test. View at ${RUN_DISPLAY_URL}")
              }
              def prNumber = env.BRANCH_NAME.replace('PR-', '')
              dir('benchmarks/scripts') {
                sh('python3 -m pip install boto3')
                sh("PYTHONUNBUFFERED=1 GIT_PR_ID=${prNumber} GIT_URL=${env.GIT_URL} GIT_BRANCH=${env.CHANGE_BRANCH} python3 run_reg_test.py --data-folder ${env.GIT_COMMIT}_${instance_type} --run-cmd '${comment}'")
              }
              pullRequest.comment("Finished the Regression test. Result table is at https://dgl-asv-data.s3-us-west-2.amazonaws.com/${env.GIT_COMMIT}_${instance_type}/results/result.csv. Jenkins job link is ${RUN_DISPLAY_URL}. ")
              currentBuild.result = 'SUCCESS'
              return
          }
        // }
      }
    }
    stage('Bot Instruction') {
      agent {
        kubernetes {
          yamlFile 'docker/pods/ci-lint.yaml'
          defaultContainer 'dgl-ci-lint'
        }
      }
      steps {
        script {
          def prOpenTriggerCause = currentBuild.getBuildCauses('jenkins.branch.BranchEventCause')
          if (prOpenTriggerCause) {
            if (env.BUILD_ID == '1') {
              pullRequest.comment('To trigger regression tests: \n - `@dgl-bot run [instance-type] [which tests] [compare-with-branch]`; \n For example: `@dgl-bot run g4dn.4xlarge all dmlc/master` or `@dgl-bot run c5.9xlarge kernel,api dmlc/master`')
            }
          }
          echo('Not the first build')
        }
      }
    }
    stage('CI') {
      when { not { triggeredBy 'IssueCommentCause' } }
      stages {
        stage('Lint Check') {
          agent {
            kubernetes {
              yamlFile 'docker/pods/ci-lint.yaml'
              defaultContainer 'dgl-ci-lint'
            }
          }
          steps {
            init_git()
            sh 'bash tests/scripts/task_lint.sh'
          }
          post {
            always {
              cleanWs disableDeferredWipeout: true, deleteDirs: true
            }
          }
        }
        
        stage('Build') {
          parallel {
            stage('CPU Build') {
              agent {
                kubernetes {
                  yamlFile 'docker/pods/ci-compile-cpu.yaml'
                  defaultContainer 'dgl-ci-cpu-compile'
                }
              }
              steps {
                build_dgl_linux('cpu')
              }
              post {
                always {
                  cleanWs disableDeferredWipeout: true, deleteDirs: true
                }
              }
            }
            stage('GPU Build') {
              agent {
                kubernetes {
                  yamlFile 'docker/pods/ci-compile-gpu.yaml'
                  defaultContainer 'dgl-ci-gpu-compile'
                }
              }
              steps {
                // sh "nvidia-smi"
                build_dgl_linux('gpu')
              }
              post {
                always {
                  cleanWs disableDeferredWipeout: true, deleteDirs: true
                }
              }
            }
            stage('CPU Build (Win64)') {
              // Windows build machines are manually added to Jenkins master with
              // "windows" label as permanent agents.
              agent { label 'windows' }
              steps {
                build_dgl_win64('cpu')
              }
              post {
                always {
                  cleanWs disableDeferredWipeout: true, deleteDirs: true
                }
              }
            }
          // Currently we don't have Windows GPU build machines
          }
        }
        stage('Test') {
          parallel {
            stage('C++ CPU') {
              agent {
                kubernetes {
                  yamlFile 'docker/pods/ci-cpu.yaml'
                  defaultContainer 'dgl-ci-cpu'
                }
              }
              steps {
                cpp_unit_test_linux('cpu')
              }
              post {
                always {
                  cleanWs disableDeferredWipeout: true, deleteDirs: true
                }
              }
            }
            stage('C++ GPU') {
              agent {
                docker {
                  label 'linux-gpu-node'
                  image 'dgllib/dgl-ci-gpu:conda'
                  args '--runtime nvidia'
                  alwaysPull true
                }
              }
              steps {
                cpp_unit_test_linux('gpu')
              }
              post {
                always {
                  cleanWs disableDeferredWipeout: true, deleteDirs: true
                }
              }
            }
            stage('C++ CPU (Win64)') {
              agent { label 'windows' }
              steps {
                cpp_unit_test_win64()
              }
              post {
                always {
                  cleanWs disableDeferredWipeout: true, deleteDirs: true
                }
              }
            }
            stage('Tensorflow CPU') {
              agent {
                kubernetes {
                  yamlFile 'docker/pods/ci-cpu.yaml'
                  defaultContainer 'dgl-ci-cpu'
                }
              }
              stages {
                stage('Unit test') {
                  steps {
                    unit_test_linux('tensorflow', 'cpu')
                  }
                }
              }
              post {
                always {
                  cleanWs disableDeferredWipeout: true, deleteDirs: true
                }
              }
            }
            stage('Tensorflow GPU') {
              agent {
                kubernetes {
                  yamlFile 'docker/pods/ci-gpu.yaml'
                  defaultContainer 'dgl-ci-gpu'
                }
              }
              stages {
                stage('Unit test') {
                  steps {
                    unit_test_linux('tensorflow', 'gpu')
                  }
                }
              }
              post {
                always {
                  cleanWs disableDeferredWipeout: true, deleteDirs: true
                }
              }
            }
            stage('Torch CPU') {
              agent {
                kubernetes {
                  yamlFile 'docker/pods/ci-cpu.yaml'
                  defaultContainer 'dgl-ci-cpu'
                }
              }
              stages {
                stage('Unit test') {
                  steps {
                    unit_test_linux('pytorch', 'cpu')
                  }
                }
                stage('Example test') {
                  steps {
                    example_test_linux('pytorch', 'cpu')
                  }
                }
                stage('Tutorial test') {
                  steps {
                    sh "ls /tmp/dataset"
                    tutorial_test_linux('pytorch')
                  }
                }
              }
              post {
                always {
                  cleanWs disableDeferredWipeout: true, deleteDirs: true
                }
              }
            }
            stage('Torch CPU (Win64)') {
              agent { label 'windows' }
              stages {
                stage('Unit test') {
                  steps {
                    unit_test_win64('pytorch', 'cpu')
                  }
                }
                stage('Example test') {
                  steps {
                    example_test_win64('pytorch', 'cpu')
                  }
                }
              }
              post {
                always {
                  cleanWs disableDeferredWipeout: true, deleteDirs: true
                }
              }
            }
            stage('Torch GPU') {
              agent {
                kubernetes {
                  yamlFile 'docker/pods/ci-gpu.yaml'
                  defaultContainer 'dgl-ci-gpu'
                }
              }
              stages {
                stage('Unit test') {
                  steps {
                    sh 'nvidia-smi'
                    unit_test_linux('pytorch', 'gpu')
                  }
                }
                stage('Example test') {
                  steps {
                    example_test_linux('pytorch', 'gpu')
                  }
                }
              }
              post {
                always {
                  cleanWs disableDeferredWipeout: true, deleteDirs: true
                }
              }
            }
            stage('MXNet CPU') {
              agent {
                kubernetes {
                  yamlFile 'docker/pods/ci-cpu.yaml'
                  defaultContainer 'dgl-ci-cpu'
                }
              }
              stages {
                stage('Unit test') {
                  steps {
                    unit_test_linux('mxnet', 'cpu')
                  }
                }
              //stage("Tutorial test") {
              //  steps {
              //    tutorial_test_linux("mxnet")
              //  }
              //}
              }
              post {
                always {
                  cleanWs disableDeferredWipeout: true, deleteDirs: true
                }
              }
            }
            stage('MXNet GPU') {
              agent {
                kubernetes {
                  yamlFile 'docker/pods/ci-gpu.yaml'
                  defaultContainer 'dgl-ci-gpu'
                }
              }
              stages {
                stage('Unit test') {
                  steps {
                    sh 'nvidia-smi'
                    unit_test_linux('mxnet', 'gpu')
                  }
                }
              }
              post {
                always {
                  cleanWs disableDeferredWipeout: true, deleteDirs: true
                }
              }
            }
          }
        }
      }
    }
  }
  post {
    always {
      node('windows') {
        bat "rmvirtualenv ${BUILD_TAG}"
      }
    }
  }
}<|MERGE_RESOLUTION|>--- conflicted
+++ resolved
@@ -122,11 +122,7 @@
               echo("${env.GIT_URL}")
               echo("${env}")
               if (!is_authorized(author)) {
-<<<<<<< HEAD
-              error('Not authorized to launch regression tests')
-=======
                 error('Not authorized to launch regression tests')
->>>>>>> 2df4a95f
               }
               dir('benchmark_scripts_repo') {
                 checkout([$class: 'GitSCM', branches: [[name: '*/master']],
