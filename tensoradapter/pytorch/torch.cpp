/*!
 *  Copyright (c) 2020-2022 by Contributors
 * \file torch/torch.cpp
 * \brief Implementation of PyTorch adapter library.
 */

#include <tensoradapter_exports.h>
#include <c10/core/CPUAllocator.h>
#ifdef DGL_USE_CUDA
#include <c10/cuda/CUDACachingAllocator.h>
#include <cuda_runtime.h>
#endif  // DGL_USE_CUDA
<<<<<<< HEAD
#include <vector>
#include <iostream>

#if DLPACK_VERSION > 040
// Compatibility across DLPack - note that this assumes that the ABI stays the same.
#define kDLGPU kDLCUDA
#endif

namespace tensoradapter {

static at::Device get_device(DLDevice device) {
  switch (device.device_type) {
   case kDLCPU:
    return at::Device(torch::kCPU);
    break;
   case kDLGPU:
    return at::Device(torch::kCUDA, device.device_id);
    break;
   default:
    // fallback to CPU
    return at::Device(torch::kCPU);
    break;
  }
}

extern "C" {

TA_EXPORTS DLManagedTensor* TAempty(
    std::vector<int64_t> shape,
    DLDataType dtype,
    DLDevice device) {
  auto options = torch::TensorOptions()
    .layout(torch::kStrided)
    .device(get_device(device))
    .dtype(at::toScalarType(dtype));
  torch::Tensor tensor = torch::empty(shape, options);
  return at::toDLPack(tensor);
=======

namespace tensoradapter {

extern "C" {

TA_EXPORTS void* CPURawAlloc(size_t nbytes) {
  return c10::GetCPUAllocator()->raw_allocate(nbytes);
}

TA_EXPORTS void CPURawDelete(void* ptr) {
  c10::GetCPUAllocator()->raw_deallocate(ptr);
>>>>>>> 2b766740
}

#ifdef DGL_USE_CUDA
TA_EXPORTS void* CUDARawAlloc(size_t nbytes, cudaStream_t stream) {
  return c10::cuda::CUDACachingAllocator::raw_alloc_with_stream(
    nbytes, stream);
}

TA_EXPORTS void CUDARawDelete(void* ptr) {
  c10::cuda::CUDACachingAllocator::raw_delete(ptr);
}
#endif  // DGL_USE_CUDA

};

};  // namespace tensoradapter<|MERGE_RESOLUTION|>--- conflicted
+++ resolved
@@ -10,45 +10,6 @@
 #include <c10/cuda/CUDACachingAllocator.h>
 #include <cuda_runtime.h>
 #endif  // DGL_USE_CUDA
-<<<<<<< HEAD
-#include <vector>
-#include <iostream>
-
-#if DLPACK_VERSION > 040
-// Compatibility across DLPack - note that this assumes that the ABI stays the same.
-#define kDLGPU kDLCUDA
-#endif
-
-namespace tensoradapter {
-
-static at::Device get_device(DLDevice device) {
-  switch (device.device_type) {
-   case kDLCPU:
-    return at::Device(torch::kCPU);
-    break;
-   case kDLGPU:
-    return at::Device(torch::kCUDA, device.device_id);
-    break;
-   default:
-    // fallback to CPU
-    return at::Device(torch::kCPU);
-    break;
-  }
-}
-
-extern "C" {
-
-TA_EXPORTS DLManagedTensor* TAempty(
-    std::vector<int64_t> shape,
-    DLDataType dtype,
-    DLDevice device) {
-  auto options = torch::TensorOptions()
-    .layout(torch::kStrided)
-    .device(get_device(device))
-    .dtype(at::toScalarType(dtype));
-  torch::Tensor tensor = torch::empty(shape, options);
-  return at::toDLPack(tensor);
-=======
 
 namespace tensoradapter {
 
@@ -60,7 +21,6 @@
 
 TA_EXPORTS void CPURawDelete(void* ptr) {
   c10::GetCPUAllocator()->raw_deallocate(ptr);
->>>>>>> 2b766740
 }
 
 #ifdef DGL_USE_CUDA
