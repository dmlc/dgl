--- conflicted
+++ resolved
@@ -90,20 +90,6 @@
     handle = ctypes.pointer(arr)
     return NDArray(handle, is_view=True)
 
-<<<<<<< HEAD
-def null(dtype=_np.int64):
-    """Return a ndarray representing null value. It can be safely converted
-    to other backend tensors.
-
-    Returns
-    -------
-    NDArray
-        A null array
-    """
-    return array(_np.array([], dtype=dtype))
-
-=======
->>>>>>> f25bc176
 class SparseFormat:
     """Format code"""
     ANY = 0
@@ -191,4 +177,7 @@
 
 # An array representing null (no value) that can be safely converted to
 # other backend tensors.
-NULL = array(_np.array([], dtype=_np.int64))+NULL = {
+    "int64": array(_np.array([], dtype=_np.int64)),
+    "int32": array(_np.array([], dtype=_np.int32))
+}