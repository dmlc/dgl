--- conflicted
+++ resolved
@@ -130,7 +130,6 @@
     """
     if not is_all(eids):
         eids = astype(eids, graph.idtype)
-<<<<<<< HEAD
     ret = edge_softmax_internal(graph._graph, logits,
                                  eids=eids, norm_by=norm_by)
     # TODO: figure out the weird behavior
@@ -139,22 +138,4 @@
     from .. import backend as F
     if F.backend_name == "jax":
         ret = F.tensor(ret)
-    return ret
-=======
-    if graph._graph.number_of_etypes() == 1:
-        return edge_softmax_internal(graph._graph, logits,
-                                     eids=eids, norm_by=norm_by)
-    else:
-        logits_list = [None] * graph._graph.number_of_etypes()
-        for rel in graph.canonical_etypes:
-            etid = graph.get_etype_id(rel)
-            logits_list[etid] = logits[rel]
-        logits_tuple = tuple(logits_list)
-        score_tuple = edge_softmax_hetero_internal(graph._graph,
-                                                   eids, norm_by, *logits_tuple)
-        score = {}
-        for rel in graph.canonical_etypes:
-            etid = graph.get_etype_id(rel)
-            score[rel] = score_tuple[etid]
-        return score
->>>>>>> a0bf5daa
+    return ret