--- conflicted
+++ resolved
@@ -62,33 +62,6 @@
     --------
     The following example uses PyTorch backend.
 
-<<<<<<< HEAD
-    Instantiate a heterograph.
-
-    >>> g = dgl.heterograph({
-    >>>     ('user', 'plays', 'game'): ([0, 1, 1, 2], [0, 0, 2, 1]),
-    >>>     ('user', 'follows', 'user'): ([0, 1, 1], [1, 2, 2])
-    >>> })
-    >>> # Set node features
-    >>> g.nodes['user'].data['h'] = torch.tensor([[0.], [1.], [2.]])
-
-    Get subgraphs.
-
-    >>> g.subgraph({'user': [4, 5]})
-    Traceback (most recent call last):
-        ...
-    dgl._ffi.base.DGLError: ...
-    >>> sub_g = g.subgraph({'user': [1, 2]})
-    >>> print(sub_g)
-    Graph(num_nodes={'user': 2, 'game': 0},
-          num_edges={('user', 'plays', 'game'): 0, ('user', 'follows', 'user'): 2},
-          metagraph=[('user', 'game'), ('user', 'user')])
-
-    Get subgraphs using boolean mask tensor.
-
-    >>> sub_g = g.subgraph({'user': th.tensor([False, True, True])})
-    >>> print(sub_g)
-=======
     >>> import dgl
     >>> import torch
 
@@ -137,7 +110,6 @@
     >>> })
     >>> sub_g = dgl.node_subgraph(g, {'user': [1, 2]})
     >>> sub_g
->>>>>>> 30f90fb5
     Graph(num_nodes={'user': 2, 'game': 0},
           num_edges={('user', 'plays', 'game'): 0, ('user', 'follows', 'user'): 2},
           metagraph=[('user', 'game'), ('user', 'user')])
@@ -217,9 +189,6 @@
     --------
     The following example uses PyTorch backend.
 
-<<<<<<< HEAD
-    Instantiate a heterograph.
-=======
     >>> import dgl
     >>> import torch
 
@@ -273,28 +242,13 @@
             [2, 3]])
 
     Extract a subgraph from a hetergeneous graph.
->>>>>>> 30f90fb5
 
     >>> g = dgl.heterograph({
     >>>     ('user', 'plays', 'game'): ([0, 1, 1, 2], [0, 0, 2, 1]),
     >>>     ('user', 'follows', 'user'): ([0, 1, 1], [1, 2, 2])
     >>> })
-<<<<<<< HEAD
-    >>> # Set edge features
-    >>> g.edges['follows'].data['h'] = torch.tensor([[0.], [1.], [2.]])
-
-    Get subgraphs.
-
-    >>> g.edge_subgraph({('user', 'follows', 'user'): [5, 6]})
-    Traceback (most recent call last):
-        ...
-    dgl._ffi.base.DGLError: ...
-    >>> sub_g = g.edge_subgraph({('user', 'follows', 'user'): [1, 2],
-    >>>                          ('user', 'plays', 'game'): [2]})
-=======
     >>> sub_g = dgl.edge_subgraph(g, {('user', 'follows', 'user'): [1, 2],
     ...                               ('user', 'plays', 'game'): [2]})
->>>>>>> 30f90fb5
     >>> print(sub_g)
     Graph(num_nodes={'user': 2, 'game': 1},
           num_edges={('user', 'plays', 'game'): 1, ('user', 'follows', 'user'): 2},
@@ -329,16 +283,6 @@
 DGLHeteroGraph.edge_subgraph = utils.alias_func(edge_subgraph)
 
 def in_subgraph(g, nodes):
-<<<<<<< HEAD
-    """Return the subgraph induced on the inbound edges of all edge types of the
-    given nodes.
-
-    All the nodes are preserved regardless of whether they have an edge or not.
-
-    The metagraph of the returned subgraph is the same as the parent graph.
-
-    Features are copied from the original graph.
-=======
     """Return the subgraph induced on the inbound edges of all the edge types of the
     given nodes.
 
@@ -355,18 +299,10 @@
     If the graph is heterogeneous, DGL extracts a subgraph per relation and composes
     them as the resulting graph. Thus, the resulting graph has the same set of relations
     as the input one.
->>>>>>> 30f90fb5
 
     Parameters
     ----------
     g : DGLGraph
-<<<<<<< HEAD
-        Full graph structure.
-    nodes : tensor or dict
-        Node ids to sample neighbors from. The allowed types
-        are dictionary of node types to node id tensors, or simply node id tensor if
-        the given graph g has only one type of nodes.
-=======
         The input graph.
     nodes : nodes or dict[str, nodes]
         The nodes to form the subgraph. The allowed nodes formats are:
@@ -378,26 +314,16 @@
         If the graph is homogeneous, one can directly pass the above formats.
         Otherwise, the argument must be a dictionary with keys being node types
         and values being the nodes.
->>>>>>> 30f90fb5
 
     Returns
     -------
     DGLGraph
         The subgraph.
 
-<<<<<<< HEAD
-        One can retrieve the mapping from subgraph edge ID to parent
-        edge ID via ``dgl.EID`` edge features of the subgraph.
-
-=======
->>>>>>> 30f90fb5
     Examples
     --------
     The following example uses PyTorch backend.
 
-<<<<<<< HEAD
-    Instantiate a heterograph.
-=======
     >>> import dgl
     >>> import torch
 
@@ -420,48 +346,16 @@
             [8, 9]])
 
     Extract a subgraph from a heterogeneous graph.
->>>>>>> 30f90fb5
 
     >>> g = dgl.heterograph({
     ...     ('user', 'plays', 'game'): ([0, 1, 1, 2], [0, 0, 2, 1]),
     ...     ('user', 'follows', 'user'): ([0, 1, 1], [1, 2, 2])})
-<<<<<<< HEAD
-    >>> # Set edge features
-    >>> g.edges['follows'].data['h'] = torch.tensor([[0.], [1.], [2.]])
-
-    Get subgraphs.
-
-    >>> sub_g = g.in_subgraph({'user': [2], 'game': [2]})
-    >>> print(sub_g)
-=======
     >>> sub_g = g.in_subgraph({'user': [2], 'game': [2]})
     >>> sub_g
->>>>>>> 30f90fb5
     Graph(num_nodes={'game': 3, 'user': 3},
           num_edges={('user', 'plays', 'game'): 1, ('user', 'follows', 'user'): 2},
           metagraph=[('user', 'game', 'plays'), ('user', 'user', 'follows')])
 
-<<<<<<< HEAD
-    Get the original node/edge indices.
-
-    >>> sub_g.edges['plays'].data[dgl.EID]
-    tensor([2])
-    >>> sub_g.edges['follows'].data[dgl.EID]
-    tensor([1, 2])
-
-    Get the copied edge features.
-
-    >>> sub_g.edges['follows'].data['h']
-    tensor([[1.],
-            [2.]])
-    >>> sub_g.edges['follows'].data['h'] += 1
-    >>> g.edges['follows'].data['h']          # Features are not shared.
-    tensor([[0.],
-            [1.],
-            [2.]])
-
-=======
->>>>>>> 30f90fb5
     See also
     --------
     out_subgraph
@@ -487,16 +381,6 @@
 DGLHeteroGraph.in_subgraph = utils.alias_func(in_subgraph)
 
 def out_subgraph(g, nodes):
-<<<<<<< HEAD
-    """Return the subgraph induced on the outbound edges of all edge types of the
-    given nodes.
-
-    All the nodes are preserved regardless of whether they have an edge or not.
-
-    The metagraph of the returned subgraph is the same as the parent graph.
-
-    Features are copied from the original graph.
-=======
     """Return the subgraph induced on the out-bound edges of all the edge types of the
     given nodes.
 
@@ -513,18 +397,10 @@
     If the graph is heterogeneous, DGL extracts a subgraph per relation and composes
     them as the resulting graph. Thus, the resulting graph has the same set of relations
     as the input one.
->>>>>>> 30f90fb5
 
     Parameters
     ----------
     g : DGLGraph
-<<<<<<< HEAD
-        Full graph structure.
-    nodes : tensor or dict
-        Node ids to sample neighbors from. The allowed types
-        are dictionary of node types to node id tensors, or simply node id tensor if
-        the given graph g has only one type of nodes.
-=======
         The input graph.
     nodes : nodes or dict[str, nodes]
         The nodes to form the subgraph. The allowed nodes formats are:
@@ -536,26 +412,16 @@
         If the graph is homogeneous, one can directly pass the above formats.
         Otherwise, the argument must be a dictionary with keys being node types
         and values being the nodes.
->>>>>>> 30f90fb5
 
     Returns
     -------
     DGLGraph
         The subgraph.
 
-<<<<<<< HEAD
-        One can retrieve the mapping from subgraph edge ID to parent
-        edge ID via ``dgl.EID`` edge features of the subgraph.
-
-=======
->>>>>>> 30f90fb5
     Examples
     --------
     The following example uses PyTorch backend.
 
-<<<<<<< HEAD
-    Instantiate a heterograph.
-=======
     >>> import dgl
     >>> import torch
 
@@ -578,48 +444,16 @@
             [0, 1]])
 
     Extract a subgraph from a heterogeneous graph.
->>>>>>> 30f90fb5
 
     >>> g = dgl.heterograph({
     ...     ('user', 'plays', 'game'): ([0, 1, 1, 2], [0, 0, 2, 1]),
     ...     ('user', 'follows', 'user'): ([0, 1, 1], [1, 2, 2])})
-<<<<<<< HEAD
-    >>> # Set edge features
-    >>> g.edges['follows'].data['h'] = torch.tensor([[0.], [1.], [2.]])
-
-    Get subgraphs.
-
-    >>> sub_g = g.out_subgraph({'user': [1]})
-    >>> print(sub_g)
-=======
     >>> sub_g = g.out_subgraph({'user': [1]})
     >>> sub_g
->>>>>>> 30f90fb5
     Graph(num_nodes={'game': 3, 'user': 3},
           num_edges={('user', 'plays', 'game'): 2, ('user', 'follows', 'user'): 2},
           metagraph=[('user', 'game', 'plays'), ('user', 'user', 'follows')])
 
-<<<<<<< HEAD
-    Get the original node/edge indices.
-
-    >>> sub_g.edges['plays'].data[dgl.EID]
-    tensor([1, 2])
-    >>> sub_g.edges['follows'].data[dgl.EID]
-    tensor([1, 2])
-
-    Get the copied edge features.
-
-    >>> sub_g.edges['follows'].data['h']
-    tensor([[1.],
-            [2.]])
-    >>> sub_g.edges['follows'].data['h'] += 1
-    >>> g.edges['follows'].data['h']          # Features are not shared.
-    tensor([[0.],
-            [1.],
-            [2.]])
-
-=======
->>>>>>> 30f90fb5
     See also
     --------
     in_subgraph
