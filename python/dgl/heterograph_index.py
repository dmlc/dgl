"""Module for heterogeneous graph index class definition."""
from __future__ import absolute_import

import itertools
import numpy as np
import scipy

from ._ffi.object import register_object, ObjectBase
from ._ffi.function import _init_api
from .base import DGLError, dgl_warning
from . import backend as F
from . import utils

@register_object('graph.HeteroGraph')
class HeteroGraphIndex(ObjectBase):
    """HeteroGraph index object.

    Note
    ----
    Do not create GraphIndex directly.
    """
    def __new__(cls):
        obj = ObjectBase.__new__(cls)
        obj._cache = {}
        return obj

    def __getstate__(self):
        """Issue: https://github.com/pytorch/pytorch/issues/32351
           Need to set the tensor created in the __getstate__ function
            as object attribute to avoid potential bugs
        """
        self._pk_state = _CAPI_DGLHeteroPickle(self)
        return self._pk_state

    def __setstate__(self, state):
        self._cache = {}

        # Pickle compatibility check
        # TODO: we should store a storage version number in later releases.
        if isinstance(state, HeteroPickleStates):
            # post-0.4.3
            self.__init_handle_by_constructor__(_CAPI_DGLHeteroUnpickle, state)
        elif isinstance(state, tuple) and len(state) == 3:
            # pre-0.4.2
            metagraph, number_of_nodes, edges = state

            self._cache = {}
            # loop over etypes and recover unit graphs
            rel_graphs = []
            for i, edges_per_type in enumerate(edges):
                src_ntype, dst_ntype = metagraph.find_edge(i)
                num_src = number_of_nodes[src_ntype]
                num_dst = number_of_nodes[dst_ntype]
                src_id, dst_id, _ = edges_per_type
                rel_graphs.append(create_unitgraph_from_coo(
                    1 if src_ntype == dst_ntype else 2, num_src, num_dst, src_id, dst_id,
                    ['coo', 'csr', ' csc']))
            self.__init_handle_by_constructor__(
                _CAPI_DGLHeteroCreateHeteroGraph, metagraph, rel_graphs)

    @property
    def metagraph(self):
        """Meta graph

        Returns
        -------
        GraphIndex
            The meta graph.
        """
        return _CAPI_DGLHeteroGetMetaGraph(self)

    def number_of_ntypes(self):
        """Return number of node types."""
        return self.metagraph.number_of_nodes()

    def number_of_etypes(self):
        """Return number of edge types."""
        return self.metagraph.number_of_edges()

    def get_relation_graph(self, etype):
        """Get the unitgraph graph of the given edge/relation type.

        Parameters
        ----------
        etype : int
            The edge/relation type.

        Returns
        -------
        HeteroGraphIndex
            The unitgraph graph.
        """
        return _CAPI_DGLHeteroGetRelationGraph(self, int(etype))

    def flatten_relations(self, etypes):
        """Convert the list of requested unitgraph graphs into a single unitgraph
        graph.

        Parameters
        ----------
        etypes : list[int]
            The edge/relation types.

        Returns
        -------
        FlattenedHeteroGraph
            A flattened heterograph object
        """
        return _CAPI_DGLHeteroGetFlattenedGraph(self, etypes)

    def add_nodes(self, ntype, num):
        """Add nodes.

        Parameters
        ----------
        ntype : int
            Node type
        num : int
            Number of nodes to be added.
        """
        _CAPI_DGLHeteroAddVertices(self, int(ntype), int(num))
        self.clear_cache()

    def add_edge(self, etype, u, v):
        """Add one edge.

        Parameters
        ----------
        etype : int
            Edge type
        u : int
            The src node.
        v : int
            The dst node.
        """
        _CAPI_DGLHeteroAddEdge(self, int(etype), int(u), int(v))
        self.clear_cache()

    def add_edges(self, etype, u, v):
        """Add many edges.

        Parameters
        ----------
        etype : int
            Edge type
        u : utils.Index
            The src nodes.
        v : utils.Index
            The dst nodes.
        """
        _CAPI_DGLHeteroAddEdges(self, int(etype), u.todgltensor(), v.todgltensor())
        self.clear_cache()

    def clear(self):
        """Clear the graph."""
        _CAPI_DGLHeteroClear(self)
        self._cache.clear()

    @property
    def dtype(self):
        """Return the data type of this graph index.

        Returns
        -------
        DGLDataType
            The data type of the graph.
        """
        return _CAPI_DGLHeteroDataType(self)

    @property
    def ctx(self):
        """Return the context of this graph index.

        Returns
        -------
        DGLContext
            The context of the graph.
        """
        return _CAPI_DGLHeteroContext(self)

    def bits_needed(self, etype):
        """Return the number of integer bits needed to represent the unitgraph graph.

        Parameters
        ----------
        etype : int
            The edge type.

        Returns
        -------
        int
            The number of bits needed.
        """
        stype, dtype = self.metagraph.find_edge(etype)
        if (self.number_of_edges(etype) >= 0x80000000 or
                self.number_of_nodes(stype) >= 0x80000000 or
                self.number_of_nodes(dtype) >= 0x80000000):
            return 64
        else:
            return 32

    def asbits(self, bits):
        """Transform the graph to a new one with the given number of bits storage.

        NOTE: this method only works for immutable graph index

        Parameters
        ----------
        bits : int
            The number of integer bits (32 or 64)

        Returns
        -------
        HeteroGraphIndex
            The graph index stored using the given number of bits.
        """
        return _CAPI_DGLHeteroAsNumBits(self, int(bits))

    def copy_to(self, ctx):
        """Copy this immutable graph index to the given device context.

        NOTE: this method only works for immutable graph index

        Parameters
        ----------
        ctx : DGLContext
            The target device context.

        Returns
        -------
        HeteroGraphIndex
            The graph index on the given device context.
        """
        return _CAPI_DGLHeteroCopyTo(self, ctx.device_type, ctx.device_id)

    def is_multigraph(self):
        """Return whether the graph is a multigraph
        The time cost will be O(E)

        Returns
        -------
        bool
            True if it is a multigraph, False otherwise.
        """
        return bool(_CAPI_DGLHeteroIsMultigraph(self))

    def is_readonly(self):
        """Return whether the graph index is read-only.

        Returns
        -------
        bool
            True if it is a read-only graph, False otherwise.
        """
        return bool(_CAPI_DGLHeteroIsReadonly(self))

    def number_of_nodes(self, ntype):
        """Return the number of nodes.

        Parameters
        ----------
        ntype : int
            Node type

        Returns
        -------
        int
            The number of nodes
        """
        return _CAPI_DGLHeteroNumVertices(self, int(ntype))

    def number_of_edges(self, etype):
        """Return the number of edges.

        Parameters
        ----------
        etype : int
            Edge type

        Returns
        -------
        int
            The number of edges
        """
        return _CAPI_DGLHeteroNumEdges(self, int(etype))

    def has_nodes(self, ntype, vids):
        """Return true if the nodes exist.

        Parameters
        ----------
        ntype : int
            Node type
        vid : Tensor
            Node IDs

        Returns
        -------
        Tensor
            0-1 array indicating existence
        """
        return F.from_dgl_nd(_CAPI_DGLHeteroHasVertices(
            self, int(ntype), F.to_dgl_nd(vids)))

    def has_edges_between(self, etype, u, v):
        """Return true if the edge exists.

        Parameters
        ----------
        etype : int
            Edge type
        u : Tensor
            Src node Ids.
        v : Tensor
            Dst node Ids.

        Returns
        -------
        Tensor
            0-1 array indicating existence
        """
        return F.from_dgl_nd(_CAPI_DGLHeteroHasEdgesBetween(
            self, int(etype), F.to_dgl_nd(u), F.to_dgl_nd(v)))

    def predecessors(self, etype, v):
        """Return the predecessors of the node.

        Assume that node_type(v) == dst_type(etype). Thus, the ntype argument is omitted.

        Parameters
        ----------
        etype : int
            Edge type
        v : int
            The node.

        Returns
        -------
        Tensor
            Array of predecessors
        """
        return F.from_dgl_nd(_CAPI_DGLHeteroPredecessors(
            self, int(etype), int(v)))

    def successors(self, etype, v):
        """Return the successors of the node.

        Assume that node_type(v) == src_type(etype). Thus, the ntype argument is omitted.

        Parameters
        ----------
        etype : int
            Edge type
        v : int
            The node.

        Returns
        -------
        Tensor
            Array of successors
        """
        return F.from_dgl_nd(_CAPI_DGLHeteroSuccessors(
            self, int(etype), int(v)))

    def edge_ids_all(self, etype, u, v):
        """Return a triplet of arrays that contains the edge IDs.

        Parameters
        ----------
        etype : int
            Edge type
        u : Tensor
            The src nodes.
        v : Tensor
            The dst nodes.

        Returns
        -------
        Tensor
            The src nodes.
        Tensor
            The dst nodes.
        Tensor
            The edge ids.
        """
        edge_array = _CAPI_DGLHeteroEdgeIdsAll(
            self, int(etype), F.to_dgl_nd(u), F.to_dgl_nd(v))

        src = F.from_dgl_nd(edge_array(0))
        dst = F.from_dgl_nd(edge_array(1))
        eid = F.from_dgl_nd(edge_array(2))

        return src, dst, eid

    def edge_ids_one(self, etype, u, v):
        """Return an arrays of edge IDs.

        Parameters
        ----------
        etype : int
            Edge type
        u : Tensor
            The src nodes.
        v : Tensor
            The dst nodes.

        Returns
        -------
        Tensor
            The edge ids.
        """
        eid = F.from_dgl_nd(_CAPI_DGLHeteroEdgeIdsOne(
            self, int(etype), F.to_dgl_nd(u), F.to_dgl_nd(v)))
        return eid

    def find_edges(self, etype, eid):
        """Return a triplet of arrays that contains the edge IDs.

        Parameters
        ----------
        etype : int
            Edge type
        eid : Tensor
            Edge ids.

        Returns
        -------
        Tensor
            The src nodes.
        Tensor
            The dst nodes.
        Tensor
            The edge ids.
        """
        edge_array = _CAPI_DGLHeteroFindEdges(
            self, int(etype), F.to_dgl_nd(eid))

        src = F.from_dgl_nd(edge_array(0))
        dst = F.from_dgl_nd(edge_array(1))
        eid = F.from_dgl_nd(edge_array(2))

        return src, dst, eid

    def in_edges(self, etype, v):
        """Return the in edges of the node(s).

        Assume that node_type(v) == dst_type(etype). Thus, the ntype argument is omitted.

        Parameters
        ----------
        etype : int
            Edge type
        v : Tensor
            Node IDs.

        Returns
        -------
        Tensor
            The src nodes.
        Tensor
            The dst nodes.
        Tensor
            The edge ids.
        """
        edge_array = _CAPI_DGLHeteroInEdges_2(self, int(etype), F.to_dgl_nd(v))
        src = F.from_dgl_nd(edge_array(0))
        dst = F.from_dgl_nd(edge_array(1))
        eid = F.from_dgl_nd(edge_array(2))
        return src, dst, eid

    def out_edges(self, etype, v):
        """Return the out edges of the node(s).

        Assume that node_type(v) == src_type(etype). Thus, the ntype argument is omitted.

        Parameters
        ----------
        etype : int
            Edge type
        v : Tensor
            Node IDs.

        Returns
        -------
        Tensor
            The src nodes.
        Tensor
            The dst nodes.
        Tensor
            The edge ids.
        """
        edge_array = _CAPI_DGLHeteroOutEdges_2(self, int(etype), F.to_dgl_nd(v))
        src = F.from_dgl_nd(edge_array(0))
        dst = F.from_dgl_nd(edge_array(1))
        eid = F.from_dgl_nd(edge_array(2))
        return src, dst, eid

    @utils.cached_member(cache='_cache', prefix='edges')
    def edges(self, etype, order=None):
        """Return all the edges

        Parameters
        ----------
        etype : int
            Edge type
        order : string
            The order of the returned edges. Currently support:

            - 'srcdst' : sorted by their src and dst ids.
            - 'eid'    : sorted by edge Ids.
            - None     : the arbitrary order.

        Returns
        -------
        Tensor
            The src nodes.
        Tensor
            The dst nodes.
        Tensor
            The edge ids.
        """
        if order is None:
            order = ""
        edge_array = _CAPI_DGLHeteroEdges(self, int(etype), order)
        src = F.from_dgl_nd(edge_array(0))
        dst = F.from_dgl_nd(edge_array(1))
        eid = F.from_dgl_nd(edge_array(2))
        return src, dst, eid

    def in_degrees(self, etype, v):
        """Return the in degrees of the nodes.

        Assume that node_type(v) == dst_type(etype). Thus, the ntype argument is omitted.

        Parameters
        ----------
        etype : int
            Edge type
        v : Tensor
            The nodes.

        Returns
        -------
        Tensor
            The in degree array.
        """
        return F.from_dgl_nd(_CAPI_DGLHeteroInDegrees(
            self, int(etype), F.to_dgl_nd(v)))

    def out_degrees(self, etype, v):
        """Return the out degrees of the nodes.

        Assume that node_type(v) == src_type(etype). Thus, the ntype argument is omitted.

        Parameters
        ----------
        etype : int
            Edge type
        v : Tensor
            The nodes.

        Returns
        -------
        Tensor
            The out degree array.
        """
        return F.from_dgl_nd(_CAPI_DGLHeteroOutDegrees(
            self, int(etype), F.to_dgl_nd(v)))
<<<<<<< HEAD

    def get_coo_dlpack(self, etype):
        rst = _CAPI_DGLHeteroGetCOOMatrix(self, int(etype))
        return rst(0), rst(1), rst(2)

    def get_csr_dlpack(self, etype):
        rst = _CAPI_DGLHeteroGetCSRMatrix(self, int(etype))
        return rst(0), rst(1), rst(2)

    def get_csc_dlpack(self, etype):
        rst = _CAPI_DGLHeteroGetCSCMatrix(self, int(etype))
        return rst(0), rst(1), rst(2)
=======
>>>>>>> 4c8985ff

    def adjacency_matrix(self, etype, transpose, ctx):
        """Return the adjacency matrix representation of this graph.

        By default, a row of returned adjacency matrix represents the destination
        of an edge and the column represents the source.

        When transpose is True, a row represents the source and a column represents
        a destination.

        Parameters
        ----------
        etype : int
            Edge type
        transpose : bool
            A flag to transpose the returned adjacency matrix.
        ctx : context
            The context of the returned matrix.

        Returns
        -------
        SparseTensor
            The adjacency matrix.
        Tensor
            A index for data shuffling due to sparse format change. Return None
            if shuffle is not required.
        """
        if not isinstance(transpose, bool):
            raise DGLError('Expect bool value for "transpose" arg,'
                           ' but got %s.' % (type(transpose)))
        fmt = F.get_preferred_sparse_format()
        rst = _CAPI_DGLHeteroGetAdj(self, int(etype), transpose, fmt)
        # convert to framework-specific sparse matrix
        srctype, dsttype = self.metagraph.find_edge(etype)
        nrows = self.number_of_nodes(srctype) if transpose else self.number_of_nodes(dsttype)
        ncols = self.number_of_nodes(dsttype) if transpose else self.number_of_nodes(srctype)
        nnz = self.number_of_edges(etype)
        if fmt == "csr":
            indptr = F.copy_to(F.from_dgl_nd(rst(0)), ctx)
            indices = F.copy_to(F.from_dgl_nd(rst(1)), ctx)
            shuffle = F.copy_to(F.from_dgl_nd(rst(2)), ctx)
            dat = F.ones(nnz, dtype=F.float32, ctx=ctx)  # FIXME(minjie): data type
            spmat = F.sparse_matrix(dat, ('csr', indices, indptr), (nrows, ncols))[0]
            return spmat, shuffle
        elif fmt == "coo":
            idx = F.copy_to(F.from_dgl_nd(rst(0)), ctx)
            idx = F.reshape(idx, (2, nnz))
            dat = F.ones((nnz,), dtype=F.float32, ctx=ctx)
            adj, shuffle_idx = F.sparse_matrix(
                dat, ('coo', idx), (nrows, ncols))
            return adj, shuffle_idx
        else:
            raise Exception("unknown format")

    def adjacency_matrix_scipy(self, etype, transpose, fmt, return_edge_ids=None):
        """Return the scipy adjacency matrix representation of this graph.

        By default, a row of returned adjacency matrix represents the destination
        of an edge and the column represents the source.

        When transpose is True, a row represents the source and a column represents
        a destination.

        Parameters
        ----------
        etype : int
            Edge type
        transpose : bool
            A flag to transpose the returned adjacency matrix.
        fmt : str
            Indicates the format of returned adjacency matrix.
        return_edge_ids : bool
            Indicates whether to return edge IDs or 1 as elements.

        Returns
        -------
        scipy.sparse.spmatrix
            The scipy representation of adjacency matrix.
        """
        if not isinstance(transpose, bool):
            raise DGLError('Expect bool value for "transpose" arg,'
                           ' but got %s.' % (type(transpose)))

        if return_edge_ids is None:
            dgl_warning(
                "Adjacency matrix by default currently returns edge IDs."
                "  As a result there is one 0 entry which is not eliminated."
                "  In the next release it will return 1s by default,"
                " and 0 will be eliminated otherwise.",
                FutureWarning)
            return_edge_ids = True

        rst = _CAPI_DGLHeteroGetAdj(self, int(etype), transpose, fmt)
        srctype, dsttype = self.metagraph.find_edge(etype)
        nrows = self.number_of_nodes(srctype) if transpose else self.number_of_nodes(dsttype)
        ncols = self.number_of_nodes(dsttype) if transpose else self.number_of_nodes(srctype)
        nnz = self.number_of_edges(etype)
        if fmt == "csr":
            indptr = utils.toindex(rst(0), self.dtype).tonumpy()
            indices = utils.toindex(rst(1), self.dtype).tonumpy()
            data = utils.toindex(rst(2)).tonumpy() if return_edge_ids else np.ones_like(indices)
            return scipy.sparse.csr_matrix((data, indices, indptr), shape=(nrows, ncols))
        elif fmt == 'coo':
            idx = utils.toindex(rst(0), self.dtype).tonumpy()
            row, col = np.reshape(idx, (2, nnz))
            data = np.arange(0, nnz) if return_edge_ids else np.ones_like(row)
            return scipy.sparse.coo_matrix((data, (row, col)), shape=(nrows, ncols))
        else:
            raise Exception("unknown format")

    def incidence_matrix(self, etype, typestr, ctx):
        """Return the incidence matrix representation of this graph.

        An incidence matrix is an n x m sparse matrix, where n is
        the number of nodes and m is the number of edges. Each nnz
        value indicating whether the edge is incident to the node
        or not.

        There are three types of an incidence matrix `I`:
        * "in":
          - I[v, e] = 1 if e is the in-edge of v (or v is the dst node of e);
          - I[v, e] = 0 otherwise.
        * "out":
          - I[v, e] = 1 if e is the out-edge of v (or v is the src node of e);
          - I[v, e] = 0 otherwise.
        * "both":
          - I[v, e] = 1 if e is the in-edge of v;
          - I[v, e] = -1 if e is the out-edge of v;
          - I[v, e] = 0 otherwise (including self-loop).

        Parameters
        ----------
        etype : int
            Edge type
        typestr : str
            Can be either "in", "out" or "both"
        ctx : context
            The context of returned incidence matrix.

        Returns
        -------
        SparseTensor
            The incidence matrix.
        utils.Index
            A index for data shuffling due to sparse format change. Return None
            if shuffle is not required.
        """
        src, dst, eid = self.edges(etype)
        srctype, dsttype = self.metagraph.find_edge(etype)

        m = self.number_of_edges(etype)
        if typestr == 'in':
            n = self.number_of_nodes(dsttype)
            row = F.unsqueeze(dst, 0)
            col = F.unsqueeze(eid, 0)
            idx = F.cat([row, col], dim=0)
            # FIXME(minjie): data type
            dat = F.ones((m,), dtype=F.float32, ctx=ctx)
            inc, shuffle_idx = F.sparse_matrix(dat, ('coo', idx), (n, m))
        elif typestr == 'out':
            n = self.number_of_nodes(srctype)
            row = F.unsqueeze(src, 0)
            col = F.unsqueeze(eid, 0)
            idx = F.cat([row, col], dim=0)
            # FIXME(minjie): data type
            dat = F.ones((m,), dtype=F.float32, ctx=ctx)
            inc, shuffle_idx = F.sparse_matrix(dat, ('coo', idx), (n, m))
        elif typestr == 'both':
            assert srctype == dsttype, \
                    "'both' is supported only if source and destination type are the same"
            n = self.number_of_nodes(srctype)
            # first remove entries for self loops
            mask = F.logical_not(F.equal(src, dst))
            src = F.boolean_mask(src, mask)
            dst = F.boolean_mask(dst, mask)
            eid = F.boolean_mask(eid, mask)
            n_entries = F.shape(src)[0]
            # create index
            row = F.unsqueeze(F.cat([src, dst], dim=0), 0)
            col = F.unsqueeze(F.cat([eid, eid], dim=0), 0)
            idx = F.cat([row, col], dim=0)
            # FIXME(minjie): data type
            x = -F.ones((n_entries,), dtype=F.float32, ctx=ctx)
            y = F.ones((n_entries,), dtype=F.float32, ctx=ctx)
            dat = F.cat([x, y], dim=0)
            inc, shuffle_idx = F.sparse_matrix(dat, ('coo', idx), (n, m))
        else:
            raise DGLError('Invalid incidence matrix type: %s' % str(typestr))
        return inc, shuffle_idx

    def node_subgraph(self, induced_nodes):
        """Return the induced node subgraph.

        Parameters
        ----------
        induced_nodes : list of utils.Index
            Induced nodes. The length should be equal to the number of
            node types in this heterograph.

        Returns
        -------
        SubgraphIndex
            The subgraph index.
        """
        vids = [F.to_dgl_nd(nodes) for nodes in induced_nodes]
        return _CAPI_DGLHeteroVertexSubgraph(self, vids)

    def edge_subgraph(self, induced_edges, preserve_nodes):
        """Return the induced edge subgraph.

        Parameters
        ----------
        induced_edges : list of utils.Index
            Induced edges. The length should be equal to the number of
            edge types in this heterograph.
        preserve_nodes : bool
            Indicates whether to preserve all nodes or not.
            If true, keep the nodes which have no edge connected in the subgraph;
            If false, all nodes without edge connected to it would be removed.

        Returns
        -------
        SubgraphIndex
            The subgraph index.
        """
        eids = [F.to_dgl_nd(edges) for edges in induced_edges]
        return _CAPI_DGLHeteroEdgeSubgraph(self, eids, preserve_nodes)

    @utils.cached_member(cache='_cache', prefix='unitgraph')
    def get_unitgraph(self, etype, ctx):
        """Create a unitgraph graph from given edge type and copy to the given device
        context.

        Note: this internal function is for DGL scheduler use only

        Parameters
        ----------
        etype : int
            If the graph index is a Bipartite graph index, this argument must be None.
            Otherwise, it represents the edge type.
        ctx : DGLContext
            The context of the returned graph.

        Returns
        -------
        HeteroGraphIndex
        """
        g = self.get_relation_graph(etype)
        return g.copy_to(ctx).asbits(self.bits_needed(etype or 0))

    def get_csr_shuffle_order(self, etype):
        """Return the edge shuffling order when a coo graph is converted to csr format

        Parameters
        ----------
        etype : int
            The edge type

        Returns
        -------
        tuple of two utils.Index
            The first element of the tuple is the shuffle order for outward graph
            The second element of the tuple is the shuffle order for inward graph
        """
        csr = _CAPI_DGLHeteroGetAdj(self, int(etype), True, "csr")
        order = csr(2)
        rev_csr = _CAPI_DGLHeteroGetAdj(self, int(etype), False, "csr")
        rev_order = rev_csr(2)
        return utils.toindex(order, self.dtype), utils.toindex(rev_order, self.dtype)

    def formats(self, formats=None):
        """Get a graph index with the specified sparse format(s) or query
        for the usage status of sparse formats

        If the graph has multiple edge types, they will have the same
        sparse format.

        Parameters
        ----------
        formats : str or list of str or None

            * If formats is None, return the usage status of sparse formats
            * Otherwise, it can be ``'coo'``/``'csr'``/``'csc'`` or a sublist of
            them, specifying the sparse formats to use.

        Returns
        -------
        dict or GraphIndex

            * If formats is None, the result will be a dict recording the usage
              status of sparse formats.
            * Otherwise, a GraphIndex will be returned, which is a clone of the
              original graph with the specified sparse format(s) ``formats``.

        """
        formats_allowed = _CAPI_DGLHeteroGetAllowedFormats(self)
        formats_created = _CAPI_DGLHeteroGetCreatedFormats(self)
        created = []
        not_created = []
        if formats is None:
            for fmt in ['coo', 'csr', 'csc']:
                if fmt in formats_allowed:
                    if fmt in formats_created:
                        created.append(fmt)
                    else:
                        not_created.append(fmt)
            return {
                'created': created,
                'not created': not_created
            }
        else:
            if isinstance(formats, str):
                formats = [formats]
            return _CAPI_DGLHeteroGetFormatGraph(self, formats)

    def create_format_(self):
        """Create all sparse matrices allowed for the graph."""
        return _CAPI_DGLHeteroCreateFormat(self)

    @utils.cached_member(cache='_cache', prefix='reverse')
    def reverse(self):
        """Reverse the heterogeneous graph adjacency

        The node types and edge types are not changed.

        Returns
        -------
        A new graph index.
        """
        return _CAPI_DGLHeteroReverse(self)

@register_object('graph.HeteroSubgraph')
class HeteroSubgraphIndex(ObjectBase):
    """Hetero-subgraph data structure"""
    @property
    def graph(self):
        """The subgraph structure

        Returns
        -------
        HeteroGraphIndex
            The subgraph
        """
        return _CAPI_DGLHeteroSubgraphGetGraph(self)

    @property
    def induced_nodes(self):
        """Induced nodes for each node type. The return list
        length should be equal to the number of node types.

        Returns
        -------
        list of utils.Index
            Induced nodes
        """
        ret = _CAPI_DGLHeteroSubgraphGetInducedVertices(self)
        return [F.from_dgl_nd(v) for v in ret]

    @property
    def induced_edges(self):
        """Induced edges for each edge type. The return list
        length should be equal to the number of edge types.

        Returns
        -------
        list of utils.Index
            Induced edges
        """
        ret = _CAPI_DGLHeteroSubgraphGetInducedEdges(self)
        return [F.from_dgl_nd(v) for v in ret]


#################################################################
# Creators
#################################################################

def create_unitgraph_from_coo(num_ntypes, num_src, num_dst, row, col,
                              formats):
    """Create a unitgraph graph index from COO format

    Parameters
    ----------
    num_ntypes : int
        Number of node types (must be 1 or 2).
    num_src : int
        Number of nodes in the src type.
    num_dst : int
        Number of nodes in the dst type.
    row : utils.Index
        Row index.
    col : utils.Index
        Col index.
    formats : list of str.
        Restrict the storage formats allowed for the unit graph.

    Returns
    -------
    HeteroGraphIndex
    """
    if isinstance(formats, str):
        formats = [formats]
    return _CAPI_DGLHeteroCreateUnitGraphFromCOO(
        int(num_ntypes), int(num_src), int(num_dst),
        F.to_dgl_nd(row), F.to_dgl_nd(col),
<<<<<<< HEAD
        restrict_format)
=======
        formats)
>>>>>>> 4c8985ff

def create_unitgraph_from_csr(num_ntypes, num_src, num_dst, indptr, indices, edge_ids,
                              formats):
    """Create a unitgraph graph index from CSR format

    Parameters
    ----------
    num_ntypes : int
        Number of node types (must be 1 or 2).
    num_src : int
        Number of nodes in the src type.
    num_dst : int
        Number of nodes in the dst type.
    indptr : utils.Index
        CSR indptr.
    indices : utils.Index
        CSR indices.
    edge_ids : utils.Index
        Edge shuffle id.
    formats : str
        Restrict the storage formats allowed for the unit graph.

    Returns
    -------
    HeteroGraphIndex
    """
    if isinstance(formats, str):
        formats = [formats]
    return _CAPI_DGLHeteroCreateUnitGraphFromCSR(
        int(num_ntypes), int(num_src), int(num_dst),
        F.to_dgl_nd(indptr), F.to_dgl_nd(indices), F.to_dgl_nd(edge_ids),
<<<<<<< HEAD
        restrict_format)
=======
        formats)
>>>>>>> 4c8985ff

def create_heterograph_from_relations(metagraph, rel_graphs, num_nodes_per_type):
    """Create a heterograph from metagraph and graphs of every relation.

    Parameters
    ----------
    metagraph : GraphIndex
        Meta-graph.
    rel_graphs : list of HeteroGraphIndex
        Bipartite graph of each relation.
    num_nodes_per_type : utils.Index, optional
        Number of nodes per node type

    Returns
    -------
    HeteroGraphIndex
    """
    if num_nodes_per_type is None:
        return _CAPI_DGLHeteroCreateHeteroGraph(metagraph, rel_graphs)
    else:
        return _CAPI_DGLHeteroCreateHeteroGraphWithNumNodes(
            metagraph, rel_graphs, num_nodes_per_type.todgltensor())

def joint_union(metagraph, gidx_list):
    """Return a joint union of the input heterographs.

    Parameters
    ----------
    metagraph : GraphIndex
        Meta-graph.
    gidx_list : list of HeteroGraphIndex
        Heterographs to be joint_unioned.

    Returns
    -------
    HeteroGraphIndex
        joint_unioned Heterograph.
    """
    return _CAPI_DGLHeteroJointUnion(metagraph, gidx_list)

def disjoint_union(metagraph, graphs):
    """Return a disjoint union of the input heterographs.

    Parameters
    ----------
    metagraph : GraphIndex
        Meta-graph.
    graphs : list of HeteroGraphIndex
        Heterographs to be batched.

    Returns
    -------
    HeteroGraphIndex
        Batched Heterograph.
    """
    return _CAPI_DGLHeteroDisjointUnion_v2(metagraph, graphs)

def disjoint_partition(graph, bnn_all_types, bne_all_types):
    """Partition the graph disjointly.

    Parameters
    ----------
    graph : HeteroGraphIndex
        The graph to be partitioned.
    bnn_all_types : list of list of int
        bnn_all_types[t] gives the number of nodes with t-th type in the batch.
    bne_all_types : list of list of int
        bne_all_types[t] gives the number of edges with t-th type in the batch.

    Returns
    --------
    list of HeteroGraphIndex
        Heterographs unbatched.
    """
    bnn_all_types = utils.toindex(list(itertools.chain.from_iterable(bnn_all_types)))
    bne_all_types = utils.toindex(list(itertools.chain.from_iterable(bne_all_types)))
    return _CAPI_DGLHeteroDisjointPartitionBySizes_v2(
        graph, bnn_all_types.todgltensor(), bne_all_types.todgltensor())

#################################################################
# Data structure used by C APIs
#################################################################

@register_object("graph.FlattenedHeteroGraph")
class FlattenedHeteroGraph(ObjectBase):
    """FlattenedHeteroGraph object class in C++ backend."""

@register_object("graph.HeteroPickleStates")
class HeteroPickleStates(ObjectBase):
    """Pickle states object class in C++ backend."""
    @property
    def version(self):
        """Version number

        Returns
        -------
        int
            version number
        """
        return _CAPI_DGLHeteroPickleStatesGetVersion(self)

    @property
    def meta(self):
        """Meta info

        Returns
        -------
        bytearray
            Serialized meta info
        """
        return bytearray(_CAPI_DGLHeteroPickleStatesGetMeta(self))

    @property
    def arrays(self):
        """Arrays representing the graph structure (COO or CSR)

        Returns
        -------
        list of dgl.ndarray.NDArray
            Arrays
        """
        num_arr = _CAPI_DGLHeteroPickleStatesGetArraysNum(self)
        arr_func = _CAPI_DGLHeteroPickleStatesGetArrays(self)
        return [arr_func(i) for i in range(num_arr)]

    def __getstate__(self):
        """Issue: https://github.com/pytorch/pytorch/issues/32351
           Need to set the tensor created in the __getstate__ function
            as object attribute to avoid potential bugs
        """
        self._pk_arrays = [F.zerocopy_from_dgl_ndarray(arr) for arr in self.arrays]
        return self.version, self.meta, self._pk_arrays

    def __setstate__(self, state):
        if isinstance(state[0], int):
            _, meta, arrays = state
            arrays = [F.zerocopy_to_dgl_ndarray(arr) for arr in arrays]
            self.__init_handle_by_constructor__(
                _CAPI_DGLCreateHeteroPickleStates, meta, arrays)
        else:
            metagraph, num_nodes_per_type, adjs = state
            num_nodes_per_type = F.zerocopy_to_dgl_ndarray(num_nodes_per_type)
            self.__init_handle_by_constructor__(
                _CAPI_DGLCreateHeteroPickleStatesOld, metagraph, num_nodes_per_type, adjs)

_init_api("dgl.heterograph_index")<|MERGE_RESOLUTION|>--- conflicted
+++ resolved
@@ -566,7 +566,6 @@
         """
         return F.from_dgl_nd(_CAPI_DGLHeteroOutDegrees(
             self, int(etype), F.to_dgl_nd(v)))
-<<<<<<< HEAD
 
     def get_coo_dlpack(self, etype):
         rst = _CAPI_DGLHeteroGetCOOMatrix(self, int(etype))
@@ -579,8 +578,6 @@
     def get_csc_dlpack(self, etype):
         rst = _CAPI_DGLHeteroGetCSCMatrix(self, int(etype))
         return rst(0), rst(1), rst(2)
-=======
->>>>>>> 4c8985ff
 
     def adjacency_matrix(self, etype, transpose, ctx):
         """Return the adjacency matrix representation of this graph.
@@ -985,11 +982,7 @@
     return _CAPI_DGLHeteroCreateUnitGraphFromCOO(
         int(num_ntypes), int(num_src), int(num_dst),
         F.to_dgl_nd(row), F.to_dgl_nd(col),
-<<<<<<< HEAD
-        restrict_format)
-=======
         formats)
->>>>>>> 4c8985ff
 
 def create_unitgraph_from_csr(num_ntypes, num_src, num_dst, indptr, indices, edge_ids,
                               formats):
@@ -1021,11 +1014,7 @@
     return _CAPI_DGLHeteroCreateUnitGraphFromCSR(
         int(num_ntypes), int(num_src), int(num_dst),
         F.to_dgl_nd(indptr), F.to_dgl_nd(indices), F.to_dgl_nd(edge_ids),
-<<<<<<< HEAD
-        restrict_format)
-=======
         formats)
->>>>>>> 4c8985ff
 
 def create_heterograph_from_relations(metagraph, rel_graphs, num_nodes_per_type):
     """Create a heterograph from metagraph and graphs of every relation.
