--- conflicted
+++ resolved
@@ -1015,12 +1015,7 @@
         gidx.add_edges(src, dst)
     return gidx
 
-<<<<<<< HEAD
-def from_csr(indptr, indices, is_multigraph, direction):
-=======
-def from_csr(indptr, indices,
-             direction, shared_mem_name=""):
->>>>>>> 1b152bf5
+def from_csr(indptr, indices, direction):
     """Load a graph from CSR arrays.
 
     Parameters
@@ -1037,37 +1032,18 @@
     gidx = _CAPI_DGLGraphCSRCreate(
         indptr.todgltensor(),
         indices.todgltensor(),
-<<<<<<< HEAD
-        int(is_multigraph),
         direction)
     return gidx
 
 def from_shared_mem_graph_index(shared_mem_name):
     """Load a graph index from the shared memory.
-=======
-        shared_mem_name,
-        direction)
-    return gidx
-
-def from_shared_mem_csr_matrix(shared_mem_name,
-                               num_nodes, num_edges, edge_dir):
-    """Load a graph from the shared memory in the CSR format.
->>>>>>> 1b152bf5
 
     Parameters
     ----------
     shared_mem_name : string
         the name of shared memory
     """
-<<<<<<< HEAD
     return _CAPI_DGLGraphCSRCreateMMap(shared_mem_name)
-=======
-    gidx = _CAPI_DGLGraphCSRCreateMMap(
-        shared_mem_name,
-        int(num_nodes), int(num_edges),
-        edge_dir)
-    return gidx
->>>>>>> 1b152bf5
 
 def from_networkx(nx_graph, readonly):
     """Convert from networkx graph.
