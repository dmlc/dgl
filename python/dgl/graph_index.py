--- conflicted
+++ resolved
@@ -51,20 +51,9 @@
         self._multigraph = multigraph
         self._readonly = readonly
         if readonly:
-<<<<<<< HEAD
-            self._readonly = readonly
-            self._multigraph = multigraph
-            self.init(src, dst, utils.toindex(F.arange(0, len(src))), n_nodes)
-        else:
-            self._handle = _CAPI_DGLGraphCreateMutable(multigraph)
-            self._readonly = readonly
-            self._cache = {}
-=======
             self._init(src, dst, utils.toindex(F.arange(0, len(src))), n_nodes)
         else:
             self._handle = _CAPI_DGLGraphCreateMutable(multigraph)
->>>>>>> f370e628
-
             self.clear()
             self.add_nodes(n_nodes)
             self.add_edges(src, dst)
@@ -101,8 +90,7 @@
         _CAPI_DGLGraphAddEdge(self._handle, u, v)
         self.clear_cache()
 
-    def add_edges(self, u, v):
-        """Add many edges.
+    def add_edges(self, u, v): """Add many edges.
 
         Parameters
         ----------
