from __future__ import absolute_import

import ctypes
import numpy as np
import networkx as nx
import scipy

from ._ffi.base import c_array
from ._ffi.function import _init_api
from . import backend as F
from . import utils
from .immutable_graph_index import create_immutable_graph_index

GraphIndexHandle = ctypes.c_void_p

class GraphIndex(object):
    """Graph index object.

    Parameters
    ----------
    handle : GraphIndexHandle
        Handler
    """
    def __init__(self, handle):
        self._handle = handle
        self._cache = {}

    def __del__(self):
        """Free this graph index object."""
        _CAPI_DGLGraphFree(self._handle)

    def add_nodes(self, num):
        """Add nodes.
        
        Parameters
        ----------
        num : int
            Number of nodes to be added.
        """
        _CAPI_DGLGraphAddVertices(self._handle, num);
        self._cache.clear()

    def add_edge(self, u, v):
        """Add one edge.
        
        Parameters
        ----------
        u : int
            The src node.
        v : int
            The dst node.
        """
        _CAPI_DGLGraphAddEdge(self._handle, u, v);
        self._cache.clear()

    def add_edges(self, u, v):
        """Add many edges.
        
        Parameters
        ----------
        u : utils.Index
            The src nodes.
        v : utils.Index
            The dst nodes.
        """
        u_array = u.todgltensor()
        v_array = v.todgltensor()
        _CAPI_DGLGraphAddEdges(self._handle, u_array, v_array)
        self._cache.clear()

    def clear(self):
        """Clear the graph."""
        _CAPI_DGLGraphClear(self._handle)
        self._cache.clear()

    def is_multigraph(self):
        """Return whether the graph is a multigraph

        Returns
        -------
        bool
            True if it is a multigraph, False otherwise.
        """
        return bool(_CAPI_DGLGraphIsMultigraph(self._handle))

    def number_of_nodes(self):
        """Return the number of nodes.

        Returns
        -------
        int
            The number of nodes
        """
        return _CAPI_DGLGraphNumVertices(self._handle)

    def number_of_edges(self):
        """Return the number of edges.

        Returns
        -------
        int
            The number of edges
        """
        return _CAPI_DGLGraphNumEdges(self._handle)

    def has_node(self, vid):
        """Return true if the node exists.

        Parameters
        ----------
        vid : int
            The nodes

        Returns
        -------
        bool
            True if the node exists, False otherwise.
        """
        return bool(_CAPI_DGLGraphHasVertex(self._handle, vid))

    def has_nodes(self, vids):
        """Return true if the nodes exist.

        Parameters
        ----------
        vid : utils.Index
            The nodes

        Returns
        -------
        utils.Index
            0-1 array indicating existence
        """
        vid_array = vids.todgltensor()
        return utils.toindex(_CAPI_DGLGraphHasVertices(self._handle, vid_array))

    def has_edge_between(self, u, v):
        """Return true if the edge exists.

        Parameters
        ----------
        u : int
            The src node.
        v : int
            The dst node.

        Returns
        -------
        bool
            True if the edge exists, False otherwise
        """
        return bool(_CAPI_DGLGraphHasEdgeBetween(self._handle, u, v))

    def has_edges_between(self, u, v):
        """Return true if the edge exists.

        Parameters
        ----------
        u : utils.Index
            The src nodes.
        v : utils.Index
            The dst nodes.

        Returns
        -------
        utils.Index
            0-1 array indicating existence
        """
        u_array = u.todgltensor()
        v_array = v.todgltensor()
        return utils.toindex(_CAPI_DGLGraphHasEdgesBetween(self._handle, u_array, v_array))

    def predecessors(self, v, radius=1):
        """Return the predecessors of the node.

        Parameters
        ----------
        v : int
            The node.
        radius : int, optional
            The radius of the neighborhood.

        Returns
        -------
        utils.Index
            Array of predecessors
        """
        return utils.toindex(_CAPI_DGLGraphPredecessors(self._handle, v, radius))

    def successors(self, v, radius=1):
        """Return the successors of the node.

        Parameters
        ----------
        v : int
            The node.
        radius : int, optional
            The radius of the neighborhood.

        Returns
        -------
        utils.Index
            Array of successors
        """
        return utils.toindex(_CAPI_DGLGraphSuccessors(self._handle, v, radius))

    def edge_id(self, u, v):
        """Return the id array of all edges between u and v.

        Parameters
        ----------
        u : int
            The src node.
        v : int
            The dst node.

        Returns
        -------
        utils.Index
            The edge id array.
        """
        return utils.toindex(_CAPI_DGLGraphEdgeId(self._handle, u, v))

    def edge_ids(self, u, v):
        """Return a triplet of arrays that contains the edge IDs.

        Parameters
        ----------
        u : utils.Index
            The src nodes.
        v : utils.Index
            The dst nodes.

        Returns
        -------
        utils.Index
            The src nodes.
        utils.Index
            The dst nodes.
        utils.Index
            The edge ids.
        """
        u_array = u.todgltensor()
        v_array = v.todgltensor()
        edge_array = _CAPI_DGLGraphEdgeIds(self._handle, u_array, v_array)

        src = utils.toindex(edge_array(0))
        dst = utils.toindex(edge_array(1))
        eid = utils.toindex(edge_array(2))

        return src, dst, eid

    def find_edges(self, eid):
        """Return a triplet of arrays that contains the edge IDs.

        Parameters
        ----------
        eid : utils.Index
            The edge ids.

        Returns
        -------
        utils.Index
            The src nodes.
        utils.Index
            The dst nodes.
        utils.Index
            The edge ids.
        """
        eid_array = eid.todgltensor()
        edge_array = _CAPI_DGLGraphFindEdges(self._handle, eid_array)

        src = utils.toindex(edge_array(0))
        dst = utils.toindex(edge_array(1))
        eid = utils.toindex(edge_array(2))

        return src, dst, eid

    def in_edges(self, v):
        """Return the in edges of the node(s).

        Parameters
        ----------
        v : utils.Index
            The node(s).
        
        Returns
        -------
        utils.Index
            The src nodes.
        utils.Index
            The dst nodes.
        utils.Index
            The edge ids.
        """
        if len(v) == 1:
            edge_array = _CAPI_DGLGraphInEdges_1(self._handle, v[0])
        else:
            v_array = v.todgltensor()
            edge_array = _CAPI_DGLGraphInEdges_2(self._handle, v_array)
        src = utils.toindex(edge_array(0))
        dst = utils.toindex(edge_array(1))
        eid = utils.toindex(edge_array(2))
        return src, dst, eid

    def out_edges(self, v):
        """Return the out edges of the node(s).

        Parameters
        ----------
        v : utils.Index
            The node(s).
        
        Returns
        -------
        utils.Index
            The src nodes.
        utils.Index
            The dst nodes.
        utils.Index
            The edge ids.
        """
        if len(v) == 1:
            edge_array = _CAPI_DGLGraphOutEdges_1(self._handle, v[0])
        else:
            v_array = v.todgltensor()
            edge_array = _CAPI_DGLGraphOutEdges_2(self._handle, v_array)
        src = utils.toindex(edge_array(0))
        dst = utils.toindex(edge_array(1))
        eid = utils.toindex(edge_array(2))
        return src, dst, eid

    def edges(self, sorted=False):
        """Return all the edges

        Parameters
        ----------
        sorted : bool
            True if the returned edges are sorted by their src and dst ids.
        
        Returns
        -------
        utils.Index
            The src nodes.
        utils.Index
            The dst nodes.
        utils.Index
            The edge ids.
        """
        edge_array = _CAPI_DGLGraphEdges(self._handle, sorted)
        src = utils.toindex(edge_array(0))
        dst = utils.toindex(edge_array(1))
        eid = utils.toindex(edge_array(2))
        return src, dst, eid

    def in_degree(self, v):
        """Return the in degree of the node.

        Parameters
        ----------
        v : int
            The node.

        Returns
        -------
        int
            The in degree.
        """
        return _CAPI_DGLGraphInDegree(self._handle, v)

    def in_degrees(self, v):
        """Return the in degrees of the nodes.

        Parameters
        ----------
        v : utils.Index
            The nodes.

        Returns
        -------
        int
            The in degree array.
        """
        v_array = v.todgltensor()
        return utils.toindex(_CAPI_DGLGraphInDegrees(self._handle, v_array))

    def out_degree(self, v):
        """Return the out degree of the node.

        Parameters
        ----------
        v : int
            The node.

        Returns
        -------
        int
            The out degree.
        """
        return _CAPI_DGLGraphOutDegree(self._handle, v)

    def out_degrees(self, v):
        """Return the out degrees of the nodes.

        Parameters
        ----------
        v : utils.Index
            The nodes.

        Returns
        -------
        int
            The out degree array.
        """
        v_array = v.todgltensor()
        return utils.toindex(_CAPI_DGLGraphOutDegrees(self._handle, v_array))

    def node_subgraph(self, v):
        """Return the induced node subgraph.

        Parameters
        ----------
        v : utils.Index
            The nodes.

        Returns
        -------
        SubgraphIndex
            The subgraph index.
        """
        v_array = v.todgltensor()
        rst = _CAPI_DGLGraphVertexSubgraph(self._handle, v_array)
        induced_edges = utils.toindex(rst(2))
        return SubgraphIndex(rst(0), self, v, induced_edges)

    def node_subgraphs(self, vs_arr):
        """Return the induced node subgraphs.

        Parameters
        ----------
        vs_arr : a list of utils.Index
            The nodes.

        Returns
        -------
        a vector of SubgraphIndex
            The subgraph index.
        """
        gis = []
        for v in vs_arr:
            gis.append(self.node_subgraph(v))
        return gis

    def edge_subgraph(self, e):
        """Return the induced edge subgraph.

        Parameters
        ----------
        e : utils.Index
            The edges.

        Returns
        -------
        SubgraphIndex
            The subgraph index.
        """
        e_array = e.todgltensor()
        rst = _CAPI_DGLGraphEdgeSubgraph(self._handle, e_array)
        gi = GraphIndex(rst(0))
        induced_nodes = utils.toindex(rst(1))
        return SubgraphIndex(rst(0), self, induced_nodes, e)

    def adjacency_matrix(self, transpose=False):
        """Return the adjacency matrix representation of this graph.

        By default, a row of returned adjacency matrix represents the destination
        of an edge and the column represents the source.

        When transpose is True, a row represents the source and a column represents
        a destination.

        Parameters
        ----------
        transpose : bool
            A flag to tranpose the returned adjacency matrix.

        Returns
        -------
        utils.CtxCachedObject
            An object that returns tensor given context.
        """
        if not 'adj' in self._cache:
            src, dst, _ = self.edges(sorted=False)
            src = F.unsqueeze(src.tousertensor(), 0)
            dst = F.unsqueeze(dst.tousertensor(), 0)
            n = self.number_of_nodes()
            m = self.number_of_edges()
            if transpose:
<<<<<<< HEAD
                mat = utils.build_sparse_matrix(src, dst, [n, n], m)
            else:
                mat = utils.build_sparse_matrix(dst, src, [n, n], m)
            self._cache['adj'] = utils.CtxCachedObject(lambda ctx: F.to_context(mat, ctx))
=======
                idx = F.cat([src, dst], dim=0)
            else:
                idx = F.cat([dst, src], dim=0)
            n = self.number_of_nodes()
            # FIXME(minjie): data type
            dat = F.ones((self.number_of_edges(),), dtype=F.float32)
            mat = F.sparse_matrix(dat, ('coo', idx), (n, n))
            self._cache['adj'] = utils.CtxCachedObject(lambda ctx: F.copy_to(mat, ctx))
>>>>>>> 79ceccef
        return self._cache['adj']

    def incidence_matrix(self, oriented=False):
        """Return the incidence matrix representation of this graph.

        Parameters
        ----------
        oriented : bool, optional (default=False)
          Whether the returned incidence matrix is oriented.

        Returns
        -------
        utils.CtxCachedObject
            An object that returns tensor given context.
        """
        key = ('oriented ' if oriented else '') + 'incidence matrix'
        if not key in self._cache:
            src, dst, _ = self.edges(sorted=False)
            src = src.tousertensor()
            dst = dst.tousertensor()
            m = self.number_of_edges()
            eid = F.arange(0, m)
            row = F.unsqueeze(F.cat([src, dst], dim=0), 0)
            col = F.unsqueeze(F.cat([eid, eid], dim=0), 0)
            idx = F.cat([row, col], dim=0)

            diagonal = (src == dst)
            if oriented:
                # FIXME(minjie): data type
                x = -F.ones((m,), dtype=F.float32)
                y = F.ones((m,), dtype=F.float32)
                x[diagonal] = 0
                y[diagonal] = 0
                dat = F.cat([x, y], dim=0)
            else:
                # FIXME(minjie): data type
                x = F.ones((m,), dtype=F.float32)
                x[diagonal] = 0
                dat = F.cat([x, x], dim=0)
            n = self.number_of_nodes()
            mat = F.sparse_matrix(dat, ('coo', idx), (n, m))
            self._cache[key] = utils.CtxCachedObject(lambda ctx: F.copy_to(mat, ctx))

        return self._cache[key]

    def in_edge_incidence_matrix(self):
        """Return the incidence matrix from edges to destination nodes for this graph

        Parameters
        ----------
        v: utils.Index
            optional destination nodes, if None, create for entire graph

        Returns
        -------
        utils.CtxCachedObject
            An object that returns tensor given context.
        """
        key = 'in edge incidence matrix'
        if not key in self._cache:
            _, dst, eid = self.edges()
            n = self.number_of_nodes()
            m = len(eid)
            mat = utils.build_sparse_matrix(dst, eid, [n, m], m)
            self._cache[key] = utils.CtxCachedObject(lambda ctx: F.to_context(mat, ctx))
        return self._cache[key]

    def to_networkx(self):
        """Convert to networkx graph.

        The edge id will be saved as the 'id' edge attribute.

        Returns
        -------
        networkx.DiGraph
            The nx graph
        """
        src, dst, eid = self.edges()
        ret = nx.MultiDiGraph() if self.is_multigraph() else nx.DiGraph()
        ret.add_nodes_from(range(self.number_of_nodes()))
        for u, v, id in zip(src, dst, eid):
            ret.add_edge(u, v, id=id)
        return ret

    def from_networkx(self, nx_graph):
        """Convert from networkx graph.

        If 'id' edge attribute exists, the edge will be added follows
        the edge id order. Otherwise, order is undefined.
        
        Parameters
        ----------
        nx_graph : networkx.DiGraph
            The nx graph
        """
        self.clear()

        if not isinstance(nx_graph, nx.Graph):
            nx_graph = (nx.MultiDiGraph(nx_graph) if self.is_multigraph()
                    else nx.DiGraph(nx_graph))
        else:
            nx_graph = nx_graph.to_directed()

        num_nodes = nx_graph.number_of_nodes()
        self.add_nodes(num_nodes)

        if nx_graph.number_of_edges() == 0:
            return

        # nx_graph.edges(data=True) returns src, dst, attr_dict
        has_edge_id = 'id' in next(iter(nx_graph.edges(data=True)))[-1]
        if has_edge_id:
            num_edges = nx_graph.number_of_edges()
            src = np.zeros((num_edges,), dtype=np.int64)
            dst = np.zeros((num_edges,), dtype=np.int64)
            for u, v, attr in nx_graph.edges(data=True):
                eid = attr['id']
                src[eid] = u
                dst[eid] = v
        else:
            src = []
            dst = []
            for e in nx_graph.edges:
                src.append(e[0])
                dst.append(e[1])
        src = utils.toindex(src)
        dst = utils.toindex(dst)
        self.add_edges(src, dst)

    def from_scipy_sparse_matrix(self, adj):
        """Convert from scipy sparse matrix.

        Parameters
        ----------
        adj : scipy sparse matrix
        """
        self.clear()
        self.add_nodes(adj.shape[0])
        adj_coo = adj.tocoo()
        src = utils.toindex(adj_coo.row)
        dst = utils.toindex(adj_coo.col)
        self.add_edges(src, dst)

    def line_graph(self, backtracking=True):
        """Return the line graph of this graph.

        Parameters
        ----------
        backtracking : bool, optional (default=False)
          Whether (i, j) ~ (j, i) in L(G).
          (i, j) ~ (j, i) is the behavior of networkx.line_graph.

        Returns
        -------
        GraphIndex
            The line graph of this graph.
        """
        handle = _CAPI_DGLGraphLineGraph(self._handle, backtracking)
        return GraphIndex(handle)

class SubgraphIndex(GraphIndex):
    """Graph index for subgraph.

    Parameters
    ----------
    handle : GraphIndexHandle
        The capi handle.
    paranet : GraphIndex
        The parent graph index.
    induced_nodes : utils.Index
        The parent node ids in this subgraph.
    induced_edges : utils.Index
        The parent edge ids in this subgraph.
    """
    def __init__(self, handle, parent, induced_nodes, induced_edges):
        super(SubgraphIndex, self).__init__(handle)
        self._parent = parent
        self._induced_nodes = induced_nodes
        self._induced_edges = induced_edges

    def add_nodes(self, num):
        """Add nodes. Disabled because SubgraphIndex is read-only."""
        raise RuntimeError('Readonly graph. Mutation is not allowed.')

    def add_edge(self, u, v):
        """Add edges. Disabled because SubgraphIndex is read-only."""
        raise RuntimeError('Readonly graph. Mutation is not allowed.')

    def add_edges(self, u, v):
        """Add edges. Disabled because SubgraphIndex is read-only."""
        raise RuntimeError('Readonly graph. Mutation is not allowed.')

    @property
    def induced_nodes(self):
        """Return parent node ids.

        Returns
        -------
        utils.Index
            The parent node ids.
        """
        return self._induced_nodes

    @property
    def induced_edges(self):
        """Return parent edge ids.

        Returns
        -------
        utils.Index
            The parent edge ids.
        """
        return self._induced_edges

def map_to_subgraph_nid(subgraph, parent_nids):
    """Map parent node Ids to the subgraph node Ids.

    Parameters
    ----------
    subgraph: SubgraphIndex or ImmutableSubgraphIndex
        the graph index of a subgraph

    parent_nids: utils.Index
        Node Ids in the parent graph.

    Returns
    -------
    utils.Index
        Node Ids in the subgraph.
    """
    return utils.toindex(_CAPI_DGLMapSubgraphNID(subgraph.induced_nodes.todgltensor(),
        parent_nids.todgltensor()))

def disjoint_union(graphs):
    """Return a disjoint union of the input graphs.

    The new graph will include all the nodes/edges in the given graphs.
    Nodes/Edges will be relabled by adding the cumsum of the previous graph sizes
    in the given sequence order. For example, giving input [g1, g2, g3], where
    they have 5, 6, 7 nodes respectively. Then node#2 of g2 will become node#7
    in the result graph. Edge ids are re-assigned similarly.

    Parameters
    ----------
    graphs : iterable of GraphIndex
        The input graphs

    Returns
    -------
    GraphIndex
        The disjoint union
    """
    inputs = c_array(GraphIndexHandle, [gr._handle for gr in graphs])
    inputs = ctypes.cast(inputs, ctypes.c_void_p)
    handle = _CAPI_DGLDisjointUnion(inputs, len(graphs))
    return GraphIndex(handle)

def disjoint_partition(graph, num_or_size_splits):
    """Partition the graph disjointly.
   
    This is a reverse operation of DisjointUnion. The graph will be partitioned
    into num graphs. This requires the given number of partitions to evenly
    divides the number of nodes in the graph. If the a size list is given,
    the sum of the given sizes is equal.

    Parameters
    ----------
    graph : GraphIndex
        The graph to be partitioned
    num_or_size_splits : int or utils.Index
        The partition number of size splits

    Returns
    -------
    list of GraphIndex
        The partitioned graphs
    """
    if isinstance(num_or_size_splits, utils.Index):
        rst = _CAPI_DGLDisjointPartitionBySizes(
                graph._handle,
                num_or_size_splits.todgltensor())
    else:
        rst = _CAPI_DGLDisjointPartitionByNum(
                graph._handle,
                int(num_or_size_splits))
    graphs = []
    for val in rst.asnumpy():
        handle = ctypes.cast(int(val), ctypes.c_void_p)
        graphs.append(GraphIndex(handle))
    return graphs

def create_graph_index(graph_data=None, multigraph=False, readonly=False):
    """Create a graph index object.

    Parameters
    ----------
    graph_data : graph data, optional
        Data to initialize graph. Same as networkx's semantics.
    multigraph : bool, optional
        Whether the graph is multigraph (default is False)
    """
    if isinstance(graph_data, GraphIndex):
        return graph_data

    if readonly and graph_data is not None:
        gi = create_immutable_graph_index(graph_data)
        # If we can't create an immutable graph index, we'll have to fall back.
        if gi is not None:
            return gi

    handle = _CAPI_DGLGraphCreate(multigraph)
    gi = GraphIndex(handle)

    if graph_data is None:
        return gi

    # scipy format
    if isinstance(graph_data, scipy.sparse.spmatrix):
        try:
            gi.from_scipy_sparse_matrix(graph_data)
            return gi
        except:
            raise Exception('Graph data is not a valid scipy sparse matrix.')

    # networkx - any format
    try:
        gi.from_networkx(graph_data)
    except:
        raise Exception('Error while creating graph from input of type "%s".'
                         % type(graph_data))

    return gi

_init_api("dgl.graph_index")<|MERGE_RESOLUTION|>--- conflicted
+++ resolved
@@ -31,7 +31,7 @@
 
     def add_nodes(self, num):
         """Add nodes.
-        
+
         Parameters
         ----------
         num : int
@@ -42,7 +42,7 @@
 
     def add_edge(self, u, v):
         """Add one edge.
-        
+
         Parameters
         ----------
         u : int
@@ -55,7 +55,7 @@
 
     def add_edges(self, u, v):
         """Add many edges.
-        
+
         Parameters
         ----------
         u : utils.Index
@@ -283,7 +283,7 @@
         ----------
         v : utils.Index
             The node(s).
-        
+
         Returns
         -------
         utils.Index
@@ -310,7 +310,7 @@
         ----------
         v : utils.Index
             The node(s).
-        
+
         Returns
         -------
         utils.Index
@@ -337,7 +337,7 @@
         ----------
         sorted : bool
             True if the returned edges are sorted by their src and dst ids.
-        
+
         Returns
         -------
         utils.Index
@@ -496,21 +496,10 @@
             n = self.number_of_nodes()
             m = self.number_of_edges()
             if transpose:
-<<<<<<< HEAD
                 mat = utils.build_sparse_matrix(src, dst, [n, n], m)
             else:
                 mat = utils.build_sparse_matrix(dst, src, [n, n], m)
-            self._cache['adj'] = utils.CtxCachedObject(lambda ctx: F.to_context(mat, ctx))
-=======
-                idx = F.cat([src, dst], dim=0)
-            else:
-                idx = F.cat([dst, src], dim=0)
-            n = self.number_of_nodes()
-            # FIXME(minjie): data type
-            dat = F.ones((self.number_of_edges(),), dtype=F.float32)
-            mat = F.sparse_matrix(dat, ('coo', idx), (n, n))
             self._cache['adj'] = utils.CtxCachedObject(lambda ctx: F.copy_to(mat, ctx))
->>>>>>> 79ceccef
         return self._cache['adj']
 
     def incidence_matrix(self, oriented=False):
@@ -575,7 +564,7 @@
             n = self.number_of_nodes()
             m = len(eid)
             mat = utils.build_sparse_matrix(dst, eid, [n, m], m)
-            self._cache[key] = utils.CtxCachedObject(lambda ctx: F.to_context(mat, ctx))
+            self._cache[key] = utils.CtxCachedObject(lambda ctx: F.copy_to(mat, ctx))
         return self._cache[key]
 
     def to_networkx(self):
@@ -600,7 +589,7 @@
 
         If 'id' edge attribute exists, the edge will be added follows
         the edge id order. Otherwise, order is undefined.
-        
+
         Parameters
         ----------
         nx_graph : networkx.DiGraph
@@ -770,7 +759,7 @@
 
 def disjoint_partition(graph, num_or_size_splits):
     """Partition the graph disjointly.
-   
+
     This is a reverse operation of DisjointUnion. The graph will be partitioned
     into num graphs. This requires the given number of partitions to evenly
     divides the number of nodes in the graph. If the a size list is given,
