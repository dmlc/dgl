"""Columnar storage for DGLGraph."""
from __future__ import absolute_import

from collections import namedtuple
from collections.abc import MutableMapping

from . import backend as F
from .base import DGLError, dgl_warning
from .init import zero_initializer

class Scheme(namedtuple('Scheme', ['shape', 'dtype'])):
    """The column scheme.

    Parameters
    ----------
    shape : tuple of int
        The feature shape.
    dtype : backend-specific type object
        The feature data type.
    """
    # Pickling torch dtypes could be problemetic; this is a workaround.
    # I also have to create data_type_dict and reverse_data_type_dict
    # attribute just for this bug.
    # I raised an issue in PyTorch bug tracker:
    # https://github.com/pytorch/pytorch/issues/14057
    def __reduce__(self):
        state = (self.shape, F.reverse_data_type_dict[self.dtype])
        return self._reconstruct_scheme, state

    @classmethod
    def _reconstruct_scheme(cls, shape, dtype_str):
        dtype = F.data_type_dict[dtype_str]
        return cls(shape, dtype)

def infer_scheme(tensor):
    """Infer column scheme from the given tensor data.

    Parameters
    ---------
    tensor : Tensor
        The tensor data.

    Returns
    -------
    Scheme
        The column scheme.
    """
    return Scheme(tuple(F.shape(tensor)[1:]), F.dtype(tensor))

class Column(object):
    """A column is a compact store of features of multiple nodes/edges.

    It batches all the feature tensors together along the first dimension
    as one dense tensor.

    The column can optionally have an index tensor I.
    In this case, the i^th feature is stored in ``storage[index[i]]``.
    The column class implements a Copy-On-Read semantics -- the index
    select operation happens upon the first read of the feature data.
    This is useful when one extracts a subset of the feature data
    but wishes the actual index select happens on-demand.

    Parameters
    ----------
    storage : Tensor
        The feature data storage.
    scheme : Scheme, optional
        The scheme of the column. Will be inferred if not provided.
    index : Tensor, optional
        The row index to the feature data storage. None means an
        identity mapping.

    Attributes
    ----------
    storage : Tensor
        The storage tensor. The storage tensor may not be the actual data
        tensor of this column when the index tensor is not None.
        This typically happens when the column is extracted from another
        column using the `subcolumn` method.
    data : Tensor
        The actual data tensor of this column.
    scheme : Scheme
        The scheme of the column.
    index : Tensor
        Index tensor
    """
    def __init__(self, storage, scheme=None, index=None, device=None):
        self.storage = storage
        self.scheme = scheme if scheme else infer_scheme(storage)
        self.index = index
        self.device = device

    def __len__(self):
        """The number of features (number of rows) in this column."""
        if self.index is None:
            return F.shape(self.storage)[0]
        else:
            return len(self.index)

    @property
    def shape(self):
        """Return the scheme shape (feature shape) of this column."""
        return self.scheme.shape

    @property
    def data(self):
        """Return the feature data. Perform index selecting if needed."""
        if self.index is not None:
            # If index and storage is not in the same context,
            # copy index to the same context of storage.
            # Copy index is usually cheaper than copy data
            if F.context(self.storage) != F.context(self.index):
                self.index = F.copy_to(self.index, F.context(self.storage))
            self.storage = F.gather_row(self.storage, self.index)
            self.index = None

        # move data to the right device
        if self.device is not None:
            self.storage = F.copy_to(self.storage, self.device[0], **self.device[1])
            self.device = None
        return self.storage

    @data.setter
    def data(self, val):
        """Update the column data."""
        self.index = None
        self.storage = val

    def to(self, device, **kwargs): # pylint: disable=invalid-name
        """ Return a new column with columns copy to the targeted device (cpu/gpu).

        Parameters
        ----------
        device : Framework-specific device context object
            The context to move data to.
        kwargs : Key-word arguments.
            Key-word arguments fed to the framework copy function.

        Returns
        -------
        Column
            A new column
        """
        col = self.clone()
        col.device = (device, kwargs)
<<<<<<< HEAD
=======
        if self.index is not None:
            col.index = F.copy_to(self.index, device)
>>>>>>> 30f90fb5
        return col

    def __getitem__(self, rowids):
        """Return the feature data given the rowids.

        The operation triggers index selection.

        Parameters
        ----------
        rowids : Tensor
            Row ID tensor.

        Returns
        -------
        Tensor
            The feature data
        """
        return F.gather_row(self.data, rwoids)

    def __setitem__(self, rowids, feats):
        """Update the feature data given the index.

        The update is performed out-placely so it can be used in autograd mode.
        The operation triggers index selection.

        Parameters
        ----------
        rowids : Tensor
            Row IDs.
        feats : Tensor
            New features.
        """
        self.update(idx, feats)

    def update(self, rowids, feats):
        """Update the feature data given the index.

        Parameters
        ----------
        rowids : Tensor
            Row IDs.
        feats : Tensor
            New features.
        """
        feat_scheme = infer_scheme(feats)
        if feat_scheme != self.scheme:
            raise DGLError("Cannot update column of scheme %s using feature of scheme %s."
                           % (feat_scheme, self.scheme))
        self.data = F.scatter_row(self.data, rowids, feats)

    def extend(self, feats, feat_scheme=None):
        """Extend the feature data.

        The operation triggers index selection.

        Parameters
        ----------
        feats : Tensor
            The new features.
        feat_scheme : Scheme, optional
            The scheme
        """
        if feat_scheme is None:
            feat_scheme = infer_scheme(feats)

        if feat_scheme != self.scheme:
            raise DGLError("Cannot update column of scheme %s using feature of scheme %s."
                           % (feat_scheme, self.scheme))

        self.data = F.cat([self.data, feats], dim=0)

    def clone(self):
        """Return a shallow copy of this column."""
        return Column(self.storage, self.scheme, self.index, self.device)

    def deepclone(self):
        """Return a deepcopy of this column.

        The operation triggers index selection.
        """
        return Column(F.clone(self.data), self.scheme)

    def subcolumn(self, rowids):
        """Return a subcolumn.

        The resulting column will share the same storage as this column so this operation
        is quite efficient. If the current column is also a sub-column (i.e., the
        index tensor is not None), it slices the index tensor with the given
        rowids as the index tensor of the resulting column.

        Parameters
        ----------
        rowids : Tensor
            Row IDs.

        Returns
        -------
        Column
            Sub-column
        """
        if self.index is None:
            return Column(self.storage, self.scheme, rowids, self.device)
        else:
            return Column(self.storage, self.scheme, F.gather_row(self.index, rowids), self.device)

    @staticmethod
    def create(data):
        """Create a new column using the given data."""
        if isinstance(data, Column):
            return data.clone()
        else:
            return Column(data)

    def __repr__(self):
        return repr(self.data)

class Frame(MutableMapping):
    """The columnar storage for node/edge features.

    The frame is a dictionary from feature names to feature columns.
    All columns should have the same number of rows (i.e. the same first dimension).

    Parameters
    ----------
    data : dict-like, optional
        The frame data in dictionary. If the provided data is another frame,
        this frame will NOT share columns with the given frame. So any out-place
        update on one will not reflect to the other.
    num_rows : int, optional
        The number of rows in this frame. If ``data`` is provided and is not empty,
        ``num_rows`` will be ignored and inferred from the given data.
    """
    def __init__(self, data=None, num_rows=None):
        if data is None:
            self._columns = dict()
            self._num_rows = 0 if num_rows is None else num_rows
        else:
            assert not isinstance(data, Frame)  # sanity check for code refactor
            # Note that we always create a new column for the given data.
            # This avoids two frames accidentally sharing the same column.
            self._columns = {k : Column.create(v) for k, v in data.items()}
            self._num_rows = num_rows
            # infer num_rows & sanity check
            for name, col in self._columns.items():
                if self._num_rows is None:
                    self._num_rows = len(col)
                elif len(col) != self._num_rows:
                    raise DGLError('Expected all columns to have same # rows (%d), '
                                   'got %d on %r.' % (self._num_rows, len(col), name))

        # Initializer for empty values. Initializer is a callable.
        # If is none, then a warning will be raised
        # in the first call and zero initializer will be used later.
        self._initializers = {}  # per-column initializers
        self._default_initializer = None

    def _set_zero_default_initializer(self):
        """Set the default initializer to be zero initializer."""
        self._default_initializer = zero_initializer

    def get_initializer(self, column=None):
        """Get the initializer for empty values for the given column.

        Parameters
        ----------
        column : str
            The column

        Returns
        -------
        callable
            The initializer
        """
        return self._initializers.get(column, self._default_initializer)

    def set_initializer(self, initializer, column=None):
        """Set the initializer for empty values, for a given column or all future
        columns.

        Initializer is a callable that returns a tensor given the shape and data type.

        Parameters
        ----------
        initializer : callable
            The initializer.
        column : str, optional
            The column name
        """
        if column is None:
            self._default_initializer = initializer
        else:
            self._initializers[column] = initializer

    @property
    def schemes(self):
        """Return a dictionary of column name to column schemes."""
        return {k : col.scheme for k, col in self._columns.items()}

    @property
    def num_columns(self):
        """Return the number of columns in this frame."""
        return len(self._columns)

    @property
    def num_rows(self):
        """Return the number of rows in this frame."""
        return self._num_rows

    def __contains__(self, name):
        """Return true if the given column name exists."""
        return name in self._columns

    def __getitem__(self, name):
        """Return the column of the given name.

        Parameters
        ----------
        name : str
            The column name.

        Returns
        -------
        Tensor
            Column data.
        """
        return self._columns[name].data

    def __setitem__(self, name, data):
        """Update the whole column.

        Parameters
        ----------
        name : str
            The column name.
        col : Column or data convertible to Column
            The column data.
        """
        self.update_column(name, data)

    def __delitem__(self, name):
        """Delete the whole column.

        Parameters
        ----------
        name : str
            The column name.
        """
        del self._columns[name]

    def add_column(self, name, scheme, ctx):
        """Add a new column to the frame.

        The frame will be initialized by the initializer.

        Parameters
        ----------
        name : str
            The column name.
        scheme : Scheme
            The column scheme.
        ctx : DGLContext
            The column context.
        """
        if name in self:
            dgl_warning('Column "%s" already exists. Ignore adding this column again.' % name)
            return

        if self.get_initializer(name) is None:
            self._set_zero_default_initializer()
        initializer = self.get_initializer(name)
        init_data = initializer((self.num_rows,) + scheme.shape, scheme.dtype,
                                ctx, slice(0, self.num_rows))
        self._columns[name] = Column(init_data, scheme)

    def add_rows(self, num_rows):
        """Add blank rows to this frame.

        For existing fields, the rows will be extended according to their
        initializers.

        Parameters
        ----------
        num_rows : int
            The number of new rows
        """
        feat_placeholders = {}
        for key, col in self._columns.items():
            scheme = col.scheme
            ctx = F.context(col.data)
            if self.get_initializer(key) is None:
                self._set_zero_default_initializer()
            initializer = self.get_initializer(key)
            new_data = initializer((num_rows,) + scheme.shape, scheme.dtype,
                                   ctx, slice(self._num_rows, self._num_rows + num_rows))
            feat_placeholders[key] = new_data
        self._append(Frame(feat_placeholders))
        self._num_rows += num_rows

    def update_column(self, name, data):
        """Add or replace the column with the given name and data.

        Parameters
        ----------
        name : str
            The column name.
        data : Column or data convertible to Column
            The column data.
        """
        col = Column.create(data)
        if len(col) != self.num_rows:
            raise DGLError('Expected data to have %d rows, got %d.' %
                           (self.num_rows, len(col)))
        self._columns[name] = col

    def update_row(self, rowids, data):
        """Update the feature data of the given rows.

        If the data contains new keys (new columns) that do not exist in
        this frame, add a new column.

        The ``rowids`` shall not contain duplicates. Otherwise, the behavior
        is undefined.

        Parameters
        ----------
        rowids : Tensor
            Row Ids.
        data : dict[str, Tensor]
            Row data.
        """
        for key, val in data.items():
            if key not in self:
                scheme = infer_scheme(val)
                ctx = F.context(val)
                self.add_column(key, scheme, ctx)
        for key, val in data.items():
            self._columns[key].update(rowids, val)

    def _append(self, other):
        """Append ``other`` frame to ``self`` frame."""
        # NOTE: `other` can be empty.
        if self.num_rows == 0:
            # if no rows in current frame; append is equivalent to
            # directly updating columns.
            self._columns = {key: Column.create(data) for key, data in other.items()}
        else:
            # pad columns that are not provided in the other frame with initial values
            for key, col in self._columns.items():
                if key in other:
                    continue
                scheme = col.scheme
                ctx = F.context(col.data)
                if self.get_initializer(key) is None:
                    self._set_zero_default_initializer()
                initializer = self.get_initializer(key)
                new_data = initializer((other.num_rows,) + scheme.shape,
                                       scheme.dtype, ctx,
                                       slice(self._num_rows, self._num_rows + other.num_rows))
                other[key] = new_data
            # append other to self
            for key, col in other._columns.items():
                if key not in self._columns:
                    # the column does not exist; init a new column
                    self.add_column(key, col.scheme, F.context(col.data))
                self._columns[key].extend(col.data, col.scheme)

    def append(self, other):
        """Append another frame's data into this frame.

        If the current frame is empty, it will just use the columns of the
        given frame. Otherwise, the given data should contain all the
        column keys of this frame.

        Parameters
        ----------
        other : Frame or dict-like
            The frame data to be appended.
        """
        if not isinstance(other, Frame):
            other = Frame(other)
        self._append(other)
        self._num_rows += other.num_rows

    def clear(self):
        """Clear this frame. Remove all the columns."""
        self._columns = {}
        self._num_rows = 0

    def __iter__(self):
        """Return an iterator of columns."""
        return iter(self._columns)

    def __len__(self):
        """Return the number of columns."""
        return self.num_columns

    def keys(self):
        """Return the keys."""
        return self._columns.keys()

    def values(self):
        """Return the values."""
        return self._columns.values()

    def clone(self):
        """Return a clone of this frame.

        The clone frame does not share the underlying storage with this frame,
        i.e., adding or removing columns will not be visible to each other. However,
        they still share the tensor contents so any mutable operation on the column
        tensor are visible to each other. Hence, the function does not allocate extra
        tensor memory. Use :func:`~dgl.Frame.deepclone` for cloning
        a frame that does not share any data.

        Returns
        -------
        Frame
            A cloned frame.
        """
        newframe = Frame(self._columns, self._num_rows)
        newframe._initializers = self._initializers
        newframe._default_initializer = self._default_initializer
        return newframe

    def deepclone(self):
        """Return a deep clone of this frame.

        The clone frame has an copy of this frame and any modification to the clone frame
        is not visible to this frame. The function allocate new tensors and copy the contents
        from this frame. Use :func:`~dgl.Frame.clone` for cloning a frame that does not
        allocate extra tensor memory.

        Returns
        -------
        Frame
            A deep-cloned frame.
        """
        newframe = Frame({k : col.deepclone() for k, col in self._columns.items()},
                         self._num_rows)
        newframe._initializers = self._initializers
        newframe._default_initializer = self._default_initializer
        return newframe

    def subframe(self, rowids):
        """Return a new frame whose columns are subcolumns of this frame.

        The given row IDs should be within range [0, self.num_rows), and allow
        duplicate IDs.

        Parameters
        ----------
        rowids : Tensor
            Row IDs

        Returns
        -------
        Frame
            A new subframe.
        """
        subcols = {k : col.subcolumn(rowids) for k, col in self._columns.items()}
        subf = Frame(subcols, len(rowids))
        subf._initializers = self._initializers
        subf._default_initializer = self._default_initializer
        return subf

    def to(self, device, **kwargs): # pylint: disable=invalid-name
        """ Return a new frame with columns copy to the targeted device (cpu/gpu).

        Parameters
        ----------
        device : Framework-specific device context object
            The context to move data to.
        kwargs : Key-word arguments.
            Key-word arguments fed to the framework copy function.

        Returns
        -------
        Frame
            A new frame
        """
        newframe = self.clone()
        new_columns = {key : col.to(device, **kwargs) for key, col in newframe._columns.items()}
        newframe._columns = new_columns
        return newframe

    def __repr__(self):
        return repr(dict(self))<|MERGE_RESOLUTION|>--- conflicted
+++ resolved
@@ -143,11 +143,8 @@
         """
         col = self.clone()
         col.device = (device, kwargs)
-<<<<<<< HEAD
-=======
         if self.index is not None:
             col.index = F.copy_to(self.index, device)
->>>>>>> 30f90fb5
         return col
 
     def __getitem__(self, rowids):
