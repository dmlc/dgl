from __future__ import absolute_import

import ctypes
import scipy as sp
import torch as th
from torch.utils import dlpack

from .._ffi.base import _LIB, check_call, c_array
from .._ffi.runtime_ctypes import TVMType, TVMContext, TVMArray
from .._ffi.runtime_ctypes import TypeCode, tvm_shape_index_t
from .. import ndarray as nd

# Tensor types
Tensor = th.Tensor  # replace by tensor and is_tensor
SparseTensor = th.sparse.FloatTensor  # replace by coo_tensor and csr_tensor

# Data types
float16 = th.float16
float32 = th.float32
float64 = th.float64
uint8 = th.uint8
int8 = th.int8
int16 = th.int16
int32 = th.int32
int64 = th.int64

# Operators
tensor = th.tensor
sparse_tensor = th.sparse.FloatTensor
sum = th.sum
max = th.max
stack = th.stack  # replaced by cat

def astype(a, ty):
    return a.type(ty)

def asnumpy(a):
    return a.cpu().numpy()

def from_numpy(np_data):  # delete
    return th.from_numpy(np_data)

def pack(tensors, dim=0):  # replace by cat
    return th.cat(tensors, dim)

def unpack(x, indices_or_sections=1):  # replace by split
    return th.split(x, indices_or_sections)

def shape(x):
    return x.shape

def dtype(x):
    return x.dtype

unique = th.unique

def gather_row(data, row_index):
    return th.index_select(data, 0, row_index)

def scatter_row(data, row_index, value):
    return data.index_copy(0, row_index, value)

def broadcast_to(x, to_array):  # replaced by full_1d
    return x + th.zeros_like(to_array)

nonzero = th.nonzero  # delete
squeeze = th.squeeze
unsqueeze = th.unsqueeze
reshape = th.reshape
zeros = th.zeros
ones = th.ones
spmm = th.spmm
sort = th.sort
arange = th.arange
mul = th.mul  # delete

def to_context(arr, ctx):  # rename to copy_to
    if ctx is None:
        return arr
    elif ctx.device_type == TVMContext.STR2MASK['cuda']:
        th.cuda.set_device(ctx.device_id)
        return arr.cuda()
    elif ctx.device_type == TVMContext.STR2MASK['cpu']:
        return arr.cpu()
    else:
        raise RuntimeError('Invalid context', ctx)

def get_context(arr):
    if arr.device.type == 'cpu':
        return TVMContext(TVMContext.STR2MASK['cpu'], 0)
    else:
        return TVMContext(
                TVMContext.STR2MASK[arr.device.type], arr.device.index)

<<<<<<< HEAD
def get_tvmtype(arr):  # delete
=======
def convert_to(src, dst):
    '''
    Convert src to the same dtype and context as dst
    '''
    return src.to(dst)

def get_tvmtype(arr):
>>>>>>> 9827e481
    arr_dtype = arr.dtype
    if arr_dtype in (th.float16, th.half):
        return TVMType('float16')
    elif arr_dtype in (th.float32, th.float):
        return TVMType('float32')
    elif arr_dtype in (th.float64, th.double):
        return TVMType('float64')
    elif arr_dtype in (th.int16, th.short):
        return TVMType('int16')
    elif arr_dtype in (th.int32, th.int):
        return TVMType('int32')
    elif arr_dtype in (th.int64, th.long):
        return TVMType('int64')
    elif arr_dtype == th.int8:
        return TVMType('int8')
    elif arr_dtype == th.uint8:
        return TVMType('uint8')
    else:
        raise RuntimeError('Unsupported data type:', arr_dtype)

def zerocopy_to_dlpack(arr):
    """Return a dlpack compatible array using zero copy."""
    return dlpack.to_dlpack(arr)

def zerocopy_from_dlpack(dlpack_arr):
    """Return a tensor using zero copy."""
    return dlpack.from_dlpack(dlpack_arr)

def zerocopy_to_numpy(arr):
    """Return a numpy array that shares the data."""
    # TODO(minjie): zero copy
    return arr.numpy()

def zerocopy_from_numpy(np_data):
    """Return a tensor that shares the numpy data."""
    return th.from_numpy(np_data)

def nonzero_1d(arr):
    """Return a 1D tensor with nonzero element indices in a 1D vector"""
    assert arr.dim() == 1
    return th.nonzero(arr)[:, 0]<|MERGE_RESOLUTION|>--- conflicted
+++ resolved
@@ -1,4 +1,4 @@
-from __future__ import absolute_import
+grom __future__ import absolute_import
 
 import ctypes
 import scipy as sp
@@ -92,17 +92,13 @@
         return TVMContext(
                 TVMContext.STR2MASK[arr.device.type], arr.device.index)
 
-<<<<<<< HEAD
-def get_tvmtype(arr):  # delete
-=======
 def convert_to(src, dst):
     '''
     Convert src to the same dtype and context as dst
     '''
     return src.to(dst)
 
-def get_tvmtype(arr):
->>>>>>> 9827e481
+def get_tvmtype(arr):  # delete
     arr_dtype = arr.dtype
     if arr_dtype in (th.float16, th.half):
         return TVMType('float16')
