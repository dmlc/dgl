import torch as th
from distutils.version import LooseVersion
from ...base import is_all, ALL
from ...sparse import _gspmm, _gspmm_hetero, _gsddmm, _gsddmm_hetero, _segment_reduce, _bwd_segment_cmp, _scatter_add
from ...sparse import _csrmm, _csrsum, _csrmask
from ...heterograph_index import create_unitgraph_from_csr

if LooseVersion(th.__version__) >= LooseVersion("1.6.0"):
    from torch.cuda.amp import custom_fwd, custom_bwd
else:
    import functools
    """PyTorch natively supports automatic mixed precision in DGL 1.6, we redefine
    the custom_fwd and custom_bwd function to be compatible with DGL 1.5.
    """
    def custom_fwd(**kwargs):
        def custom_fwd_inner(fwd):
            @functools.wraps(fwd)
            def decorate_fwd(*args, **kwargs):
                return fwd(*args, **kwargs)
            return decorate_fwd
        return custom_fwd_inner

    def custom_bwd(bwd):
        @functools.wraps(bwd)
        def decorate_bwd(*args, **kwargs):
            return bwd(*args, **kwargs)
        return decorate_bwd

__all__ = ['gspmm', 'gsddmm', 'gspmm_hetero', 'gsddmm_hetero', 'edge_softmax', 'segment_reduce', 'scatter_add',
           'csrmm', 'csrsum', 'csrmask']


def _reduce_grad(grad, shape):
    """Reduce gradient on the broadcast dimension
    If there is broadcast in forward pass, gradients need to be reduced on
    broadcast dimension. This function checks the input tensor shape and
    gradient shape and perform the reduction.

    Parameters
    ----------
    grad: Tensor
        Gradient tensor
    shape: tuple
        Shape of input tensor

    Returns
    -------
    Tensor
    """
    grad_shape = grad.shape[1:]
    in_shape = shape[1:]
    if in_shape == grad_shape:
        # no need to reduce
        return grad
    num_to_squeeze = len(grad_shape) - len(in_shape)
    # pad inshape
    in_shape = (1,) * num_to_squeeze + in_shape
    reduce_idx = th.nonzero(th.tensor(grad_shape) - th.tensor(in_shape), as_tuple=False)
    reduce_idx += 1  # skip batch dim
    if len(reduce_idx) > 0:
        grad = grad.sum(dim=tuple(reduce_idx), keepdim=True)
    return grad.view(-1, *shape[1:])


def _need_reduce_last_dim(ufeat, efeat):
    """Indicates whether to reduce the last dimension on edges
    in the backward pass of spmm,
    if so, use dot instead of mul."""
    ushp = ufeat.shape
    eshp = efeat.shape
    return ushp[1:-1] == eshp[1:-1] and eshp[-1] == 1 and ushp[-1] > 1


def _muldiv(op, x):
    return 1. / x if op == 'div' else x


def _addsub(op, x):
    return -x if op == 'sub' else x


def _expand(x, shape):
    return x.expand(-1, *shape)


class GSpMM(th.autograd.Function):
    @staticmethod
    @custom_fwd(cast_inputs=th.float16)
    def forward(ctx, gidx, op, reduce_op, X, Y):
        out, (argX, argY) = _gspmm(gidx, op, reduce_op, X, Y)
        ctx.backward_cache = gidx, op, reduce_op
        if op == 'copy_lhs' and reduce_op == 'sum':
            ctx.save_for_backward(th.LongTensor(list(X.shape)))
        elif op == 'copy_lhs' and reduce_op == 'max':
            ctx.save_for_backward(th.LongTensor(list(X.shape)), argX)
        else:
            ctx.save_for_backward(X, Y, argX, argY)
        return out

    @staticmethod
    @custom_bwd
    def backward(ctx, dZ):
        gidx, op, reduce_op = ctx.backward_cache
<<<<<<< HEAD
        ctx.backward_cache = None
        if op == 'copy_lhs' and reduce_op == 'sum':
            x_shape, = ctx.saved_tensors
            x_shape = th.Size(x_shape)
        elif op == 'copy_lhs' and reduce_op == 'max':
            x_shape, argX = ctx.saved_tensors
            x_shape = th.Size(x_shape)
        else:
            X, Y, argX, argY = ctx.saved_tensors
            x_shape = X.shape
=======
        X, Y, argX, argY = ctx.saved_tensors
        ctx.backward_cache, ctx.saved_tensors = None, None
>>>>>>> c77befe9
        if op != 'copy_rhs' and ctx.needs_input_grad[3]:
            g_rev = gidx.reverse()
            if reduce_op == 'sum':
                if op in ['mul', 'div']:
                    dX = gspmm(g_rev, 'mul', 'sum', dZ, _muldiv(op, Y))
                elif op in ['add', 'sub']:
                    dX = gspmm(g_rev, 'copy_lhs', 'sum', dZ, Y)
                elif op == 'copy_lhs':
                    dX = gspmm(g_rev, 'copy_lhs', 'sum', dZ, None)
            else:  # max/min
                dX = th.zeros((x_shape[0],) + dZ.shape[1:],
                              dtype=dZ.dtype, device=dZ.device)
                if op in ['mul', 'div']:
                    grad = _muldiv(op, _expand(Y, dZ.shape[1:]).gather(
                        0, argY.long())) * dZ
                    dX.scatter_add_(0, argX.long(), grad)
                elif op in ['add', 'sub', 'copy_lhs']:
                    dX.scatter_add_(0, argX.long(), dZ)
            dX = _reduce_grad(dX, x_shape)
        else:  # X has not gradient
            dX = None
        if op != 'copy_lhs' and ctx.needs_input_grad[4]:
            if reduce_op == 'sum':
                if op == 'mul' and _need_reduce_last_dim(X, Y):
                    dY = gsddmm(gidx, 'dot', X, dZ)
                elif op in ['mul', 'div']:
                    dY = gsddmm(gidx, 'mul', X, dZ)
                    if op == 'div':
                        dY = -dY / (Y ** 2)
                elif op in ['add', 'sub', 'copy_rhs']:
                    dY = gsddmm(gidx, 'copy_rhs', X, _addsub(op, dZ))
            else:  # max/min
                dY = th.zeros((Y.shape[0],) + dZ.shape[1:],
                              dtype=Y.dtype, device=Y.device)
                if op in ['mul',  'div']:
                    grad = _expand(X, dZ.shape[1:]).gather(
                        0, argX.long()) * dZ
                    dY.scatter_add_(0, argY.long(), grad)
                    if op == 'div':
                        dY = -dY / (Y ** 2)
                elif op in ['add', 'sub', 'copy_rhs']:
                    dY.scatter_add_(0, argY.long(), _addsub(op, dZ))
            dY = _reduce_grad(dY, Y.shape)
        else:  # Y has no gradient
            dY = None
        return None, None, None, dX, dY


class GSpMM_hetero(th.autograd.Function):
    @staticmethod
    @custom_fwd(cast_inputs=th.float16)
    def forward(ctx, g, op, reduce_op, *feats): # feats = lhs_data + rhs_data
        out, (argX, argY) = _gspmm_hetero(g, op, reduce_op, feats)
        ctx.backward_cache = g, op, reduce_op
        ctx.save_for_backward(*feats, argX, argY)
        return out

    @staticmethod
    @custom_bwd
    def backward(ctx, *dZ):
        g, op, reduce_op = ctx.backward_cache
        feats = ctx.saved_tensors[:-2]
        argX = ctx.saved_tensors[-2]
        argY = ctx.saved_tensors[-1]
        ctx.backward_cache, ctx.saved_tensors = None, None
        num_ntypes = g._graph.number_of_ntypes()
        X, Y = feats[:num_ntypes], feats[num_ntypes:]

        if op != 'copy_rhs' and any([x is not None for x in X]):
            g_rev = g.reverse()
            # TODO(Israt): implement other combinations of message and reduce functions
            if reduce_op == 'sum':
                if op == 'copy_lhs':
                    dX = gspmm_hetero(g_rev, 'copy_lhs', 'sum', *dZ)
            dX = tuple([_reduce_grad(dX[i], X[i].shape) if X[i] is not None else None 
                for i in range(len(X))])
        else:  # X has not gradient
            dX = tuple([None] * len(X))
        if op != 'copy_lhs' and any([y is not None for y in Y]):
            # TODO(Israt): implement other combinations of message and reduce functions
            if reduce_op == 'sum':
                if op in ['copy_rhs']:
                    tmp_Z = tuple([_addsub(op, dZ[i]) if dZ[i] is not None else None
                        for i in range(len(dZ))])
                    tmp = tuple(X + tmp_Z)
                    dY = gsddmm_hetero(g, 'copy_rhs', 'u', 'v', *tmp)
            dY = tuple([_reduce_grad(dY[i], Y[i].shape) if Y[i] is not None else None
                for i in range(len(Y))])
        else:  # Y has no gradient
            dY = tuple([None] * len(Y))
        return (None, None, None) + dX + dY

class GSDDMM(th.autograd.Function):
    @staticmethod
    @custom_fwd(cast_inputs=th.float16)
    def forward(ctx, gidx, op, X, Y, lhs_target, rhs_target):
        out = _gsddmm(gidx, op, X, Y, lhs_target, rhs_target)
        ctx.backward_cache = gidx, op, lhs_target, rhs_target
        ctx.save_for_backward(X, Y)
        return out

    @staticmethod
    @custom_bwd
    def backward(ctx, dZ):
        gidx, op, lhs_target, rhs_target = ctx.backward_cache
        X, Y = ctx.saved_tensors
        ctx.backward_cache, ctx.saved_tensors = None, None
        if op != 'copy_rhs' and ctx.needs_input_grad[2]:
            if lhs_target in ['u', 'v']:
                _gidx = gidx if lhs_target == 'v' else gidx.reverse()
                if op in ['add', 'sub', 'copy_lhs']:
                    dX = gspmm(_gidx, 'copy_rhs', 'sum', None, dZ)
                else:  # mul, div, dot
                    if rhs_target == lhs_target:
                        dX = gspmm(_gidx, 'copy_rhs', 'sum', None, dZ) * _muldiv(op, Y)
                    elif rhs_target == 'e':
                        dX = gspmm(_gidx, 'copy_rhs', 'sum', None, dZ * _muldiv(op, Y))
                    else:  # rhs_target = !lhs_target
                        dX = gspmm(_gidx, 'mul', 'sum', _muldiv(op, Y), dZ)
            else:  # lhs_target == 'e'
                if op in ['add', 'sub', 'copy_lhs']:
                    dX = dZ
                else:  # mul, div, dot
                    dX = gsddmm(gidx, 'mul', dZ, _muldiv(op, Y), 'e', rhs_target)
            dX = _reduce_grad(dX, X.shape)
        else:
            dX = None
        if op != 'copy_lhs' and ctx.needs_input_grad[3]:
            if rhs_target in ['u', 'v']:
                _gidx = gidx if rhs_target == 'v' else gidx.reverse()
                if op in ['add', 'sub', 'copy_rhs']:
                    dY = gspmm(_gidx, 'copy_rhs', 'sum', None, _addsub(op, dZ))
                else:  # mul, div, dot
                    if lhs_target == rhs_target:
                        dY = gspmm(_gidx, 'copy_rhs', 'sum', None, dZ) * X
                    elif lhs_target == 'e':
                        dY = gspmm(_gidx, 'copy_rhs', 'sum', None, dZ * X)
                    else:  # rhs_target = !lhs_target
                        dY = gspmm(_gidx, 'mul', 'sum', X, dZ)
                    if op == 'div':
                        dY = -dY / (Y ** 2)
            else:
                if op in ['add', 'sub', 'copy_rhs']:
                    dY = _addsub(op, dZ)
                else:  # mul, div, dot
                    dY = gsddmm(gidx, 'mul', dZ, X, 'e', lhs_target)
                    if op == 'div':
                        dY = -dY / (Y ** 2)
            dY = _reduce_grad(dY, Y.shape)
        else:
            dY = None
        return None, None, dX, dY, None, None


class GSDDMM_hetero(th.autograd.Function):
    @staticmethod
    @custom_fwd(cast_inputs=th.float16)
    def forward(ctx, g, op, lhs_target, rhs_target, *feats): # feats = X+Y
        out = _gsddmm_hetero(g, op, lhs_target, rhs_target, feats)
        ctx.backward_cache = g, op, lhs_target, rhs_target
        ctx.save_for_backward(*feats)
        return out

    @staticmethod
    @custom_bwd
    # TODO(Israt): Implement the backward operator
    def backward(ctx, *dZ):
        raise NotImplementedError('Homogenized GSDDMM backward operation is not implemented.')


class EdgeSoftmax(th.autograd.Function):
    @staticmethod
    @custom_fwd(cast_inputs=th.float16)
    def forward(ctx, gidx, score, eids, norm_by):
        """Forward function.

        Pseudo-code:

        .. code:: python

            score = dgl.EData(g, score)
            score_max = score.dst_max()  # of type dgl.NData
            score = score - score_max  # edge_sub_dst, ret dgl.EData
            score_sum = score.dst_sum()  # of type dgl.NData
            out = score / score_sum    # edge_div_dst, ret dgl.EData
            return out.data
        """
        # remember to save the graph to backward cache before making it
        # a local variable
        if not is_all(eids):
            gidx = gidx.edge_subgraph([eids], True).graph
        if norm_by == 'src':
            gidx = gidx.reverse()
        score_max = _gspmm(gidx, 'copy_rhs', 'max', None, score)[0]
        score = th.exp(_gsddmm(gidx, 'sub', score, score_max, 'e', 'v'))
        score_sum = _gspmm(gidx, 'copy_rhs', 'sum', None, score)[0]
        out = _gsddmm(gidx, 'div', score, score_sum, 'e', 'v')
        ctx.backward_cache = gidx
        ctx.save_for_backward(out)
        return out

    @staticmethod
    @custom_bwd
    def backward(ctx, grad_out):
        """Backward function.

        Pseudo-code:

        .. code:: python

            g, out = ctx.backward_cache
            grad_out = dgl.EData(g, grad_out)
            out = dgl.EData(g, out)
            sds = out * grad_out  # type dgl.EData
            sds_sum = sds.dst_sum()  # type dgl.NData
            grad_score = sds - out * sds_sum  # multiple expressions
            return grad_score.data
        """
        gidx = ctx.backward_cache
        out, = ctx.saved_tensors
        ctx.backward_cache, ctx.saved_tensors = None, None
        sds = out * grad_out
        accum = gspmm(gidx, 'copy_rhs', 'sum', None, sds)
        grad_score = sds - gsddmm(gidx, 'mul', out, accum, 'e', 'v')
        return None, grad_score, None, None


class SegmentReduce(th.autograd.Function):
    @staticmethod
    @custom_fwd(cast_inputs=th.float16)
    def forward(ctx, op, x, offsets):
        y, arg = _segment_reduce(op, x, offsets)
        ctx.save_for_backward(arg, offsets)
        ctx.backward_cache = op
        return y

    @staticmethod
    @custom_bwd
    def backward(ctx, dy):
        op = ctx.backward_cache
        arg, offsets = ctx.saved_tensors
        ctx.backward_cache, ctx.saved_tensors = None, None
        m = offsets[-1].item()
        if op == 'sum':
            offsets = offsets[1:]
            # To address the issue of trailing zeros, related issue:
            # https://github.com/dmlc/dgl/pull/2610
            indices = th.zeros(
                (m + 1,), device=offsets.device, dtype=offsets.dtype)
            indices.scatter_add_(0, offsets, th.ones_like(offsets))
            indices = th.cumsum(indices, -1)[:-1]
            dx = dy[indices]
        else:
            dx = _bwd_segment_cmp(dy, arg, m)
        return None, dx, None


class ScatterAdd(th.autograd.Function):
    @staticmethod
    @custom_fwd(cast_inputs=th.float16)
    def forward(ctx, x, idx, m):
        y = _scatter_add(x, idx, m)
        ctx.save_for_backward(idx)
        return y

    @staticmethod
    @custom_bwd
    def backward(ctx, dy):
        idx = ctx.saved_tensors
        ctx.saved_tensors = None
        return dy[idx], None, None


class CSRMM(th.autograd.Function):
    @staticmethod
    def forward(ctx, gidxA, A_weights, gidxB, B_weights, num_vtypes):
        gidxC, C_weights = _csrmm(gidxA, A_weights, gidxB, B_weights, num_vtypes)
        nrows, ncols, C_indptr, C_indices, C_eids = gidxC.adjacency_matrix_tensors(0, False, 'csr')
        # Note: the returned C_indptr, C_indices and C_eids tensors MUST be the same
        # as the underlying tensors of the created graph gidxC.
        ctx.backward_cache = gidxA, gidxB, gidxC
        ctx.save_for_backward(A_weights, B_weights)
        return th.tensor(nrows), th.tensor(ncols), C_indptr, C_indices, C_eids, C_weights

    @staticmethod
    def backward(ctx, dnrows, dncols, dC_indptr, dC_indices, dC_eids, dC_weights):
        # Only the last argument is meaningful.
        gidxA, gidxB, gidxC = ctx.backward_cache
        A_weights, B_weights = ctx.saved_tensors
        ctx.backward_cache, ctx.saved_tensors = None, None
        dgidxA, dA_weights = csrmm(
            gidxC, dC_weights, gidxB.reverse(), B_weights, gidxA.number_of_ntypes())
        dgidxB, dB_weights = csrmm(
            gidxA.reverse(), A_weights, gidxC, dC_weights, gidxB.number_of_ntypes())
        dA_weights = csrmask(dgidxA, dA_weights, gidxA)
        dB_weights = csrmask(dgidxB, dB_weights, gidxB)
        return None, dA_weights, None, dB_weights, None


class CSRSum(th.autograd.Function):
    @staticmethod
    def forward(ctx, gidxs, *weights):
        # PyTorch tensors must be explicit arguments of the forward function
        gidxC, C_weights = _csrsum(gidxs, weights)
        nrows, ncols, C_indptr, C_indices, C_eids = gidxC.adjacency_matrix_tensors(
            0, False, 'csr')
        # Note: the returned C_indptr, C_indices and C_eids tensors MUST be the same
        # as the underlying tensors of the created graph gidxC.
        ctx.backward_cache = gidxs, gidxC
        return th.tensor(nrows), th.tensor(ncols), C_indptr, C_indices, C_eids, C_weights

    @staticmethod
    def backward(ctx, dnrows, dncols, dC_indptr, dC_indices, dC_eids, dC_weights):
        # Only the last argument is meaningful.
        gidxs, gidxC = ctx.backward_cache
        ctx.backward_cache = None
        return (None,) + tuple(csrmask(gidxC, dC_weights, gidx) for gidx in gidxs)


class CSRMask(th.autograd.Function):
    @staticmethod
    def forward(ctx, gidxA, A_weights, gidxB):
        ctx.backward_cache = gidxA, gidxB
        return _csrmask(gidxA, A_weights, gidxB)

    @staticmethod
    def backward(ctx, dB_weights):
        gidxA, gidxB = ctx.backward_cache
        ctx.backward_cache = None
        return None, csrmask(gidxB, dB_weights, gidxA), None


def gspmm(gidx, op, reduce_op, lhs_data, rhs_data):
    return GSpMM.apply(gidx, op, reduce_op, lhs_data, rhs_data)

def gsddmm(gidx, op, lhs_data, rhs_data, lhs_target='u', rhs_target='v'):
    return GSDDMM.apply(gidx, op, lhs_data, rhs_data, lhs_target, rhs_target)

def gspmm_hetero(g, op, reduce_op, *lhs_and_rhs_tuple):
    return GSpMM_hetero.apply(g, op, reduce_op, *lhs_and_rhs_tuple)

def gsddmm_hetero(g, op, lhs_target='u', rhs_target='v', *lhs_and_rhs_tuple):
    return GSDDMM_hetero.apply(g, op, lhs_target, rhs_target, *lhs_and_rhs_tuple)

def edge_softmax(gidx, logits, eids=ALL, norm_by='dst'):
    return EdgeSoftmax.apply(gidx, logits, eids, norm_by)

def segment_reduce(op, x, offsets):
    return SegmentReduce.apply(op, x, offsets)

def scatter_add(x, idx, m):
    return ScatterAdd.apply(x, idx, m)

def csrmm(gidxA, A_weights, gidxB, B_weights, num_vtypes):
    nrows, ncols, C_indptr, C_indices, C_eids, C_weights = \
        CSRMM.apply(gidxA, A_weights, gidxB, B_weights, num_vtypes)
    gidxC = create_unitgraph_from_csr(
        num_vtypes, nrows.item(), ncols.item(), C_indptr, C_indices, C_eids,
        ["coo", "csr", "csc"])
    return gidxC, C_weights

def csrsum(gidxs, weights):
    nrows, ncols, C_indptr, C_indices, C_eids, C_weights = CSRSum.apply(gidxs, *weights)
    gidxC = create_unitgraph_from_csr(
        gidxs[0].number_of_ntypes(), nrows.item(), ncols.item(), C_indptr, C_indices, C_eids,
        ["coo", "csr", "csc"])
    return gidxC, C_weights

def csrmask(gidxA, A_weights, gidxB):
    return CSRMask.apply(gidxA, A_weights, gidxB)<|MERGE_RESOLUTION|>--- conflicted
+++ resolved
@@ -101,8 +101,6 @@
     @custom_bwd
     def backward(ctx, dZ):
         gidx, op, reduce_op = ctx.backward_cache
-<<<<<<< HEAD
-        ctx.backward_cache = None
         if op == 'copy_lhs' and reduce_op == 'sum':
             x_shape, = ctx.saved_tensors
             x_shape = th.Size(x_shape)
@@ -112,10 +110,7 @@
         else:
             X, Y, argX, argY = ctx.saved_tensors
             x_shape = X.shape
-=======
-        X, Y, argX, argY = ctx.saved_tensors
-        ctx.backward_cache, ctx.saved_tensors = None, None
->>>>>>> c77befe9
+        ctx.backward_cache, ctx.saved_tensors = None, None
         if op != 'copy_rhs' and ctx.needs_input_grad[3]:
             g_rev = gidx.reverse()
             if reduce_op == 'sum':
