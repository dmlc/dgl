import torch as th
from distutils.version import LooseVersion
from ...base import is_all, ALL
from ...sparse import _gspmm, _gspmm_hetero, _gsddmm, _gsddmm_hetero, _segment_reduce, _bwd_segment_cmp, _scatter_add
from ...sparse import _csrmm, _csrsum, _csrmask
from ...heterograph_index import create_unitgraph_from_csr

if LooseVersion(th.__version__) >= LooseVersion("1.6.0"):
    from torch.cuda.amp import custom_fwd, custom_bwd
else:
    import functools
    """PyTorch natively supports automatic mixed precision in DGL 1.6, we redefine
    the custom_fwd and custom_bwd function to be compatible with DGL 1.5.
    """
    def custom_fwd(**kwargs):
        def custom_fwd_inner(fwd):
            @functools.wraps(fwd)
            def decorate_fwd(*args, **kwargs):
                return fwd(*args, **kwargs)
            return decorate_fwd
        return custom_fwd_inner

    def custom_bwd(bwd):
        @functools.wraps(bwd)
        def decorate_bwd(*args, **kwargs):
            return bwd(*args, **kwargs)
        return decorate_bwd

__all__ = ['gspmm', 'gsddmm', 'gspmm_hetero', 'gsddmm_hetero', 'edge_softmax', 'segment_reduce', 'scatter_add',
           'csrmm', 'csrsum', 'csrmask']


def _reduce_grad(grad, shape):
    """Reduce gradient on the broadcast dimension
    If there is broadcast in forward pass, gradients need to be reduced on
    broadcast dimension. This function checks the input tensor shape and
    gradient shape and perform the reduction.

    Parameters
    ----------
    grad: Tensor
        Gradient tensor
    shape: tuple
        Shape of input tensor

    Returns
    -------
    Tensor
    """
    grad_shape = grad.shape[1:]
    in_shape = shape[1:]
    if in_shape == grad_shape:
        # no need to reduce
        return grad
    num_to_squeeze = len(grad_shape) - len(in_shape)
    # pad inshape
    in_shape = (1,) * num_to_squeeze + in_shape
    reduce_idx = th.nonzero(th.tensor(grad_shape) - th.tensor(in_shape), as_tuple=False)
    reduce_idx += 1  # skip batch dim
    if len(reduce_idx) > 0:
        grad = grad.sum(dim=tuple(reduce_idx), keepdim=True)
    return grad.view(-1, *shape[1:])


def _need_reduce_last_dim(ufeat, efeat):
    """Indicates whether to reduce the last dimension on edges
    in the backward pass of spmm,
    if so, use dot instead of mul."""
    ushp = ufeat.shape
    eshp = efeat.shape
    return ushp[1:-1] == eshp[1:-1] and eshp[-1] == 1 and ushp[-1] > 1


def _muldiv(op, x):
    return 1. / x if op == 'div' else x


def _addsub(op, x):
    return -x if op == 'sub' else x


def _expand(x, shape):
    return x.expand(-1, *shape)


class GSpMM(th.autograd.Function):
    @staticmethod
    @custom_fwd(cast_inputs=th.float16)
    def forward(ctx, gidx, op, reduce_op, X, Y):
        out, (argX, argY) = _gspmm(gidx, op, reduce_op, X, Y)
        ctx.backward_cache = gidx, op, reduce_op
        if op == 'copy_lhs' and reduce_op == 'sum':
            ctx.save_for_backward(th.LongTensor(list(X.shape)))
        elif op == 'copy_lhs' and reduce_op == 'max':
            ctx.save_for_backward(th.LongTensor(list(X.shape)), argX)
        else:
            ctx.save_for_backward(X, Y, argX, argY)
        return out

    @staticmethod
    @custom_bwd
    def backward(ctx, dZ):
        gidx, op, reduce_op = ctx.backward_cache
<<<<<<< HEAD
        if op == 'copy_lhs' and reduce_op == 'sum':
            x_shape, = ctx.saved_tensors
            x_shape = th.Size(x_shape)
        elif op == 'copy_lhs' and reduce_op == 'max':
            x_shape, argX = ctx.saved_tensors
            x_shape = th.Size(x_shape)
        else:
            X, Y, argX, argY = ctx.saved_tensors
            x_shape = X.shape
        ctx.backward_cache, ctx.saved_tensors = None, None
=======
        ctx.backward_cache = None
        X, Y, argX, argY = ctx.saved_tensors
>>>>>>> e398e065
        if op != 'copy_rhs' and ctx.needs_input_grad[3]:
            g_rev = gidx.reverse()
            if reduce_op == 'sum':
                if op in ['mul', 'div']:
                    dX = gspmm(g_rev, 'mul', 'sum', dZ, _muldiv(op, Y))
                elif op in ['add', 'sub']:
                    dX = gspmm(g_rev, 'copy_lhs', 'sum', dZ, Y)
                elif op == 'copy_lhs':
                    dX = gspmm(g_rev, 'copy_lhs', 'sum', dZ, None)
            else:  # max/min
                dX = th.zeros((x_shape[0],) + dZ.shape[1:],
                              dtype=dZ.dtype, device=dZ.device)
                if op in ['mul', 'div']:
                    grad = _muldiv(op, _expand(Y, dZ.shape[1:]).gather(
                        0, argY.long())) * dZ
                    dX.scatter_add_(0, argX.long(), grad)
                elif op in ['add', 'sub', 'copy_lhs']:
                    dX.scatter_add_(0, argX.long(), dZ)
            dX = _reduce_grad(dX, x_shape)
        else:  # X has not gradient
            dX = None
        if op != 'copy_lhs' and ctx.needs_input_grad[4]:
            if reduce_op == 'sum':
                if op == 'mul' and _need_reduce_last_dim(X, Y):
                    dY = gsddmm(gidx, 'dot', X, dZ)
                elif op in ['mul', 'div']:
                    dY = gsddmm(gidx, 'mul', X, dZ)
                    if op == 'div':
                        dY = -dY / (Y ** 2)
                elif op in ['add', 'sub', 'copy_rhs']:
                    dY = gsddmm(gidx, 'copy_rhs', X, _addsub(op, dZ))
            else:  # max/min
                dY = th.zeros((Y.shape[0],) + dZ.shape[1:],
                              dtype=Y.dtype, device=Y.device)
                if op in ['mul',  'div']:
                    grad = _expand(X, dZ.shape[1:]).gather(
                        0, argX.long()) * dZ
                    dY.scatter_add_(0, argY.long(), grad)
                    if op == 'div':
                        dY = -dY / (Y ** 2)
                elif op in ['add', 'sub', 'copy_rhs']:
                    dY.scatter_add_(0, argY.long(), _addsub(op, dZ))
            dY = _reduce_grad(dY, Y.shape)
        else:  # Y has no gradient
            dY = None
        return None, None, None, dX, dY


class GSpMM_hetero(th.autograd.Function):
    @staticmethod
    @custom_fwd(cast_inputs=th.float16)
    def forward(ctx, g, op, reduce_op, *feats): # feats = lhs_data + rhs_data
        out, (argX, argY) = _gspmm_hetero(g, op, reduce_op, feats)
        ctx.backward_cache = g, op, reduce_op
        ctx.save_for_backward(*feats, argX, argY)
        return out

    @staticmethod
    @custom_bwd
    def backward(ctx, *dZ):
        g, op, reduce_op = ctx.backward_cache
        ctx.backward_cache = None
        feats = ctx.saved_tensors[:-2]
        argX = ctx.saved_tensors[-2]
        argY = ctx.saved_tensors[-1]
        num_ntypes = g._graph.number_of_ntypes()
        X, Y = feats[:num_ntypes], feats[num_ntypes:]

        if op != 'copy_rhs' and any([x is not None for x in X]):
            g_rev = g.reverse()
            # TODO(Israt): implement other combinations of message and reduce functions
            if reduce_op == 'sum':
                if op == 'copy_lhs':
                    dX = gspmm_hetero(g_rev, 'copy_lhs', 'sum', *dZ)
            dX = tuple([_reduce_grad(dX[i], X[i].shape) if X[i] is not None else None 
                for i in range(len(X))])
        else:  # X has not gradient
            dX = tuple([None] * len(X))
        if op != 'copy_lhs' and any([y is not None for y in Y]):
            # TODO(Israt): implement other combinations of message and reduce functions
            if reduce_op == 'sum':
                if op in ['copy_rhs']:
                    tmp_Z = tuple([_addsub(op, dZ[i]) if dZ[i] is not None else None
                        for i in range(len(dZ))])
                    tmp = tuple(X + tmp_Z)
                    dY = gsddmm_hetero(g, 'copy_rhs', 'u', 'v', *tmp)
            dY = tuple([_reduce_grad(dY[i], Y[i].shape) if Y[i] is not None else None
                for i in range(len(Y))])
        else:  # Y has no gradient
            dY = tuple([None] * len(Y))
        return (None, None, None) + dX + dY

class GSDDMM(th.autograd.Function):
    @staticmethod
    @custom_fwd(cast_inputs=th.float16)
    def forward(ctx, gidx, op, X, Y, lhs_target, rhs_target):
        out = _gsddmm(gidx, op, X, Y, lhs_target, rhs_target)
        ctx.backward_cache = gidx, op, lhs_target, rhs_target
        ctx.save_for_backward(X, Y)
        return out

    @staticmethod
    @custom_bwd
    def backward(ctx, dZ):
        gidx, op, lhs_target, rhs_target = ctx.backward_cache
        ctx.backward_cache = None
        X, Y = ctx.saved_tensors
        if op != 'copy_rhs' and ctx.needs_input_grad[2]:
            if lhs_target in ['u', 'v']:
                _gidx = gidx if lhs_target == 'v' else gidx.reverse()
                if op in ['add', 'sub', 'copy_lhs']:
                    dX = gspmm(_gidx, 'copy_rhs', 'sum', None, dZ)
                else:  # mul, div, dot
                    if rhs_target == lhs_target:
                        dX = gspmm(_gidx, 'copy_rhs', 'sum', None, dZ) * _muldiv(op, Y)
                    elif rhs_target == 'e':
                        dX = gspmm(_gidx, 'copy_rhs', 'sum', None, dZ * _muldiv(op, Y))
                    else:  # rhs_target = !lhs_target
                        dX = gspmm(_gidx, 'mul', 'sum', _muldiv(op, Y), dZ)
            else:  # lhs_target == 'e'
                if op in ['add', 'sub', 'copy_lhs']:
                    dX = dZ
                else:  # mul, div, dot
                    dX = gsddmm(gidx, 'mul', dZ, _muldiv(op, Y), 'e', rhs_target)
            dX = _reduce_grad(dX, X.shape)
        else:
            dX = None
        if op != 'copy_lhs' and ctx.needs_input_grad[3]:
            if rhs_target in ['u', 'v']:
                _gidx = gidx if rhs_target == 'v' else gidx.reverse()
                if op in ['add', 'sub', 'copy_rhs']:
                    dY = gspmm(_gidx, 'copy_rhs', 'sum', None, _addsub(op, dZ))
                else:  # mul, div, dot
                    if lhs_target == rhs_target:
                        dY = gspmm(_gidx, 'copy_rhs', 'sum', None, dZ) * X
                    elif lhs_target == 'e':
                        dY = gspmm(_gidx, 'copy_rhs', 'sum', None, dZ * X)
                    else:  # rhs_target = !lhs_target
                        dY = gspmm(_gidx, 'mul', 'sum', X, dZ)
                    if op == 'div':
                        dY = -dY / (Y ** 2)
            else:
                if op in ['add', 'sub', 'copy_rhs']:
                    dY = _addsub(op, dZ)
                else:  # mul, div, dot
                    dY = gsddmm(gidx, 'mul', dZ, X, 'e', lhs_target)
                    if op == 'div':
                        dY = -dY / (Y ** 2)
            dY = _reduce_grad(dY, Y.shape)
        else:
            dY = None
        return None, None, dX, dY, None, None


class GSDDMM_hetero(th.autograd.Function):
    @staticmethod
    @custom_fwd(cast_inputs=th.float16)
    def forward(ctx, g, op, lhs_target, rhs_target, *feats): # feats = X+Y
        out = _gsddmm_hetero(g, op, lhs_target, rhs_target, feats)
        ctx.backward_cache = g, op, lhs_target, rhs_target
        ctx.save_for_backward(*feats)
        return out

    @staticmethod
    @custom_bwd
    # TODO(Israt): Implement the backward operator
    def backward(ctx, *dZ):
        raise NotImplementedError('Homogenized GSDDMM backward operation is not implemented.')


class EdgeSoftmax(th.autograd.Function):
    @staticmethod
    @custom_fwd(cast_inputs=th.float16)
    def forward(ctx, gidx, score, eids, norm_by):
        """Forward function.

        Pseudo-code:

        .. code:: python

            score = dgl.EData(g, score)
            score_max = score.dst_max()  # of type dgl.NData
            score = score - score_max  # edge_sub_dst, ret dgl.EData
            score_sum = score.dst_sum()  # of type dgl.NData
            out = score / score_sum    # edge_div_dst, ret dgl.EData
            return out.data
        """
        # remember to save the graph to backward cache before making it
        # a local variable
        if not is_all(eids):
            gidx = gidx.edge_subgraph([eids], True).graph
        if norm_by == 'src':
            gidx = gidx.reverse()
        score_max = _gspmm(gidx, 'copy_rhs', 'max', None, score)[0]
        score = th.exp(_gsddmm(gidx, 'sub', score, score_max, 'e', 'v'))
        score_sum = _gspmm(gidx, 'copy_rhs', 'sum', None, score)[0]
        out = _gsddmm(gidx, 'div', score, score_sum, 'e', 'v')
        ctx.backward_cache = gidx
        ctx.save_for_backward(out)
        return out

    @staticmethod
    @custom_bwd
    def backward(ctx, grad_out):
        """Backward function.

        Pseudo-code:

        .. code:: python

            g, out = ctx.backward_cache
            grad_out = dgl.EData(g, grad_out)
            out = dgl.EData(g, out)
            sds = out * grad_out  # type dgl.EData
            sds_sum = sds.dst_sum()  # type dgl.NData
            grad_score = sds - out * sds_sum  # multiple expressions
            return grad_score.data
        """
        gidx = ctx.backward_cache
        ctx.backward_cache = None
        out, = ctx.saved_tensors
        sds = out * grad_out
        accum = gspmm(gidx, 'copy_rhs', 'sum', None, sds)
        grad_score = sds - gsddmm(gidx, 'mul', out, accum, 'e', 'v')
        return None, grad_score, None, None


class SegmentReduce(th.autograd.Function):
    @staticmethod
    @custom_fwd(cast_inputs=th.float16)
    def forward(ctx, op, x, offsets):
        y, arg = _segment_reduce(op, x, offsets)
        ctx.save_for_backward(arg, offsets)
        ctx.backward_cache = op
        return y

    @staticmethod
    @custom_bwd
    def backward(ctx, dy):
        op = ctx.backward_cache
        ctx.backward_cache = None
        arg, offsets = ctx.saved_tensors
        m = offsets[-1].item()
        if op == 'sum':
            offsets = offsets[1:]
            # To address the issue of trailing zeros, related issue:
            # https://github.com/dmlc/dgl/pull/2610
            indices = th.zeros(
                (m + 1,), device=offsets.device, dtype=offsets.dtype)
            indices.scatter_add_(0, offsets, th.ones_like(offsets))
            indices = th.cumsum(indices, -1)[:-1]
            dx = dy[indices]
        else:
            dx = _bwd_segment_cmp(dy, arg, m)
        return None, dx, None


class ScatterAdd(th.autograd.Function):
    @staticmethod
    @custom_fwd(cast_inputs=th.float16)
    def forward(ctx, x, idx, m):
        y = _scatter_add(x, idx, m)
        ctx.save_for_backward(idx)
        return y

    @staticmethod
    @custom_bwd
    def backward(ctx, dy):
        idx = ctx.saved_tensors
        return dy[idx], None, None


class CSRMM(th.autograd.Function):
    @staticmethod
    def forward(ctx, gidxA, A_weights, gidxB, B_weights, num_vtypes):
        gidxC, C_weights = _csrmm(gidxA, A_weights, gidxB, B_weights, num_vtypes)
        nrows, ncols, C_indptr, C_indices, C_eids = gidxC.adjacency_matrix_tensors(0, False, 'csr')
        # Note: the returned C_indptr, C_indices and C_eids tensors MUST be the same
        # as the underlying tensors of the created graph gidxC.
        ctx.backward_cache = gidxA, gidxB, gidxC
        ctx.save_for_backward(A_weights, B_weights)
        return th.tensor(nrows), th.tensor(ncols), C_indptr, C_indices, C_eids, C_weights

    @staticmethod
    def backward(ctx, dnrows, dncols, dC_indptr, dC_indices, dC_eids, dC_weights):
        # Only the last argument is meaningful.
        gidxA, gidxB, gidxC = ctx.backward_cache
        ctx.backward_cache = None
        A_weights, B_weights = ctx.saved_tensors
        dgidxA, dA_weights = csrmm(
            gidxC, dC_weights, gidxB.reverse(), B_weights, gidxA.number_of_ntypes())
        dgidxB, dB_weights = csrmm(
            gidxA.reverse(), A_weights, gidxC, dC_weights, gidxB.number_of_ntypes())
        dA_weights = csrmask(dgidxA, dA_weights, gidxA)
        dB_weights = csrmask(dgidxB, dB_weights, gidxB)
        return None, dA_weights, None, dB_weights, None


class CSRSum(th.autograd.Function):
    @staticmethod
    def forward(ctx, gidxs, *weights):
        # PyTorch tensors must be explicit arguments of the forward function
        gidxC, C_weights = _csrsum(gidxs, weights)
        nrows, ncols, C_indptr, C_indices, C_eids = gidxC.adjacency_matrix_tensors(
            0, False, 'csr')
        # Note: the returned C_indptr, C_indices and C_eids tensors MUST be the same
        # as the underlying tensors of the created graph gidxC.
        ctx.backward_cache = gidxs, gidxC
        return th.tensor(nrows), th.tensor(ncols), C_indptr, C_indices, C_eids, C_weights

    @staticmethod
    def backward(ctx, dnrows, dncols, dC_indptr, dC_indices, dC_eids, dC_weights):
        # Only the last argument is meaningful.
        gidxs, gidxC = ctx.backward_cache
        ctx.backward_cache = None
        return (None,) + tuple(csrmask(gidxC, dC_weights, gidx) for gidx in gidxs)


class CSRMask(th.autograd.Function):
    @staticmethod
    def forward(ctx, gidxA, A_weights, gidxB):
        ctx.backward_cache = gidxA, gidxB
        return _csrmask(gidxA, A_weights, gidxB)

    @staticmethod
    def backward(ctx, dB_weights):
        gidxA, gidxB = ctx.backward_cache
        ctx.backward_cache = None
        return None, csrmask(gidxB, dB_weights, gidxA), None


def gspmm(gidx, op, reduce_op, lhs_data, rhs_data):
    return GSpMM.apply(gidx, op, reduce_op, lhs_data, rhs_data)

def gsddmm(gidx, op, lhs_data, rhs_data, lhs_target='u', rhs_target='v'):
    return GSDDMM.apply(gidx, op, lhs_data, rhs_data, lhs_target, rhs_target)

def gspmm_hetero(g, op, reduce_op, *lhs_and_rhs_tuple):
    return GSpMM_hetero.apply(g, op, reduce_op, *lhs_and_rhs_tuple)

def gsddmm_hetero(g, op, lhs_target='u', rhs_target='v', *lhs_and_rhs_tuple):
    return GSDDMM_hetero.apply(g, op, lhs_target, rhs_target, *lhs_and_rhs_tuple)

def edge_softmax(gidx, logits, eids=ALL, norm_by='dst'):
    return EdgeSoftmax.apply(gidx, logits, eids, norm_by)

def segment_reduce(op, x, offsets):
    return SegmentReduce.apply(op, x, offsets)

def scatter_add(x, idx, m):
    return ScatterAdd.apply(x, idx, m)

def csrmm(gidxA, A_weights, gidxB, B_weights, num_vtypes):
    nrows, ncols, C_indptr, C_indices, C_eids, C_weights = \
        CSRMM.apply(gidxA, A_weights, gidxB, B_weights, num_vtypes)
    gidxC = create_unitgraph_from_csr(
        num_vtypes, nrows.item(), ncols.item(), C_indptr, C_indices, C_eids,
        ["coo", "csr", "csc"])
    return gidxC, C_weights

def csrsum(gidxs, weights):
    nrows, ncols, C_indptr, C_indices, C_eids, C_weights = CSRSum.apply(gidxs, *weights)
    gidxC = create_unitgraph_from_csr(
        gidxs[0].number_of_ntypes(), nrows.item(), ncols.item(), C_indptr, C_indices, C_eids,
        ["coo", "csr", "csc"])
    return gidxC, C_weights

def csrmask(gidxA, A_weights, gidxB):
    return CSRMask.apply(gidxA, A_weights, gidxB)<|MERGE_RESOLUTION|>--- conflicted
+++ resolved
@@ -101,7 +101,7 @@
     @custom_bwd
     def backward(ctx, dZ):
         gidx, op, reduce_op = ctx.backward_cache
-<<<<<<< HEAD
+        ctx.backward_cache = None
         if op == 'copy_lhs' and reduce_op == 'sum':
             x_shape, = ctx.saved_tensors
             x_shape = th.Size(x_shape)
@@ -111,11 +111,6 @@
         else:
             X, Y, argX, argY = ctx.saved_tensors
             x_shape = X.shape
-        ctx.backward_cache, ctx.saved_tensors = None, None
-=======
-        ctx.backward_cache = None
-        X, Y, argX, argY = ctx.saved_tensors
->>>>>>> e398e065
         if op != 'copy_rhs' and ctx.needs_input_grad[3]:
             g_rev = gidx.reverse()
             if reduce_op == 'sum':
