--- conflicted
+++ resolved
@@ -416,10 +416,7 @@
     def backward(ctx, grad_out):
         reducer, binary_op, graph, lhs, rhs, lhs_map, rhs_map, out_map, \
             feat_shape, degs = ctx.backward_cache
-<<<<<<< HEAD
-=======
         # See https://github.com/dmlc/dgl/pull/3386
->>>>>>> 27d3af01
         ctx.backward_cache = None
         lhs_data, rhs_data, out_data = ctx.saved_tensors
         lhs_data_nd = zerocopy_to_dgl_ndarray(lhs_data)
@@ -498,10 +495,7 @@
     @staticmethod
     def backward(ctx, grad_out):
         reducer, graph, target, in_map, out_map, degs = ctx.backward_cache
-<<<<<<< HEAD
-=======
         # See https://github.com/dmlc/dgl/pull/3386
->>>>>>> 27d3af01
         ctx.backward_cache = None
         in_data, out_data = ctx.saved_tensors
         in_data_nd = zerocopy_to_dgl_ndarray(in_data)
