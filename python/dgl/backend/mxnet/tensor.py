from __future__ import absolute_import

from distutils.version import LooseVersion

import os
import numpy as np
import mxnet as mx
import mxnet.ndarray as nd
import numbers
import builtins
from ... import ndarray as dglnd
from ... import kernel as K
from ...function.base import TargetCode 

MX_VERSION = LooseVersion(mx.__version__)
if MX_VERSION.version[0] == 1 and MX_VERSION.version[1] < 5:
    raise RuntimeError("DGL requires mxnet >= 1.5")

# After MXNet 1.5, empty tensors aren't supprted by default.
# After we turn on the numpy compatible flag, MXNet supports empty NDArray.
mx.set_np_shape(bool(os.environ.get('DGL_MXNET_SET_NP_SHAPE', True)))

def data_type_dict():
    return {'float16' : np.float16,
            'float32' : np.float32,
            'float64' : np.float64,
            'uint8'   : np.uint8,
            'int8'    : np.int8,
            'int16'   : np.int16,
            'int32'   : np.int32,
            'int64'   : np.int64,
            'bool'    : np.bool}

def cpu():
    return mx.cpu()

def tensor(data, dtype=None):
    if isinstance(data, nd.NDArray):
        if dtype is None or data.dtype == dtype:
            return data
<<<<<<< HEAD
        else:
            return nd.cast(data, dtype)
    else:
        if isinstance(data, numbers.Integral):
            data = [data]
        if dtype is None and isinstance(data, np.ndarray):
            return nd.array(data, dtype=data.dtype)
        else:
            return nd.array(data, dtype=dtype)
=======
        else:
            return nd.cast(data, dtype)
    else:
        if dtype is None:
            if isinstance(data, numbers.Number):
                dtype = np.int64 if isinstance(data, numbers.Integral) else np.float32
            elif isinstance(data, np.ndarray):
                dtype = data.dtype
                # mxnet doesn't support bool
                if dtype == np.bool:
                    dtype = np.int32
            else:
                dtype = np.int64 if isinstance(data[0], numbers.Integral) else np.float32
        return nd.array(data, dtype=dtype)
>>>>>>> 8a183e3f

def as_scalar(data):
    return data.asscalar()

def get_preferred_sparse_format():
    """Get the preferred sparse matrix format supported by the backend.

    Different backends have their preferred backend. This info is useful when
    constructing a sparse matrix.
    """
    return "csr"

def sparse_matrix(data, index, shape, force_format=False):
    fmt = index[0]
    if fmt == 'coo':
        if force_format:
            raise TypeError('MXNet backend only supports CSR format,'
                            ' but COO format is forced.')
        coord = index[1]
        # generate convert idx
        # FIXME: cannot use int64
        tmp_data = nd.arange(len(coord[0]), dtype=data.dtype, ctx=coord[0].context)
        tmp_spmat = nd.sparse.csr_matrix((tmp_data, (coord[0], coord[1])),
                tuple(shape), ctx=data.context)
        convert_idx = nd.cast(tmp_spmat.data, dtype='int64')
        # shuffle the data
        data = data[convert_idx]
        spmat = nd.sparse.csr_matrix((data, tmp_spmat.indices, tmp_spmat.indptr),
                tuple(shape), ctx=data.context)
        return spmat, convert_idx
    elif fmt == 'csr':
        indices = index[1]
        indptr = index[2]
        spmat = nd.sparse.csr_matrix((data, indices, indptr),
                tuple(shape), ctx=data.context)
        # No conversion is required.
        return spmat, None
    else:
        raise TypeError('Invalid format: %s.' % fmt)

def sparse_matrix_indices(spmat):
    return ('csr', spmat.indices, spmat.indptr)

def is_tensor(obj):
    return isinstance(obj, nd.NDArray)

def shape(input):
    # NOTE: the input cannot be a symbol
    return input.shape

def dtype(input):
    # NOTE: the input cannot be a symbol
    return input.dtype

def ndim(input):
    return input.ndim

def context(input):
    return input.context

def device_type(ctx):
    return ctx.device_type

def device_id(ctx):
    return ctx.device_id

def to_backend_ctx(dglctx):
    dev_type = dglctx.device_type
    if dev_type == 1:
        return mx.cpu()
    elif dev_type == 2:
        return mx.gpu(dglctx.device_id)
    else:
        raise ValueError('Unsupported DGL device context:', dglctx)

def astype(input, ty):
    return nd.cast(input, ty)

def asnumpy(input):
    return input.asnumpy()

def copy_to(input, ctx, **kwargs):
    return input.as_in_context(ctx)

def sum(input, dim, keepdims=False):
    return nd.sum(input, axis=dim, keepdims=keepdims)

def reduce_sum(input):
    return input.sum()

def mean(input, dim):
    return nd.mean(input, axis=dim)

def reduce_mean(input):
    return input.mean()

def max(input, dim):
    return nd.max(input, axis=dim)

def reduce_max(input):
    return input.max()

def min(input, dim):
    return nd.min(input, axis=dim)

def reduce_min(input):
    return input.min()

def topk(input, k, dim, descending=True):
    return nd.topk(input, axis=dim, k=k, ret_typ='value', is_ascend=not descending)

def argtopk(input, k, dim, descending=True):
    idx = nd.argsort(input, dim, is_ascend=not descending)
    return nd.slice_axis(input, dim, 0, k)

def argsort(input, dim, descending):
    idx = nd.argsort(input, dim, is_ascend=not descending)
    idx = nd.cast(idx, dtype='int64')
    return idx

def exp(input):
    return nd.exp(input)

def sqrt(input):
    return nd.sqrt(input)

def softmax(input, dim=-1):
    return nd.softmax(input, axis=dim)

def cat(seq, dim):
    return nd.concat(*seq, dim=dim)

def stack(seq, dim):
    return nd.stack(*seq, axis=dim)

def split(x, sizes_or_sections, dim):
    if isinstance(sizes_or_sections, list) and len(sizes_or_sections) == 1:
        assert len(x) == sizes_or_sections[0]
        return [x]

    if MX_VERSION.version[0] == 1 and MX_VERSION.version[1] >= 5:
        if isinstance(sizes_or_sections, (np.ndarray, list)):
            sizes_or_sections1 = tuple(np.cumsum(sizes_or_sections)[:-1])
        return nd.split_v2(x, sizes_or_sections1, axis=dim)

    if isinstance(sizes_or_sections, list) or isinstance(sizes_or_sections, np.ndarray):
        # Old MXNet doesn't support split with different section sizes.
        np_arr = x.asnumpy()
        indices = np.cumsum(sizes_or_sections)[:-1]
        res = np.split(np_arr, indices, axis=dim)
        return [tensor(arr, dtype=x.dtype) for arr in res]
    else:
        return nd.split(x, sizes_or_sections, axis=dim)

def repeat(input, repeats, dim):
    return nd.repeat(input, repeats, axis=dim)

def gather_row(data, row_index):
    # MXNet workaround for empty row index
    if len(row_index) == 0:
        if data.shape[0] == 0:
            return data
        else:
            return data[0:0]

    if isinstance(row_index, nd.NDArray):
        return nd.take(data, row_index)
    else:
        return data[row_index,]

def slice_axis(data, axis, begin, end):
    dim = data.shape[axis]
    if begin < 0:
        begin += dim
    if end <= 0:
        end += dim
    return nd.slice_axis(data, axis, begin, end)

def take(data, indices, dim):
    return nd.take(data, indices, dim)

def narrow_row(data, start, stop):
    return data[start:stop]

def index_add_inplace(data, row_idx, value):
    raise NotImplementedError("MXNet doesn't support inplace index_add")

def scatter_row(data, row_index, value):
    return mx.nd.contrib.index_copy(data, row_index, value)

def scatter_row_inplace(data, row_index, value):
    data[row_index] = value

def squeeze(input, dim):
    return nd.squeeze(input, axis=dim)

def unsqueeze(input, dim):
    return nd.expand_dims(input, axis=dim)

def reshape(input, shape):
    # NOTE: the input cannot be a symbol
    return nd.reshape(input ,shape)

def swapaxes(input, axis1, axis2):
    return nd.swapaxes(input, axis1, axis2)

def zeros(shape, dtype, ctx):
    return nd.zeros(shape, dtype=dtype, ctx=ctx)

def zeros_like(input):
    return nd.zeros_like(input)

def ones(shape, dtype, ctx):
    return nd.ones(shape, dtype=dtype, ctx=ctx)

def uniform(shape, dtype, ctx, low, high):
    return nd.random.uniform(low, high, ctx=ctx, dtype=dtype, shape=shape)

def pad_packed_tensor(input, lengths, value, l_min=None):
    old_shape = input.shape
    if isinstance(lengths, nd.NDArray):
        max_len = as_scalar(input.max())
    else:
        max_len = builtins.max(lengths)

    if l_min is not None:
        max_len = builtins.max(max_len, l_min)

    batch_size = len(lengths)
    ctx = input.context
    dtype = input.dtype
    x = nd.full((batch_size * max_len, *old_shape[1:]), value, ctx=ctx, dtype=dtype)
    index = []
    for i, l in enumerate(lengths):
        index.extend(range(i * max_len, i * max_len + l))
    index = nd.array(index, ctx=ctx)
    return scatter_row(x, index, input).reshape(batch_size, max_len, *old_shape[1:])

def pack_padded_tensor(input, lengths):
    batch_size, max_len = input.shape[:2]
    ctx = input.context
    index = []
    for i, l in enumerate(lengths):
        index.extend(range(i * max_len, i * max_len + l))
    index = nd.array(index, ctx=ctx)
    return gather_row(input.reshape(batch_size * max_len, -1), index)

def unsorted_1d_segment_sum(input, seg_id, n_segs, dim):
    # TODO: support other dimensions
    assert dim == 0, 'MXNet only supports segment sum on first dimension'

    # Use SPMV to simulate segment sum
    ctx = input.context
    n_inputs = input.shape[0]
    input_shape_suffix = input.shape[1:]
    input = input.reshape(n_inputs, -1)
    n_range = nd.arange(n_inputs, dtype='int64').as_in_context(input.context)
    w_nnz = nd.ones(n_inputs).as_in_context(input.context)
    w_nid = nd.stack(seg_id, n_range, axis=0)
    w = nd.sparse.csr_matrix((w_nnz, (seg_id, n_range)), (n_segs, n_inputs))
    w = w.as_in_context(input.context)
    y = nd.dot(w, input)
    y = nd.reshape(y, (n_segs,) + input_shape_suffix)
    return y

def unsorted_1d_segment_mean(input, seg_id, n_segs, dim):
    # TODO: support other dimensions
    assert dim == 0, 'MXNet only supports segment mean on first dimension'

    n_ones = nd.ones_like(seg_id).astype(input.dtype)
    w = unsorted_1d_segment_sum(n_ones, seg_id, n_segs, 0)
    w = nd.clip(w, a_min=1, a_max=np.inf)
    y = unsorted_1d_segment_sum(input, seg_id, n_segs, dim)
    y = y / w.reshape((-1,) + (1,) * (y.ndim - 1))
    return y

def boolean_mask(input, mask):
    return mx.contrib.nd.boolean_mask(input, mask)

def equal(x, y):
    return x == y

def logical_not(input):
    return nd.logical_not(input)

def logical_and(input1, input2):
    return nd.logical_and(input1, input2)

def clone(input):
    return input.copy()

def unique(input):
    # TODO: fallback to numpy is unfortunate
    tmp = input.asnumpy()
    tmp = np.unique(tmp)
    return nd.array(tmp, ctx=input.context, dtype=input.dtype)

def full_1d(length, fill_value, dtype, ctx):
    return nd.full((length,), fill_value, dtype=dtype, ctx=ctx)

def nonzero_1d(input):
    # TODO: fallback to numpy is unfortunate
    tmp = input.asnumpy()
    tmp = np.nonzero(tmp)[0]
    return nd.array(tmp, ctx=input.context, dtype=input.dtype)

def sort_1d(input):
    # TODO: this isn't an ideal implementation.
    val = nd.sort(input, axis=None, is_ascend=True)
    idx = nd.argsort(input, is_ascend=True)
    idx = nd.cast(idx, dtype='int64')
    return val, idx

def arange(start, stop, dtype=np.int64):
    if start >= stop:
        return nd.array([], dtype=dtype)
    else:
        return nd.arange(start, stop, dtype=dtype)

def rand_shuffle(arr):
    return mx.nd.random.shuffle(arr)

def zerocopy_to_dlpack(arr):
    return arr.to_dlpack_for_read()

def zerocopy_from_dlpack(dlpack_arr):
    return nd.from_dlpack(dlpack_arr)

def zerocopy_to_numpy(arr):
    # NOTE: not zerocopy
    return arr.asnumpy()

def zerocopy_from_numpy(np_data):
    return mx.nd.from_numpy(np_data, zero_copy=True)

def zerocopy_to_dgl_ndarray(arr):
    return dglnd.from_dlpack(arr.to_dlpack_for_read())

def zerocopy_to_dgl_ndarray_for_write(arr):
    return dglnd.from_dlpack(arr.to_dlpack_for_write())

def zerocopy_from_dgl_ndarray(arr):
    return nd.from_dlpack(arr.to_dlpack())


class BinaryReduce(mx.autograd.Function):
    def __init__(self, reducer, binary_op, graph, lhs, rhs, out_size, lhs_map,
                 rhs_map, out_map):
        super(BinaryReduce, self).__init__()
        self.reducer = reducer
        self.binary_op = binary_op
        self.graph = graph
        self.lhs = lhs
        self.rhs = rhs
        self.out_size = out_size
        self.lhs_map = lhs_map
        self.rhs_map = rhs_map
        self.out_map = out_map

    def forward(self, lhs_data, rhs_data):
        lhs_data_nd = zerocopy_to_dgl_ndarray(lhs_data)
        rhs_data_nd = zerocopy_to_dgl_ndarray(rhs_data)
        feat_shape = K.infer_binary_feature_shape(self.binary_op, lhs_data_nd, rhs_data_nd)
        out_shape = feat_shape
        if self.binary_op == 'dot':
            out_shape = feat_shape[:-1]
        out_data = nd.empty((self.out_size,) + out_shape,
                            ctx=lhs_data.context, dtype=lhs_data.dtype)
        out_data_nd = zerocopy_to_dgl_ndarray_for_write(out_data)
        K.binary_op_reduce(
            self.reducer if self.reducer != 'mean' else 'sum',
            self.binary_op, self.graph, self.lhs, self.rhs,
            lhs_data_nd, rhs_data_nd, out_data_nd, self.lhs_map[0],
            self.rhs_map[0], self.out_map[0])
        # normalize if mean reducer
        # NOTE(zihao): this is a temporary hack and we should have better solution in the future.
        if self.reducer == 'mean':
            degs = nd.empty((out_data.shape[0],),
                            ctx=out_data.context, dtype=out_data.dtype)
            degs_nd = zerocopy_to_dgl_ndarray(degs)
            if self.lhs != TargetCode.DST:
                target = self.lhs
                n = lhs_data.shape[0]
                in_map = self.lhs_map[0]
            else:
                target = self.rhs
                n = rhs_data.shape[0]
                in_map = self.rhs_map[0]
            in_ones = nd.ones((n,), ctx=lhs_data.context, dtype=lhs_data.dtype)
            in_ones_nd = zerocopy_to_dgl_ndarray(in_ones)
            K.copy_reduce(
                'sum', self.graph, target, in_ones_nd, degs_nd,
                in_map, self.out_map[0])
            # reshape
            degs = degs.reshape((out_data.shape[0],) + (1,) * (out_data.ndim - 1)).clip(1, float('inf'))
            out_data = out_data / degs
        else:
            degs = None
        self.save_for_backward(lhs_data_nd, rhs_data_nd, out_data_nd,
                               feat_shape, degs)
        return out_data

    def backward(self, grad_out):
        lhs_data_nd, rhs_data_nd, out_data_nd, feat_shape, degs = self.saved_tensors
        if self.reducer == 'mean':
            grad_out = grad_out / degs
        grad_out_nd = zerocopy_to_dgl_ndarray(grad_out)
        grad_lhs = nd.empty((lhs_data_nd.shape[0],) + feat_shape,
                            ctx=grad_out.context, dtype=grad_out.dtype)
        K.backward_lhs_binary_op_reduce(
            self.reducer if self.reducer != 'mean' else 'sum',
            self.binary_op, self.graph, self.lhs, self.rhs,
            lhs_data_nd, rhs_data_nd, out_data_nd, grad_out_nd,
            zerocopy_to_dgl_ndarray_for_write(grad_lhs), self.lhs_map[1],
            self.rhs_map[1], self.out_map[1])
        grad_lhs = _reduce_grad(grad_lhs, lhs_data_nd.shape)
        grad_rhs = nd.empty((rhs_data_nd.shape[0],) + feat_shape,
                             ctx=grad_out.context, dtype=grad_out.dtype)
        K.backward_rhs_binary_op_reduce(
            self.reducer if self.reducer != 'mean' else 'sum',
            self.binary_op, self.graph, self.lhs, self.rhs,
            lhs_data_nd, rhs_data_nd, out_data_nd, grad_out_nd,
            zerocopy_to_dgl_ndarray_for_write(grad_rhs), self.lhs_map[1],
            self.rhs_map[1], self.out_map[1])
        grad_rhs = _reduce_grad(grad_rhs, rhs_data_nd.shape)
        # clear saved tensors explicitly
        self.saved_tensors = None
        return grad_lhs, grad_rhs


def binary_reduce(reducer, binary_op, graph, lhs, rhs, lhs_data, rhs_data,
                  out_size, lhs_map=(None, None), rhs_map=(None, None), out_map=(None, None)):
    func = BinaryReduce(reducer, binary_op, graph, lhs, rhs, out_size, lhs_map,
                        rhs_map, out_map)
    return func(lhs_data, rhs_data)


class CopyReduce(mx.autograd.Function):
    def __init__(self, reducer, graph, target, out_size, in_map, out_map):
        super(CopyReduce, self).__init__()
        self.reducer = reducer
        self.graph = graph
        self.target = target
        self.out_size = out_size
        self.in_map = in_map
        self.out_map = out_map

    def forward(self, in_data):
        feat_shape = in_data.shape[1:]
        out_data = nd.empty((self.out_size,) + feat_shape,
                            ctx=in_data.context, dtype=in_data.dtype)
        in_data_nd = zerocopy_to_dgl_ndarray(in_data)
        out_data_nd = zerocopy_to_dgl_ndarray_for_write(out_data)
        K.copy_reduce(
            self.reducer if self.reducer != 'mean' else 'sum',
            self.graph, self.target, in_data_nd, out_data_nd,
            self.in_map[0], self.out_map[0])
        # normalize if mean reducer
        # NOTE(zihao): this is a temporary hack and we should have better solution in the future.
        if self.reducer == 'mean':
            in_ones = nd.ones((in_data.shape[0],),
                              ctx=in_data.context, dtype=in_data.dtype)
            degs = nd.empty((out_data.shape[0],),
                            ctx=out_data.context, dtype=out_data.dtype)
            in_ones_nd = zerocopy_to_dgl_ndarray(in_ones)
            degs_nd = zerocopy_to_dgl_ndarray(degs)
            K.copy_reduce(
                'sum', self.graph, self.target, in_ones_nd, degs_nd, 
                self.in_map[0], self.out_map[0])
            # reshape
            degs = degs.reshape((out_data.shape[0],) + (1,) * (out_data.ndim - 1)).clip(1, float('inf')) 
            out_data = out_data / degs
        else:
            degs = None
        self.save_for_backward(in_data_nd, out_data_nd, degs)
        return out_data

    def backward(self, grad_out):
        in_data_nd, out_data_nd, degs = self.saved_tensors
        grad_in = nd.empty(in_data_nd.shape, ctx=grad_out.context,
                            dtype=grad_out.dtype)
        if self.reducer == 'mean':
            grad_out = grad_out / degs
        grad_out_nd = zerocopy_to_dgl_ndarray(grad_out)
        K.backward_copy_reduce(
            self.reducer if self.reducer != 'mean' else 'sum',
            self.graph, self.target, in_data_nd, out_data_nd,
            grad_out_nd, zerocopy_to_dgl_ndarray_for_write(grad_in),
            self.in_map[1], self.out_map[1])
        # clear saved tensors explicitly
        self.saved_tensors = None
        return grad_in


def copy_reduce(reducer, graph, target, in_data, out_size, in_map=(None, None),
                out_map=(None, None)):
    func = CopyReduce(reducer, graph, target, out_size, in_map, out_map)
    return func(in_data)


def _reduce_grad(grad, shape):
    """Reduce gradient on the broadcast dimension

    If there is broadcast in forward pass, gradients need to be reduced on
    broadcast dimension. This function checks the input tensor shape and
    gradient shape and perform the reduction.

    Parameters
    ----------
    grad: Tensor
        Gradient tensor
    shape: tuple
        Shape of input tensor

    Returns
    -------
    Tensor
    """
    grad_shape = grad.shape[1:]
    in_shape = shape[1:]
    if in_shape == grad_shape:
        # no need to reduce
        return grad
    num_to_squeeze = len(grad_shape) - len(in_shape)
    # pad in_shape
    in_shape = (1,) * num_to_squeeze + in_shape
    reduce_idx = np.nonzero(np.asarray(grad_shape) - np.asarray(in_shape))[0]
    reduce_idx += 1  # skip batch dim
    grad = grad.sum(axis=tuple(reduce_idx), keepdims=True)
    return grad.reshape(shape)

def sync():
    """Synchronize computation.

    In DL frameworks such as MXNet and TensorFlow, the computation in operators
    are done asynchronously. This is to synchronize computation and makes sure
    that all computation is complete after this function call.
    """
    mx.nd.waitall()

def attach_grad(tensor):
    tensor.attach_grad()
    return tensor

def backward(x, head_gradient=None):
    x.backward(head_gradient)

def grad(x):
    return x.grad

def is_no_grad(x):
    return (x != 0).sum() == 0

record_grad = mx.autograd.record

class no_grad(object):
    def __init__(self):
        pass

    def __enter__(self):
        pass

    def __exit__(self, exc_type, exc_value, exc_traceback):
        pass<|MERGE_RESOLUTION|>--- conflicted
+++ resolved
@@ -35,35 +35,21 @@
     return mx.cpu()
 
 def tensor(data, dtype=None):
+    if dtype == np.bool:
+        # mxnet doesn't support bool
+        dtype =  np.int32
     if isinstance(data, nd.NDArray):
         if dtype is None or data.dtype == dtype:
             return data
-<<<<<<< HEAD
         else:
             return nd.cast(data, dtype)
     else:
-        if isinstance(data, numbers.Integral):
+        if isinstance(data, numbers.Number):
+            dtype = np.int64 if isinstance(data, numbers.Integral) else np.float32
             data = [data]
         if dtype is None and isinstance(data, np.ndarray):
-            return nd.array(data, dtype=data.dtype)
-        else:
-            return nd.array(data, dtype=dtype)
-=======
-        else:
-            return nd.cast(data, dtype)
-    else:
-        if dtype is None:
-            if isinstance(data, numbers.Number):
-                dtype = np.int64 if isinstance(data, numbers.Integral) else np.float32
-            elif isinstance(data, np.ndarray):
-                dtype = data.dtype
-                # mxnet doesn't support bool
-                if dtype == np.bool:
-                    dtype = np.int32
-            else:
-                dtype = np.int64 if isinstance(data[0], numbers.Integral) else np.float32
+            dtype = np.int32 if data.dtype == np.bool else data.dtype
         return nd.array(data, dtype=dtype)
->>>>>>> 8a183e3f
 
 def as_scalar(data):
     return data.asscalar()
