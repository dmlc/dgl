"""Checking and logging utilities."""
# pylint: disable=invalid-name
from __future__ import absolute_import, division

from ..base import DGLError
from .. import backend as F

def prepare_tensor(g, data, name):
    """Convert the data to ID tensor and check its ID type and context.

    If the data is already in tensor type, raise error if its ID type
    and context does not match the graph's.
    Otherwise, convert it to tensor type of the graph's ID type and
    ctx and return.

    Parameters
    ----------
    g : DGLHeteroGraph
        Graph.
    data : int, iterable of int, tensor
        Data.
    name : str
        Name of the data.

    Returns
    -------
    Tensor
        Data in tensor object.
    """
    if F.is_tensor(data):
        if F.dtype(data) != g.idtype or F.context(data) != g.device:
            raise DGLError('Expect argument "{}" to have data type {} and device '
                           'context {}. But got {} and {}.'.format(
                               name, g.idtype, g.device, F.dtype(data), F.context(data)))
        ret = data
    else:
        data = F.tensor(data)
<<<<<<< HEAD
        if F.dtype(data) not in (F.int32, F.int64):
=======
        if (not (F.ndim(data) > 0 and F.shape(data)[0] == 0) and        # empty tensor
                F.dtype(data) not in (F.int32, F.int64)):
>>>>>>> 30f90fb5
            raise DGLError('Expect argument "{}" to have data type int32 or int64,'
                           ' but got {}.'.format(name, F.dtype(data)))
        ret = F.copy_to(F.astype(data, g.idtype), g.device)

    if F.ndim(ret) == 0:
        ret = F.unsqueeze(ret, 0)
    if F.ndim(ret) > 1:
        raise DGLError('Expect a 1-D tensor for argument "{}". But got {}.'.format(
            name, ret))
    return ret

def prepare_tensor_dict(g, data, name):
    """Convert a dictionary of data to a dictionary of ID tensors.

    If calls ``prepare_tensor`` on each key-value pair.

    Parameters
    ----------
    g : DGLHeteroGraph
        Graph.
    data : dict[str, (int, iterable of int, tensor)]
        Data dict.
    name : str
        Name of the data.

    Returns
    -------
    dict[str, tensor]
    """
    return {key : prepare_tensor(g, val, '{}["{}"]'.format(name, key))
            for key, val in data.items()}

def parse_edges_arg_to_eid(g, edges, etid, argname='edges'):
    """Parse the :attr:`edges` argument and return an edge ID tensor.

    The resulting edge ID tensor has the same ID type and device of :attr:`g`.

    Parameters
    ----------
    g : DGLGraph
        Graph
    edges : pair of Tensor, Tensor, iterable[int]
        Argument for specifying edges.
    etid : int
        Edge type ID.
    argname : str, optional
        Argument name.

    Returns
    -------
    Tensor
        Edge ID tensor
    """
    if isinstance(edges, tuple):
        u, v = edges
        u = prepare_tensor(g, u, '{}[0]'.format(argname))
        v = prepare_tensor(g, v, '{}[1]'.format(argname))
        eid = g.edge_ids(u, v, etype=g.canonical_etypes[etid])
    else:
        eid = prepare_tensor(g, edges, argname)
    return eid

def check_all_same_idtype(glist, name):
    """Check all the graphs have the same idtype."""
    if len(glist) == 0:
        return
    idtype = glist[0].idtype
    for i, g in enumerate(glist):
        if g.idtype != idtype:
            raise DGLError('Expect {}[{}] to have {} type ID, but got {}.'.format(
                name, i, idtype, g.idtype))

def check_all_same_device(glist, name):
    """Check all the graphs have the same device."""
    if len(glist) == 0:
        return
    device = glist[0].device
    for i, g in enumerate(glist):
        if g.device != device:
            raise DGLError('Expect {}[{}] to be on device {}, but got {}.'.format(
                name, i, device, g.device))

def check_all_same_keys(dict_list, name):
    """Check all the dictionaries have the same set of keys."""
    if len(dict_list) == 0:
        return
    keys = dict_list[0].keys()
    for dct in dict_list:
        if keys != dct.keys():
            raise DGLError('Expect all {} to have the same set of keys, but got'
                           ' {} and {}.'.format(name, keys, dct.keys()))

def check_all_have_keys(dict_list, keys, name):
    """Check the dictionaries all have the given keys."""
    if len(dict_list) == 0:
        return
    keys = set(keys)
    for dct in dict_list:
        if not keys.issubset(dct.keys()):
            raise DGLError('Expect all {} to include keys {}, but got {}.'.format(
                name, keys, dct.keys()))

def check_all_same_schema(feat_dict_list, keys, name):
    """Check the features of the given keys all have the same schema.

    Suggest calling ``check_all_have_keys`` first.

    Parameters
    ----------
    feat_dict_list : list[dict[str, Tensor]]
        Feature dictionaries.
    keys : list[str]
        Keys
    name : str
        Name of this feature dict.
    """
    if len(feat_dict_list) == 0:
        return
    for fdict in feat_dict_list:
        for k in keys:
            t1 = feat_dict_list[0][k]
            t2 = fdict[k]
            if F.dtype(t1) != F.dtype(t2) or F.shape(t1)[1:] != F.shape(t2)[1:]:
                raise DGLError('Expect all features {}["{}"] to have the same data type'
                               ' and feature size, but got\n\t{} {}\nand\n\t{} {}.'.format(
                                   name, k, F.dtype(t1), F.shape(t1)[1:],
                                   F.dtype(t2), F.shape(t2)[1:]))

def check_valid_idtype(idtype):
    """Check whether the value of the idtype argument is valid (int32/int64)

    Parameters
    ----------
    idtype : data type
        The framework object of a data type.
    """
    if idtype not in [None, F.int32, F.int64]:
        raise DGLError('Expect idtype to be a framework object of int32/int64, '
                       'got {}'.format(idtype))<|MERGE_RESOLUTION|>--- conflicted
+++ resolved
@@ -35,12 +35,8 @@
         ret = data
     else:
         data = F.tensor(data)
-<<<<<<< HEAD
-        if F.dtype(data) not in (F.int32, F.int64):
-=======
         if (not (F.ndim(data) > 0 and F.shape(data)[0] == 0) and        # empty tensor
                 F.dtype(data) not in (F.int32, F.int64)):
->>>>>>> 30f90fb5
             raise DGLError('Expect argument "{}" to have data type int32 or int64,'
                            ' but got {}.'.format(name, F.dtype(data)))
         ret = F.copy_to(F.astype(data, g.idtype), g.device)
