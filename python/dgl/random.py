--- conflicted
+++ resolved
@@ -6,12 +6,6 @@
 from . import ndarray as nd
 
 __all__ = ['seed']
-<<<<<<< HEAD
-
-def seed(val):
-    """Set the seed of randomized methods in DGL.
-=======
->>>>>>> 30f90fb5
 
 def seed(val):
     """Set the random seed of DGL.
