"""Data loaders"""

from collections.abc import Mapping, Sequence
from abc import ABC, abstractproperty, abstractmethod
import re
import numpy as np
from .. import transform
from ..base import NID, EID
from .. import backend as F
from .. import utils
from ..batch import batch
from ..convert import heterograph
from ..heterograph import DGLHeteroGraph as DGLGraph
from ..distributed.dist_graph import DistGraph

# pylint: disable=unused-argument
def assign_block_eids(block, frontier):
    """Assigns edge IDs from the original graph to the message flow graph (MFG).

    See also
    --------
    BlockSampler
    """
    for etype in block.canonical_etypes:
        block.edges[etype].data[EID] = frontier.edges[etype].data[EID][
            block.edges[etype].data[EID]]
    return block

def _tensor_or_dict_to_numpy(ids):
    if isinstance(ids, Mapping):
        return {k: F.zerocopy_to_numpy(v) for k, v in ids.items()}
    else:
        return F.zerocopy_to_numpy(ids)

def _locate_eids_to_exclude(frontier_parent_eids, exclude_eids):
    """Find the edges whose IDs in parent graph appeared in exclude_eids.

    Note that both arguments are numpy arrays or numpy dicts.
    """
    if isinstance(frontier_parent_eids, Mapping):
        result = {
            k: np.isin(frontier_parent_eids[k], exclude_eids[k]).nonzero()[0]
            for k in frontier_parent_eids.keys() if k in exclude_eids.keys()}
        return {k: F.zerocopy_from_numpy(v) for k, v in result.items()}
    else:
        result = np.isin(frontier_parent_eids, exclude_eids).nonzero()[0]
        return F.zerocopy_from_numpy(result)

class _EidExcluder():
    def __init__(self, exclude_eids):
        device = None
        if isinstance(exclude_eids, Mapping):
            for _, v in exclude_eids.items():
                if device is None:
                    device = F.context(v)
                    break
        else:
            device = F.context(exclude_eids)
        self._exclude_eids = None
        self._filter = None

        if device == F.cpu():
            # TODO(nv-dlasalle): Once Filter is implemented for the CPU, we
            # should just use that irregardless of the device.
            self._exclude_eids = (
                _tensor_or_dict_to_numpy(exclude_eids) if exclude_eids is not None else None)
        else:
            if isinstance(exclude_eids, Mapping):
                self._filter = {k: utils.Filter(v) for k, v in exclude_eids.items()}
            else:
                self._filter = utils.Filter(exclude_eids)

    def _find_indices(self, parent_eids):
        """ Find the set of edge indices to remove.
        """
        if self._exclude_eids is not None:
            parent_eids_np = _tensor_or_dict_to_numpy(parent_eids)
            return _locate_eids_to_exclude(parent_eids_np, self._exclude_eids)
        else:
            assert self._filter is not None
            if isinstance(parent_eids, Mapping):
                located_eids = {k: self._filter[k].find_included_indices(parent_eids[k])
                                for k, v in parent_eids.items()}
            else:
                located_eids = self._filter.find_included_indices(parent_eids)
            return located_eids

    def __call__(self, frontier):
        parent_eids = frontier.edata[EID]
        located_eids = self._find_indices(parent_eids)

        if not isinstance(located_eids, Mapping):
            # (BarclayII) If frontier already has a EID field and located_eids is empty,
            # the returned graph will keep EID intact.  Otherwise, EID will change
            # to the mapping from the new graph to the old frontier.
            # So we need to test if located_eids is empty, and do the remapping ourselves.
            if len(located_eids) > 0:
                frontier = transform.remove_edges(
                    frontier, located_eids, store_ids=True)
                frontier.edata[EID] = F.gather_row(parent_eids, frontier.edata[EID])
        else:
            # (BarclayII) remove_edges only accepts removing one type of edges,
            # so I need to keep track of the edge IDs left one by one.
            new_eids = parent_eids.copy()
            for k, v in located_eids.items():
                if len(v) > 0:
                    frontier = transform.remove_edges(
                        frontier, v, etype=k, store_ids=True)
                    new_eids[k] = F.gather_row(parent_eids[k], frontier.edges[k].data[EID])
            frontier.edata[EID] = new_eids


def _create_eid_excluder(exclude_eids, device):
    if exclude_eids is None:
        return None

    if device is not None:
        if isinstance(exclude_eids, Mapping):
            exclude_eids = {k: F.copy_to(v, device) \
                for k, v in exclude_eids.items()}
        else:
            exclude_eids = F.copy_to(exclude_eids, device)

    return _EidExcluder(exclude_eids)

def _find_exclude_eids_with_reverse_id(g, eids, reverse_eid_map):
    if isinstance(eids, Mapping):
        eids = {g.to_canonical_etype(k): v for k, v in eids.items()}
        exclude_eids = {
            k: F.cat([v, F.gather_row(reverse_eid_map[k], v)], 0)
            for k, v in eids.items()}
    else:
        exclude_eids = F.cat([eids, F.gather_row(reverse_eid_map, eids)], 0)
    return exclude_eids

def _find_exclude_eids_with_reverse_types(g, eids, reverse_etype_map):
    exclude_eids = {g.to_canonical_etype(k): v for k, v in eids.items()}
    reverse_etype_map = {
        g.to_canonical_etype(k): g.to_canonical_etype(v)
        for k, v in reverse_etype_map.items()}
    exclude_eids.update({reverse_etype_map[k]: v for k, v in exclude_eids.items()})
    return exclude_eids

def _find_exclude_eids(g, exclude_mode, eids, **kwargs):
    """Find all edge IDs to exclude according to :attr:`exclude_mode`.

    Parameters
    ----------
    g : DGLGraph
        The graph.
    exclude_mode : str, optional
        Can be either of the following,

        None (default)
            Does not exclude any edge.

        'self'
            Exclude the given edges themselves but nothing else.

        'reverse_id'
            Exclude all edges specified in ``eids``, as well as their reverse edges
            of the same edge type.

            The mapping from each edge ID to its reverse edge ID is specified in
            the keyword argument ``reverse_eid_map``.

            This mode assumes that the reverse of an edge with ID ``e`` and type
            ``etype`` will have ID ``reverse_eid_map[e]`` and type ``etype``.

        'reverse_types'
            Exclude all edges specified in ``eids``, as well as their reverse
            edges of the corresponding edge types.

            The mapping from each edge type to its reverse edge type is specified
            in the keyword argument ``reverse_etype_map``.

            This mode assumes that the reverse of an edge with ID ``e`` and type ``etype``
            will have ID ``e`` and type ``reverse_etype_map[etype]``.
    eids : Tensor or dict[etype, Tensor]
        The edge IDs.
    reverse_eid_map : Tensor or dict[etype, Tensor]
        The mapping from edge ID to its reverse edge ID.
    reverse_etype_map : dict[etype, etype]
        The mapping from edge etype to its reverse edge type.
    """
    if exclude_mode is None:
        return None
    elif exclude_mode == 'self':
        return eids
    elif exclude_mode == 'reverse_id':
        return _find_exclude_eids_with_reverse_id(g, eids, kwargs['reverse_eid_map'])
    elif exclude_mode == 'reverse_types':
        return _find_exclude_eids_with_reverse_types(g, eids, kwargs['reverse_etype_map'])
    else:
        raise ValueError('unsupported mode {}'.format(exclude_mode))


class BlockSampler(object):
    """Abstract class specifying the neighborhood sampling strategy for DGL data loaders.

    The main method for BlockSampler is :meth:`sample_blocks`,
    which generates a list of message flow graphs (MFGs) for a multi-layer GNN given a set of
    seed nodes to have their outputs computed.

    The default implementation of :meth:`sample_blocks` is
    to repeat :attr:`num_layers` times the following procedure from the last layer to the first
    layer:

    * Obtain a frontier.  The frontier is defined as a graph with the same nodes as the
      original graph but only the edges involved in message passing on the current layer.
      Customizable via :meth:`sample_frontier`.

    * Optionally, if the task is link prediction or edge classfication, remove edges
      connecting training node pairs.  If the graph is undirected, also remove the
      reverse edges.  This is controlled by the argument :attr:`exclude_eids` in
      :meth:`sample_blocks` method.

    * Convert the frontier into a MFG.

    * Optionally assign the IDs of the edges in the original graph selected in the first step
      to the MFG, controlled by the argument ``return_eids`` in
      :meth:`sample_blocks` method.

    * Prepend the MFG to the MFG list to be returned.

    All subclasses should override :meth:`sample_frontier`
    method while specifying the number of layers to sample in :attr:`num_layers` argument.

    Parameters
    ----------
    num_layers : int
        The number of layers to sample.
    return_eids : bool, default False
        Whether to return the edge IDs involved in message passing in the MFG.
        If True, the edge IDs will be stored as an edge feature named ``dgl.EID``.
    output_ctx : DGLContext, default None
        The context the sampled blocks will be stored on. This should only be
        a CUDA context if multiprocessing is not used in the dataloader (e.g.,
        num_workers is 0). If this is None, the sampled blocks will be stored
        on the same device as the input graph.
    exclude_edges_in_frontier : bool, default False
        If True, the :func:`sample_frontier` method will receive an argument
        :attr:`exclude_eids` containing the edge IDs from the original graph to exclude.
        The :func:`sample_frontier` method must return a graph that does not contain
        the edges corresponding to the excluded edges.  No additional postprocessing
        will be done.

        Otherwise, the edges will be removed *after* :func:`sample_frontier` returns.

    Notes
    -----
    For the concept of frontiers and MFGs, please refer to
    :ref:`User Guide Section 6 <guide-minibatch>` and
    :doc:`Minibatch Training Tutorials <tutorials/large/L0_neighbor_sampling_overview>`.
    """
    def __init__(self, num_layers, return_eids=False, output_ctx=None,
                 exclude_edges_in_frontier=False):
        self.num_layers = num_layers
        self.return_eids = return_eids
        self.set_output_context(output_ctx)
        self.exclude_edges_in_frontier = exclude_edges_in_frontier

    def _sample_frontier(self, block_id, g, seed_nodes, exclude_eids):
        if self.exclude_edges_in_frontier:
            frontier = self.sample_frontier(block_id, g, seed_nodes_in, exclude_eids=exclude_eids)
        else:
            frontier = self.sample_frontier(block_id, g, seed_nodes_in)

            # Removing edges from the frontier for link prediction training falls
            # into the category of frontier postprocessing
            if exclude_eids is not None:
                parent_eids = frontier.edata[EID]
                parent_eids_np = _tensor_or_dict_to_numpy(parent_eids)
                located_eids = _locate_eids_to_exclude(parent_eids_np, exclude_eids)
                if not isinstance(located_eids, Mapping):
                    # (BarclayII) If frontier already has a EID field and located_eids is empty,
                    # the returned graph will keep EID intact.  Otherwise, EID will change
                    # to the mapping from the new graph to the old frontier.
                    # So we need to test if located_eids is empty, and do the remapping ourselves.
                    if len(located_eids) > 0:
                        frontier = transform.remove_edges(
                            frontier, located_eids, store_ids=True)
                        frontier.edata[EID] = F.gather_row(parent_eids, frontier.edata[EID])
                else:
                    # (BarclayII) remove_edges only accepts removing one type of edges,
                    # so I need to keep track of the edge IDs left one by one.
                    new_eids = parent_eids.copy()
                    for k, v in located_eids.items():
                        if len(v) > 0:
                            frontier = transform.remove_edges(
                                frontier, v, etype=k, store_ids=True)
                            new_eids[k] = F.gather_row(parent_eids[k], frontier.edges[k].data[EID])
                    frontier.edata[EID] = new_eids

        return frontier

    def sample_frontier(self, block_id, g, seed_nodes, exclude_eids=None):
        """Generate the frontier given the destination nodes.

        The subclasses should override this function.

        Parameters
        ----------
        block_id : int
            Represents which GNN layer the frontier is generated for.
        g : DGLGraph
            The original graph.
        seed_nodes : Tensor or dict[ntype, Tensor]
            The destination nodes by node type.

            If the graph only has one node type, one can just specify a single tensor
            of node IDs.
        exclude_eids: Tensor or dict
            Edge IDs to exclude during sampling neighbors for the seed nodes.

            This argument can take a single ID tensor or a dictionary of edge types and ID tensors.
            If a single tensor is given, the graph must only have one type of nodes.

        Returns
        -------
        DGLGraph
            The frontier generated for the current layer.

        Notes
        -----
        For the concept of frontiers and MFGs, please refer to
        :ref:`User Guide Section 6 <guide-minibatch>` and
        :doc:`Minibatch Training Tutorials <tutorials/large/L0_neighbor_sampling_overview>`.
        """
        raise NotImplementedError

    def sample_blocks(self, g, seed_nodes, exclude_eids=None):
        """Generate the a list of MFGs given the destination nodes.

        Parameters
        ----------
        g : DGLGraph
            The original graph.
        seed_nodes : Tensor or dict[ntype, Tensor]
            The destination nodes by node type.

            If the graph only has one node type, one can just specify a single tensor
            of node IDs.
        exclude_eids : Tensor or dict[etype, Tensor]
            The edges to exclude from computation dependency.

        Returns
        -------
        list[DGLGraph]
            The MFGs generated for computing the multi-layer GNN output.

        Notes
        -----
        For the concept of frontiers and MFGs, please refer to
        :ref:`User Guide Section 6 <guide-minibatch>` and
        :doc:`Minibatch Training Tutorials <tutorials/large/L0_neighbor_sampling_overview>`.
        """
        blocks = []
        eid_excluder = _create_eid_excluder(exclude_eids, self.output_device)

        if isinstance(g, DistGraph):
            # TODO:(nv-dlasalle) dist graphs may not have an associated graph,
            # causing an error when trying to fetch the device, so for now,
            # always assume the distributed graph's device is CPU.
            graph_device = F.cpu()
        else:
            graph_device = g.device

        for block_id in reversed(range(self.num_layers)):
            seed_nodes_in = seed_nodes
            if isinstance(seed_nodes_in, dict):
                seed_nodes_in = {ntype: nodes.to(graph_device) \
                    for ntype, nodes in seed_nodes_in.items()}
            else:
                seed_nodes_in = seed_nodes_in.to(graph_device)

<<<<<<< HEAD
            frontier = self._sample_frontier(block_id, g, seed_nodes_in, exclude_eids)

=======
>>>>>>> f5183820
            if self.output_device is not None:
                frontier = frontier.to(self.output_device)
                if isinstance(seed_nodes, dict):
                    seed_nodes_out = {ntype: nodes.to(self.output_device) \
                        for ntype, nodes in seed_nodes.items()}
                else:
                    seed_nodes_out = seed_nodes.to(self.output_device)
            else:
                seed_nodes_out = seed_nodes

            # Removing edges from the frontier for link prediction training falls
            # into the category of frontier postprocessing
            if eid_excluder is not None:
                eid_excluder(frontier)

            block = transform.to_block(frontier, seed_nodes_out)
            if self.return_eids:
                assign_block_eids(block, frontier)

            seed_nodes = {ntype: block.srcnodes[ntype].data[NID] for ntype in block.srctypes}
            blocks.insert(0, block)
        return blocks

    def set_output_context(self, ctx):
        """Set the device the generated block will be output to. This should
        only be set to a cuda device, when multi-processing is not used in
        the dataloader (e.g., num_workers is 0).

        Parameters
        ----------
        output_ctx : DGLContext, default None
            The device context the sampled blocks will be stored on. This
            should only be a CUDA context if multiprocessing is not used in
            the dataloader (e.g., num_workers is 0). If this is None, the
            sampled blocks will be stored on the same device as the input
            graph.
        """
        if ctx is not None:
            self.output_device = F.to_backend_ctx(ctx)
        else:
            self.output_device = None


class Collator(ABC):
    """Abstract DGL collator for training GNNs on downstream tasks stochastically.

    Provides a :attr:`dataset` object containing the collection of all nodes or edges,
    as well as a :attr:`collate` method that combines a set of items from
    :attr:`dataset` and obtains the message flow graphs (MFGs).

    Notes
    -----
    For the concept of MFGs, please refer to
    :ref:`User Guide Section 6 <guide-minibatch>` and
    :doc:`Minibatch Training Tutorials <tutorials/large/L0_neighbor_sampling_overview>`.
    """
    @abstractproperty
    def dataset(self):
        """Returns the dataset object of the collator."""
        raise NotImplementedError

    @abstractmethod
    def collate(self, items):
        """Combines the items from the dataset object and obtains the list of MFGs.

        Parameters
        ----------
        items : list[str, int]
            The list of node or edge IDs or type-ID pairs.

        Notes
        -----
        For the concept of MFGs, please refer to
        :ref:`User Guide Section 6 <guide-minibatch>` and
        :doc:`Minibatch Training Tutorials <tutorials/large/L0_neighbor_sampling_overview>`.
        """
        raise NotImplementedError

# TODO(BarclayII): DistGraph.idtype and DistGraph.device are in the code, however
# the underlying DGLGraph object could be None.  I was unable to figure out how
# to properly implement those two properties so I'm working around that.  If the
# graph is a DistGraph, I assume that the dtype and device of the data should
# be the same as the graph already.
#
# After idtype and device get properly implemented, we should remove these two
# _prepare_* functions.

def _prepare_tensor_dict(g, data, name, is_distributed):
    if is_distributed:
        x = F.tensor(next(iter(data.values())))
        return {k: F.copy_to(F.astype(F.tensor(v), F.dtype(x)), F.context(x)) \
                for k, v in data.items()}
    else:
        return utils.prepare_tensor_dict(g, data, name)

def _prepare_tensor(g, data, name, is_distributed):
    return F.tensor(data) if is_distributed else utils.prepare_tensor(g, data, name)

class NodeCollator(Collator):
    """DGL collator to combine nodes and their computation dependencies within a minibatch for
    training node classification or regression on a single graph with neighborhood sampling.

    Parameters
    ----------
    g : DGLGraph
        The graph.
    nids : Tensor or dict[ntype, Tensor]
        The node set to compute outputs.
    block_sampler : dgl.dataloading.BlockSampler
        The neighborhood sampler.

    Examples
    --------
    To train a 3-layer GNN for node classification on a set of nodes ``train_nid`` on
    a homogeneous graph where each node takes messages from all neighbors (assume
    the backend is PyTorch):

    >>> sampler = dgl.dataloading.MultiLayerNeighborSampler([15, 10, 5])
    >>> collator = dgl.dataloading.NodeCollator(g, train_nid, sampler)
    >>> dataloader = torch.utils.data.DataLoader(
    ...     collator.dataset, collate_fn=collator.collate,
    ...     batch_size=1024, shuffle=True, drop_last=False, num_workers=4)
    >>> for input_nodes, output_nodes, blocks in dataloader:
    ...     train_on(input_nodes, output_nodes, blocks)

    Notes
    -----
    For the concept of MFGs, please refer to
    :ref:`User Guide Section 6 <guide-minibatch>` and
    :doc:`Minibatch Training Tutorials <tutorials/large/L0_neighbor_sampling_overview>`.
    """
    def __init__(self, g, nids, block_sampler):
        self.g = g
        self._is_distributed = isinstance(g, DistGraph)
        if not isinstance(nids, Mapping):
            assert len(g.ntypes) == 1, \
                "nids should be a dict of node type and ids for graph with multiple node types"
        self.block_sampler = block_sampler

        if isinstance(nids, Mapping):
            self.nids = _prepare_tensor_dict(g, nids, 'nids', self._is_distributed)
            self._dataset = utils.FlattenedDict(self.nids)
        else:
            self.nids = _prepare_tensor(g, nids, 'nids', self._is_distributed)
            self._dataset = self.nids

    @property
    def dataset(self):
        return self._dataset

    def collate(self, items):
        """Find the list of MFGs necessary for computing the representation of given
        nodes for a node classification/regression task.

        Parameters
        ----------
        items : list[int] or list[tuple[str, int]]
            Either a list of node IDs (for homogeneous graphs), or a list of node type-ID
            pairs (for heterogeneous graphs).

        Returns
        -------
        input_nodes : Tensor or dict[ntype, Tensor]
            The input nodes necessary for computation in this minibatch.

            If the original graph has multiple node types, return a dictionary of
            node type names and node ID tensors.  Otherwise, return a single tensor.
        output_nodes : Tensor or dict[ntype, Tensor]
            The nodes whose representations are to be computed in this minibatch.

            If the original graph has multiple node types, return a dictionary of
            node type names and node ID tensors.  Otherwise, return a single tensor.
        MFGs : list[DGLGraph]
            The list of MFGs necessary for computing the representation.
        """
        if isinstance(items[0], tuple):
            # returns a list of pairs: group them by node types into a dict
            items = utils.group_as_dict(items)
            items = _prepare_tensor_dict(self.g, items, 'items', self._is_distributed)
        else:
            items = _prepare_tensor(self.g, items, 'items', self._is_distributed)

        blocks = self.block_sampler.sample_blocks(self.g, items)
        output_nodes = blocks[-1].dstdata[NID]
        input_nodes = blocks[0].srcdata[NID]

        return input_nodes, output_nodes, blocks

class EdgeCollator(Collator):
    """DGL collator to combine edges and their computation dependencies within a minibatch for
    training edge classification, edge regression, or link prediction on a single graph
    with neighborhood sampling.

    Given a set of edges, the collate function will yield

    * A tensor of input nodes necessary for computing the representation on edges, or
      a dictionary of node type names and such tensors.

    * A subgraph that contains only the edges in the minibatch and their incident nodes.
      Note that the graph has an identical metagraph with the original graph.

    * If a negative sampler is given, another graph that contains the "negative edges",
      connecting the source and destination nodes yielded from the given negative sampler.

    * A list of MFGs necessary for computing the representation of the incident nodes
      of the edges in the minibatch.

    Parameters
    ----------
    g : DGLGraph
        The graph from which the edges are iterated in minibatches and the subgraphs
        are generated.
    eids : Tensor or dict[etype, Tensor]
        The edge set in graph :attr:`g` to compute outputs.
    block_sampler : dgl.dataloading.BlockSampler
        The neighborhood sampler.
    g_sampling : DGLGraph, optional
        The graph where neighborhood sampling and message passing is performed.

        Note that this is not necessarily the same as :attr:`g`.

        If None, assume to be the same as :attr:`g`.
    exclude : str, optional
        Whether and how to exclude dependencies related to the sampled edges in the
        minibatch.  Possible values are

        * None, which excludes nothing.

        * ``'self'``, which excludes the sampled edges themselves but nothing else.

        * ``'reverse_id'``, which excludes the reverse edges of the sampled edges.  The said
          reverse edges have the same edge type as the sampled edges.  Only works
          on edge types whose source node type is the same as its destination node type.

        * ``'reverse_types'``, which excludes the reverse edges of the sampled edges.  The
          said reverse edges have different edge types from the sampled edges.

        If ``g_sampling`` is given, ``exclude`` is ignored and will be always ``None``.
    reverse_eids : Tensor or dict[etype, Tensor], optional
        A tensor of reverse edge ID mapping.  The i-th element indicates the ID of
        the i-th edge's reverse edge.

        If the graph is heterogeneous, this argument requires a dictionary of edge
        types and the reverse edge ID mapping tensors.

        Required and only used when ``exclude`` is set to ``reverse_id``.

        For heterogeneous graph this will be a dict of edge type and edge IDs.  Note that
        only the edge types whose source node type is the same as destination node type
        are needed.
    reverse_etypes : dict[etype, etype], optional
        The mapping from the edge type to its reverse edge type.

        Required and only used when ``exclude`` is set to ``reverse_types``.
    negative_sampler : callable, optional
        The negative sampler.  Can be omitted if no negative sampling is needed.

        The negative sampler must be a callable that takes in the following arguments:

        * The original (heterogeneous) graph.

        * The ID array of sampled edges in the minibatch, or the dictionary of edge
          types and ID array of sampled edges in the minibatch if the graph is
          heterogeneous.

        It should return

        * A pair of source and destination node ID arrays as negative samples,
          or a dictionary of edge types and such pairs if the graph is heterogenenous.

        A set of builtin negative samplers are provided in
        :ref:`the negative sampling module <api-dataloading-negative-sampling>`.

    Examples
    --------
    The following example shows how to train a 3-layer GNN for edge classification on a
    set of edges ``train_eid`` on a homogeneous undirected graph.  Each node takes
    messages from all neighbors.

    Say that you have an array of source node IDs ``src`` and another array of destination
    node IDs ``dst``.  One can make it bidirectional by adding another set of edges
    that connects from ``dst`` to ``src``:

    >>> g = dgl.graph((torch.cat([src, dst]), torch.cat([dst, src])))

    One can then know that the ID difference of an edge and its reverse edge is ``|E|``,
    where ``|E|`` is the length of your source/destination array.  The reverse edge
    mapping can be obtained by

    >>> E = len(src)
    >>> reverse_eids = torch.cat([torch.arange(E, 2 * E), torch.arange(0, E)])

    Note that the sampled edges as well as their reverse edges are removed from
    computation dependencies of the incident nodes.  This is a common trick to avoid
    information leakage.

    >>> sampler = dgl.dataloading.MultiLayerNeighborSampler([15, 10, 5])
    >>> collator = dgl.dataloading.EdgeCollator(
    ...     g, train_eid, sampler, exclude='reverse_id',
    ...     reverse_eids=reverse_eids)
    >>> dataloader = torch.utils.data.DataLoader(
    ...     collator.dataset, collate_fn=collator.collate,
    ...     batch_size=1024, shuffle=True, drop_last=False, num_workers=4)
    >>> for input_nodes, pair_graph, blocks in dataloader:
    ...     train_on(input_nodes, pair_graph, blocks)

    To train a 3-layer GNN for link prediction on a set of edges ``train_eid`` on a
    homogeneous graph where each node takes messages from all neighbors (assume the
    backend is PyTorch), with 5 uniformly chosen negative samples per edge:

    >>> sampler = dgl.dataloading.MultiLayerNeighborSampler([15, 10, 5])
    >>> neg_sampler = dgl.dataloading.negative_sampler.Uniform(5)
    >>> collator = dgl.dataloading.EdgeCollator(
    ...     g, train_eid, sampler, exclude='reverse_id',
    ...     reverse_eids=reverse_eids, negative_sampler=neg_sampler)
    >>> dataloader = torch.utils.data.DataLoader(
    ...     collator.dataset, collate_fn=collator.collate,
    ...     batch_size=1024, shuffle=True, drop_last=False, num_workers=4)
    >>> for input_nodes, pos_pair_graph, neg_pair_graph, blocks in dataloader:
    ...     train_on(input_nodse, pair_graph, neg_pair_graph, blocks)

    For heterogeneous graphs, the reverse of an edge may have a different edge type
    from the original edge.  For instance, consider that you have an array of
    user-item clicks, representated by a user array ``user`` and an item array ``item``.
    You may want to build a heterogeneous graph with a user-click-item relation and an
    item-clicked-by-user relation.

    >>> g = dgl.heterograph({
    ...     ('user', 'click', 'item'): (user, item),
    ...     ('item', 'clicked-by', 'user'): (item, user)})

    To train a 3-layer GNN for edge classification on a set of edges ``train_eid`` with
    type ``click``, you can write

    >>> sampler = dgl.dataloading.MultiLayerNeighborSampler([15, 10, 5])
    >>> collator = dgl.dataloading.EdgeCollator(
    ...     g, {'click': train_eid}, sampler, exclude='reverse_types',
    ...     reverse_etypes={'click': 'clicked-by', 'clicked-by': 'click'})
    >>> dataloader = torch.utils.data.DataLoader(
    ...     collator.dataset, collate_fn=collator.collate,
    ...     batch_size=1024, shuffle=True, drop_last=False, num_workers=4)
    >>> for input_nodes, pair_graph, blocks in dataloader:
    ...     train_on(input_nodes, pair_graph, blocks)

    To train a 3-layer GNN for link prediction on a set of edges ``train_eid`` with type
    ``click``, you can write

    >>> sampler = dgl.dataloading.MultiLayerNeighborSampler([15, 10, 5])
    >>> neg_sampler = dgl.dataloading.negative_sampler.Uniform(5)
    >>> collator = dgl.dataloading.EdgeCollator(
    ...     g, train_eid, sampler, exclude='reverse_types',
    ...     reverse_etypes={'click': 'clicked-by', 'clicked-by': 'click'},
    ...     negative_sampler=neg_sampler)
    >>> dataloader = torch.utils.data.DataLoader(
    ...     collator.dataset, collate_fn=collator.collate,
    ...     batch_size=1024, shuffle=True, drop_last=False, num_workers=4)
    >>> for input_nodes, pos_pair_graph, neg_pair_graph, blocks in dataloader:
    ...     train_on(input_nodes, pair_graph, neg_pair_graph, blocks)

    Notes
    -----
    For the concept of MFGs, please refer to
    :ref:`User Guide Section 6 <guide-minibatch>` and
    :doc:`Minibatch Training Tutorials <tutorials/large/L0_neighbor_sampling_overview>`.
    """
    def __init__(self, g, eids, block_sampler, g_sampling=None, exclude=None,
                 reverse_eids=None, reverse_etypes=None, negative_sampler=None):
        self.g = g
        self._is_distributed = isinstance(g, DistGraph)
        if not isinstance(eids, Mapping):
            assert len(g.etypes) == 1, \
                "eids should be a dict of etype and ids for graph with multiple etypes"
        self.block_sampler = block_sampler

        # One may wish to iterate over the edges in one graph while perform sampling in
        # another graph.  This may be the case for iterating over validation and test
        # edge set while perform neighborhood sampling on the graph formed by only
        # the training edge set.
        # See GCMC for an example usage.
        if g_sampling is not None:
            self.g_sampling = g_sampling
            self.exclude = None
        else:
            self.g_sampling = self.g
            self.exclude = exclude

        self.reverse_eids = reverse_eids
        self.reverse_etypes = reverse_etypes
        self.negative_sampler = negative_sampler

        if isinstance(eids, Mapping):
            self.eids = _prepare_tensor_dict(g, eids, 'eids', self._is_distributed)
            self._dataset = utils.FlattenedDict(self.eids)
        else:
            self.eids = _prepare_tensor(g, eids, 'eids', self._is_distributed)
            self._dataset = self.eids

    @property
    def dataset(self):
        return self._dataset

    def _collate(self, items):
        if isinstance(items[0], tuple):
            # returns a list of pairs: group them by node types into a dict
            items = utils.group_as_dict(items)
            items = _prepare_tensor_dict(self.g_sampling, items, 'items', self._is_distributed)
        else:
            items = _prepare_tensor(self.g_sampling, items, 'items', self._is_distributed)

        pair_graph = self.g.edge_subgraph(items)
        seed_nodes = pair_graph.ndata[NID]

        exclude_eids = _find_exclude_eids(
            self.g,
            self.exclude,
            items,
            reverse_eid_map=self.reverse_eids,
            reverse_etype_map=self.reverse_etypes)

        blocks = self.block_sampler.sample_blocks(
            self.g_sampling, seed_nodes, exclude_eids=exclude_eids)
        input_nodes = blocks[0].srcdata[NID]

        return input_nodes, pair_graph, blocks

    def _collate_with_negative_sampling(self, items):
        if isinstance(items[0], tuple):
            # returns a list of pairs: group them by node types into a dict
            items = utils.group_as_dict(items)
            items = _prepare_tensor_dict(self.g_sampling, items, 'items', self._is_distributed)
        else:
            items = _prepare_tensor(self.g_sampling, items, 'items', self._is_distributed)

        pair_graph = self.g.edge_subgraph(items, relabel_nodes=False)
        induced_edges = pair_graph.edata[EID]

        neg_srcdst = self.negative_sampler(self.g, items)
        if not isinstance(neg_srcdst, Mapping):
            assert len(self.g.etypes) == 1, \
                'graph has multiple or no edge types; '\
                'please return a dict in negative sampler.'
            neg_srcdst = {self.g.canonical_etypes[0]: neg_srcdst}
        # Get dtype from a tuple of tensors
        dtype = F.dtype(list(neg_srcdst.values())[0][0])
        neg_edges = {
            etype: neg_srcdst.get(etype, (F.tensor([], dtype), F.tensor([], dtype)))
            for etype in self.g.canonical_etypes}
        neg_pair_graph = heterograph(
            neg_edges, {ntype: self.g.number_of_nodes(ntype) for ntype in self.g.ntypes})

        pair_graph, neg_pair_graph = transform.compact_graphs([pair_graph, neg_pair_graph])
        pair_graph.edata[EID] = induced_edges

        seed_nodes = pair_graph.ndata[NID]

        exclude_eids = _find_exclude_eids(
            self.g,
            self.exclude,
            items,
            reverse_eid_map=self.reverse_eids,
            reverse_etype_map=self.reverse_etypes)

        blocks = self.block_sampler.sample_blocks(
            self.g_sampling, seed_nodes, exclude_eids=exclude_eids)
        input_nodes = blocks[0].srcdata[NID]

        return input_nodes, pair_graph, neg_pair_graph, blocks

    def collate(self, items):
        """Combines the sampled edges into a minibatch for edge classification, edge
        regression, and link prediction tasks.

        Parameters
        ----------
        items : list[int] or list[tuple[str, int]]
            Either a list of edge IDs (for homogeneous graphs), or a list of edge type-ID
            pairs (for heterogeneous graphs).

        Returns
        -------
        Either ``(input_nodes, pair_graph, blocks)``, or
        ``(input_nodes, pair_graph, negative_pair_graph, blocks)`` if negative sampling is
        enabled.

        input_nodes : Tensor or dict[ntype, Tensor]
            The input nodes necessary for computation in this minibatch.

            If the original graph has multiple node types, return a dictionary of
            node type names and node ID tensors.  Otherwise, return a single tensor.
        pair_graph : DGLGraph
            The graph that contains only the edges in the minibatch as well as their incident
            nodes.

            Note that the metagraph of this graph will be identical to that of the original
            graph.
        negative_pair_graph : DGLGraph
            The graph that contains only the edges connecting the source and destination nodes
            yielded from the given negative sampler, if negative sampling is enabled.

            Note that the metagraph of this graph will be identical to that of the original
            graph.
        blocks : list[DGLGraph]
            The list of MFGs necessary for computing the representation of the edges.
        """
        if self.negative_sampler is None:
            return self._collate(items)
        else:
            return self._collate_with_negative_sampling(items)

class GraphCollator(object):
    """Given a set of graphs as well as their graph-level data, the collate function will batch the
    graphs into a batched graph, and stack the tensors into a single bigger tensor.  If the
    example is a container (such as sequences or mapping), the collate function preserves
    the structure and collates each of the elements recursively.

    If the set of graphs has no graph-level data, the collate function will yield a batched graph.

    Examples
    --------
    To train a GNN for graph classification on a set of graphs in ``dataset`` (assume
    the backend is PyTorch):

    >>> dataloader = dgl.dataloading.GraphDataLoader(
    ...     dataset, batch_size=1024, shuffle=True, drop_last=False, num_workers=4)
    >>> for batched_graph, labels in dataloader:
    ...     train_on(batched_graph, labels)
    """
    def __init__(self):
        self.graph_collate_err_msg_format = (
            "graph_collate: batch must contain DGLGraph, tensors, numpy arrays, "
            "numbers, dicts or lists; found {}")
        self.np_str_obj_array_pattern = re.compile(r'[SaUO]')

    #This implementation is based on torch.utils.data._utils.collate.default_collate
    def collate(self, items):
        """This function is similar to ``torch.utils.data._utils.collate.default_collate``.
        It combines the sampled graphs and corresponding graph-level data
        into a batched graph and tensors.

        Parameters
        ----------
        items : list of data points or tuples
            Elements in the list are expected to have the same length.
            Each sub-element will be batched as a batched graph, or a
            batched tensor correspondingly.

        Returns
        -------
        A tuple of the batching results.
        """
        elem = items[0]
        elem_type = type(elem)
        if isinstance(elem, DGLGraph):
            batched_graphs = batch(items)
            return batched_graphs
        elif F.is_tensor(elem):
            return F.stack(items, 0)
        elif elem_type.__module__ == 'numpy' and elem_type.__name__ != 'str_' \
                and elem_type.__name__ != 'string_':
            if elem_type.__name__ == 'ndarray' or elem_type.__name__ == 'memmap':
                # array of string classes and object
                if self.np_str_obj_array_pattern.search(elem.dtype.str) is not None:
                    raise TypeError(self.graph_collate_err_msg_format.format(elem.dtype))

                return self.collate([F.tensor(b) for b in items])
            elif elem.shape == ():  # scalars
                return F.tensor(items)
        elif isinstance(elem, float):
            return F.tensor(items, dtype=F.float64)
        elif isinstance(elem, int):
            return F.tensor(items)
        elif isinstance(elem, (str, bytes)):
            return items
        elif isinstance(elem, Mapping):
            return {key: self.collate([d[key] for d in items]) for key in elem}
        elif isinstance(elem, tuple) and hasattr(elem, '_fields'):  # namedtuple
            return elem_type(*(self.collate(samples) for samples in zip(*items)))
        elif isinstance(elem, Sequence):
            # check to make sure that the elements in batch have consistent size
            item_iter = iter(items)
            elem_size = len(next(item_iter))
            if not all(len(elem) == elem_size for elem in item_iter):
                raise RuntimeError('each element in list of batch should be of equal size')
            transposed = zip(*items)
            return [self.collate(samples) for samples in transposed]

        raise TypeError(self.graph_collate_err_msg_format.format(elem_type))<|MERGE_RESOLUTION|>--- conflicted
+++ resolved
@@ -260,40 +260,6 @@
         self.set_output_context(output_ctx)
         self.exclude_edges_in_frontier = exclude_edges_in_frontier
 
-    def _sample_frontier(self, block_id, g, seed_nodes, exclude_eids):
-        if self.exclude_edges_in_frontier:
-            frontier = self.sample_frontier(block_id, g, seed_nodes_in, exclude_eids=exclude_eids)
-        else:
-            frontier = self.sample_frontier(block_id, g, seed_nodes_in)
-
-            # Removing edges from the frontier for link prediction training falls
-            # into the category of frontier postprocessing
-            if exclude_eids is not None:
-                parent_eids = frontier.edata[EID]
-                parent_eids_np = _tensor_or_dict_to_numpy(parent_eids)
-                located_eids = _locate_eids_to_exclude(parent_eids_np, exclude_eids)
-                if not isinstance(located_eids, Mapping):
-                    # (BarclayII) If frontier already has a EID field and located_eids is empty,
-                    # the returned graph will keep EID intact.  Otherwise, EID will change
-                    # to the mapping from the new graph to the old frontier.
-                    # So we need to test if located_eids is empty, and do the remapping ourselves.
-                    if len(located_eids) > 0:
-                        frontier = transform.remove_edges(
-                            frontier, located_eids, store_ids=True)
-                        frontier.edata[EID] = F.gather_row(parent_eids, frontier.edata[EID])
-                else:
-                    # (BarclayII) remove_edges only accepts removing one type of edges,
-                    # so I need to keep track of the edge IDs left one by one.
-                    new_eids = parent_eids.copy()
-                    for k, v in located_eids.items():
-                        if len(v) > 0:
-                            frontier = transform.remove_edges(
-                                frontier, v, etype=k, store_ids=True)
-                            new_eids[k] = F.gather_row(parent_eids[k], frontier.edges[k].data[EID])
-                    frontier.edata[EID] = new_eids
-
-        return frontier
-
     def sample_frontier(self, block_id, g, seed_nodes, exclude_eids=None):
         """Generate the frontier given the destination nodes.
 
@@ -356,7 +322,6 @@
         :doc:`Minibatch Training Tutorials <tutorials/large/L0_neighbor_sampling_overview>`.
         """
         blocks = []
-        eid_excluder = _create_eid_excluder(exclude_eids, self.output_device)
 
         if isinstance(g, DistGraph):
             # TODO:(nv-dlasalle) dist graphs may not have an associated graph,
@@ -374,11 +339,12 @@
             else:
                 seed_nodes_in = seed_nodes_in.to(graph_device)
 
-<<<<<<< HEAD
-            frontier = self._sample_frontier(block_id, g, seed_nodes_in, exclude_eids)
-
-=======
->>>>>>> f5183820
+            if self.exclude_edges_in_frontier:
+                frontier = self.sample_frontier(
+                    block_id, g, seed_nodes_in, exclude_eids=exclude_eids)
+            else:
+                frontier = self.sample_frontier(block_id, g, seed_nodes_in)
+            
             if self.output_device is not None:
                 frontier = frontier.to(self.output_device)
                 if isinstance(seed_nodes, dict):
@@ -391,8 +357,10 @@
 
             # Removing edges from the frontier for link prediction training falls
             # into the category of frontier postprocessing
-            if eid_excluder is not None:
-                eid_excluder(frontier)
+            if not self.exclude_edges_in_frontier:
+                eid_excluder = _create_eid_excluder(exclude_eids, self.output_device)
+                if eid_excluder is not None:
+                    eid_excluder(frontier)
 
             block = transform.to_block(frontier, seed_nodes_out)
             if self.return_eids:
