--- conflicted
+++ resolved
@@ -22,11 +22,7 @@
 from ..heterograph import DGLGraph
 from ..utils import (
     recursive_apply, ExceptionWrapper, recursive_apply_pair, set_num_threads, get_num_threads,
-<<<<<<< HEAD
-    get_numa_nodes_cores, dtype_of)
-=======
-    get_numa_nodes_cores, context_of, dtype_of, version)
->>>>>>> 56ce60b0
+    get_numa_nodes_cores, dtype_of, version)
 from ..frame import LazyFeature
 from ..storages import wrap_storage
 from .. import backend as F
