"""Classes and functions for batching multiple graphs together."""
from __future__ import absolute_import

from .base import DGLError
from . import backend as F
<<<<<<< HEAD
from . import segment
=======
from .ops import segment
>>>>>>> 451ed6d8

__all__ = ['readout_nodes', 'readout_edges',
           'sum_nodes', 'sum_edges', 'mean_nodes', 'mean_edges',
           'max_nodes', 'max_edges', 'softmax_nodes', 'softmax_edges',
           'broadcast_nodes', 'broadcast_edges', 'topk_nodes', 'topk_edges']

def readout_nodes(graph, feat, weight=None, *, op='sum', ntype=None):
    """Generate a graph-level representation by aggregating node features
    :attr:`feat`.

    The function is commonly used as a *readout* function on a batch of graphs
    to generate graph-level representation. Thus, the result tensor shape
    depends on the batch size of the input graph. Given a graph of batch size
    :math:`B`, and a feature size of :math:`D`, the result shape will be
    :math:`(B, D)`, with each row being the aggregated node features of each
    graph.

    Parameters
    ----------
    graph : DGLGraph.
        Input graph.
    feat : str
        Node feature name.
    weight : str, optional
        Node weight name. If None, no weighting will be performed,
        otherwise, weight each node feature with field :attr:`feat`.
        for aggregation. The weight feature shape must be compatible with
        an element-wise multiplication with the feature tensor.
    op : str, optional
        Readout operator. Can be 'sum', 'max', 'min', 'mean'.
    ntype : str, optional
        Node type. Can be omitted if there is only one node type in the graph.

    Returns
    -------
    tensor
        Result tensor.

    Examples
    --------

    >>> import dgl
    >>> import torch as th

    Create two :class:`~dgl.DGLGraph` objects and initialize their
    node features.

    >>> g1 = dgl.graph(([0, 1], [1, 0]))              # Graph 1
    >>> g1.ndata['h'] = th.tensor([1., 2.])
    >>> g2 = dgl.graph(([0, 1], [1, 2]))              # Graph 2
    >>> g2.ndata['h'] = th.tensor([1., 2., 3.])

    Sum over one graph:

    >>> dgl.readout_nodes(g1, 'h')
    tensor([3.])  # 1 + 2

    Sum over a batched graph:

    >>> bg = dgl.batch([g1, g2])
    >>> dgl.readout_nodes(bg, 'h')
    tensor([3., 6.])  # [1 + 2, 1 + 2 + 3]

    Weighted sum:

    >>> bg.ndata['w'] = th.tensor([.1, .2, .1, .5, .2])
    >>> dgl.readout_nodes(bg, 'h', 'w')
    tensor([.5, 1.7])

    Readout by max:

    >>> dgl.readout_nodes(bg, 'h', op='max')
    tensor([2., 3.])

    See Also
    --------
    readout_edges
    """
    x = graph.nodes[ntype].data[feat]
    if weight is not None:
        x = x * graph.nodes[ntype].data[weight]
    return segment.segment_reduce(graph.batch_num_nodes(ntype), x, reducer=op)

def readout_edges(graph, feat, weight=None, *, op='sum', etype=None):
    """Sum the edge feature :attr:`feat` in :attr:`graph`, optionally
    multiplies it by a edge :attr:`weight`.

    The function is commonly used as a *readout* function on a batch of graphs
    to generate graph-level representation. Thus, the result tensor shape
    depends on the batch size of the input graph. Given a graph of batch size
    :math:`B`, and a feature size of :math:`D`, the result shape will be
    :math:`(B, D)`, with each row being the aggregated edge features of each
    graph.

    Parameters
    ----------
    graph : DGLGraph.
        Input graph.
    feat : str
        Edge feature name.
    weight : str, optional
        Edge weight name. If None, no weighting will be performed,
        otherwise, weight each edge feature with field :attr:`feat`.
        for summation. The weight feature shape must be compatible with
        an element-wise multiplication with the feature tensor.
    op : str, optional
        Readout operator. Can be 'sum', 'max', 'min', 'mean'.
    etype : str, tuple of str, optional
        Edge type. Can be omitted if there is only one edge type in the graph.

    Returns
    -------
    tensor
        Result tensor.

    Examples
    --------

    >>> import dgl
    >>> import torch as th

    Create two :class:`~dgl.DGLGraph` objects and initialize their
    edge features.

    >>> g1 = dgl.graph(([0, 1], [1, 0]))              # Graph 1
    >>> g1.edata['h'] = th.tensor([1., 2.])
    >>> g2 = dgl.graph(([0, 1], [1, 2]))              # Graph 2
    >>> g2.edata['h'] = th.tensor([2., 3.])

    Sum over one graph:

    >>> dgl.readout_edges(g1, 'h')
    tensor([3.])  # 1 + 2

    Sum over a batched graph:

    >>> bg = dgl.batch([g1, g2])
    >>> dgl.readout_edges(bg, 'h')
    tensor([3., 5.])  # [1 + 2, 2 + 3]

    Weighted sum:

    >>> bg.edata['w'] = th.tensor([.1, .2, .1, .5])
    >>> dgl.readout_edges(bg, 'h', 'w')
    tensor([.5, 1.7])

    Readout by max:

    >>> dgl.readout_edges(bg, 'w', op='max')
    tensor([2., 3.])

    See Also
    --------
    readout_nodes
    """
    x = graph.edges[etype].data[feat]
    if weight is not None:
        x = x * graph.edges[etype].data[weight]
    return segment.segment_reduce(graph.batch_num_edges(etype), x, reducer=op)

def sum_nodes(graph, feat, weight=None, *, ntype=None):
    """Syntax sugar for ``dgl.readout_nodes(graph, feat, weight, ntype=ntype, op='sum')``.
    """
    return readout_nodes(graph, feat, weight, ntype=ntype, op='sum')

def sum_edges(graph, feat, weight=None, *, etype=None):
    """Syntax sugar for ``dgl.readout_edges(graph, feat, weight, etype=etype, op='sum')``.
    """
    return readout_edges(graph, feat, weight, etype=etype, op='sum')

def mean_nodes(graph, feat, weight=None, *, ntype=None):
    """Syntax sugar for ``dgl.readout_nodes(graph, feat, weight, ntype=ntype, op='mean')``.
    """
    return readout_nodes(graph, feat, weight, ntype=ntype, op='mean')

def mean_edges(graph, feat, weight=None, *, etype=None):
    """Syntax sugar for ``dgl.readout_edges(graph, feat, weight, etype=etype, op='mean')``.
    """
    return readout_edges(graph, feat, weight, etype=etype, op='mean')

def max_nodes(graph, feat, weight=None, *, ntype=None):
    """Syntax sugar for ``dgl.readout_nodes(graph, feat, weight, ntype=ntype, op='max')``.
    """
    return readout_nodes(graph, feat, weight, ntype=ntype, op='max')

def max_edges(graph, feat, weight=None, *, etype=None):
    """Syntax sugar for ``dgl.readout_edges(graph, feat, weight, etype=etype, op='max')``.
    """
    return readout_edges(graph, feat, weight, etype=etype, op='max')

def softmax_nodes(graph, feat, *, ntype=None):
    r"""Perform graph-wise softmax on the node features.

    For each node :math:`v\in\mathcal{V}` and its feature :math:`x_v`,
    calculate its normalized feature as follows:

    .. math::
        z_v = \frac{\exp(x_v)}{\sum_{u\in\mathcal{V}}\exp(x_u)}

    If the graph is a batch of multiple graphs, each graph computes softmax
    independently. The result tensor has the same shape as the original node
    feature.

    Parameters
    ----------
    graph : DGLGraph.
        Input graph.
    feat : str
        Node feature name.
    ntype : str, optional
        Node type. Can be omitted if there is only one node type in the graph.

    Returns
    -------
    tensor
        Result tensor.

    Examples
    --------

    >>> import dgl
    >>> import torch as th

    Create two :class:`~dgl.DGLGraph` objects and initialize their
    node features.

    >>> g1 = dgl.graph(([0, 1], [1, 0]))              # Graph 1
    >>> g1.ndata['h'] = th.tensor([1., 1.])
    >>> g2 = dgl.graph(([0, 1], [1, 2]))              # Graph 2
    >>> g2.ndata['h'] = th.tensor([1., 1., 1.])

    Softmax over one graph:

    >>> dgl.softmax_nodes(g1, 'h')
    tensor([.5000, .5000])

    Softmax over a batched graph:

    >>> bg = dgl.batch([g1, g2])
    >>> dgl.softmax_nodes(bg, 'h')
    tensor([.5000, .5000, .3333, .3333, .3333])

    See Also
    --------
    softmax_edges
    """
    x = graph.nodes[ntype].data[feat]
    return segment.segment_softmax(graph.batch_num_nodes(ntype), x)

def softmax_edges(graph, feat, *, etype=None):
    r"""Perform graph-wise softmax on the edge features.

    For each edge :math:`e\in\mathcal{E}` and its feature :math:`x_e`,
    calculate its normalized feature as follows:

    .. math::
        z_e = \frac{\exp(x_e)}{\sum_{e'\in\mathcal{E}}\exp(x_{e'})}

    If the graph is a batch of multiple graphs, each graph computes softmax
    independently. The result tensor has the same shape as the original edge
    feature.

    Parameters
    ----------
    graph : DGLGraph.
        Input graph.
    feat : str
        Edge feature name.
    etype : str, typle of str, optional
        Edge type. Can be omitted if there is only one edge type in the graph.

    Returns
    -------
    tensor
        Result tensor.

    Examples
    --------

    >>> import dgl
    >>> import torch as th

    Create two :class:`~dgl.DGLGraph` objects and initialize their
    edge features.

    >>> g1 = dgl.graph(([0, 1], [1, 0]))              # Graph 1
    >>> g1.edata['h'] = th.tensor([1., 1.])
    >>> g2 = dgl.graph(([0, 1, 0], [1, 2, 2]))        # Graph 2
    >>> g2.edata['h'] = th.tensor([1., 1., 1.])

    Softmax over one graph:

    >>> dgl.softmax_edges(g1, 'h')
    tensor([.5000, .5000])

    Softmax over a batched graph:

    >>> bg = dgl.batch([g1, g2])
    >>> dgl.softmax_edges(bg, 'h')
    tensor([.5000, .5000, .3333, .3333, .3333])

    See Also
    --------
    softmax_nodes
    """
    x = graph.edges[etype].data[feat]
    return segment.segment_softmax(graph.batch_num_edges(etype), x)

def broadcast_nodes(graph, graph_feat, *, ntype=None):
    """Generate a node feature equal to the graph-level feature :attr:`graph_feat`.

    The operation is similar to ``numpy.repeat`` (or ``torch.repeat_interleave``).
    It is commonly used to normalize node features by a global vector. For example,
    to normalize node features across graph to range :math:`[0~1)`:

    >>> g = dgl.batch([...])  # batch multiple graphs
    >>> g.ndata['h'] = ...  # some node features
    >>> h_sum = dgl.broadcast_nodes(g, dgl.sum_nodes(g, 'h'))
    >>> g.ndata['h'] /= h_sum  # normalize by summation

    Parameters
    ----------
    graph : DGLGraph
        The graph.
    graph_feat : tensor
        The feature to broadcast. Tensor shape is :math:`(*)` for single graph, and
        :math:`(B, *)` for batched graph.
    ntype : str, optional
        Node type. Can be omitted if there is only one node type.

    Returns
    -------
    Tensor
        The node features tensor with shape :math:`(N, *)`, where :math:`N` is the
        number of nodes.

    Examples
    --------

    >>> import dgl
    >>> import torch as th

    Create two :class:`~dgl.DGLGraph` objects and initialize their
    node features.

    >>> g1 = dgl.graph(([0], [1]))                    # Graph 1
    >>> g2 = dgl.graph(([0, 1], [1, 2]))              # Graph 2
    >>> bg = dgl.batch([g1, g2])
    >>> feat = th.rand(2, 5)
    >>> feat
    tensor([[0.4325, 0.7710, 0.5541, 0.0544, 0.9368],
            [0.2721, 0.4629, 0.7269, 0.0724, 0.1014]])

    Broadcast feature to all nodes in the batched graph, feat[i] is broadcast to nodes
    in the i-th example in the batch.

    >>> dgl.broadcast_nodes(bg, feat)
    tensor([[0.4325, 0.7710, 0.5541, 0.0544, 0.9368],
            [0.4325, 0.7710, 0.5541, 0.0544, 0.9368],
            [0.2721, 0.4629, 0.7269, 0.0724, 0.1014],
            [0.2721, 0.4629, 0.7269, 0.0724, 0.1014],
            [0.2721, 0.4629, 0.7269, 0.0724, 0.1014]])

    Broadcast feature to all nodes in the single graph.

    >>> dgl.broadcast_nodes(g1, feat[0])
    tensor([[0.4325, 0.7710, 0.5541, 0.0544, 0.9368],
            [0.4325, 0.7710, 0.5541, 0.0544, 0.9368]])

    See Also
    --------
    broadcast_edges
    """
    return F.repeat(graph_feat, graph.batch_num_nodes(ntype), dim=0)

def broadcast_edges(graph, graph_feat, *, etype=None):
    """Generate an edge feature equal to the graph-level feature :attr:`graph_feat`.

    The operation is similar to ``numpy.repeat`` (or ``torch.repeat_interleave``).
    It is commonly used to normalize edge features by a global vector. For example,
    to normalize edge features across graph to range :math:`[0~1)`:

    >>> g = dgl.batch([...])  # batch multiple graphs
    >>> g.edata['h'] = ...  # some node features
    >>> h_sum = dgl.broadcast_edges(g, dgl.sum_edges(g, 'h'))
    >>> g.edata['h'] /= h_sum  # normalize by summation

    Parameters
    ----------
    graph : DGLGraph
        The graph.
    graph_feat : tensor
        The feature to broadcast. Tensor shape is :math:`(*)` for single graph, and
        :math:`(B, *)` for batched graph.
    etype : str, typle of str, optional
        Edge type. Can be omitted if there is only one edge type in the graph.

    Returns
    -------
    Tensor
        The edge features tensor with shape :math:`(M, *)`, where :math:`M` is the
        number of edges.

    Examples
    --------

    >>> import dgl
    >>> import torch as th

    Create two :class:`~dgl.DGLGraph` objects and initialize their
    edge features.

    >>> g1 = dgl.graph(([0], [1]))                    # Graph 1
    >>> g2 = dgl.graph(([0, 1], [1, 2]))              # Graph 2
    >>> bg = dgl.batch([g1, g2])
    >>> feat = th.rand(2, 5)
    >>> feat
    tensor([[0.4325, 0.7710, 0.5541, 0.0544, 0.9368],
            [0.2721, 0.4629, 0.7269, 0.0724, 0.1014]])

    Broadcast feature to all edges in the batched graph, feat[i] is broadcast to edges
    in the i-th example in the batch.

    >>> dgl.broadcast_edges(bg, feat)
    tensor([[0.4325, 0.7710, 0.5541, 0.0544, 0.9368],
            [0.2721, 0.4629, 0.7269, 0.0724, 0.1014],
            [0.2721, 0.4629, 0.7269, 0.0724, 0.1014]])

    Broadcast feature to all edges in the single graph.

    >>> dgl.broadcast_edges(g2, feat[1])
    tensor([[0.2721, 0.4629, 0.7269, 0.0724, 0.1014],
            [0.2721, 0.4629, 0.7269, 0.0724, 0.1014]])

    See Also
    --------
    broadcast_nodes
    """
    return F.repeat(graph_feat, graph.batch_num_edges(etype), dim=0)

READOUT_ON_ATTRS = {
    'nodes': ('ndata', 'batch_num_nodes', 'number_of_nodes'),
    'edges': ('edata', 'batch_num_edges', 'number_of_edges'),
}

def _topk_on(graph, typestr, feat, k, descending, sortby, ntype_or_etype):
    """Internal function to take graph-wise top-k node/edge features of
    field :attr:`feat` in :attr:`graph` ranked by keys at given
    index :attr:`sortby`. If :attr:`descending` is set to False, return the
    k smallest elements instead.

    Parameters
    ---------
    graph : DGLGraph
        The graph
    typestr : str
        'nodes' or 'edges'
    feat : str
        The feature field name.
    k : int
        The :math:`k` in "top-:math`k`".
    descending : bool
        Controls whether to return the largest or smallest elements,
         defaults to True.
    sortby : int
        The key index we sort :attr:`feat` on, if set to None, we sort
        the whole :attr:`feat`.
    ntype_or_etype : str, tuple of str
        Node/edge type.

    Returns
    -------
    sorted_feat : Tensor
        A tensor with shape :math:`(B, K, D)`, where
        :math:`B` is the batch size of the input graph.
    sorted_idx : Tensor
        A tensor with shape :math:`(B, K)`(:math:`(B, K, D)` if sortby
        is set to None), where
        :math:`B` is the batch size of the input graph, :math:`D`
        is the feature size.


    Notes
    -----
    If an example has :math:`n` nodes/edges and :math:`n<k`, in the first
    returned tensor the :math:`n+1` to :math:`k`th rows would be padded
    with all zero; in the second returned tensor, the behavior of :math:`n+1`
    to :math:`k`th elements is not defined.
    """
    _, batch_num_objs_attr, _ = READOUT_ON_ATTRS[typestr]
    data = getattr(graph, typestr)[ntype_or_etype].data
    if F.ndim(data[feat]) > 2:
        raise DGLError('Only support {} feature `{}` with dimension less than or'
                       ' equal to 2'.format(typestr, feat))

    feat = data[feat]
    hidden_size = F.shape(feat)[-1]
    batch_num_objs = getattr(graph, batch_num_objs_attr)(ntype_or_etype)
    batch_size = len(batch_num_objs)

    length = max(max(F.asnumpy(batch_num_objs)), k)
    fill_val = -float('inf') if descending else float('inf')
    feat_ = F.pad_packed_tensor(feat, batch_num_objs, fill_val, l_min=k)

    if sortby is not None:
        keys = F.squeeze(F.slice_axis(feat_, -1, sortby, sortby+1), -1)
        order = F.argsort(keys, -1, descending=descending)
    else:
        order = F.argsort(feat_, 1, descending=descending)

    topk_indices = F.slice_axis(order, 1, 0, k)

    # zero padding
    feat_ = F.pad_packed_tensor(feat, batch_num_objs, 0, l_min=k)

    if sortby is not None:
        feat_ = F.reshape(feat_, (batch_size * length, -1))
        shift = F.repeat(F.arange(0, batch_size) * length, k, -1)
        shift = F.copy_to(shift, F.context(feat))
        topk_indices_ = F.reshape(topk_indices, (-1,)) + shift
    else:
        feat_ = F.reshape(feat_, (-1,))
        shift = F.repeat(F.arange(0, batch_size), k * hidden_size, -1) * length * hidden_size +\
                F.cat([F.arange(0, hidden_size)] * batch_size * k, -1)
        shift = F.copy_to(shift, F.context(feat))
        topk_indices_ = F.reshape(topk_indices, (-1,)) * hidden_size + shift

    return F.reshape(F.gather_row(feat_, topk_indices_), (batch_size, k, -1)),\
           topk_indices

def topk_nodes(graph, feat, k, *, descending=True, sortby=None, ntype=None):
    """Perform a graph-wise top-k on node features :attr:`feat` in
    :attr:`graph` by feature at index :attr:`sortby`. If :attr:
    `descending` is set to False, return the k smallest elements instead.

    If :attr:`sortby` is set to None, the function would perform top-k on
    all dimensions independently, equivalent to calling
    :code:`torch.topk(graph.ndata[feat], dim=0)`.

    Parameters
    ----------
    graph : DGLGraph
        The graph.
    feat : str
        The feature field.
    k : int
        The k in "top-k"
    descending : bool
        Controls whether to return the largest or smallest elements.
    sortby : int, optional
        Sort according to which feature. If is None, all features are sorted independently.
    ntype : str, optional
        Node type. Can be omitted if there is only one node type in the graph.

    Returns
    -------
    sorted_feat : Tensor
        A tensor with shape :math:`(B, K, D)`, where
        :math:`B` is the batch size of the input graph.
    sorted_idx : Tensor
        A tensor with shape :math:`(B, K)`(:math:`(B, K, D)` if sortby
        is set to None), where
        :math:`B` is the batch size of the input graph, :math:`D`
        is the feature size.

    Examples
    --------

    >>> import dgl
    >>> import torch as th

    Create two :class:`~dgl.DGLGraph` objects and initialize their
    node features.

    >>> g1 = dgl.graph(([0, 1], [2, 3]))              # Graph 1
    >>> g1.ndata['h'] = th.rand(4, 5)
    >>> g1.ndata['h']
    tensor([[0.0297, 0.8307, 0.9140, 0.6702, 0.3346],
            [0.5901, 0.3030, 0.9280, 0.6893, 0.7997],
            [0.0880, 0.6515, 0.4451, 0.7507, 0.5297],
            [0.5171, 0.6379, 0.2695, 0.8954, 0.5197]])

    >>> g2 = dgl.graph(([0, 1, 2], [2, 3, 4]))       # Graph 2
    >>> g2.ndata['h'] = th.rand(5, 5)
    >>> g2.ndata['h']
    tensor([[0.3168, 0.3174, 0.5303, 0.0804, 0.3808],
            [0.1323, 0.2766, 0.4318, 0.6114, 0.1458],
            [0.1752, 0.9105, 0.5692, 0.8489, 0.0539],
            [0.1931, 0.4954, 0.3455, 0.3934, 0.0857],
            [0.5065, 0.5182, 0.5418, 0.1520, 0.3872]])

    Top-k over node attribute :attr:`h` in a batched graph.

    >>> bg = dgl.batch([g1, g2], ndata=['h'])
    >>> dgl.topk_nodes(bg, 'h', 3)
    (tensor([[[0.5901, 0.8307, 0.9280, 0.8954, 0.7997],
              [0.5171, 0.6515, 0.9140, 0.7507, 0.5297],
              [0.0880, 0.6379, 0.4451, 0.6893, 0.5197]],
             [[0.5065, 0.9105, 0.5692, 0.8489, 0.3872],
              [0.3168, 0.5182, 0.5418, 0.6114, 0.3808],
              [0.1931, 0.4954, 0.5303, 0.3934, 0.1458]]]), tensor([[[1, 0, 1, 3, 1],
              [3, 2, 0, 2, 2],
              [2, 3, 2, 1, 3]],
             [[4, 2, 2, 2, 4],
              [0, 4, 4, 1, 0],
              [3, 3, 0, 3, 1]]]))

    Top-k over node attribute :attr:`h` along the last dimension in a batched graph.
    (used in SortPooling)

    >>> dgl.topk_nodes(bg, 'h', 3, sortby=-1)
    (tensor([[[0.5901, 0.3030, 0.9280, 0.6893, 0.7997],
              [0.0880, 0.6515, 0.4451, 0.7507, 0.5297],
              [0.5171, 0.6379, 0.2695, 0.8954, 0.5197]],
             [[0.5065, 0.5182, 0.5418, 0.1520, 0.3872],
              [0.3168, 0.3174, 0.5303, 0.0804, 0.3808],
              [0.1323, 0.2766, 0.4318, 0.6114, 0.1458]]]), tensor([[1, 2, 3],
             [4, 0, 1]]))

    Top-k over node attribute :attr:`h` in a single graph.

    >>> dgl.topk_nodes(g1, 'h', 3)
    (tensor([[[0.5901, 0.8307, 0.9280, 0.8954, 0.7997],
              [0.5171, 0.6515, 0.9140, 0.7507, 0.5297],
              [0.0880, 0.6379, 0.4451, 0.6893, 0.5197]]]), tensor([[[1, 0, 1, 3, 1],
              [3, 2, 0, 2, 2],
              [2, 3, 2, 1, 3]]]))

    Notes
    -----
    If an example has :math:`n` nodes and :math:`n<k`, the ``sorted_feat``
    tensor will pad the :math:`n+1` to :math:`k`th rows with zero;
    """
    return _topk_on(graph, 'nodes', feat, k,
                    descending=descending, sortby=sortby,
                    ntype_or_etype=ntype)

def topk_edges(graph, feat, k, *, descending=True, sortby=None, etype=None):
    """Perform a graph-wise top-k on node features :attr:`feat` in
    :attr:`graph` by feature at index :attr:`sortby`. If :attr:
    `descending` is set to False, return the k smallest elements instead.

    If :attr:`sortby` is set to None, the function would perform top-k on
    all dimensions independently, equivalent to calling
    :code:`torch.topk(graph.edata[feat], dim=0)`.

    Parameters
    ----------
    graph : DGLGraph
        The graph.
    feat : str
        The feature field.
    k : int
        The k in "top-k"
    descending : bool
        Controls whether to return the largest or smallest elements.
    sortby : int, optional
        Sort according to which feature. If is None, all features are sorted independently.
    etype : str, typle of str, optional
        Edge type. Can be omitted if there is only one edge type in the graph.

    Returns
    -------
    sorted_feat : Tensor
        A tensor with shape :math:`(B, K, D)`, where
        :math:`B` is the batch size of the input graph.
    sorted_idx : Tensor
        A tensor with shape :math:`(B, K)`(:math:`(B, K, D)` if sortby
        is set to None), where
        :math:`B` is the batch size of the input graph, :math:`D`
        is the feature size.

    Examples
    --------

    >>> import dgl
    >>> import torch as th

    Create two :class:`~dgl.DGLGraph` objects and initialize their
    edge features.

    >>> g1 = dgl.graph(([0, 1, 2, 3], [1, 2, 3, 0]))         # Graph 1
    >>> g1.edata['h'] = th.rand(4, 5)
    >>> g1.edata['h']
    tensor([[0.0297, 0.8307, 0.9140, 0.6702, 0.3346],
            [0.5901, 0.3030, 0.9280, 0.6893, 0.7997],
            [0.0880, 0.6515, 0.4451, 0.7507, 0.5297],
            [0.5171, 0.6379, 0.2695, 0.8954, 0.5197]])

    >>> g2 = dgl.graph(([0, 1, 2, 3, 4], [1, 2, 3, 4, 0]))   # Graph 2
    >>> g2.edata['h'] = th.rand(5, 5)
    >>> g2.edata['h']
    tensor([[0.3168, 0.3174, 0.5303, 0.0804, 0.3808],
            [0.1323, 0.2766, 0.4318, 0.6114, 0.1458],
            [0.1752, 0.9105, 0.5692, 0.8489, 0.0539],
            [0.1931, 0.4954, 0.3455, 0.3934, 0.0857],
            [0.5065, 0.5182, 0.5418, 0.1520, 0.3872]])

    Top-k over edge attribute :attr:`h` in a batched graph.

    >>> bg = dgl.batch([g1, g2], edata=['h'])
    >>> dgl.topk_edges(bg, 'h', 3)
    (tensor([[[0.5901, 0.8307, 0.9280, 0.8954, 0.7997],
              [0.5171, 0.6515, 0.9140, 0.7507, 0.5297],
              [0.0880, 0.6379, 0.4451, 0.6893, 0.5197]],
             [[0.5065, 0.9105, 0.5692, 0.8489, 0.3872],
              [0.3168, 0.5182, 0.5418, 0.6114, 0.3808],
              [0.1931, 0.4954, 0.5303, 0.3934, 0.1458]]]), tensor([[[1, 0, 1, 3, 1],
              [3, 2, 0, 2, 2],
              [2, 3, 2, 1, 3]],
             [[4, 2, 2, 2, 4],
              [0, 4, 4, 1, 0],
              [3, 3, 0, 3, 1]]]))

    Top-k over edge attribute :attr:`h` along index -1 in a batched graph.
    (used in SortPooling)

    >>> dgl.topk_edges(bg, 'h', 3, sortby=-1)
    (tensor([[[0.5901, 0.3030, 0.9280, 0.6893, 0.7997],
              [0.0880, 0.6515, 0.4451, 0.7507, 0.5297],
              [0.5171, 0.6379, 0.2695, 0.8954, 0.5197]],
             [[0.5065, 0.5182, 0.5418, 0.1520, 0.3872],
              [0.3168, 0.3174, 0.5303, 0.0804, 0.3808],
              [0.1323, 0.2766, 0.4318, 0.6114, 0.1458]]]), tensor([[1, 2, 3],
             [4, 0, 1]]))

    Top-k over edge attribute :attr:`h` in a single graph.

    >>> dgl.topk_edges(g1, 'h', 3)
    (tensor([[[0.5901, 0.8307, 0.9280, 0.8954, 0.7997],
              [0.5171, 0.6515, 0.9140, 0.7507, 0.5297],
              [0.0880, 0.6379, 0.4451, 0.6893, 0.5197]]]), tensor([[[1, 0, 1, 3, 1],
              [3, 2, 0, 2, 2],
              [2, 3, 2, 1, 3]]]))

    Notes
    -----
    If an example has :math:`n` nodes and :math:`n<k`, the ``sorted_feat``
    tensor will pad the :math:`n+1` to :math:`k`th rows with zero;
    """
    return _topk_on(graph, 'edges', feat, k,
                    descending=descending, sortby=sortby,
                    ntype_or_etype=etype)<|MERGE_RESOLUTION|>--- conflicted
+++ resolved
@@ -3,11 +3,7 @@
 
 from .base import DGLError
 from . import backend as F
-<<<<<<< HEAD
-from . import segment
-=======
 from .ops import segment
->>>>>>> 451ed6d8
 
 __all__ = ['readout_nodes', 'readout_edges',
            'sum_nodes', 'sum_edges', 'mean_nodes', 'mean_edges',
