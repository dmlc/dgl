--- conflicted
+++ resolved
@@ -177,12 +177,7 @@
     # The METIS runs on the symmetric graph to generate the node assignment to partitions.
     from .transform import to_bidirected, to_simple # avoid cyclic import
     start = time.time()
-<<<<<<< HEAD
-    sym_g = to_bidirected(g, copy_ndata=False)
-    sym_g = to_simple(g)
-=======
     sym_g = to_bidirected(g)
->>>>>>> 4f499c7f
     print('Convert a graph into a bidirected graph: {:.3f} seconds'.format(
         time.time() - start))
     vwgt = []
