--- conflicted
+++ resolved
@@ -230,11 +230,7 @@
         return subg_dict, None, None
 
 
-<<<<<<< HEAD
-def metis_partition_assignment(g, k, balance_ntypes=None, balance_edges=False, objtype='cut'):
-=======
-def metis_partition_assignment(g, k, balance_ntypes=None, balance_edges=False, mode="k-way"):
->>>>>>> 5798ee8d
+def metis_partition_assignment(g, k, balance_ntypes=None, balance_edges=False, mode="k-way", objtype='cut'):
     ''' This assigns nodes to different partitions with Metis partitioning algorithm.
 
     When performing Metis partitioning, we can put some constraint on the partitioning.
@@ -319,11 +315,7 @@
         vwgt = F.to_dgl_nd(vwgt)
 
     start = time.time()
-<<<<<<< HEAD
-    node_part = _CAPI_DGLMetisPartition_Hetero(sym_g._graph, k, vwgt, (objtype == 'cut'))
-=======
-    node_part = _CAPI_DGLMetisPartition_Hetero(sym_g._graph, k, vwgt, mode)
->>>>>>> 5798ee8d
+    node_part = _CAPI_DGLMetisPartition_Hetero(sym_g._graph, k, vwgt, mode, (objtype == 'cut'))
     print('Metis partitioning: {:.3f} seconds'.format(time.time() - start))
     if len(node_part) == 0:
         return None
