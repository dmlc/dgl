"""Base graph class specialized for neural networks on graphs."""
from __future__ import absolute_import

import networkx as nx
import numpy as np

import dgl
from .base import ALL, is_all, DGLError, dgl_warning
from . import backend as F
from .frame import FrameRef, Frame, merge_frames
from .graph_index import GraphIndex, create_graph_index
from .runtime import ir, scheduler, Runtime
from . import utils
from .view import NodeView, EdgeView
from .udf import NodeBatch, EdgeBatch

__all__ = ['DGLGraph']

class DGLGraph(object):
    """Base graph class.

    The graph stores nodes, edges and also their features.

    DGL graph is always directional. Undirected graph can be represented using
    two bi-directional edges.

    Nodes are identified by consecutive integers starting from zero.

    Edges can be specified by two end points (u, v) or the integer id assigned
    when the edges are added.

    Node and edge features are stored as a dictionary from the feature name
    to the feature data (in tensor).

    Parameters
    ----------
    graph_data : graph data, optional
        Data to initialize graph. Same as networkx's semantics.
    node_frame : FrameRef, optional
        Node feature storage.
    edge_frame : FrameRef, optional
        Edge feature storage.
    multigraph : bool, optional
        Whether the graph would be a multigraph (default: False)
    readonly : bool, optional
        Whether the graph structure is read-only (default: False).

    Examples
    --------
    Create an empty graph with no nodes and edges.

    >>> G = dgl.DGLGraph()

    G can be grown in several ways.

    **Nodes:**

    Add N nodes:

    >>> G.add_nodes(10)  # 10 isolated nodes are added

    **Edges:**

    Add one edge at a time,

    >>> G.add_edge(0, 1)

    or multiple edges,

    >>> G.add_edges([1, 2, 3], [3, 4, 5])  # three edges: 1->3, 2->4, 3->5

    or multiple edges starting from the same node,

    >>> G.add_edges(4, [7, 8, 9])  # three edges: 4->7, 4->8, 4->9

    or multiple edges pointing to the same node,

    >>> G.add_edges([2, 6, 8], 5)  # three edges: 2->5, 6->5, 8->5

    or multiple edges using tensor type (demo in pytorch syntax).

    >>> import torch as th
    >>> G.add_edges(th.tensor([3, 4, 5]), 1)  # three edges: 3->1, 4->1, 5->1

    NOTE: Removing nodes and edges is not supported by DGLGraph.

    **Features:**

    Both nodes and edges can have feature data. Features are stored as
    key/value pair. The key must be hashable while the value must be tensor
    type. Features are batched on the first dimension.

    Use G.ndata to get/set features for all nodes.

    >>> G = dgl.DGLGraph()
    >>> G.add_nodes(3)
    >>> G.ndata['x'] = th.zeros((3, 5))  # init 3 nodes with zero vector(len=5)
    >>> G.ndata
    {'x' : tensor([[0., 0., 0., 0., 0.],
                   [0., 0., 0., 0., 0.],
                   [0., 0., 0., 0., 0.]])}

    Use G.nodes to get/set features for some nodes.

    >>> G.nodes[[0, 2]].data['x'] = th.ones((2, 5))
    >>> G.ndata
    {'x' : tensor([[1., 1., 1., 1., 1.],
                   [0., 0., 0., 0., 0.],
                   [1., 1., 1., 1., 1.]])}

    Similarly, use G.edata and G.edges to get/set features for edges.

    >>> G.add_edges([0, 1], 2)  # 0->2, 1->2
    >>> G.edata['y'] = th.zeros((2, 4))  # init 2 edges with zero vector(len=4)
    >>> G.edata
    {'y' : tensor([[0., 0., 0., 0.],
                   [0., 0., 0., 0.]])}
    >>> G.edges[1, 2].data['y'] = th.ones((1, 4))
    >>> G.edata
    {'y' : tensor([[0., 0., 0., 0.],
                   [1., 1., 1., 1.]])}

    Note that each edge is assigned a unique id equal to its adding
    order. So edge 1->2 has id=1. DGL supports directly use edge id
    to access edge features.

    >>> G.edges[0].data['y'] += 2.
    >>> G.edata
    {'y' : tensor([[2., 2., 2., 2.],
                   [1., 1., 1., 1.]])}

    **Message Passing:**

    One common operation for updating node features is message passing,
    where the source nodes send messages through edges to the destinations.
    With :class:`DGLGraph`, we can do this with :func:`send` and :func:`recv`.

    In the example below, the source nodes add 1 to their node features as
    the messages and send the messages to the destinations.

    >>> # Define the function for sending messages.
    >>> def send_source(edges): return {'m': edges.src['x'] + 1}
    >>> # Set the function defined to be the default message function.
    >>> G.register_message_func(send_source)
    >>> # Send messages through all edges.
    >>> G.send(G.edges())

    Just like you need to go to your mailbox for retrieving mails, the destination
    nodes also need to receive the messages and potentially update their features.

    >>> # Define a function for summing messages received and replacing the original feature.
    >>> def simple_reduce(nodes): return {'x': nodes.mailbox['m'].sum(1)}
    >>> # Set the function defined to be the default message reduce function.
    >>> G.register_reduce_func(simple_reduce)
    >>> # All existing edges have node 2 as the destination.
    >>> # Receive the messages for node 2 and update its feature.
    >>> G.recv(v=2)
    >>> G.ndata
    {'x': tensor([[1., 1., 1., 1., 1.],
                  [0., 0., 0., 0., 0.],
                  [3., 3., 3., 3., 3.]])} # 3 = (1 + 1) + (0 + 1)

    """
    def __init__(self,
                 graph_data=None,
                 node_frame=None,
                 edge_frame=None,
                 multigraph=False,
                 readonly=False):
        # graph
        self._readonly=readonly
        self._graph = create_graph_index(graph_data, multigraph, readonly)
        # frame
        if node_frame is None:
            self._node_frame = FrameRef(Frame(num_rows=self.number_of_nodes()))
        else:
            self._node_frame = node_frame
        if edge_frame is None:
            self._edge_frame = FrameRef(Frame(num_rows=self.number_of_edges()))
        else:
            self._edge_frame = edge_frame
        # msg graph & frame
        self._msg_graph = create_graph_index(multigraph=multigraph)
        self._msg_frame = FrameRef()
        self.reset_messages()
        # registered functions
        self._message_func = None
        self._reduce_func = None
        self._apply_node_func = None
        self._apply_edge_func = None

    def add_nodes(self, num, data=None):
        """Add nodes.

        Parameters
        ----------
        num : int
            Number of nodes to be added.
        data : dict
            Optional node feature data.
        """
        self._graph.add_nodes(num)
        self._msg_graph.add_nodes(num)
        if data is None:
            # Initialize feature placeholders if there are features existing
            self._node_frame.add_rows(num)
        else:
            self._node_frame.append(data)

    def add_edge(self, u, v, data=None):
        """Add one edge.

        Parameters
        ----------
        u : int
            The src node.
        v : int
            The dst node.
        data : dict
            Optional node feature data.

        See Also
        --------
        add_edges
        """
        self._graph.add_edge(u, v)
        if data is None:
            # Initialize feature placeholders if there are features existing
            self._edge_frame.add_rows(1)
        else:
            self._edge_frame.append(data)

    def add_edges(self, u, v, data=None):
        """Add many edges.

        Parameters
        ----------
        u : list, tensor
            The src nodes.
        v : list, tensor
            The dst nodes.
        reprs : dict
            Optional node representations.

        See Also
        --------
        add_edge
        """
        u = utils.toindex(u)
        v = utils.toindex(v)
        self._graph.add_edges(u, v)
        if data is None:
            # Initialize feature placeholders if there are features existing
            # NOTE: use max due to edge broadcasting syntax
            self._edge_frame.add_rows(max(len(u), len(v)))
        else:
            self._edge_frame.append(data)

    def clear(self):
        """Clear the graph and its storage."""
        self._graph.clear()
        self._node_frame.clear()
        self._edge_frame.clear()
        self._msg_graph.clear()
        self._msg_frame.clear()

    def reset_messages(self):
        """Clear all messages."""
        self._msg_graph.clear()
        self._msg_frame.clear()
        self._msg_graph.add_nodes(self.number_of_nodes())

    def number_of_nodes(self):
        """Return the number of nodes.

        Returns
        -------
        int
            The number of nodes
        """
        return self._graph.number_of_nodes()

    def __len__(self):
        """Return the number of nodes."""
        return self.number_of_nodes()

    @property
    def is_multigraph(self):
        """Whether the graph is a multigraph.
        """
        return self._graph.is_multigraph()

    def number_of_edges(self):
        """Return the number of edges.

        Returns
        -------
        int
            The number of edges
        """
        return self._graph.number_of_edges()

    def has_node(self, vid):
        """Return true if the node exists.

        Parameters
        ----------
        vid : int
            The nodes

        Returns
        -------
        bool
            True if the node exists

        See Also
        --------
        has_nodes
        """
        return self._graph.has_node(vid)

    def __contains__(self, vid):
        """Same as has_node."""
        return self._graph.has_node(vid)

    def has_nodes(self, vids):
        """Return true if the nodes exist.

        Parameters
        ----------
        vid : list, tensor
            The nodes

        Returns
        -------
        tensor
            0-1 array indicating existence

        See Also
        --------
        has_node
        """
        vids = utils.toindex(vids)
        rst = self._graph.has_nodes(vids)
        return rst.tousertensor()

    def has_edge_between(self, u, v):
        """Return true if the edge exists.

        Parameters
        ----------
        u : int
            The src node.
        v : int
            The dst node.

        Returns
        -------
        bool
            True if the edge exists

        See Also
        --------
        has_edges_between
        """
        return self._graph.has_edge_between(u, v)

    def has_edges_between(self, u, v):
        """Return true if the edge exists.

        Parameters
        ----------
        u : list, tensor
            The src nodes.
        v : list, tensor
            The dst nodes.

        Returns
        -------
        tensor
            0-1 array indicating existence

        See Also
        --------
        has_edge_between
        """
        u = utils.toindex(u)
        v = utils.toindex(v)
        rst = self._graph.has_edges_between(u, v)
        return rst.tousertensor()

    def predecessors(self, v, radius=1):
        """Return the predecessors of the node.

        Parameters
        ----------
        v : int
            The node.
        radius : int, optional
            The radius of the neighborhood.

        Returns
        -------
        tensor
            Array of predecessors
        """
        return self._graph.predecessors(v).tousertensor()

    def successors(self, v, radius=1):
        """Return the successors of the node.

        Parameters
        ----------
        v : int
            The node.
        radius : int, optional
            The radius of the neighborhood.

        Returns
        -------
        tensor
            Array of successors
        """
        return self._graph.successors(v).tousertensor()

    def edge_id(self, u, v, force_multi=False):
        """Return the id of the edge.

        Parameters
        ----------
        u : int
            The src node.
        v : int
            The dst node.
        force_multi : bool
            If False, will return a single edge ID if the graph is a simple graph.
            If True, will always return an array.

        Returns
        -------
        int or tensor
            The edge id if force_multi == True and the graph is a simple graph.
            The edge id array otherwise.

        See Also
        --------
        edge_ids
        """
        idx = self._graph.edge_id(u, v)
        return idx.tousertensor() if force_multi or self.is_multigraph else idx[0]

    def edge_ids(self, u, v, force_multi=False):
        """Return the edge ids.

        Parameters
        ----------
        u : list, tensor
            The src nodes.
        v : list, tensor
            The dst nodes.
        force_multi : bool
            If False, will return a single edge ID array if the graph is a simple graph.
            If True, will always return 3 arrays (src nodes, dst nodes, edge ids).

        Returns
        -------
        tensor, or (tensor, tensor, tensor)
        If force_multi is True or the graph is multigraph, return (src nodes, dst nodes, edge ids)
        Otherwise, return a single tensor of edge ids.

        See Also
        --------
        edge_id
        """
        u = utils.toindex(u)
        v = utils.toindex(v)
        src, dst, eid = self._graph.edge_ids(u, v)
        if force_multi or self.is_multigraph:
            return src.tousertensor(), dst.tousertensor(), eid.tousertensor()
        else:
            return eid.tousertensor()

    def find_edges(self, eid):
        """Given the edge ids, return their source and destination node ids.

        Parameters
        ----------
        eid : list, tensor
            The edge ids.

        Returns
        -------
        tensor
            The source nodes.
        tensor
            The destination nodes.
        """
        eid = utils.toindex(eid)
        src, dst, _ = self._graph.find_edges(eid)
        return src.tousertensor(), dst.tousertensor()

    def in_edges(self, v, form='uv'):
        """Return the in edges of the node(s).

        Parameters
        ----------
        v : int, list, tensor
            The node(s).
        form : str, optional
            The return form. Currently support:
            - 'all' : a tuple (u, v, eid)
            - 'uv'  : a pair (u, v), default
            - 'eid' : one eid tensor

        Returns
        -------
        A tuple of Tensors (u, v, eid) if form == 'all'
        A pair of Tensors (u, v) if form == 'uv'
        One Tensor if form == 'eid'
        """
        v = utils.toindex(v)
        src, dst, eid = self._graph.in_edges(v)
        if form == 'all':
            return (src.tousertensor(), dst.tousertensor(), eid.tousertensor())
        elif form == 'uv':
            return (src.tousertensor(), dst.tousertensor())
        elif form == 'eid':
            return eid.tousertensor()
        else:
            raise DGLError('Invalid form:', form)

    def out_edges(self, v, form='uv'):
        """Return the out edges of the node(s).

        Parameters
        ----------
        v : int, list, tensor
            The node(s).
        form : str, optional
            The return form. Currently support:
            - 'all' : a tuple (u, v, eid)
            - 'uv'  : a pair (u, v), default
            - 'eid' : one eid tensor

        Returns
        -------
        A tuple of Tensors (u, v, eid) if form == 'all'
        A pair of Tensors (u, v) if form == 'uv'
        One Tensor if form == 'eid'
        """
        v = utils.toindex(v)
        src, dst, eid = self._graph.out_edges(v)
        if form == 'all':
            return (src.tousertensor(), dst.tousertensor(), eid.tousertensor())
        elif form == 'uv':
            return (src.tousertensor(), dst.tousertensor())
        elif form == 'eid':
            return eid.tousertensor()
        else:
            raise DGLError('Invalid form:', form)

    def all_edges(self, form='uv', sorted=False):
        """Return all the edges.

        Parameters
        ----------
        form : str, optional
            The return form. Currently support:
            - 'all' : a tuple (u, v, eid)
            - 'uv'  : a pair (u, v), default
            - 'eid' : one eid tensor
        sorted : bool
            True if the returned edges are sorted by their src and dst ids.

        Returns
        -------
        A tuple of Tensors (u, v, eid) if form == 'all'
        A pair of Tensors (u, v) if form == 'uv'
        One Tensor if form == 'eid'
        """
        src, dst, eid = self._graph.edges(sorted)
        if form == 'all':
            return (src.tousertensor(), dst.tousertensor(), eid.tousertensor())
        elif form == 'uv':
            return (src.tousertensor(), dst.tousertensor())
        elif form == 'eid':
            return eid.tousertensor()
        else:
            raise DGLError('Invalid form:', form)

    def in_degree(self, v):
        """Return the in degree of the node.

        Parameters
        ----------
        v : int
            The node.

        Returns
        -------
        int
            The in degree.

        See Also
        --------
        in_degrees
        """
        return self._graph.in_degree(v)

    def in_degrees(self, v):
        """Return the in degrees of the nodes.

        Parameters
        ----------
        v : list, tensor
            The nodes.

        Returns
        -------
        tensor
            The in degree array.

        See Also
        --------
        in_degree
        """
        v = utils.toindex(v)
        return self._graph.in_degrees(v).tousertensor()

    def out_degree(self, v):
        """Return the out degree of the node.

        Parameters
        ----------
        v : int
            The node.

        Returns
        -------
        int
            The out degree.

        See Also
        --------
        out_degrees
        """
        return self._graph.out_degree(v)

    def out_degrees(self, v):
        """Return the out degrees of the nodes.

        Parameters
        ----------
        v : list, tensor
            The nodes.

        Returns
        -------
        tensor
            The out degree array.

        See Also
        --------
        out_degree
        """
        v = utils.toindex(v)
        return self._graph.out_degrees(v).tousertensor()

    def to_networkx(self, node_attrs=None, edge_attrs=None):
        """Convert to networkx graph.

        The edge id will be saved as the 'id' edge attribute.

        Parameters
        ----------
        node_attrs : iterable of str, optional
            The node attributes to be copied.
        edge_attrs : iterable of str, optional
            The edge attributes to be copied.

        Returns
        -------
        networkx.DiGraph
            The nx graph
        """
        nx_graph = self._graph.to_networkx()
        #TODO(minjie): attributes
        dgl_warning('to_networkx currently does not support converting'
                    ' node/edge features automatically.')
        return nx_graph

    def from_networkx(self, nx_graph, node_attrs=None, edge_attrs=None):
        """Convert from networkx graph.

        If 'id' edge attribute exists, the edge will be added follows
        the edge id order. Otherwise, order is undefined.

        Parameters
        ----------
        nx_graph : networkx.DiGraph
            The nx graph
        node_attrs : iterable of str, optional
            The node attributes needs to be copied.
        edge_attrs : iterable of str, optional
            The edge attributes needs to be copied.
        """
        self.clear()
        self._graph.from_networkx(nx_graph)
        self._node_frame.add_rows(self.number_of_nodes())
        self._edge_frame.add_rows(self.number_of_edges())
        self._msg_graph.add_nodes(self._graph.number_of_nodes())
        # copy attributes
        def _batcher(lst):
            if F.is_tensor(lst[0]):
                return F.cat([F.unsqueeze(x, 0) for x in lst], dim=0)
            else:
                return F.tensor(lst)
        if node_attrs is not None:
            attr_dict = {attr : [] for attr in node_attrs}
            for nid in range(self.number_of_nodes()):
                for attr in node_attrs:
                    attr_dict[attr].append(nx_graph.nodes[nid][attr])
            for attr in node_attrs:
                self._node_frame[attr] = _batcher(attr_dict[attr])
        if edge_attrs is not None:
            attr_dict = {attr : [] for attr in edge_attrs}
            src, dst, _ = self._graph.edges()
            for u, v in zip(src.tolist(), dst.tolist()):
                for attr in edge_attrs:
                    attr_dict[attr].append(nx_graph.edges[u, v][attr])
            for attr in edge_attrs:
                self._edge_frame[attr] = _batcher(attr_dict[attr])

    def from_scipy_sparse_matrix(self, a):
        """ Convert from scipy sparse matrix.

        Parameters
        ----------
        a : scipy sparse matrix
            The graph's adjacency matrix
        """
        self.clear()
        self._graph.from_scipy_sparse_matrix(a)
        self._node_frame.add_rows(self.number_of_nodes())
        self._edge_frame.add_rows(self.number_of_edges())
        self._msg_graph.add_nodes(self._graph.number_of_nodes())

    def node_attr_schemes(self):
        """Return the node feature schemes.

        Returns
        -------
        dict of str to schemes
            The schemes of node feature columns.
        """
        return self._node_frame.schemes

    def edge_attr_schemes(self):
        """Return the edge feature schemes.

        Returns
        -------
        dict of str to schemes
            The schemes of edge feature columns.
        """
        return self._edge_frame.schemes

    def set_n_initializer(self, initializer, field=None):
        """Set the initializer for empty node features.

        Initializer is a callable that returns a tensor given the shape, data type
        and device context.

        Parameters
        ----------
        initializer : callable
            The initializer.
        field : str, optional
            The feature field name. Default is set an initializer for all the
            feature fields.

        See Also
        --------
        dgl.init.base_initializer
        """
        self._node_frame.set_initializer(initializer, field)

    def set_e_initializer(self, initializer, field=None):
        """Set the initializer for empty edge features.

        Initializer is a callable that returns a tensor given the shape, data type
        and device context.

        Parameters
        ----------
        initializer : callable
            The initializer.
        field : str, optional
            The feature field name. Default is set an initializer for all the
            feature fields.

        See Also
        --------
        dgl.init.base_initializer
        """
        self._edge_frame.set_initializer(initializer, field)

    @property
    def nodes(self):
        """Return a node view that can used to set/get feature data."""
        return NodeView(self)

    @property
    def ndata(self):
        """Return the data view of all the nodes."""
        return self.nodes[:].data

    @property
    def edges(self):
        """Return a edges view that can used to set/get feature data."""
        return EdgeView(self)

    @property
    def edata(self):
        """Return the data view of all the edges."""
        return self.edges[:].data

    def set_n_repr(self, hu, u=ALL, inplace=False):
        """Set node(s) representation.

        `hu` is a dictionary from the feature name to feature tensor. Each tensor
        is of shape (B, D1, D2, ...), where B is the number of nodes to be updated,
        and (D1, D2, ...) be the shape of the node representation tensor. The
        length of the given node ids must match B (i.e, len(u) == B).

        All update will be done out-placely to work with autograd unless the inplace
        flag is true.

        Parameters
        ----------
        hu : dict of tensor
            Node representation.
        u : node, container or tensor
            The node(s).
        inplace : bool
            True if the update is done inplacely
        """
        # sanity check
        if not utils.is_dict_like(hu):
            raise DGLError('Expect dictionary type for feature data.'
                           ' Got "%s" instead.' % type(hu))
        if is_all(u):
            num_nodes = self.number_of_nodes()
        else:
            u = utils.toindex(u)
            num_nodes = len(u)
        for key, val in hu.items():
            nfeats = F.shape(val)[0]
            if nfeats != num_nodes:
                raise DGLError('Expect number of features to match number of nodes (len(u)).'
                               ' Got %d and %d instead.' % (nfeats, num_nodes))
        # set
        if is_all(u):
            for key, val in hu.items():
                self._node_frame[key] = val
        else:
            self._node_frame.update_rows(u, hu, inplace=inplace)

    def get_n_repr(self, u=ALL):
        """Get node(s) representation.

        The returned feature tensor batches multiple node features on the first dimension.

        Parameters
        ----------
        u : node, container or tensor
            The node(s).

        Returns
        -------
        dict
            Representation dict from feature name to feature tensor.
        """
        if len(self.node_attr_schemes()) == 0:
            return dict()
        if is_all(u):
            return dict(self._node_frame)
        else:
            u = utils.toindex(u)
            return self._node_frame.select_rows(u)

    def pop_n_repr(self, key):
        """Get and remove the specified node repr.

        Parameters
        ----------
        key : str
            The attribute name.

        Returns
        -------
        Tensor
            The popped representation
        """
        return self._node_frame.pop(key)

    def set_e_repr(self, he, edges=ALL, inplace=False):
        """Set edge(s) representation.

        `he` is a dictionary from the feature name to feature tensor. Each tensor
        is of shape (B, D1, D2, ...), where B is the number of edges to be updated,
        and (D1, D2, ...) be the shape of the edge representation tensor.

        All update will be done out-placely to work with autograd unless the inplace
        flag is true.

        Parameters
        ----------
        he : tensor or dict of tensor
            Edge representation.
        edges : edges
            Edges can be a pair of endpoint nodes (u, v), or a
            tensor of edge ids. The default value is all the edges.
        inplace : bool
            True if the update is done inplacely
        """
        # parse argument
        if is_all(edges):
            eid = ALL
        elif isinstance(edges, tuple):
            u, v = edges
            u = utils.toindex(u)
            v = utils.toindex(v)
            # Rewrite u, v to handle edge broadcasting and multigraph.
            _, _, eid = self._graph.edge_ids(u, v)
        else:
            eid = utils.toindex(edges)

        # sanity check
        if not utils.is_dict_like(he):
            raise DGLError('Expect dictionary type for feature data.'
                           ' Got "%s" instead.' % type(he))

        if is_all(eid):
            num_edges = self.number_of_edges()
        else:
            eid = utils.toindex(eid)
            num_edges = len(eid)
        for key, val in he.items():
            nfeats = F.shape(val)[0]
            if nfeats != num_edges:
                raise DGLError('Expect number of features to match number of edges.'
                               ' Got %d and %d instead.' % (nfeats, num_edges))
        # set
        if is_all(eid):
            # update column
            for key, val in he.items():
                self._edge_frame[key] = val
        else:
            # update row
            self._edge_frame.update_rows(eid, he, inplace=inplace)

    def get_e_repr(self, edges=ALL):
        """Get node(s) representation.

        Parameters
        ----------
        edges : edges
            Edges can be a pair of endpoint nodes (u, v), or a
            tensor of edge ids. The default value is all the edges.

        Returns
        -------
        dict
            Representation dict
        """
        if len(self.edge_attr_schemes()) == 0:
            return dict()
        # parse argument
        if is_all(edges):
            eid = ALL
        elif isinstance(edges, tuple):
            u, v = edges
            u = utils.toindex(u)
            v = utils.toindex(v)
            # Rewrite u, v to handle edge broadcasting and multigraph.
            _, _, eid = self._graph.edge_ids(u, v)
        else:
            eid = utils.toindex(edges)

        if is_all(eid):
            return dict(self._edge_frame)
        else:
            eid = utils.toindex(eid)
            return self._edge_frame.select_rows(eid)

    def pop_e_repr(self, key):
        """Get and remove the specified edge repr.

        Parameters
        ----------
        key : str
          The attribute name.

        Returns
        -------
        Tensor
            The popped representation
        """
        return self._edge_frame.pop(key)

    def register_message_func(self, func):
        """Register global message function.

        Once registered, :attr:`func` will be used as the default
        message function in message passing operations, including
        :func:`send`, :func:`send_and_recv`, :func:`pull`,
        :func:`push`, :func:`update_all`.

        Parameters
        ----------
        func : callable
            Message function on the edge. ``func(edges) -> dict``. ``dict`` has
            ``str`` keys and ``tensor`` values. edges are :class:`EdgeBatch`
            objects as in :mod:`~dgl.udf`.
        """
        self._message_func = func

    def register_reduce_func(self, func):
        """Register global message reduce function.

        Once registered, :attr:`func` will be used as the default
        message reduce function in message passing operations, including
        :func:`recv`, :func:`send_and_recv`, :func:`push`, :func:`pull`,
        :func:`update_all`.

        Parameters
        ----------
        func : callable
            Reduce function on incoming edges. ``func(nodes) -> dict``. ``dict``
            has ``str`` keys and ``tensor`` values. nodes are :class:`NodeBatch`
            objects as in :mod:`~dgl.udf`.
        """
        self._reduce_func = func

    def register_apply_node_func(self, func):
        """Register global node apply function.

        Once registered, :attr:`func` will be used as the default apply
        node function. Related operations include :func:`apply_nodes`,
        :func:`recv`, :func:`send_and_recv`, :func:`push`, :func:`pull`,
        :func:`update_all`.

        Parameters
        ----------
        func : callable
            Apply function on the nodes. ``func(nodes) -> dict``. ``dict``
            has ``str`` keys and ``tensor`` values. nodes are :class:`NodeBatch`
            objects as in :mod:`~dgl.udf`.

        See Also
        --------
        register_apply_edge_func
        """
        self._apply_node_func = func

    def register_apply_edge_func(self, func):
        """Register global edge apply function.

        Once registered, :attr:`func` will be used as the default apply
        edge function in :func:`apply_edges`.

        Parameters
        ----------
        func : callable
            Apply function on the edges. ``func(edges) -> dict``. ``dict``
            has ``str`` keys and ``tensor`` values. edges are :class:`EdgeBatch`
            objects as in :mod:`~dgl.udf`.

        See Also
        --------
        register_apply_node_func
        """
        self._apply_edge_func = func

    def apply_nodes(self, func="default", v=ALL, inplace=False):
        """Apply the function on the node features.

        Parameters
        ----------
        func : callable or None, optional
            The user defined applied function on the node features. If
            None, nothing will happen. A callable function takes the form
            ``func(nodes) -> dict``. ``dict`` has ``str`` keys and ``tensor``
            values. nodes are :class:`NodeBatch` objects as in :mod:`~dgl.udf`.
        v : int, iterable of int, tensor, optional
            The node (ids) on which to apply :attr:`func`. The default
            value is all the nodes.

        Examples
        --------

        >>> import dgl
        >>> import torch as th

        >>> g = dgl.DGLGraph()
        >>> g.add_nodes(3)
        >>> g.ndata['x'] = th.ones(3, 1)

        >>> # Increment the node feature by 1.
        >>> def increment_feature(nodes): return {'x': nodes.data['x'] + 1}
        >>> g.apply_nodes(func=increment_feature, v=[0, 2]) # Apply func to nodes 0, 2
        >>> g.ndata
        {'x': tensor([[2.],
                      [1.],
                      [2.]])}

        See Also
        --------
        apply_edges
        """
        if func == "default":
            func = self._apply_node_func
        if is_all(v):
            v = utils.toindex(slice(0, self.number_of_nodes()))
        else:
            v = utils.toindex(v)
        with ir.prog() as prog:
            scheduler.schedule_apply_nodes(graph=self, v=v, apply_func=func)
            Runtime.run(prog)

    def apply_edges(self, func="default", edges=ALL):
        """Apply the function on the edge features.

        Parameters
        ----------
        func : callable, optional
            The user defined applied function on the edge features. A
            callable function takes the form ``func(edges) -> dict``. ``dict``
            has ``str`` keys and ``tensor`` values. edges are :class:`EdgeBatch`
            objects as in :mod:`~dgl.udf`.
        edges : tuple of 2 tensors, tuple of 2 iterable of int, int, iterable of int, or tensor, optional
            Edges on which to apply :attr:`func`. The default value is all the
            edges. :attr:`edges` can be pair(s) of endpoint nodes :math:`(u, v)`
            represented as a ``tuple of 2 tensors`` or a
            ``tuple of 2 iterable of int``. It can also be specified with edge ids,
            using a ``tensor`` of edge ids, an ``int``, an ``iterable of int``.

        Notes
        -----
        On multigraphs, if :math:`u` and :math:`v` are specified, then all the edges
        between :math:`u` and :math:`v` will be updated.

        Examples
        --------

        >>> import dgl
        >>> import torch as th

        >>> g = dgl.DGLGraph()
        >>> g.add_nodes(3)
        >>> g.add_edges([0, 1], [1, 2])   # 0 -> 1, 1 -> 2
        >>> g.edata['y'] = th.ones(2, 1)

        >>> # Doubles the edge feature.
        >>> def double_feature(edges): return {'y': edges.data['y'] * 2}
        >>> g.apply_edges(func=double_feature, edges=0) # Apply func to the first edge.
        >>> g.edata
        {'y': tensor([[2.],   # 2 * 1
                      [1.]])}

        See Also
        --------
        apply_nodes
        """
        if func == "default":
            func = self._apply_edge_func
        assert func is not None

        if is_all(edges):
            u, v, eid = self._graph.edges()
        elif isinstance(edges, tuple):
            u, v = edges
            u = utils.toindex(u)
            v = utils.toindex(v)
            # Rewrite u, v to handle edge broadcasting and multigraph.
            u, v, eid = self._graph.edge_ids(u, v)
        else:
            eid = utils.toindex(edges)
            u, v, _ = self._graph.find_edges(eid)

        with ir.prog() as prog:
            scheduler.schedule_apply_edges(graph=self, u=u, v=v,
                    eid=eid, apply_func=func)
            Runtime.run(prog)

    def send(self, edges, message_func="default"):
        """Send messages along the given edges.

        Parameters
        ----------
        edges : tuple of 2 tensors, tuple of 2 iterable of int, int, iterable of int, or tensor
            Edges on which to apply :attr:`message_func`. :attr:`edges` can be pair(s) of
            endpoint nodes :math:`(u, v)` represented as a ``tuple of 2 tensors``
            or a ``tuple of 2 iterable of int``. It can also be specified with
            edge ids, using a ``tensor`` of edge ids, an ``int``, an ``iterable of int``.
        message_func : callable
            Message function on the edges. ``func(edges) -> dict``. ``dict``
            has ``str`` keys and ``tensor`` values. edges are :class:`EdgeBatch`
            objects as in :mod:`~dgl.udf`.

        Notes
        -----
        On multigraphs, if :math:`u` and :math:`v` are specified, then the messages will be sent
        along all edges between :math:`u` and :math:`v`.

        Examples
        --------

        See the *message passing* example in :class:`DGLGraph` or :func:`recv`.
        """
        if message_func == "default":
            message_func = self._message_func

        if is_all(edges):
            eid = ALL
            u, v, _ = self._graph.edges()
        elif isinstance(edges, tuple):
            u, v = edges
            u = utils.toindex(u)
            v = utils.toindex(v)
            # Rewrite u, v to handle edge broadcasting and multigraph.
            u, v, eid = self._graph.edge_ids(u, v)
        else:
            eid = utils.toindex(edges)
            u, v, _ = self._graph.find_edges(eid)

        with ir.prog() as prog:
            scheduler.schedule_send(graph=self, u=u, v=v, eid=eid,
                                    message_func=message_func)
            Runtime.run(prog)

        # update message graph and frame
        self._msg_graph.add_edges(u, v)

    def recv(self,
             v=ALL,
             reduce_func="default",
             apply_node_func="default"):
        """Receive and reduce incoming messages and update representation on node(s) :math:`v`.

        * When all the nodes have zero-in-degrees, nothing will happen.
        * :attr:`reduce_func` returns a dictionary with ``str`` keys and ``tensor`` values, specifying
          different node features. If a type of node feature, specified by the key, already exists,
          the old features will be replaced, otherwise a new type of node feature is added.
        * When some but not all nodes have zero-in-degrees, a placeholder for that attribute will be
          used, by default a zero tensor. See :func:`set_n_initializer` about how to configure
          the placeholder setting for node features. If you do not want to re-initialize those nodes,
          you should not include them in :attr:`v`.

        Once the messages are received (and used to update related features), one needs to perform
        :func:`send` again before another :func:`recv` trial. Otherwise, nothing will happen.

        TODO(minjie): document on zero-in-degree case
        TODO(minjie): document on how returned new features are merged with the old features
        TODO(minjie): document on how many times UDFs will be called

        Parameters
        ----------
        v : node, container or tensor
            The node to be updated.
        reduce_func : callable, optional
            Reduce function on incoming edges. ``func(nodes) -> dict``.
            ``dict`` has ``str`` keys and ``tensor`` values. nodes are
            :class:`NodeBatch` objects as in :mod:`~dgl.udf`.
        apply_node_func : callable
            Apply function on the nodes. ``func(nodes) -> dict``. ``dict``
            has ``str`` keys and ``tensor`` values. nodes are :class:`NodeBatch`
            objects as in :mod:`~dgl.udf`.

        Examples
        --------
        Create a graph object for demo.

        >>> import dgl
        >>> import torch as th
        >>> g = dgl.DGLGraph()
        >>> g.add_nodes(3)
        >>> g.ndata['x'] = th.tensor([[1.], [2.], [3.]])
        >>> g.add_edges([0, 1], [1, 2])

        >>> # Define the function for sending node features as messages.
        >>> def send_source(edges): return {'m': edges.src['x']}
        >>> # Set the function defined to be the default message function.
        >>> g.register_message_func(send_source)

        >>> # Sum the messages received and use this to replace the original node feature.
        >>> def simple_reduce(nodes): return {'x': nodes.mailbox['m'].sum(1)}
        >>> # Set the function defined to be the default message reduce function.
        >>> g.register_reduce_func(simple_reduce)

        Send and receive messages. Note that although node :math:`0` has no incoming edges,
        its feature gets changed from :math:`1` to :math:`0` as it is also included in
        ``g.nodes()``.

        >>> g.send(g.edges())
        >>> g.recv(g.nodes())
        >>> g.ndata['x']
        tensor([[0.],
                [1.],
                [2.]])

        Once messages are received, one will need another call of :func:`send` again before
        another call of :func:`recv`. Otherwise, nothing will happen.

        >>> g.recv(g.nodes())
        >>> g.ndata['x']
        tensor([[0.],
                [1.],
                [2.]])
        """
        if reduce_func == "default":
            reduce_func = self._reduce_func
        if apply_node_func == "default":
            apply_node_func = self._apply_node_func
        assert reduce_func is not None

        if self._msg_frame.num_rows == 0:
            # no message has ever been sent
            return

        v_is_all = is_all(v)
        if v_is_all:
            v = F.arange(0, self.number_of_nodes())
        elif isinstance(v, int):
            v = [v]
        v = utils.toindex(v)
        if len(v) == 0:
            # no vertex to be triggered.
            return

        with ir.prog() as prog:
            scheduler.schedule_recv(graph=self, recv_nodes=v,
                    reduce_func=reduce_func, apply_func=apply_node_func)
            Runtime.run(prog)

        # FIXME(minjie): multi send bug
        self.reset_messages()

    def send_and_recv(self,
                      edges,
                      message_func="default",
                      reduce_func="default",
                      apply_node_func="default"):
        """Send messages along edges and let destinations receive them.
        Optionally, apply a function to update the node features.

        This is a convenient combination of performing in order
        ``send(self, self.edges, message_func)`` and
        ``recv(self, dst, reduce_func, apply_node_func)``, where :attr:`dst`
        are the destinations of the :attr:`edges`.

        Parameters
        ----------
        edges : tuple of 2 tensors, tuple of 2 iterable of int, int, iterable of int, or tensor
            Edges on which to apply :attr:`message_func`. :attr:`edges` can be pair(s) of
            endpoint nodes :math:`(u, v)` represented as a ``tuple of 2 tensors``
            or a ``tuple of 2 iterable of int``. It can also be specified with
            edge ids, using a ``tensor`` of edge ids, an ``int``, an ``iterable of int``.
        message_func : callable, optional
            Message function on the edges. ``func(edges) -> dict``. ``dict``
            has ``str`` keys and ``tensor`` values. edges are :class:`EdgeBatch`
            objects as in :mod:`~dgl.udf`. Registered function will be used if not
            specified.
        reduce_func : callable, optional
            Reduce function on incoming edges. ``func(nodes) -> dict``. ``dict``
            has ``str`` keys and ``tensor`` values. nodes are :class:`NodeBatch`
            objects as in :mod:`~dgl.udf`. Registered function will be used
            if not specified.
        apply_node_func : callable, optional
            Apply function on the nodes. ``func(nodes) -> dict``. ``dict`` has
            ``str`` keys and ``tensor`` values. nodes are :class:`NodeBatch`
            objects as in :mod:`~dgl.udf`. Registered function will be
            used if not specified.

        Examples
        --------
        >>> import dgl
        >>> import torch as th
        >>> g = dgl.DGLGraph()
        >>> g.add_nodes(3)
        >>> g.ndata['x'] = th.tensor([[1.], [2.], [3.]])
        >>> g.add_edges([0, 1], [1, 2])

        >>> # Define the function for sending node features as messages.
        >>> def send_source(edges): return {'m': edges.src['x']}
        >>> # Set the function defined to be the default message function.
        >>> g.register_message_func(send_source)

        >>> # Sum the messages received and use this to replace the original node feature.
        >>> def simple_reduce(nodes): return {'x': nodes.mailbox['m'].sum(1)}
        >>> # Set the function defined to be the default message reduce function.
        >>> g.register_reduce_func(simple_reduce)

        Send and receive messages.

        >>> g.send_and_recv(g.edges())
        >>> g.ndata['x']
        tensor([[1.],
                [1.],
                [2.]])

        Note that the feature of node :math:`0` remains the same as it has no
        incoming edges.

        Notes
        -----
        On multigraphs, if u and v are specified, then the messages will be sent
        and received along all edges between u and v.

        See Also
        --------
        send
        recv
        """
        if message_func == "default":
            message_func = self._message_func
        if reduce_func == "default":
            reduce_func = self._reduce_func
        if apply_node_func == "default":
            apply_node_func = self._apply_node_func

        assert message_func is not None
        assert reduce_func is not None

        if isinstance(edges, tuple):
            u, v = edges
            u = utils.toindex(u)
            v = utils.toindex(v)
            # Rewrite u, v to handle edge broadcasting and multigraph.
            u, v, eid = self._graph.edge_ids(u, v)
        else:
            eid = utils.toindex(edges)
            u, v, _ = self._graph.find_edges(eid)

        if len(u) == 0:
            # no edges to be triggered
            return

        with ir.prog() as prog:
            scheduler.schedule_snr(self, (u, v, eid),
                    message_func, reduce_func, apply_node_func)
            Runtime.run(prog)

    def pull(self,
             v,
             message_func="default",
             reduce_func="default",
             apply_node_func="default"):
        """Pull messages from the node's predecessors and then update its feature.

        * If all nodes have no incoming edges, nothing will happen.
        * If some nodes have incoming edges and some do not, the features for nodes
          with no incoming edges will be re-initialized with a placeholder. By default
          the placeholder is a zero tensor. See :func:`set_n_initializer` about how to
          configure the placeholder setting for node features. Be careful about that
          and do not include these nodes in :attr:`v` if you do not want to re-initialize
          their features.

        Parameters
        ----------
        v : int, iterable of int, or tensor
            The node to be updated.
        message_func : callable, optional
            Message function on the edges. ``func(edges) -> dict``. ``dict``
            has ``str`` keys and ``tensor`` values. edges are :class:`EdgeBatch`
            objects as in :mod:`~dgl.udf`. Registered function will be used if not
            specified.
        reduce_func : callable, optional
            Reduce function on incoming edges. ``func(nodes) -> dict``. ``dict``
            has ``str`` keys and ``tensor`` values. nodes are :class:`NodeBatch`
            objects as in :mod:`~dgl.udf`. Registered function will be used
            if not specified.
        apply_node_func : callable, optional
            Apply function on the nodes. ``func(nodes) -> dict``. ``dict`` has
            ``str`` keys and ``tensor`` values. nodes are :class:`NodeBatch`
            objects as in :mod:`~dgl.udf`. Registered function will be
            used if not specified.

        Examples
        --------
        Create a graph for demo.

        >>> import dgl
        >>> import torch as th
        >>> g = dgl.DGLGraph()
        >>> g.add_nodes(3)
        >>> g.ndata['x'] = th.tensor([[0.], [1.], [2.]])

        Use the built-in message function :func:`~dgl.function.copy_src` for copying
        node features as the message.

        >>> m_func = dgl.function.copy_src('x', 'm')
        >>> g.register_message_func(m_func)

        Use the built-int message reducing function :func:`~dgl.function.sum`, which
        sums the messages received and replace the old node features with it.

        >>> m_reduce_func = dgl.function.sum('m', 'x')
        >>> g.register_reduce_func(m_reduce_func)

        As no edges exist, nothing happens.

        >>> g.pull(g.nodes())
        >>> g.ndata['x']
        tensor([[0.],
                [1.],
                [2.]])

        Add edges ``0 -> 1, 1 -> 2``. Pull messages for the node :math:`2`.

        >>> g.add_edges([0, 1], [1, 2])
        >>> g.pull(2)
        >>> g.ndata['x']
        tensor([[0.],
                [1.],
                [1.]])

        The feature of node :math:`2` changes but the feature of node :math:`1`
        remains the same as we did not :func:`pull` (and reduce) messages for it.

        See Also
        --------
        push
        """
        if message_func == "default":
            message_func = self._message_func
        if reduce_func == "default":
            reduce_func = self._reduce_func
        if apply_node_func == "default":
            apply_node_func = self._apply_node_func

        assert message_func is not None
        assert reduce_func is not None

        v = utils.toindex(v)
        if len(v) == 0:
            return
        with ir.prog() as prog:
            scheduler.schedule_pull(graph=self, pull_nodes=v,
                    message_func=message_func, reduce_func=reduce_func,
                    apply_func=apply_node_func)
            Runtime.run(prog)

    def push(self,
             u,
             message_func="default",
             reduce_func="default",
             apply_node_func="default"):
        """Send message from the node to its successors and update them.

        Parameters
        ----------
        u : int, iterable of int, or tensor
            The node to be updated.
        message_func : callable, optional
            Message function on the edges. ``func(edges) -> dict``. ``dict``
            has ``str`` keys and ``tensor`` values. edges are :class:`EdgeBatch`
            objects as in :mod:`~dgl.udf`. Registered function will be used if not
            specified.
        reduce_func : callable, optional
            Reduce function on incoming edges. ``func(nodes) -> dict``. ``dict``
            has ``str`` keys and ``tensor`` values. nodes are :class:`NodeBatch`
            objects as in :mod:`~dgl.udf`. Registered function will be used
            if not specified.
        apply_node_func : callable, optional
            Apply function on the nodes. ``func(nodes) -> dict``. ``dict`` has
            ``str`` keys and ``tensor`` values. nodes are :class:`NodeBatch`
            objects as in :mod:`~dgl.udf`. Registered function will be
            used if not specified.

        Examples
        --------
        Create a graph for demo.

        >>> import dgl
        >>> import torch as th
        >>> g = dgl.DGLGraph()
        >>> g.add_nodes(3)
        >>> g.ndata['x'] = th.tensor([[1.], [2.], [3.]])

        Use the built-in message function :func:`~dgl.function.copy_src` for copying
        node features as the message.

        >>> m_func = dgl.function.copy_src('x', 'm')
        >>> g.register_message_func(m_func)

        Use the built-int message reducing function :func:`~dgl.function.sum`, which
        sums the messages received and replace the old node features with it.

        >>> m_reduce_func = dgl.function.sum('m', 'x')
        >>> g.register_reduce_func(m_reduce_func)

        As no edges exist, nothing happens.

        >>> g.push(g.nodes())
        >>> g.ndata['x']
        tensor([[1.],
                [2.],
                [3.]])

        Add edges ``0 -> 1, 1 -> 2``. Send messages from the node :math:`1`. and update.

        >>> g.add_edges([0, 1], [1, 2])
        >>> g.push(1)
        >>> g.ndata['x']
        tensor([[1.],
                [2.],
                [2.]])

        The feature of node :math:`2` changes but the feature of node :math:`1`
        remains the same as we did not :func:`push` for node :math:`0`.

        See Also
        --------
        pull
        """
        if message_func == "default":
            message_func = self._message_func
        if reduce_func == "default":
            reduce_func = self._reduce_func
        if apply_node_func == "default":
            apply_node_func = self._apply_node_func

        assert message_func is not None
        assert reduce_func is not None

        u = utils.toindex(u)
        if len(u) == 0:
            return
        with ir.prog() as prog:
            scheduler.schedule_push(graph=self, u=u,
                    message_func=message_func, reduce_func=reduce_func,
                    apply_func=apply_node_func)
            Runtime.run(prog)

    def update_all(self,
                   message_func="default",
                   reduce_func="default",
                   apply_node_func="default"):
        """Send messages through all edges and update all nodes.

        This is a convenient combination of performing in order
        ``send(self, self.edges(), message_func)`` and
        ``recv(self, self.nodes(), reduce_func, apply_node_func)``.

        Parameters
        ----------
        message_func : callable, optional
            Message function on the edges. ``func(edges) -> dict``. ``dict``
            has ``str`` keys and ``tensor`` values. edges are :class:`EdgeBatch`
            objects as in :mod:`~dgl.udf`. Registered function will be used if not
            specified.
        reduce_func : callable, optional
            Reduce function on incoming edges. ``func(nodes) -> dict``. ``dict``
            has ``str`` keys and ``tensor`` values. nodes are :class:`NodeBatch`
            objects as in :mod:`~dgl.udf`. Registered function will be used
            if not specified.
        apply_node_func : callable, optional
            Apply function on the nodes. ``func(nodes) -> dict``. ``dict`` has
            ``str`` keys and ``tensor`` values. nodes are :class:`NodeBatch`
            objects as in :mod:`~dgl.udf`. Registered function will be
            used if not specified.

        See Also
        --------
        send
        recv
        """
        if message_func == "default":
            message_func = self._message_func
        if reduce_func == "default":
            reduce_func = self._reduce_func
        if apply_node_func == "default":
            apply_node_func = self._apply_node_func
        assert message_func is not None
        assert reduce_func is not None

        with ir.prog() as prog:
            scheduler.schedule_update_all(graph=self, message_func=message_func,
                    reduce_func=reduce_func, apply_func=apply_node_func)
            Runtime.run(prog)

    def prop_nodes(self,
                   nodes_generator,
                   message_func="default",
                   reduce_func="default",
                   apply_node_func="default"):
        """Propagate messages using graph traversal by triggering
        :func:`pull()` on nodes.

        The traversal order is specified by the ``nodes_generator``. It generates
        node frontiers, which is a list or a tensor of nodes. The nodes in the
        same frontier will be triggered together, while nodes in different frontiers
        will be triggered according to the generating order.

        Parameters
        ----------
        node_generators : iterable, each element is a list or a tensor of node ids
            The generator of node frontiers. It specifies which nodes perform
            :func:`pull` at each timestep.
        message_func : callable, optional
            Message function on the edges. ``func(edges) -> dict``. ``dict``
            has ``str`` keys and ``tensor`` values. edges are :class:`EdgeBatch`
            objects as in :mod:`~dgl.udf`. Registered function will be used if not
            specified.
        reduce_func : callable, optional
            Reduce function on incoming edges. ``func(nodes) -> dict``. ``dict``
            has ``str`` keys and ``tensor`` values. nodes are :class:`NodeBatch`
            objects as in :mod:`~dgl.udf`. Registered function will be used
            if not specified.
        apply_node_func : callable, optional
            Apply function on the nodes. ``func(nodes) -> dict``. ``dict`` has
            ``str`` keys and ``tensor`` values. nodes are :class:`NodeBatch`
            objects as in :mod:`~dgl.udf`. Registered function will be
            used if not specified.

        Examples
        --------
        Create a graph for demo.

        >>> import dgl
        >>> import torch as th
        >>> g = dgl.DGLGraph()
        >>> g.add_nodes(4)
        >>> g.ndata['x'] = th.tensor([[1.], [2.], [3.], [4.]])
        >>> g.add_edges([0, 1, 1, 2], [1, 2, 3, 3])

        Prepare message function and message reduce function for demo.

        >>> def send_source(edges): return {'m': edges.src['x']}
        >>> g.register_message_func(send_source)
        >>> def simple_reduce(nodes): return {'x': nodes.mailbox['m'].sum(1)}
        >>> g.register_reduce_func(simple_reduce)

        First pull messages for nodes :math:`1, 2` with edges ``0 -> 1`` and
        ``1 -> 2``; and then pull messages for node :math:`3` with edges
        ``1 -> 3`` and ``2 -> 3``.

        >>> g.prop_nodes([[1, 2], [3]])
        >>> g.ndata['x']
        tensor([[1.],
                [1.],
                [2.],
                [3.]])

        In the first stage, we pull messages for nodes :math:`1, 2`.
        The feature of node :math:`1` is replaced by that of node :math:`0`, i.e. 1
        The feature of node :math:`2` is replaced by that of node :math:`1`, i.e. 2.
        Both of the replacement happen simultaneously.

        In the second stage, we pull messages for node :math:`3`.
        The feature of node :math:`3` becomes the sum of node :math:`1`'s feature and
        :math:`2`'s feature, i.e. 1 + 2 = 3.

        See Also
        --------
        prop_edges
        """
        for node_frontier in nodes_generator:
            self.pull(node_frontier,
                    message_func, reduce_func, apply_node_func)

    def prop_edges(self,
                   edges_generator,
                   message_func="default",
                   reduce_func="default",
                   apply_node_func="default"):
        """Propagate messages using graph traversal by triggering
        :func:`send_and_recv()` on edges.

        The traversal order is specified by the ``edges_generator``. It generates
        edge frontiers, which is an iterable of edge ids or edge end points.

        edge ids can be represented as an int, or an iterable or tensor of ints. Edge
        end points can be represented by a tuple consisting of two tensors/iterables
        of ints. The first tensor/iterable specifies the source nodes and the second
        tensor/iterable specifies the dest nodes.

        Edges in the same frontier will be triggered together, while edges in
        different frontiers will be triggered according to the generating order.

        Parameters
        ----------
        edges_generator : generator
            The generator of edge frontiers.
        message_func : callable, optional
            Message function on the edges. ``func(edges) -> dict``. ``dict``
            has ``str`` keys and ``tensor`` values. edges are :class:`EdgeBatch`
            objects as in :mod:`~dgl.udf`. Registered function will be used if not
            specified.
        reduce_func : callable, optional
            Reduce function on incoming edges. ``func(nodes) -> dict``. ``dict``
            has ``str`` keys and ``tensor`` values. nodes are :class:`NodeBatch`
            objects as in :mod:`~dgl.udf`. Registered function will be used
            if not specified.
        apply_node_func : callable, optional
            Apply function on the nodes. ``func(nodes) -> dict``. ``dict`` has
            ``str`` keys and ``tensor`` values. nodes are :class:`NodeBatch`
            objects as in :mod:`~dgl.udf`. Registered function will be
            used if not specified.

        Examples
        --------

        Create a graph for demo.

        >>> import dgl
        >>> import torch as th
        >>> g = dgl.DGLGraph()
        >>> g.add_nodes(4)
        >>> g.ndata['x'] = th.tensor([[1.], [2.], [3.], [4.]])
        >>> g.add_edges([0, 1, 1, 2], [1, 2, 3, 3])

        Prepare message function and message reduce function for demo.

        >>> def send_source(edges): return {'m': edges.src['x']}
        >>> g.register_message_func(send_source)
        >>> def simple_reduce(nodes): return {'x': nodes.mailbox['m'].sum(1)}
        >>> g.register_reduce_func(simple_reduce)

        First propagate messages for edges ``0 -> 1``, ``1 -> 3`` and then
        propagate messages for edges ``1 -> 2``, ``2 -> 3``.

        >>> g.prop_edges([([0, 1], [1, 3]), ([1, 2], [2, 3])])
        >>> g.ndata['x']
        tensor([[1.],
                [1.],
                [1.],
                [3.]])

        In the first stage, the following happens simultaneously.

            - The feature of node :math:`1` is replaced by that of
              node :math:`0`, i.e. 1.
            - The feature of node :math:`3` is replaced by that of
              node :math:`1`, i.e. 2.

        In the second stage, the following happens simultaneously.

            - The feature of node :math:`2` is replaced by that of
              node :math:`1`, i.e. 1.
            - The feature of node :math:`3` is replaced by that of
              node :math:`2`, i.e. 3.

        See Also
        --------
        prop_nodes
        """
        for edge_frontier in edges_generator:
            self.send_and_recv(edge_frontier,
                    message_func, reduce_func, apply_node_func)

    def subgraph(self, nodes):
        """Generate the subgraph among the given nodes.

        Parameters
        ----------
        nodes : list, or iterable
            A container of the nodes to construct subgraph.

        Returns
        -------
        G : DGLSubGraph
            The subgraph.

        See Also
        --------
        subgraphs
        """
        induced_nodes = utils.toindex(nodes)
        sgi = self._graph.node_subgraph(induced_nodes)
        return dgl.DGLSubGraph(self, sgi.induced_nodes, sgi.induced_edges,
                sgi, readonly=self._readonly)

    def subgraphs(self, nodes):
        """Generate the subgraphs among the given nodes.

        Parameters
        ----------
        nodes : a list of lists or iterable
            A list of the nodes to construct subgraph.

        Returns
        -------
        G : A list of DGLSubGraph
            The subgraphs.

        See Also
        --------
        subgraph
        """
        induced_nodes = [utils.toindex(n) for n in nodes]
        sgis = self._graph.node_subgraphs(induced_nodes)
        return [dgl.DGLSubGraph(self, sgi.induced_nodes, sgi.induced_edges,
            sgi, readonly=self._readonly) for sgi in sgis]

    def edge_subgraph(self, edges):
        """Generate the subgraph among the given edges.

        Parameters
        ----------
        edges : list, or iterable
            A container of the edges to construct subgraph.

        Returns
        -------
        G : DGLSubGraph
            The subgraph.
        """
        induced_edges = utils.toindex(edges)
        sgi = self._graph.edge_subgraph(induced_edges)
        return dgl.DGLSubGraph(self, sgi.induced_nodes, sgi.induced_edges, sgi)

    def merge(self, subgraphs, reduce_func='sum'):
        """Merge subgraph features back to this parent graph.

        Parameters
        ----------
        subgraphs : iterator of DGLSubGraph
            The subgraphs to be merged.
        reduce_func : str
            The reduce function (only 'sum' is supported currently)
        """
        # sanity check: all the subgraphs and the parent graph
        # should have the same node/edge feature schemes.
        # merge node features
        to_merge = []
        for sg in subgraphs:
            if len(sg.node_attr_schemes()) == 0:
                continue
            if sg.node_attr_schemes() != self.node_attr_schemes():
                raise RuntimeError('Subgraph and parent graph do not '
                                   'have the same node attribute schemes.')
            to_merge.append(sg)
        self._node_frame = merge_frames(
                [sg._node_frame for sg in to_merge],
                [sg._parent_nid for sg in to_merge],
                self._node_frame.num_rows,
                reduce_func)

        # merge edge features
        to_merge.clear()
        for sg in subgraphs:
            if len(sg.edge_attr_schemes()) == 0:
                continue
            if sg.edge_attr_schemes() != self.edge_attr_schemes():
                raise RuntimeError('Subgraph and parent graph do not '
                                   'have the same edge attribute schemes.')
            to_merge.append(sg)
        self._edge_frame = merge_frames(
                [sg._edge_frame for sg in to_merge],
                [sg._parent_eid for sg in to_merge],
                self._edge_frame.num_rows,
                reduce_func)

    def adjacency_matrix(self, transpose=False, ctx=F.cpu()):
        """Return the adjacency matrix representation of this graph.

        By default, a row of returned adjacency matrix represents the destination
        of an edge and the column represents the source.

        When transpose is True, a row represents the source and a column represents
        a destination.

        Parameters
        ----------
        transpose : bool, optional (default=False)
            A flag to tranpose the returned adjacency matrix.
        ctx : context, optional (default=cpu)
            The context of returned adjacency matrix.

        Returns
        -------
        SparseTensor
            The adjacency matrix.
        """
        return self._graph.adjacency_matrix(transpose, ctx)

    def incidence_matrix(self, type, ctx=F.cpu()):
        """Return the incidence matrix representation of this graph.

        An incidence matrix is an n x m sparse matrix, where n is
        the number of nodes and m is the number of edges. Each nnz
        value indicating whether the edge is incident to the node
        or not.

        There are three types of an incidence matrix :math:`I`:

<<<<<<< HEAD
        * ``in``:
            - :math:`I[v, e] = 1` if :math:`e` is the in-edge of :math:`v`
              (or :math:`v` is the dst node of :math:`e`);
            - :math:`I[v, e] = 0` otherwise.
        * ``out``:
            - :math:`I[v, e] = 1` if :math:`e` is the out-edge of :math:`v`
              (or :math:`v` is the src node of :math:`e`);
            - :math:`I[v, e] = 0` otherwise.
        * ``both``:
            - :math:`I[v, e] = 1` if :math:`e` is the in-edge of :math:`v`;
            - :math:`I[v, e] = -1` if :math:`e` is the out-edge of :math:`v`;
            - :math:`I[v, e] = 0` otherwise (including self-loop).
=======
        * "in":

          - :math:`I[v, e] = 1` if e is the in-edge of v (or v is the dst node of e);
          - :math:`I[v, e] = 0` otherwise.

        * "out":

          - :math:`I[v, e] = 1` if e is the out-edge of v (or v is the src node of e);
          - :math:`I[v, e] = 0` otherwise.

        * "both":

          - :math:`I[v, e] = 1` if e is the in-edge of v;
          - :math:`I[v, e] = -1` if e is the out-edge of v;
          - :math:`I[v, e] = 0` otherwise (including self-loop).
>>>>>>> 5278220f

        Parameters
        ----------
        type : str
            Can be either ``in``, ``out`` or ``both``
        ctx : context, optional (default=cpu)
            The context of returned incidence matrix.

        Returns
        -------
        SparseTensor
            The incidence matrix.
        """
        return self._graph.incidence_matrix(type, ctx)

    def line_graph(self, backtracking=True, shared=False):
        """Return the line graph of this graph.

        Parameters
        ----------
        backtracking : bool, optional
            Whether the returned line graph is backtracking.

        shared : bool, optional
            Whether the returned line graph shares representations with `self`.

        Returns
        -------
        DGLGraph
            The line graph of this graph.
        """
        graph_data = self._graph.line_graph(backtracking)
        node_frame = self._edge_frame if shared else None
        return DGLGraph(graph_data, node_frame)

    def filter_nodes(self, predicate, nodes=ALL):
        """Return a tensor of node IDs that satisfy the given predicate.

        Parameters
        ----------
        predicate : callable
            ``func(nodes) -> tensor``. ``nodes`` are :class:`NodeBatch`
            objects as in :mod:`~dgl.udf`. The ``tensor`` returned should
            be a 1-D boolean tensor with :func:`~dgl.udf.NodeBatch.batch_size`
            elements indicating which nodes satisfy the predicate.
        nodes : int, iterable or tensor of ints
            The nodes to filter on.

        Returns
        -------
        tensor
            The filtered nodes.

        Examples
        --------
        Construct a graph object for demo.

        >>> import dgl
        >>> import torch as th
        >>> g = dgl.DGLGraph()
        >>> g.add_nodes(3)
        >>> g.ndata['x'] = th.tensor([[1.], [-1.], [1.]])

        Define a function for filtering nodes with feature :math:`1`.

        >>> def has_feature_one(nodes): return (nodes.data['x'] == 1).squeeze(1)

        Filter the nodes with feature :math:`1`.

        >>> g.filter_nodes(has_feature_one)
        tensor([0, 2])

        See Also
        --------
        filter_edges
        """
        if is_all(nodes):
            v = utils.toindex(slice(0, self.number_of_nodes()))
        else:
            v = utils.toindex(nodes)

        n_repr = self.get_n_repr(v)
        nb = NodeBatch(self, v, n_repr)
        n_mask = predicate(nb)

        if is_all(nodes):
            return F.nonzero_1d(n_mask)
        else:
            nodes = F.tensor(nodes)
            return nodes[n_mask]

    def filter_edges(self, predicate, edges=ALL):
        """Return a tensor of edge IDs that satisfy the given predicate.

        Parameters
        ----------
        predicate : callable
            ``func(edges) -> tensor``. ``edges`` are :class:`EdgeBatch`
            objects as in :mod:`~dgl.udf`. The ``tensor`` returned should
            be a 1-D boolean tensor with :func:`~dgl.udf.EdgeBatch.batch_size`
            elements indicating which edges satisfy the predicate.
        edges : edges
            Edges can be pair(s) of endpoint nodes (u, v), or a
            tensor/iterable of edge ids. If the edges are pair(s) of endpoint
            nodes, they will be represented as a tuple of two iterable/tensors
            of nodes. The first one is for the source nodes while the second one
            is for the destinations. The default value is all the edges.

        Returns
        -------
        tensor
            The filtered edges represented by their ids.

        Examples
        --------
        Construct a graph object for demo.

        >>> import dgl
        >>> import torch as th
        >>> g = dgl.DGLGraph()
        >>> g.add_nodes(3)
        >>> g.ndata['x'] = th.tensor([[1.], [-1.], [1.]])
        >>> g.add_edges([0, 1, 2], [2, 2, 1])

        Define a function for filtering edges whose destinations have
        node feature :math:`1`.

        >>> def has_dst_one(edges): return (edges.dst['x'] == 1).squeeze(1)

        Filter the edges whose destination nodes have feature :math:`1`.

        >>> g.filter_edges(has_dst_one)
        tensor([0, 1])

        See Also
        --------
        filter_nodes
        """
        if is_all(edges):
            eid = ALL
            u, v, _ = self._graph.edges()
        elif isinstance(edges, tuple):
            u, v = edges
            u = utils.toindex(u)
            v = utils.toindex(v)
            # Rewrite u, v to handle edge broadcasting and multigraph.
            u, v, eid = self._graph.edge_ids(u, v)
        else:
            eid = utils.toindex(edges)
            u, v, _ = self._graph.find_edges(eid)

        src_data = self.get_n_repr(u)
        edge_data = self.get_e_repr(eid)
        dst_data = self.get_n_repr(v)
        eb = EdgeBatch(self, (u, v, eid),
                src_data, edge_data, dst_data)

        e_mask = predicate(eb)

        if is_all(edges):
            return F.nonzero_1d(e_mask)
        else:
            edges = F.tensor(edges)
            return edges[e_mask]<|MERGE_RESOLUTION|>--- conflicted
+++ resolved
@@ -1996,37 +1996,24 @@
         or not.
 
         There are three types of an incidence matrix :math:`I`:
-
-<<<<<<< HEAD
+        
         * ``in``:
+        
             - :math:`I[v, e] = 1` if :math:`e` is the in-edge of :math:`v`
               (or :math:`v` is the dst node of :math:`e`);
             - :math:`I[v, e] = 0` otherwise.
+            
         * ``out``:
+        
             - :math:`I[v, e] = 1` if :math:`e` is the out-edge of :math:`v`
               (or :math:`v` is the src node of :math:`e`);
             - :math:`I[v, e] = 0` otherwise.
+            
         * ``both``:
+        
             - :math:`I[v, e] = 1` if :math:`e` is the in-edge of :math:`v`;
             - :math:`I[v, e] = -1` if :math:`e` is the out-edge of :math:`v`;
             - :math:`I[v, e] = 0` otherwise (including self-loop).
-=======
-        * "in":
-
-          - :math:`I[v, e] = 1` if e is the in-edge of v (or v is the dst node of e);
-          - :math:`I[v, e] = 0` otherwise.
-
-        * "out":
-
-          - :math:`I[v, e] = 1` if e is the out-edge of v (or v is the src node of e);
-          - :math:`I[v, e] = 0` otherwise.
-
-        * "both":
-
-          - :math:`I[v, e] = 1` if e is the in-edge of v;
-          - :math:`I[v, e] = -1` if e is the out-edge of v;
-          - :math:`I[v, e] = 0` otherwise (including self-loop).
->>>>>>> 5278220f
 
         Parameters
         ----------
