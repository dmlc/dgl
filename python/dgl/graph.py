"""Base graph class specialized for neural networks on graphs."""
from __future__ import absolute_import

import networkx as nx
import numpy as np

import dgl
from .base import ALL, is_all, DGLError, dgl_warning
from . import backend as F
from .frame import FrameRef, Frame, merge_frames
from .graph_index import GraphIndex, create_graph_index
from .runtime import ir, scheduler, Runtime
from . import utils
from .view import NodeView, EdgeView
from .udf import NodeBatch, EdgeBatch

__all__ = ['DGLGraph']

class DGLGraph(object):
    """Base graph class.

    The graph stores nodes, edges and also their features.

    DGL graph is always directional. Undirected graph can be represented using
    two bi-directional edges.

    Nodes are identified by consecutive integers starting from zero.

    Edges can be specified by two end points (u, v) or the integer id assigned
    when the edges are added.  Edge IDs are automatically assigned by the order
    of addition, i.e. the first edge being added has an ID of 0, the second
    being 1, so on so forth.

    Node and edge features are stored as a dictionary from the feature name
    to the feature data (in tensor).

    Parameters
    ----------
    graph_data : graph data, optional
        Data to initialize graph. Same as networkx's semantics.
    node_frame : FrameRef, optional
        Node feature storage.
    edge_frame : FrameRef, optional
        Edge feature storage.
    multigraph : bool, optional
        Whether the graph would be a multigraph (default: False)
    readonly : bool, optional
        Whether the graph structure is read-only (default: False).

    Examples
    --------
    Create an empty graph with no nodes and edges.

    >>> G = dgl.DGLGraph()

    G can be grown in several ways.

    **Nodes:**

    Add N nodes:

    >>> G.add_nodes(10)  # 10 isolated nodes are added

    **Edges:**

    Add one edge at a time,

    >>> G.add_edge(0, 1)

    or multiple edges,

    >>> G.add_edges([1, 2, 3], [3, 4, 5])  # three edges: 1->3, 2->4, 3->5

    or multiple edges starting from the same node,

    >>> G.add_edges(4, [7, 8, 9])  # three edges: 4->7, 4->8, 4->9

    or multiple edges pointing to the same node,

    >>> G.add_edges([2, 6, 8], 5)  # three edges: 2->5, 6->5, 8->5

    or multiple edges using tensor type (demo in pytorch syntax).

    >>> import torch as th
    >>> G.add_edges(th.tensor([3, 4, 5]), 1)  # three edges: 3->1, 4->1, 5->1

    NOTE: Removing nodes and edges is not supported by DGLGraph.

    **Features:**

    Both nodes and edges can have feature data. Features are stored as
    key/value pair. The key must be hashable while the value must be tensor
    type. Features are batched on the first dimension.

    Use G.ndata to get/set features for all nodes.

    >>> G = dgl.DGLGraph()
    >>> G.add_nodes(3)
    >>> G.ndata['x'] = th.zeros((3, 5))  # init 3 nodes with zero vector(len=5)
    >>> G.ndata
    {'x' : tensor([[0., 0., 0., 0., 0.],
                   [0., 0., 0., 0., 0.],
                   [0., 0., 0., 0., 0.]])}

    Use G.nodes to get/set features for some nodes.

    >>> G.nodes[[0, 2]].data['x'] = th.ones((2, 5))
    >>> G.ndata
    {'x' : tensor([[1., 1., 1., 1., 1.],
                   [0., 0., 0., 0., 0.],
                   [1., 1., 1., 1., 1.]])}

    Similarly, use G.edata and G.edges to get/set features for edges.

    >>> G.add_edges([0, 1], 2)  # 0->2, 1->2
    >>> G.edata['y'] = th.zeros((2, 4))  # init 2 edges with zero vector(len=4)
    >>> G.edata
    {'y' : tensor([[0., 0., 0., 0.],
                   [0., 0., 0., 0.]])}
    >>> G.edges[1, 2].data['y'] = th.ones((1, 4))
    >>> G.edata
    {'y' : tensor([[0., 0., 0., 0.],
                   [1., 1., 1., 1.]])}

    Note that each edge is assigned a unique id equal to its adding
    order. So edge 1->2 has id=1. DGL supports directly use edge id
    to access edge features.

    >>> G.edges[0].data['y'] += 2.
    >>> G.edata
    {'y' : tensor([[2., 2., 2., 2.],
                   [1., 1., 1., 1.]])}
    """
    def __init__(self,
                 graph_data=None,
                 node_frame=None,
                 edge_frame=None,
                 multigraph=False,
                 readonly=False):
        # graph
        self._readonly=readonly
        self._graph = create_graph_index(graph_data, multigraph, readonly)
        # frame
        if node_frame is None:
            self._node_frame = FrameRef(Frame(num_rows=self.number_of_nodes()))
        else:
            self._node_frame = node_frame
        if edge_frame is None:
            self._edge_frame = FrameRef(Frame(num_rows=self.number_of_edges()))
        else:
            self._edge_frame = edge_frame
        # msg graph & frame
        self._msg_graph = create_graph_index(multigraph=multigraph)
        self._msg_frame = FrameRef()
        self.reset_messages()
        # registered functions
        self._message_func = None
        self._reduce_func = None
        self._apply_node_func = None
        self._apply_edge_func = None

    def add_nodes(self, num, data=None):
        """Add multiple new nodes.

        Parameters
        ----------
        num : int
            Number of nodes to be added.
        data : dict, optional
            Feature data of the added nodes.

        Notes
        -----
        If new nodes are added with features, and any of the old nodes
        do not have some of the feature fields, those fields are filled
        by initializers defined with ``set_n_initializer`` (default filling
        with zeros).

        Examples
        --------
        >>> G = dgl.DGLGraph()
        >>> g.add_nodes(2)
        >>> g.number_of_nodes()
        2
        >>> g.add_nodes(3)
        >>> g.number_of_nodes()
        5

        Adding new nodes with features (using PyTorch as example):
        >>> import torch as th
        >>> g.add_nodes(2, {'x': th.ones(2, 4)})    # default zero initializer
        >>> g.ndata['x']
        tensor([[0., 0., 0., 0.],
                [0., 0., 0., 0.],
                [0., 0., 0., 0.],
                [0., 0., 0., 0.],
                [0., 0., 0., 0.],
                [1., 1., 1., 1.],
                [1., 1., 1., 1.]])
        """
        self._graph.add_nodes(num)
        self._msg_graph.add_nodes(num)
        if data is None:
            # Initialize feature placeholders if there are features existing
            self._node_frame.add_rows(num)
        else:
            self._node_frame.append(data)

    def add_edge(self, u, v, data=None):
        """Add one new edge between u and v.

        Parameters
        ----------
        u : int
            The source node ID.  Must exist in the graph.
        v : int
            The destination node ID.  Must exist in the graph.
        data : dict, optional
            Feature data of the added edges.

        Notes
        -----
        If new edges are added with features, and any of the old edges
        do not have some of the feature fields, those fields are filled
        by initializers defined with ``set_e_initializer`` (default filling
        with zeros).

        Examples
        --------
        The following example uses PyTorch backend.
        >>> G = dgl.DGLGraph()
        >>> G.add_nodes(3)
        >>> G.add_edge(0, 1)

        Adding new edge with features
        >>> import torch as th
        >>> G.add_edge(0, 2, {'x': th.ones(1, 4)})
        >>> G.edges()
        (tensor([0, 0]), tensor([1, 2]))
        >>> G.edata['x']
        tensor([[0., 0., 0., 0.],
                [1., 1., 1., 1.]])
        >>> G.edges[0, 2].data['x']
        tensor([[1., 1., 1., 1.]])

        See Also
        --------
        add_edges
        """
        self._graph.add_edge(u, v)
        if data is None:
            # Initialize feature placeholders if there are features existing
            self._edge_frame.add_rows(1)
        else:
            self._edge_frame.append(data)

    def add_edges(self, u, v, data=None):
        """Add multiple edges for list of source nodes u and destination nodes
        v.  A single edge is added between every pair of ``u[i]`` and ``v[i]``.

        Parameters
        ----------
        u : list, tensor
            The source node IDs.  All nodes must exist in the graph.
        v : list, tensor
            The destination node IDs.  All nodes must exist in the graph.
        data : dict, optional
            Feature data of the added edges.

        Notes
        -----
        If new edges are added with features, and any of the old edges
        do not have some of the feature fields, those fields are filled
        by initializers defined with ``set_e_initializer`` (default filling
        with zeros).

        Examples
        --------
        The following example uses PyTorch backend.
        >>> G = dgl.DGLGraph()
        >>> G.add_nodes(4)
        >>> G.add_edges([0, 2], [1, 3]) # add edges (0, 1) and (2, 3)

        Adding new edges with features
        >>> import torch as th
        >>> G.add_edges([1, 3], [2, 0], {'x': th.ones(2, 4)}) # (1, 2), (3, 0)
        >>> G.edata['x']
        tensor([[0., 0., 0., 0.],
                [0., 0., 0., 0.],
                [1., 1., 1., 1.],
                [1., 1., 1., 1.]])

        See Also
        --------
        add_edge
        """
        u = utils.toindex(u)
        v = utils.toindex(v)
        self._graph.add_edges(u, v)
        if data is None:
            # Initialize feature placeholders if there are features existing
            # NOTE: use max due to edge broadcasting syntax
            self._edge_frame.add_rows(max(len(u), len(v)))
        else:
            self._edge_frame.append(data)

    def clear(self):
        """Remove all nodes and edges, as well as their features, from the
        graph.

        Examples
        --------
        >>> G = dgl.DGLGraph()
        >>> G.add_nodes(4)
        >>> G.add_edges([0, 1, 2, 3], [1, 2, 3, 0])
        >>> G.number_of_nodes()
        4
        >>> G.number_of_edges()
        4
        >>> G.clear()
        >>> G.number_of_nodes()
        0
        >>> G.number_of_edges()
        0
        """
        self._graph.clear()
        self._node_frame.clear()
        self._edge_frame.clear()
        self._msg_graph.clear()
        self._msg_frame.clear()

    def reset_messages(self):
        """Clear all messages."""
        self._msg_graph.clear()
        self._msg_frame.clear()
        self._msg_graph.add_nodes(self.number_of_nodes())

    def number_of_nodes(self):
        """Return the number of nodes in the graph.

        Returns
        -------
        int
            The number of nodes
        """
        return self._graph.number_of_nodes()

    def __len__(self):
        """Return the number of nodes in the graph."""
        return self.number_of_nodes()

    @property
    def is_multigraph(self):
        """True if the graph is a multigraph, False otherwise.
        """
        return self._graph.is_multigraph()

    def number_of_edges(self):
        """Return the number of edges in the graph.

        Returns
        -------
        int
            The number of edges
        """
        return self._graph.number_of_edges()

    def has_node(self, vid):
        """Return True if the graph contains node `vid`.

        Identical to `vid in G`.

        Parameters
        ----------
        vid : int
            The node ID.

        Returns
        -------
        bool
            True if the node exists

        Examples
        --------
        >>> G = dgl.DGLGraph()
        >>> G.add_nodes(3)
        >>> G.has_node(0)
        True
        >>> G.has_node(4)
        False

        Equivalently,
        >>> 0 in G
        True

        See Also
        --------
        has_nodes
        """
        return self._graph.has_node(vid)

    def __contains__(self, vid):
        """Return True if the graph contains node `vid`.

        Examples
        --------
        >>> G = dgl.DGLGraph()
        >>> G.add_nodes(3)
        >>> 0 in G
        True
        """
        return self._graph.has_node(vid)

    def has_nodes(self, vids):
        """Return a 0-1 array `a` given the node ID array `vids`.

        `a[i]` is 1 if the graph contains node `vids[i]`, 0 otherwise.

        Parameters
        ----------
        vid : list or tensor
            The array of node IDs.

        Returns
        -------
        a : tensor
            0-1 array indicating existence

        Examples
        --------
        The following example uses PyTorch backend.
        >>> G = dgl.DGLGraph()
        >>> G.add_nodes(3)
        >>> G.has_nodes([0, 1, 2, 3, 4])
        tensor([1, 1, 1, 0, 0])

        See Also
        --------
        has_node
        """
        vids = utils.toindex(vids)
        rst = self._graph.has_nodes(vids)
        return rst.tousertensor()

    def has_edge_between(self, u, v):
        """Return True if the edge (u, v) is in the graph.

        Parameters
        ----------
        u : int
            The source node ID.
        v : int
            The destination node ID.

        Returns
        -------
        bool
            True if the edge is in the graph, False otherwise.

        Examples
        --------
        >>> G = dgl.DGLGraph()
        >>> G.add_nodes(3)
        >>> G.add_edge(0, 1)
        >>> G.has_edge_between(0, 1)
        True
        >>> G.has_edge_between(1, 0)
        False

        See Also
        --------
        has_edges_between
        """
        return self._graph.has_edge_between(u, v)

    def has_edges_between(self, u, v):
        """Return a 0-1 array `a` given the source node ID array `u` and
        destination node ID array `v`.

        `a[i]` is 1 if the graph contains edge `(u[i], v[i])`, 0 otherwise.

        Parameters
        ----------
        u : list, tensor
            The source node ID array.
        v : list, tensor
            The destination node ID array.

        Returns
        -------
        a : tensor
            0-1 array indicating existence.

        Examples
        --------
        The following example uses PyTorch backend.
        >>> G = dgl.DGLGraph()
        >>> G.add_nodes(3)
        >>> G.add_edges([0, 0], [1, 2]) # (0, 1), (0, 2)

        Check if (0, 1), (0, 2), (1, 0), (2, 0) exist in the graph above:
        >>> G.has_edges_between([0, 0, 1, 2], [1, 2, 0, 0])
        tensor([1, 1, 0, 0])

        See Also
        --------
        has_edge_between
        """
        u = utils.toindex(u)
        v = utils.toindex(v)
        rst = self._graph.has_edges_between(u, v)
        return rst.tousertensor()

    def predecessors(self, v):
        """Return the predecessors of node `v` in the graph.

        Node `u` is a predecessor of `v` if an edge `(u, v)` exist in the
        graph.

        Parameters
        ----------
        v : int
            The node.

        Returns
        -------
        tensor
            Array of predecessor node IDs.

        Examples
        --------
        The following example uses PyTorch backend.
        >>> G = dgl.DGLGraph()
        >>> G.add_nodes(3)
        >>> G.add_edges([1, 2], [0, 0]) # (1, 0), (2, 0)
        >>> G.predecessors(0)
        tensor([1, 2])

        See Also
        --------
        successors
        """
        return self._graph.predecessors(v).tousertensor()

    def successors(self, v):
        """Return the successors of node `v` in the graph.

        Node `u` is a successor of `v` if an edge `(v, u)` exist in the
        graph.

        Parameters
        ----------
        v : int
            The node.

        Returns
        -------
        tensor
            Array of successor node IDs.

        Examples
        --------
        The following example uses PyTorch backend.
        >>> G = dgl.DGLGraph()
        >>> G.add_nodes(3)
        >>> G.add_edges([0, 0], [1, 2]) # (0, 1), (0, 2)
        >>> G.successors(0)
        tensor([1, 2])

        See Also
        --------
        predecessors
        """
        return self._graph.successors(v).tousertensor()

    def edge_id(self, u, v, force_multi=False):
        """Return the edge ID, or an array of edge IDs, between source node
        `u` and destination node `v`.

        Parameters
        ----------
        u : int
            The source node ID.
        v : int
            The destination node ID.
        force_multi : bool
            If False, will return a single edge ID if the graph is a simple graph.
            If True, will always return an array.

        Returns
        -------
        int or tensor
            The edge ID if force_multi == True and the graph is a simple graph.
            The edge ID array otherwise.

        Examples
        --------
        The following example uses PyTorch backend.

        For simple graphs:
        >>> G = dgl.DGLGraph()
        >>> G.add_node(3)
        >>> G.add_edges([0, 0], [1, 2]) # (0, 1), (0, 2)
        >>> G.edge_id(0, 2)
        1
        >>> G.edge_id(0, 1)
        0

        For multigraphs:
        >>> G = dgl.DGLGraph(multigraph=True)
        >>> G.add_nodes(3)

        Adding edges (0, 1), (0, 2), (0, 1), (0, 2), so edge ID 0 and 2 both
        connect from 0 and 1, while edge ID 1 and 3 both connect from 0 and 2.
        >>> G.add_edges([0, 0, 0, 0], [1, 2, 1, 2])
        >>> G.edge_id(0, 1)
        tensor([0, 2])

        See Also
        --------
        edge_ids
        """
        idx = self._graph.edge_id(u, v)
        return idx.tousertensor() if force_multi or self.is_multigraph else idx[0]

    def edge_ids(self, u, v, force_multi=False):
        """Return all edge IDs between source node array `u` and destination
        node array `v`.

        Parameters
        ----------
        u : list, tensor
            The source node ID array.
        v : list, tensor
            The destination node ID array.
        force_multi : bool
            Whether to always treat the graph as a multigraph.

        Returns
        -------
        tensor, or (tensor, tensor, tensor)
            If the graph is a simple graph and `force_multi` is False, return
            a single edge ID array `e`.  `e[i]` is the edge ID between `u[i]`
            and `v[i]`.
            Otherwise, return three arrays `(eu, ev, e)`.  `e[i]` is the ID
            of an edge between `eu[i]` and `ev[i]`.  All edges between `u[i]`
            and `v[i]` are returned.

        Notes
        -----
        If the graph is a simple graph, `force_multi` is False, and no edge
        exist between some pairs of `u[i]` and `v[i]`, the result is undefined.

        Examples
        --------
        The following example uses PyTorch backend.

        For simple graphs:
        >>> G = dgl.DGLGraph()
        >>> G.add_nodes(3)
        >>> G.add_edges([0, 0], [1, 2]) # (0, 1), (0, 2)
        >>> G.edge_ids([0, 0], [2, 1])  # get edge ID of (0, 2) and (0, 1)
        >>> G.edge_ids([0, 0], [2, 1])
        tensor([1, 0])

        For multigraphs
        >>> G = dgl.DGLGraph(multigraph=True)
        >>> G.add_nodes(4)
        >>> G.add_edges([0, 0, 0], [1, 1, 2])   # (0, 1), (0, 1), (0, 2)

        Get all edges between (0, 1), (0, 2), (0, 3).  Note that there is no
        edge between 0 and 3:
        >>> G.edge_ids([0, 0, 0], [1, 2, 3])
        (tensor([0, 0, 0]), tensor([1, 1, 2]), tensor([0, 1, 2]))

        See Also
        --------
        edge_id
        """
        u = utils.toindex(u)
        v = utils.toindex(v)
        src, dst, eid = self._graph.edge_ids(u, v)
        if force_multi or self.is_multigraph:
            return src.tousertensor(), dst.tousertensor(), eid.tousertensor()
        else:
            return eid.tousertensor()

    def find_edges(self, eid):
        """Given an edge ID array, return the source and destination node ID
        array `s` and `d`.  `s[i]` and `d[i]` are source and destination node
        ID for edge `eid[i]`.

        Parameters
        ----------
        eid : list, tensor
            The edge ID array.

        Returns
        -------
        tensor
            The source node ID array.
        tensor
            The destination node ID array.

        Examples
        --------
        The following example uses PyTorch backend.

        >>> G = dgl.DGLGraph()
        >>> G.add_nodes(3)
        >>> G.add_edges([0, 0, 1], [1, 2, 2])   # (0, 1), (0, 2), (1, 2)
        >>> G.find_edges([0, 2])
        (tensor([0, 1]), tensor([1, 2]))
        """
        eid = utils.toindex(eid)
        src, dst, _ = self._graph.find_edges(eid)
        return src.tousertensor(), dst.tousertensor()

    def in_edges(self, v, form='uv'):
        """Return the inbound edges of the node(s).

        Parameters
        ----------
        v : int, list, tensor
            The node(s).
        form : str, optional
            The return form. Currently support:
            - 'all' : a tuple (u, v, eid)
            - 'uv'  : a pair (u, v), default
            - 'eid' : one eid tensor

        Returns
        -------
        A tuple of Tensors `(eu, ev, eid)` if `form == 'all'`.
            `eid[i]` is the ID of an inbound edge to `ev[i]` from `eu[i]`.
            All inbound edges to `v` are returned.
        A pair of Tensors (eu, ev) if form == 'uv'
            `eu[i]` is the source node of an inbound edge to `ev[i]`.
            All inbound edges to `v` are returned.
        One Tensor if form == 'eid'
            `eid[i]` is ID of an inbound edge to any of the nodes in `v`.

        Examples
        --------
        The following example uses PyTorch backend.
        >>> G = dgl.DGLGraph()
        >>> G.add_nodes(3)
        >>> G.add_edges([0, 0, 1], [1, 2, 2])   # (0, 1), (0, 2), (1, 2)

        For a single node:
        >>> G.in_edges(2)
        (tensor([0, 1]), tensor([2, 2]))
        >>> G.in_edges(2, 'all')
        (tensor([0, 1]), tensor([2, 2]), tensor([1, 2]))
        >>> G.in_edges(2, 'eid')
        tensor([1, 2])

        For multiple nodes:
        >>> G.in_edges([1, 2])
        (tensor([0, 0, 1]), tensor([1, 2, 2]))
        >>> G.in_edges([1, 2], 'all')
        (tensor([0, 0, 1]), tensor([1, 2, 2]), tensor([0, 1, 2]))
        """
        v = utils.toindex(v)
        src, dst, eid = self._graph.in_edges(v)
        if form == 'all':
            return (src.tousertensor(), dst.tousertensor(), eid.tousertensor())
        elif form == 'uv':
            return (src.tousertensor(), dst.tousertensor())
        elif form == 'eid':
            return eid.tousertensor()
        else:
            raise DGLError('Invalid form:', form)

    def out_edges(self, v, form='uv'):
        """Return the outbound edges of the node(s).

        Parameters
        ----------
        v : int, list, tensor
            The node(s).
        form : str, optional
            The return form. Currently support:
            - 'all' : a tuple (u, v, eid)
            - 'uv'  : a pair (u, v), default
            - 'eid' : one eid tensor

        Returns
        -------
        A tuple of Tensors `(eu, ev, eid)` if `form == 'all'`.
            `eid[i]` is the ID of an outbound edge from `eu[i]` from `ev[i]`.
            All outbound edges from `v` are returned.
        A pair of Tensors (eu, ev) if form == 'uv'
            `ev[i]` is the destination node of an outbound edge from `eu[i]`.
            All outbound edges from `v` are returned.
        One Tensor if form == 'eid'
            `eid[i]` is ID of an outbound edge from any of the nodes in `v`.

        Examples
        --------
        The following example uses PyTorch backend.
        >>> G = dgl.DGLGraph()
        >>> G.add_nodes(3)
        >>> G.add_edges([0, 0, 1], [1, 2, 2])   # (0, 1), (0, 2), (1, 2)

        For a single node:
        >>> G.out_edges(0)
        (tensor([0, 0]), tensor([1, 2]))
        >>> G.out_edges(0, 'all')
        (tensor([0, 0]), tensor([1, 2]), tensor([0, 1]))
        >>> G.out_edges(0, 'eid')
        tensor([0, 1])

        For multiple nodes:
        >>> G.out_edges([0, 1])
        (tensor([0, 0, 1]), tensor([1, 2, 2]))
        >>> G.out_edges([0, 1], 'all')
        (tensor([0, 0, 1]), tensor([1, 2, 2]), tensor([0, 1, 2]))
        """
        v = utils.toindex(v)
        src, dst, eid = self._graph.out_edges(v)
        if form == 'all':
            return (src.tousertensor(), dst.tousertensor(), eid.tousertensor())
        elif form == 'uv':
            return (src.tousertensor(), dst.tousertensor())
        elif form == 'eid':
            return eid.tousertensor()
        else:
            raise DGLError('Invalid form:', form)

    def all_edges(self, form='uv', sorted=False):
        """Return all the edges.

        Parameters
        ----------
        form : str, optional
            The return form. Currently support:
            - 'all' : a tuple (u, v, eid)
            - 'uv'  : a pair (u, v), default
            - 'eid' : one eid tensor
        sorted : bool
            True if the returned edges are sorted by their src and dst ids.

        Returns
        -------
        A tuple of Tensors (u, v, eid) if form == 'all'
            `eid[i]` is the ID of an edge between `u[i]` and `v[i]`.
            All edges are returned.
        A pair of Tensors (u, v) if form == 'uv'
            An edge exists between `u[i]` and `v[i]`.
            If `n` edges exist between `u` and `v`, then `u` and `v` as a pair
            will appear `n` times.
        One Tensor if form == 'eid'
            `eid[i]` is the ID of an edge in the graph.

        Examples
        --------
        The following example uses PyTorch backend.
        >>> G = dgl.DGLGraph()
        >>> G.add_nodes(3)
        >>> G.add_edges([0, 0, 1], [1, 2, 2])   # (0, 1), (0, 2), (1, 2)
        >>> G.all_edges()
        (tensor([0, 0, 1]), tensor([1, 2, 2]))
        >>> G.all_edges('all')
        (tensor([0, 0, 1]), tensor([1, 2, 2]), tensor([0, 1, 2]))
        """
        src, dst, eid = self._graph.edges(sorted)
        if form == 'all':
            return (src.tousertensor(), dst.tousertensor(), eid.tousertensor())
        elif form == 'uv':
            return (src.tousertensor(), dst.tousertensor())
        elif form == 'eid':
            return eid.tousertensor()
        else:
            raise DGLError('Invalid form:', form)

    def in_degree(self, v):
        """Return the in-degree of node `v`.

        Parameters
        ----------
        v : int
            The node ID.

        Returns
        -------
        int
            The in-degree.

        Examples
        --------
        >>> G = dgl.DGLGraph()
        >>> G.add_nodes(3)
        >>> G.add_edges([0, 0, 1], [1, 2, 2])   # (0, 1), (0, 2), (1, 2)
        >>> G.in_degree(2)
        2

        See Also
        --------
        in_degrees
        """
        return self._graph.in_degree(v)

<<<<<<< HEAD
    def in_degrees(self, v):
=======
    def in_degrees(self, v=ALL):
>>>>>>> 6f4898a1
        """Return the array `d` of in-degrees of the node array `v`.

        `d[i]` is the in-degree of node `v[i]`.

        Parameters
        ----------
<<<<<<< HEAD
        v : list, tensor
            The node ID array.
=======
        v : list, tensor, optional.
            The node ID array. Default is to return the degrees of all the nodes.
>>>>>>> 6f4898a1

        Returns
        -------
        d : tensor
            The in-degree array.

        Examples
        --------
        The following example uses PyTorch backend.
        >>> G = dgl.DGLGraph()
        >>> G.add_nodes(3)
        >>> G.add_edges([0, 0, 1], [1, 2, 2])   # (0, 1), (0, 2), (1, 2)
        >>> G.in_degrees([1, 2])
        tensor([1, 2])

        See Also
        --------
        in_degree
        """
        if is_all(v):
            v  = utils.toindex(slice(0, self.number_of_nodes()))
        else:
            v = utils.toindex(v)
        return self._graph.in_degrees(v).tousertensor()

    def out_degree(self, v):
        """Return the out-degree of node `v`.

        Parameters
        ----------
        v : int
            The node ID.

        Returns
        -------
        int
            The out-degree.

        Examples
        --------
        >>> G = dgl.DGLGraph()
        >>> G.add_nodes(3)
        >>> G.add_edges([0, 0, 1], [1, 2, 2])   # (0, 1), (0, 2), (1, 2)
        >>> G.out_degree(0)
        2

        See Also
        --------
        out_degrees
        """
        return self._graph.out_degree(v)

<<<<<<< HEAD
    def out_degrees(self, v):
=======
    def out_degrees(self, v=ALL):
>>>>>>> 6f4898a1
        """Return the array `d` of out-degrees of the node array `v`.

        `d[i]` is the out-degree of node `v[i]`.

        Parameters
        ----------
        v : list, tensor
<<<<<<< HEAD
            The node ID array.
=======
            The node ID array. Default is to return the degrees of all the nodes.
>>>>>>> 6f4898a1

        Returns
        -------
        d : tensor
            The out-degree array.

        Examples
        --------
        The following example uses PyTorch backend.
        >>> G = dgl.DGLGraph()
        >>> G.add_nodes(3)
        >>> G.add_edges([0, 0, 1], [1, 2, 2])   # (0, 1), (0, 2), (1, 2)
        >>> G.out_degrees([0, 1])
        tensor([2, 1])

        See Also
        --------
        out_degree
        """
        if is_all(v):
            v  = utils.toindex(slice(0, self.number_of_nodes()))
        else:
            v = utils.toindex(v)
        return self._graph.out_degrees(v).tousertensor()

    def to_networkx(self, node_attrs=None, edge_attrs=None):
        """Convert to networkx graph.

        The edge id will be saved as the 'id' edge attribute.

        Parameters
        ----------
        node_attrs : iterable of str, optional
            The node attributes to be copied.
        edge_attrs : iterable of str, optional
            The edge attributes to be copied.

        Returns
        -------
        networkx.DiGraph
            The nx graph
        """
        nx_graph = self._graph.to_networkx()
        #TODO(minjie): attributes
        dgl_warning('to_networkx currently does not support converting'
                    ' node/edge features automatically.')
        return nx_graph

    def from_networkx(self, nx_graph, node_attrs=None, edge_attrs=None):
        """Convert from networkx graph.

        If 'id' edge attribute exists, the edge will be added follows
        the edge id order. Otherwise, order is undefined.

        Parameters
        ----------
        nx_graph : networkx.DiGraph
            The nx graph
        node_attrs : iterable of str, optional
            The node attributes needs to be copied.
        edge_attrs : iterable of str, optional
            The edge attributes needs to be copied.
        """
        self.clear()
        self._graph.from_networkx(nx_graph)
        self._node_frame.add_rows(self.number_of_nodes())
        self._edge_frame.add_rows(self.number_of_edges())
        self._msg_graph.add_nodes(self._graph.number_of_nodes())
        # copy attributes
        def _batcher(lst):
            if F.is_tensor(lst[0]):
                return F.cat([F.unsqueeze(x, 0) for x in lst], dim=0)
            else:
                return F.tensor(lst)
        if node_attrs is not None:
            attr_dict = {attr : [] for attr in node_attrs}
            for nid in range(self.number_of_nodes()):
                for attr in node_attrs:
                    attr_dict[attr].append(nx_graph.nodes[nid][attr])
            for attr in node_attrs:
                self._node_frame[attr] = _batcher(attr_dict[attr])
        if edge_attrs is not None:
            attr_dict = {attr : [] for attr in edge_attrs}
            src, dst, _ = self._graph.edges()
            for u, v in zip(src.tolist(), dst.tolist()):
                for attr in edge_attrs:
                    attr_dict[attr].append(nx_graph.edges[u, v][attr])
            for attr in edge_attrs:
                self._edge_frame[attr] = _batcher(attr_dict[attr])

    def from_scipy_sparse_matrix(self, a):
        """ Convert from scipy sparse matrix.

        Parameters
        ----------
        a : scipy sparse matrix
            The graph's adjacency matrix
        """
        self.clear()
        self._graph.from_scipy_sparse_matrix(a)
        self._node_frame.add_rows(self.number_of_nodes())
        self._edge_frame.add_rows(self.number_of_edges())
        self._msg_graph.add_nodes(self._graph.number_of_nodes())

    def node_attr_schemes(self):
        """Return the node feature schemes.

        Returns
        -------
        dict of str to schemes
            The schemes of node feature columns.
        """
        return self._node_frame.schemes

    def edge_attr_schemes(self):
        """Return the edge feature schemes.

        Returns
        -------
        dict of str to schemes
            The schemes of edge feature columns.
        """
        return self._edge_frame.schemes

    def set_n_initializer(self, initializer, field=None):
        """Set the initializer for empty node features.

        Initializer is a callable that returns a tensor given the shape, data type
        and device context.

        Parameters
        ----------
        initializer : callable
            The initializer.
        field : str, optional
            The feature field name. Default is set an initializer for all the
            feature fields.

        See Also
        --------
        dgl.init.base_initializer
        """
        self._node_frame.set_initializer(initializer, field)

    def set_e_initializer(self, initializer, field=None):
        """Set the initializer for empty edge features.

        Initializer is a callable that returns a tensor given the shape, data type
        and device context.

        Parameters
        ----------
        initializer : callable
            The initializer.
        field : str, optional
            The feature field name. Default is set an initializer for all the
            feature fields.

        See Also
        --------
        dgl.init.base_initializer
        """
        self._edge_frame.set_initializer(initializer, field)

    @property
    def nodes(self):
        """Return a node view that can used to set/get feature data."""
        return NodeView(self)

    @property
    def ndata(self):
        """Return the data view of all the nodes."""
        return self.nodes[:].data

    @property
    def edges(self):
        """Return a edges view that can used to set/get feature data."""
        return EdgeView(self)

    @property
    def edata(self):
        """Return the data view of all the edges."""
        return self.edges[:].data

    def set_n_repr(self, hu, u=ALL, inplace=False):
        """Set node(s) representation.

        `hu` is a dictionary from the feature name to feature tensor. Each tensor
        is of shape (B, D1, D2, ...), where B is the number of nodes to be updated,
        and (D1, D2, ...) be the shape of the node representation tensor. The
        length of the given node ids must match B (i.e, len(u) == B).

        All update will be done out of place to work with autograd unless the
        inplace flag is true.

        Parameters
        ----------
        hu : dict of tensor
            Node representation.
        u : node, container or tensor
            The node(s).
        inplace : bool
            If True, update will be done in place, but autograd will break.
        """
        # sanity check
        if not utils.is_dict_like(hu):
            raise DGLError('Expect dictionary type for feature data.'
                           ' Got "%s" instead.' % type(hu))
        if is_all(u):
            num_nodes = self.number_of_nodes()
        else:
            u = utils.toindex(u)
            num_nodes = len(u)
        for key, val in hu.items():
            nfeats = F.shape(val)[0]
            if nfeats != num_nodes:
                raise DGLError('Expect number of features to match number of nodes (len(u)).'
                               ' Got %d and %d instead.' % (nfeats, num_nodes))
        # set
        if is_all(u):
            for key, val in hu.items():
                self._node_frame[key] = val
        else:
            self._node_frame.update_rows(u, hu, inplace=inplace)

    def get_n_repr(self, u=ALL):
        """Get node(s) representation.

        The returned feature tensor batches multiple node features on the first dimension.

        Parameters
        ----------
        u : node, container or tensor
            The node(s).

        Returns
        -------
        dict
            Representation dict from feature name to feature tensor.
        """
        if len(self.node_attr_schemes()) == 0:
            return dict()
        if is_all(u):
            return dict(self._node_frame)
        else:
            u = utils.toindex(u)
            return self._node_frame.select_rows(u)

    def pop_n_repr(self, key):
        """Get and remove the specified node repr.

        Parameters
        ----------
        key : str
            The attribute name.

        Returns
        -------
        Tensor
            The popped representation
        """
        return self._node_frame.pop(key)

    def set_e_repr(self, he, edges=ALL, inplace=False):
        """Set edge(s) representation.

        `he` is a dictionary from the feature name to feature tensor. Each tensor
        is of shape (B, D1, D2, ...), where B is the number of edges to be updated,
        and (D1, D2, ...) be the shape of the edge representation tensor.

        All update will be done out of place to work with autograd unless the
        inplace flag is true.

        Parameters
        ----------
        he : tensor or dict of tensor
            Edge representation.
        edges : edges
            Edges can be a pair of endpoint nodes (u, v), or a
            tensor of edge ids. The default value is all the edges.
        inplace : bool
            If True, update will be done in place, but autograd will break.
        """
        # parse argument
        if is_all(edges):
            eid = ALL
        elif isinstance(edges, tuple):
            u, v = edges
            u = utils.toindex(u)
            v = utils.toindex(v)
            # Rewrite u, v to handle edge broadcasting and multigraph.
            _, _, eid = self._graph.edge_ids(u, v)
        else:
            eid = utils.toindex(edges)

        # sanity check
        if not utils.is_dict_like(he):
            raise DGLError('Expect dictionary type for feature data.'
                           ' Got "%s" instead.' % type(he))

        if is_all(eid):
            num_edges = self.number_of_edges()
        else:
            eid = utils.toindex(eid)
            num_edges = len(eid)
        for key, val in he.items():
            nfeats = F.shape(val)[0]
            if nfeats != num_edges:
                raise DGLError('Expect number of features to match number of edges.'
                               ' Got %d and %d instead.' % (nfeats, num_edges))
        # set
        if is_all(eid):
            # update column
            for key, val in he.items():
                self._edge_frame[key] = val
        else:
            # update row
            self._edge_frame.update_rows(eid, he, inplace=inplace)

    def get_e_repr(self, edges=ALL):
        """Get node(s) representation.

        Parameters
        ----------
        edges : edges
            Edges can be a pair of endpoint nodes (u, v), or a
            tensor of edge ids. The default value is all the edges.

        Returns
        -------
        dict
            Representation dict
        """
        if len(self.edge_attr_schemes()) == 0:
            return dict()
        # parse argument
        if is_all(edges):
            eid = ALL
        elif isinstance(edges, tuple):
            u, v = edges
            u = utils.toindex(u)
            v = utils.toindex(v)
            # Rewrite u, v to handle edge broadcasting and multigraph.
            _, _, eid = self._graph.edge_ids(u, v)
        else:
            eid = utils.toindex(edges)

        if is_all(eid):
            return dict(self._edge_frame)
        else:
            eid = utils.toindex(eid)
            return self._edge_frame.select_rows(eid)

    def pop_e_repr(self, key):
        """Get and remove the specified edge repr.

        Parameters
        ----------
        key : str
          The attribute name.

        Returns
        -------
        Tensor
            The popped representation
        """
        return self._edge_frame.pop(key)

    def register_message_func(self, func):
        """Register global message function.

        Parameters
        ----------
        func : callable
          Message function on the edge.
        """
        self._message_func = func

    def register_reduce_func(self, func):
        """Register global message reduce function.

        Parameters
        ----------
        func : str or callable
          Reduce function on incoming edges.
        """
        self._reduce_func = func

    def register_apply_node_func(self, func):
        """Register global node apply function.

        Parameters
        ----------
        func : callable
            Apply function on the node.
        """
        self._apply_node_func = func

    def register_apply_edge_func(self, func):
        """Register global edge apply function.

        Parameters
        ----------
        edge_func : callable
            Apply function on the edge.
        """
        self._apply_edge_func = func

    def apply_nodes(self, func="default", v=ALL, inplace=False):
        """Apply the function on the node features.

        Applying a None function will be ignored.

        Parameters
        ----------
        func : callable, optional
            The UDF applied on the node features.
        v : int, iterable of int, tensor, optional
            The node id(s).
        inplace: bool, optional
            If True, update will be done in place, but autograd will break.
        """
        if func == "default":
            func = self._apply_node_func
        if is_all(v):
            v = utils.toindex(slice(0, self.number_of_nodes()))
        else:
            v = utils.toindex(v)
        with ir.prog() as prog:
            scheduler.schedule_apply_nodes(graph=self,
                                           v=v,
                                           apply_func=func,
                                           inplace=inplace)
            Runtime.run(prog)

    def apply_edges(self, func="default", edges=ALL, inplace=False):
        """Apply the function on the edge features.

        Parameters
        ----------
        func : callable, optional
            The UDF applied on the edge features.
        edges : edges, optional
            Edges can be a pair of endpoint nodes (u, v), or a
            tensor of edge ids. The default value is all the edges.
        inplace: bool, optional
            If True, update will be done in place, but autograd will break.

        Notes
        -----
        On multigraphs, if u and v are specified, then all the edges
        between u and v will be updated.
        """
        if func == "default":
            func = self._apply_edge_func
        assert func is not None

        if is_all(edges):
            u, v, _ = self._graph.edges()
            eid = utils.toindex(slice(0, self.number_of_edges()))
        elif isinstance(edges, tuple):
            u, v = edges
            u = utils.toindex(u)
            v = utils.toindex(v)
            # Rewrite u, v to handle edge broadcasting and multigraph.
            u, v, eid = self._graph.edge_ids(u, v)
        else:
            eid = utils.toindex(edges)
            u, v, _ = self._graph.find_edges(eid)

        with ir.prog() as prog:
            scheduler.schedule_apply_edges(graph=self,
                                           u=u,
                                           v=v,
                                           eid=eid,
                                           apply_func=func,
                                           inplace=inplace)
            Runtime.run(prog)

    def send(self, edges, message_func="default"):
        """Send messages along the given edges.

        Parameters
        ----------
        edges : edges, optional
            Edges can be a pair of endpoint nodes (u, v), or a
            tensor of edge ids.
        message_func : callable
            The message function.

        Notes
        -----
        On multigraphs, if u and v are specified, then the messages will be sent
        along all edges between u and v.
        """
        if message_func == "default":
            message_func = self._message_func

        if is_all(edges):
            eid = ALL
            u, v, _ = self._graph.edges()
        elif isinstance(edges, tuple):
            u, v = edges
            u = utils.toindex(u)
            v = utils.toindex(v)
            # Rewrite u, v to handle edge broadcasting and multigraph.
            u, v, eid = self._graph.edge_ids(u, v)
        else:
            eid = utils.toindex(edges)
            u, v, _ = self._graph.find_edges(eid)

        with ir.prog() as prog:
            scheduler.schedule_send(graph=self, u=u, v=v, eid=eid,
                                    message_func=message_func)
            Runtime.run(prog)

        # update message graph and frame
        self._msg_graph.add_edges(u, v)

    def recv(self,
             v,
             reduce_func="default",
             apply_node_func="default",
             inplace=False):
        """Receive and reduce in-coming messages and update representation on node v.

        TODO(minjie): document on zero-in-degree case
        TODO(minjie): document on how returned new features are merged with the old features
        TODO(minjie): document on how many times UDFs will be called

        Parameters
        ----------
        v : node, container or tensor
          The node to be updated.
        reduce_func : callable
          The reduce function.
        apply_node_func : callable, optional
          The update function.
        inplace: bool, optional
          If True, update will be done in place, but autograd will break.
        """
        if reduce_func == "default":
            reduce_func = self._reduce_func
        if apply_node_func == "default":
            apply_node_func = self._apply_node_func
        assert reduce_func is not None

        if self._msg_frame.num_rows == 0:
            # no message has ever been sent
            return

        v_is_all = is_all(v)
        if v_is_all:
            v = F.arange(0, self.number_of_nodes())
        elif isinstance(v, int):
            v = [v]
        v = utils.toindex(v)
        if len(v) == 0:
            # no vertex to be triggered.
            return

        with ir.prog() as prog:
            scheduler.schedule_recv(graph=self,
                                    recv_nodes=v,
                                    reduce_func=reduce_func,
                                    apply_func=apply_node_func,
                                    inplace=inplace)
            Runtime.run(prog)

        # FIXME(minjie): multi send bug
        self.reset_messages()

    def send_and_recv(self,
                      edges,
                      message_func="default",
                      reduce_func="default",
                      apply_node_func="default",
                      inplace=False):
        """Send messages along edges and receive them on the targets.

        Parameters
        ----------
        edges : edges
            Edges can be a pair of endpoint nodes (u, v), or a
            tensor of edge ids. The default value is all the edges.
        message_func : callable, optional
            The message function. Registered function will be used if not
            specified.
        reduce_func : callable, optional
            The reduce function. Registered function will be used if not
            specified.
        apply_node_func : callable, optional
            The update function. Registered function will be used if not
            specified.
        inplace: bool, optional
            If True, update will be done in place, but autograd will break.

        Notes
        -----
        On multigraphs, if u and v are specified, then the messages will be sent
        and received along all edges between u and v.
        """
        if message_func == "default":
            message_func = self._message_func
        if reduce_func == "default":
            reduce_func = self._reduce_func
        if apply_node_func == "default":
            apply_node_func = self._apply_node_func

        assert message_func is not None
        assert reduce_func is not None

        if isinstance(edges, tuple):
            u, v = edges
            u = utils.toindex(u)
            v = utils.toindex(v)
            # Rewrite u, v to handle edge broadcasting and multigraph.
            u, v, eid = self._graph.edge_ids(u, v)
        else:
            eid = utils.toindex(edges)
            u, v, _ = self._graph.find_edges(eid)

        if len(u) == 0:
            # no edges to be triggered
            return

        with ir.prog() as prog:
            scheduler.schedule_snr(graph=self,
                                   edge_tuples=(u, v, eid),
                                   message_func=message_func,
                                   reduce_func=reduce_func,
                                   apply_func=apply_node_func,
                                   inplace=inplace)
            Runtime.run(prog)

    def pull(self,
             v,
             message_func="default",
             reduce_func="default",
             apply_node_func="default",
             inplace=False):
        """Pull messages from the node's predecessors and then update it.

        Parameters
        ----------
        v : node, container or tensor
          The node to be updated.
        message_func : callable
          The message function.
        reduce_func : callable
          The reduce function.
        apply_node_func : callable, optional
          The update function.
        inplace: bool, optional
          If True, update will be done in place, but autograd will break.
        """
        if message_func == "default":
            message_func = self._message_func
        if reduce_func == "default":
            reduce_func = self._reduce_func
        if apply_node_func == "default":
            apply_node_func = self._apply_node_func

        assert message_func is not None
        assert reduce_func is not None

        v = utils.toindex(v)
        if len(v) == 0:
            return
        with ir.prog() as prog:
            scheduler.schedule_pull(graph=self,
                                    pull_nodes=v,
                                    message_func=message_func,
                                    reduce_func=reduce_func,
                                    apply_func=apply_node_func,
                                    inplace=inplace)
            Runtime.run(prog)

    def push(self,
             u,
             message_func="default",
             reduce_func="default",
             apply_node_func="default",
             inplace=False):
        """Send message from the node to its successors and update them.

        Parameters
        ----------
        u : node, container or tensor
          The node that sends out messages.
        message_func : callable
          The message function.
        reduce_func : callable
          The reduce function.
        apply_node_func : callable
          The update function.
        inplace: bool, optional
          If True, update will be done in place, but autograd will break.
        """
        if message_func == "default":
            message_func = self._message_func
        if reduce_func == "default":
            reduce_func = self._reduce_func
        if apply_node_func == "default":
            apply_node_func = self._apply_node_func

        assert message_func is not None
        assert reduce_func is not None

        u = utils.toindex(u)
        if len(u) == 0:
            return
        with ir.prog() as prog:
            scheduler.schedule_push(graph=self,
                                    u=u,
                                    message_func=message_func,
                                    reduce_func=reduce_func,
                                    apply_func=apply_node_func,
                                    inplace=inplace)
            Runtime.run(prog)

    def update_all(self,
                   message_func="default",
                   reduce_func="default",
                   apply_node_func="default"):
        """Send messages through all the edges and update all nodes.

        Parameters
        ----------
        message_func : callable
          The message function.
        reduce_func : callable
          The reduce function.
        apply_node_func : callable, optional
          The update function.
        """
        if message_func == "default":
            message_func = self._message_func
        if reduce_func == "default":
            reduce_func = self._reduce_func
        if apply_node_func == "default":
            apply_node_func = self._apply_node_func
        assert message_func is not None
        assert reduce_func is not None

        with ir.prog() as prog:
            scheduler.schedule_update_all(graph=self,
                                          message_func=message_func,
                                          reduce_func=reduce_func,
                                          apply_func=apply_node_func)
            Runtime.run(prog)

    def prop_nodes(self,
                   nodes_generator,
                   message_func="default",
                   reduce_func="default",
                   apply_node_func="default"):
        """Propagate messages using graph traversal by triggering pull() on nodes.

        The traversal order is specified by the ``nodes_generator``. It generates
        node frontiers, which is a list or a tensor of nodes. The nodes in the
        same frontier will be triggered together, while nodes in different frontiers
        will be triggered according to the generating order.

        Parameters
        ----------
        node_generators : generator
            The generator of node frontiers.
        message_func : callable, optional
            The message function.
        reduce_func : callable, optional
            The reduce function.
        apply_node_func : callable, optional
            The update function.
        """
        for node_frontier in nodes_generator:
            self.pull(node_frontier,
                    message_func, reduce_func, apply_node_func)

    def prop_edges(self,
                   edges_generator,
                   message_func="default",
                   reduce_func="default",
                   apply_node_func="default"):
        """Propagate messages using graph traversal by triggering send_and_recv() on edges.

        The traversal order is specified by the ``edges_generator``. It
        generates edge frontiers, which is a list or a tensor of edge ids or
        end points.  The edges in the same frontier will be triggered together,
        while edges in different frontiers will be triggered according to the
        generating order.

        Parameters
        ----------
        edges_generator : generator
            The generator of edge frontiers.
        message_func : callable, optional
            The message function.
        reduce_func : callable, optional
            The reduce function.
        apply_node_func : callable, optional
            The update function.
        """
        for edge_frontier in edges_generator:
            self.send_and_recv(edge_frontier,
                    message_func, reduce_func, apply_node_func)

    def subgraph(self, nodes):
        """Return the subgraph induced on given nodes.

        Parameters
        ----------
        nodes : list, or iterable
            A node ID array to construct subgraph.
            All nodes must exist in the graph.

        Returns
        -------
        G : DGLSubGraph
            The subgraph.
            The nodes are relabeled so that node `i` in the subgraph is mapped
            to node `nodes[i]` in the original graph.
            The edges are also relabeled.
            One can retrieve the mapping from subgraph node/edge ID to parent
            node/edge ID via `parent_nid` and `parent_eid` properties of the
            subgraph.

        Examples
        --------
        The following example uses PyTorch backend.
        >>> G = dgl.DGLGraph()
        >>> G.add_nodes(5)
        >>> G.add_edges([0, 1, 2, 3, 4], [1, 2, 3, 4, 0])   # 5-node cycle
        >>> SG = G.subgraph([0, 1, 4])
        >>> SG.nodes()
        tensor([0, 1, 2])
        >>> SG.edges()
        (tensor([0, 2]), tensor([1, 0]))
        >>> SG.parent_nid
        tensor([0, 1, 4])
        >>> SG.parent_eid
        tensor([0, 4])

        See Also
        --------
        DGLSubGraph
        subgraphs
        edge_subgraph
        """
        induced_nodes = utils.toindex(nodes)
        sgi = self._graph.node_subgraph(induced_nodes)
        return dgl.DGLSubGraph(self, sgi.induced_nodes, sgi.induced_edges, sgi)

    def subgraphs(self, nodes):
        """Return a list of subgraphs, each induced in the corresponding given
        nodes in the list.

        Equivalent to
        [self.subgraph(nodes_list) for nodes_list in nodes]

        Parameters
        ----------
        nodes : a list of lists or iterable
            A list of node ID arrays to construct corresponding subgraphs.
            All nodes in all the list items must exist in the graph.

        Returns
        -------
        G : A list of DGLSubGraph
            The subgraphs.

        See Also
        --------
        DGLSubGraph
        subgraph
        """
        induced_nodes = [utils.toindex(n) for n in nodes]
        sgis = self._graph.node_subgraphs(induced_nodes)
        return [dgl.DGLSubGraph(self, sgi.induced_nodes, sgi.induced_edges,
            sgi) for sgi in sgis]

    def edge_subgraph(self, edges):
        """Return the subgraph induced on given edges.

        Parameters
        ----------
        edges : list, or iterable
            An edge ID array to construct subgraph.
            All edges must exist in the subgraph.

        Returns
        -------
        G : DGLSubGraph
            The subgraph.
            The edges are relabeled so that edge `i` in the subgraph is mapped
            to edge `edges[i]` in the original graph.
            The nodes are also relabeled.
            One can retrieve the mapping from subgraph node/edge ID to parent
            node/edge ID via `parent_nid` and `parent_eid` properties of the
            subgraph.

        Examples
        --------
        The following example uses PyTorch backend.
        >>> G = dgl.DGLGraph()
        >>> G.add_nodes(5)
        >>> G.add_edges([0, 1, 2, 3, 4], [1, 2, 3, 4, 0])   # 5-node cycle
        >>> SG = G.edge_subgraph([0, 4])
        >>> SG.nodes()
        tensor([0, 1, 2])
        >>> SG.edges()
        (tensor([0, 2]), tensor([1, 0]))
        >>> SG.parent_nid
        tensor([0, 1, 4])
        >>> SG.parent_eid
        tensor([0, 4])

        See Also
        --------
        DGLSubGraph
        subgraph
        """
        induced_edges = utils.toindex(edges)
        sgi = self._graph.edge_subgraph(induced_edges)
        return dgl.DGLSubGraph(self, sgi.induced_nodes, sgi.induced_edges, sgi)

    def adjacency_matrix(self, transpose=False, ctx=F.cpu()):
        """Return the adjacency matrix representation of this graph.

        By default, a row of returned adjacency matrix represents the destination
        of an edge and the column represents the source.

        When transpose is True, a row represents the source and a column represents
        a destination.

        Parameters
        ----------
        transpose : bool, optional (default=False)
            A flag to tranpose the returned adjacency matrix.
        ctx : context, optional (default=cpu)
            The context of returned adjacency matrix.

        Returns
        -------
        SparseTensor
            The adjacency matrix.
        """
        return self._graph.adjacency_matrix(transpose, ctx)

    def incidence_matrix(self, type, ctx=F.cpu()):
        """Return the incidence matrix representation of this graph.

        An incidence matrix is an n x m sparse matrix, where n is
        the number of nodes and m is the number of edges. Each nnz
        value indicating whether the edge is incident to the node
        or not.

        There are three types of an incidence matrix :math:`I`:

        * "in":

          - :math:`I[v, e] = 1` if e is the in-edge of v (or v is the dst node of e);
          - :math:`I[v, e] = 0` otherwise.

        * "out":

          - :math:`I[v, e] = 1` if e is the out-edge of v (or v is the src node of e);
          - :math:`I[v, e] = 0` otherwise.

        * "both":

          - :math:`I[v, e] = 1` if e is the in-edge of v;
          - :math:`I[v, e] = -1` if e is the out-edge of v;
          - :math:`I[v, e] = 0` otherwise (including self-loop).

        Parameters
        ----------
        type : str
            Can be either "in", "out" or "both"
        ctx : context, optional (default=cpu)
            The context of returned incidence matrix.

        Returns
        -------
        SparseTensor
            The incidence matrix.
        """
        return self._graph.incidence_matrix(type, ctx)

    def line_graph(self, backtracking=True, shared=False):
        """Return the line graph of this graph.

        Parameters
        ----------
        backtracking : bool, optional
            Whether the returned line graph is backtracking.

        shared : bool, optional
            Whether the returned line graph shares representations with `self`.

        Returns
        -------
        DGLGraph
            The line graph of this graph.
        """
        graph_data = self._graph.line_graph(backtracking)
        node_frame = self._edge_frame if shared else None
        return DGLGraph(graph_data, node_frame)

    def filter_nodes(self, predicate, nodes=ALL):
        """Return a tensor of node IDs that satisfy the given predicate.

        Parameters
        ----------
        predicate : callable
            The predicate should take in a NodeBatch object, and return a
            boolean tensor with N elements indicating which node satisfy
            the predicate.
        nodes : container or tensor
            The nodes to filter on

        Returns
        -------
        tensor
            The filtered nodes
        """
        if is_all(nodes):
            v = utils.toindex(slice(0, self.number_of_nodes()))
        else:
            v = utils.toindex(nodes)

        n_repr = self.get_n_repr(v)
        nb = NodeBatch(self, v, n_repr)
        n_mask = predicate(nb)

        if is_all(nodes):
            return F.nonzero_1d(n_mask)
        else:
            nodes = F.tensor(nodes)
            return nodes[n_mask]

    def filter_edges(self, predicate, edges=ALL):
        """Return a tensor of edge IDs that satisfy the given predicate.

        Parameters
        ----------
        predicate : callable
            The predicate should take in an EdgeBatch object, and return a
            boolean tensor with E elements indicating which edge satisfy
            the predicate.
        edges : edges
            Edges can be a pair of endpoint nodes (u, v), or a
            tensor of edge ids. The default value is all the edges.

        Returns
        -------
        tensor
            The filtered edges
        """
        if is_all(edges):
            eid = ALL
            u, v, _ = self._graph.edges()
        elif isinstance(edges, tuple):
            u, v = edges
            u = utils.toindex(u)
            v = utils.toindex(v)
            # Rewrite u, v to handle edge broadcasting and multigraph.
            u, v, eid = self._graph.edge_ids(u, v)
        else:
            eid = utils.toindex(edges)
            u, v, _ = self._graph.find_edges(eid)

        src_data = self.get_n_repr(u)
        edge_data = self.get_e_repr(eid)
        dst_data = self.get_n_repr(v)
        eb = EdgeBatch(self, (u, v, eid),
                src_data, edge_data, dst_data)

        e_mask = predicate(eb)

        if is_all(edges):
            return F.nonzero_1d(e_mask)
        else:
            edges = F.tensor(edges)
            return edges[e_mask]<|MERGE_RESOLUTION|>--- conflicted
+++ resolved
@@ -901,24 +901,15 @@
         """
         return self._graph.in_degree(v)
 
-<<<<<<< HEAD
-    def in_degrees(self, v):
-=======
     def in_degrees(self, v=ALL):
->>>>>>> 6f4898a1
         """Return the array `d` of in-degrees of the node array `v`.
 
         `d[i]` is the in-degree of node `v[i]`.
 
         Parameters
         ----------
-<<<<<<< HEAD
-        v : list, tensor
-            The node ID array.
-=======
         v : list, tensor, optional.
             The node ID array. Default is to return the degrees of all the nodes.
->>>>>>> 6f4898a1
 
         Returns
         -------
@@ -971,11 +962,7 @@
         """
         return self._graph.out_degree(v)
 
-<<<<<<< HEAD
-    def out_degrees(self, v):
-=======
     def out_degrees(self, v=ALL):
->>>>>>> 6f4898a1
         """Return the array `d` of out-degrees of the node array `v`.
 
         `d[i]` is the out-degree of node `v[i]`.
@@ -983,11 +970,7 @@
         Parameters
         ----------
         v : list, tensor
-<<<<<<< HEAD
-            The node ID array.
-=======
             The node ID array. Default is to return the degrees of all the nodes.
->>>>>>> 6f4898a1
 
         Returns
         -------
