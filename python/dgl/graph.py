"""Base graph class specialized for neural networks on graphs."""
from __future__ import absolute_import

import networkx as nx
import numpy as np

import dgl
from .base import ALL, is_all, DGLError, dgl_warning
from . import backend as F
from .frame import FrameRef, Frame, merge_frames
from .graph_index import GraphIndex, create_graph_index
from .runtime import ir, scheduler, Runtime
from . import utils
from .view import NodeView, EdgeView
from .udf import NodeBatch, EdgeBatch

__all__ = ['DGLGraph']

class DGLGraph(object):
    """Base graph class.

    The graph stores nodes, edges and also their features.

    DGL graph is always directional. Undirected graph can be represented using
    two bi-directional edges.

    Nodes are identified by consecutive integers starting from zero.

    Edges can be specified by two end points (u, v) or the integer id assigned
    when the edges are added.  Edge IDs are automatically assigned by the order
    of addition, i.e. the first edge being added has an ID of 0, the second
    being 1, so on so forth.

    Node and edge features are stored as a dictionary from the feature name
    to the feature data (in tensor).

    Parameters
    ----------
    graph_data : graph data, optional
        Data to initialize graph. Same as networkx's semantics.
    node_frame : FrameRef, optional
        Node feature storage.
    edge_frame : FrameRef, optional
        Edge feature storage.
    multigraph : bool, optional
        Whether the graph would be a multigraph (default: False)
    readonly : bool, optional
        Whether the graph structure is read-only (default: False).

    Examples
    --------
    Create an empty graph with no nodes and edges.

    >>> G = dgl.DGLGraph()

    G can be grown in several ways.

    **Nodes:**

    Add N nodes:

    >>> G.add_nodes(10)  # 10 isolated nodes are added

    **Edges:**

    Add one edge at a time,

    >>> G.add_edge(0, 1)

    or multiple edges,

    >>> G.add_edges([1, 2, 3], [3, 4, 5])  # three edges: 1->3, 2->4, 3->5

    or multiple edges starting from the same node,

    >>> G.add_edges(4, [7, 8, 9])  # three edges: 4->7, 4->8, 4->9

    or multiple edges pointing to the same node,

    >>> G.add_edges([2, 6, 8], 5)  # three edges: 2->5, 6->5, 8->5

    or multiple edges using tensor type (demo in pytorch syntax).

    >>> import torch as th
    >>> G.add_edges(th.tensor([3, 4, 5]), 1)  # three edges: 3->1, 4->1, 5->1

    NOTE: Removing nodes and edges is not supported by DGLGraph.

    **Features:**

    Both nodes and edges can have feature data. Features are stored as
    key/value pair. The key must be hashable while the value must be tensor
    type. Features are batched on the first dimension.

    Use G.ndata to get/set features for all nodes.

    >>> G = dgl.DGLGraph()
    >>> G.add_nodes(3)
    >>> G.ndata['x'] = th.zeros((3, 5))  # init 3 nodes with zero vector(len=5)
    >>> G.ndata
    {'x' : tensor([[0., 0., 0., 0., 0.],
                   [0., 0., 0., 0., 0.],
                   [0., 0., 0., 0., 0.]])}

    Use G.nodes to get/set features for some nodes.

    >>> G.nodes[[0, 2]].data['x'] = th.ones((2, 5))
    >>> G.ndata
    {'x' : tensor([[1., 1., 1., 1., 1.],
                   [0., 0., 0., 0., 0.],
                   [1., 1., 1., 1., 1.]])}

    Similarly, use G.edata and G.edges to get/set features for edges.

    >>> G.add_edges([0, 1], 2)  # 0->2, 1->2
    >>> G.edata['y'] = th.zeros((2, 4))  # init 2 edges with zero vector(len=4)
    >>> G.edata
    {'y' : tensor([[0., 0., 0., 0.],
                   [0., 0., 0., 0.]])}
    >>> G.edges[1, 2].data['y'] = th.ones((1, 4))
    >>> G.edata
    {'y' : tensor([[0., 0., 0., 0.],
                   [1., 1., 1., 1.]])}

    Note that each edge is assigned a unique id equal to its adding
    order. So edge 1->2 has id=1. DGL supports directly use edge id
    to access edge features.

    >>> G.edges[0].data['y'] += 2.
    >>> G.edata
    {'y' : tensor([[2., 2., 2., 2.],
                   [1., 1., 1., 1.]])}

    **Message Passing:**

    One common operation for updating node features is message passing,
    where the source nodes send messages through edges to the destinations.
    With :class:`DGLGraph`, we can do this with :func:`send` and :func:`recv`.

    In the example below, the source nodes add 1 to their node features as
    the messages and send the messages to the destinations.

    >>> # Define the function for sending messages.
    >>> def send_source(edges): return {'m': edges.src['x'] + 1}
    >>> # Set the function defined to be the default message function.
    >>> G.register_message_func(send_source)
    >>> # Send messages through all edges.
    >>> G.send(G.edges())

    Just like you need to go to your mailbox for retrieving mails, the destination
    nodes also need to receive the messages and potentially update their features.

    >>> # Define a function for summing messages received and replacing the original feature.
    >>> def simple_reduce(nodes): return {'x': nodes.mailbox['m'].sum(1)}
    >>> # Set the function defined to be the default message reduce function.
    >>> G.register_reduce_func(simple_reduce)
    >>> # All existing edges have node 2 as the destination.
    >>> # Receive the messages for node 2 and update its feature.
    >>> G.recv(v=2)
    >>> G.ndata
    {'x': tensor([[1., 1., 1., 1., 1.],
                  [0., 0., 0., 0., 0.],
                  [3., 3., 3., 3., 3.]])} # 3 = (1 + 1) + (0 + 1)

    """
    def __init__(self,
                 graph_data=None,
                 node_frame=None,
                 edge_frame=None,
                 multigraph=False,
                 readonly=False):
        # graph
        self._readonly=readonly
        self._graph = create_graph_index(graph_data, multigraph, readonly)
        # frame
        if node_frame is None:
            self._node_frame = FrameRef(Frame(num_rows=self.number_of_nodes()))
        else:
            self._node_frame = node_frame
        if edge_frame is None:
            self._edge_frame = FrameRef(Frame(num_rows=self.number_of_edges()))
        else:
            self._edge_frame = edge_frame
        # msg graph & frame
        self._msg_graph = create_graph_index(multigraph=multigraph)
        self._msg_frame = FrameRef()
        self.reset_messages()
        # registered functions
        self._message_func = None
        self._reduce_func = None
        self._apply_node_func = None
        self._apply_edge_func = None

    def add_nodes(self, num, data=None):
        """Add multiple new nodes.

        Parameters
        ----------
        num : int
            Number of nodes to be added.
        data : dict, optional
            Feature data of the added nodes.

        Notes
        -----
        If new nodes are added with features, and any of the old nodes
        do not have some of the feature fields, those fields are filled
        by initializers defined with ``set_n_initializer`` (default filling
        with zeros).

        Examples
        --------
        >>> G = dgl.DGLGraph()
        >>> g.add_nodes(2)
        >>> g.number_of_nodes()
        2
        >>> g.add_nodes(3)
        >>> g.number_of_nodes()
        5

        Adding new nodes with features (using PyTorch as example):
        >>> import torch as th
        >>> g.add_nodes(2, {'x': th.ones(2, 4)})    # default zero initializer
        >>> g.ndata['x']
        tensor([[0., 0., 0., 0.],
                [0., 0., 0., 0.],
                [0., 0., 0., 0.],
                [0., 0., 0., 0.],
                [0., 0., 0., 0.],
                [1., 1., 1., 1.],
                [1., 1., 1., 1.]])
        """
        self._graph.add_nodes(num)
        self._msg_graph.add_nodes(num)
        if data is None:
            # Initialize feature placeholders if there are features existing
            self._node_frame.add_rows(num)
        else:
            self._node_frame.append(data)

    def add_edge(self, u, v, data=None):
        """Add one new edge between u and v.

        Parameters
        ----------
        u : int
            The source node ID.  Must exist in the graph.
        v : int
            The destination node ID.  Must exist in the graph.
        data : dict, optional
            Feature data of the added edges.

        Notes
        -----
        If new edges are added with features, and any of the old edges
        do not have some of the feature fields, those fields are filled
        by initializers defined with ``set_e_initializer`` (default filling
        with zeros).

        Examples
        --------
        The following example uses PyTorch backend.
        >>> G = dgl.DGLGraph()
        >>> G.add_nodes(3)
        >>> G.add_edge(0, 1)

        Adding new edge with features
        >>> import torch as th
        >>> G.add_edge(0, 2, {'x': th.ones(1, 4)})
        >>> G.edges()
        (tensor([0, 0]), tensor([1, 2]))
        >>> G.edata['x']
        tensor([[0., 0., 0., 0.],
                [1., 1., 1., 1.]])
        >>> G.edges[0, 2].data['x']
        tensor([[1., 1., 1., 1.]])

        See Also
        --------
        add_edges
        """
        self._graph.add_edge(u, v)
        if data is None:
            # Initialize feature placeholders if there are features existing
            self._edge_frame.add_rows(1)
        else:
            self._edge_frame.append(data)

    def add_edges(self, u, v, data=None):
        """Add multiple edges for list of source nodes u and destination nodes
        v.  A single edge is added between every pair of ``u[i]`` and ``v[i]``.

        Parameters
        ----------
        u : list, tensor
            The source node IDs.  All nodes must exist in the graph.
        v : list, tensor
            The destination node IDs.  All nodes must exist in the graph.
        data : dict, optional
            Feature data of the added edges.

        Notes
        -----
        If new edges are added with features, and any of the old edges
        do not have some of the feature fields, those fields are filled
        by initializers defined with ``set_e_initializer`` (default filling
        with zeros).

        Examples
        --------
        The following example uses PyTorch backend.
        >>> G = dgl.DGLGraph()
        >>> G.add_nodes(4)
        >>> G.add_edges([0, 2], [1, 3]) # add edges (0, 1) and (2, 3)

        Adding new edges with features
        >>> import torch as th
        >>> G.add_edges([1, 3], [2, 0], {'x': th.ones(2, 4)}) # (1, 2), (3, 0)
        >>> G.edata['x']
        tensor([[0., 0., 0., 0.],
                [0., 0., 0., 0.],
                [1., 1., 1., 1.],
                [1., 1., 1., 1.]])

        See Also
        --------
        add_edge
        """
        u = utils.toindex(u)
        v = utils.toindex(v)
        self._graph.add_edges(u, v)
        if data is None:
            # Initialize feature placeholders if there are features existing
            # NOTE: use max due to edge broadcasting syntax
            self._edge_frame.add_rows(max(len(u), len(v)))
        else:
            self._edge_frame.append(data)

    def clear(self):
        """Remove all nodes and edges, as well as their features, from the
        graph.

        Examples
        --------
        >>> G = dgl.DGLGraph()
        >>> G.add_nodes(4)
        >>> G.add_edges([0, 1, 2, 3], [1, 2, 3, 0])
        >>> G.number_of_nodes()
        4
        >>> G.number_of_edges()
        4
        >>> G.clear()
        >>> G.number_of_nodes()
        0
        >>> G.number_of_edges()
        0
        """
        self._graph.clear()
        self._node_frame.clear()
        self._edge_frame.clear()
        self._msg_graph.clear()
        self._msg_frame.clear()

    def reset_messages(self):
        """Clear all messages."""
        self._msg_graph.clear()
        self._msg_frame.clear()
        self._msg_graph.add_nodes(self.number_of_nodes())

    def number_of_nodes(self):
        """Return the number of nodes in the graph.

        Returns
        -------
        int
            The number of nodes
        """
        return self._graph.number_of_nodes()

    def __len__(self):
        """Return the number of nodes in the graph."""
        return self.number_of_nodes()

    @property
    def is_multigraph(self):
        """True if the graph is a multigraph, False otherwise.
        """
        return self._graph.is_multigraph()

    def number_of_edges(self):
        """Return the number of edges in the graph.

        Returns
        -------
        int
            The number of edges
        """
        return self._graph.number_of_edges()

    def has_node(self, vid):
        """Return True if the graph contains node `vid`.

        Identical to `vid in G`.

        Parameters
        ----------
        vid : int
            The node ID.

        Returns
        -------
        bool
            True if the node exists

        Examples
        --------
        >>> G = dgl.DGLGraph()
        >>> G.add_nodes(3)
        >>> G.has_node(0)
        True
        >>> G.has_node(4)
        False

        Equivalently,
        >>> 0 in G
        True

        See Also
        --------
        has_nodes
        """
        return self._graph.has_node(vid)

    def __contains__(self, vid):
        """Return True if the graph contains node `vid`.

        Examples
        --------
        >>> G = dgl.DGLGraph()
        >>> G.add_nodes(3)
        >>> 0 in G
        True
        """
        return self._graph.has_node(vid)

    def has_nodes(self, vids):
        """Return a 0-1 array `a` given the node ID array `vids`.

        `a[i]` is 1 if the graph contains node `vids[i]`, 0 otherwise.

        Parameters
        ----------
        vid : list or tensor
            The array of node IDs.

        Returns
        -------
        a : tensor
            0-1 array indicating existence

        Examples
        --------
        The following example uses PyTorch backend.
        >>> G = dgl.DGLGraph()
        >>> G.add_nodes(3)
        >>> G.has_nodes([0, 1, 2, 3, 4])
        tensor([1, 1, 1, 0, 0])

        See Also
        --------
        has_node
        """
        vids = utils.toindex(vids)
        rst = self._graph.has_nodes(vids)
        return rst.tousertensor()

    def has_edge_between(self, u, v):
        """Return True if the edge (u, v) is in the graph.

        Parameters
        ----------
        u : int
            The source node ID.
        v : int
            The destination node ID.

        Returns
        -------
        bool
            True if the edge is in the graph, False otherwise.

        Examples
        --------
        >>> G = dgl.DGLGraph()
        >>> G.add_nodes(3)
        >>> G.add_edge(0, 1)
        >>> G.has_edge_between(0, 1)
        True
        >>> G.has_edge_between(1, 0)
        False

        See Also
        --------
        has_edges_between
        """
        return self._graph.has_edge_between(u, v)

    def has_edges_between(self, u, v):
        """Return a 0-1 array `a` given the source node ID array `u` and
        destination node ID array `v`.

        `a[i]` is 1 if the graph contains edge `(u[i], v[i])`, 0 otherwise.

        Parameters
        ----------
        u : list, tensor
            The source node ID array.
        v : list, tensor
            The destination node ID array.

        Returns
        -------
        a : tensor
            0-1 array indicating existence.

        Examples
        --------
        The following example uses PyTorch backend.
        >>> G = dgl.DGLGraph()
        >>> G.add_nodes(3)
        >>> G.add_edges([0, 0], [1, 2]) # (0, 1), (0, 2)

        Check if (0, 1), (0, 2), (1, 0), (2, 0) exist in the graph above:
        >>> G.has_edges_between([0, 0, 1, 2], [1, 2, 0, 0])
        tensor([1, 1, 0, 0])

        See Also
        --------
        has_edge_between
        """
        u = utils.toindex(u)
        v = utils.toindex(v)
        rst = self._graph.has_edges_between(u, v)
        return rst.tousertensor()

    def predecessors(self, v):
        """Return the predecessors of node `v` in the graph.

        Node `u` is a predecessor of `v` if an edge `(u, v)` exist in the
        graph.

        Parameters
        ----------
        v : int
            The node.

        Returns
        -------
        tensor
            Array of predecessor node IDs.

        Examples
        --------
        The following example uses PyTorch backend.
        >>> G = dgl.DGLGraph()
        >>> G.add_nodes(3)
        >>> G.add_edges([1, 2], [0, 0]) # (1, 0), (2, 0)
        >>> G.predecessors(0)
        tensor([1, 2])

        See Also
        --------
        successors
        """
        return self._graph.predecessors(v).tousertensor()

    def successors(self, v):
        """Return the successors of node `v` in the graph.

        Node `u` is a successor of `v` if an edge `(v, u)` exist in the
        graph.

        Parameters
        ----------
        v : int
            The node.

        Returns
        -------
        tensor
            Array of successor node IDs.

        Examples
        --------
        The following example uses PyTorch backend.
        >>> G = dgl.DGLGraph()
        >>> G.add_nodes(3)
        >>> G.add_edges([0, 0], [1, 2]) # (0, 1), (0, 2)
        >>> G.successors(0)
        tensor([1, 2])

        See Also
        --------
        predecessors
        """
        return self._graph.successors(v).tousertensor()

    def edge_id(self, u, v, force_multi=False):
        """Return the edge ID, or an array of edge IDs, between source node
        `u` and destination node `v`.

        Parameters
        ----------
        u : int
            The source node ID.
        v : int
            The destination node ID.
        force_multi : bool
            If False, will return a single edge ID if the graph is a simple graph.
            If True, will always return an array.

        Returns
        -------
        int or tensor
            The edge ID if force_multi == True and the graph is a simple graph.
            The edge ID array otherwise.

        Examples
        --------
        The following example uses PyTorch backend.

        For simple graphs:
        >>> G = dgl.DGLGraph()
        >>> G.add_node(3)
        >>> G.add_edges([0, 0], [1, 2]) # (0, 1), (0, 2)
        >>> G.edge_id(0, 2)
        1
        >>> G.edge_id(0, 1)
        0

        For multigraphs:
        >>> G = dgl.DGLGraph(multigraph=True)
        >>> G.add_nodes(3)

        Adding edges (0, 1), (0, 2), (0, 1), (0, 2), so edge ID 0 and 2 both
        connect from 0 and 1, while edge ID 1 and 3 both connect from 0 and 2.
        >>> G.add_edges([0, 0, 0, 0], [1, 2, 1, 2])
        >>> G.edge_id(0, 1)
        tensor([0, 2])

        See Also
        --------
        edge_ids
        """
        idx = self._graph.edge_id(u, v)
        return idx.tousertensor() if force_multi or self.is_multigraph else idx[0]

    def edge_ids(self, u, v, force_multi=False):
        """Return all edge IDs between source node array `u` and destination
        node array `v`.

        Parameters
        ----------
        u : list, tensor
            The source node ID array.
        v : list, tensor
            The destination node ID array.
        force_multi : bool
            Whether to always treat the graph as a multigraph.

        Returns
        -------
        tensor, or (tensor, tensor, tensor)
            If the graph is a simple graph and `force_multi` is False, return
            a single edge ID array `e`.  `e[i]` is the edge ID between `u[i]`
            and `v[i]`.
            Otherwise, return three arrays `(eu, ev, e)`.  `e[i]` is the ID
            of an edge between `eu[i]` and `ev[i]`.  All edges between `u[i]`
            and `v[i]` are returned.

        Notes
        -----
        If the graph is a simple graph, `force_multi` is False, and no edge
        exist between some pairs of `u[i]` and `v[i]`, the result is undefined.

        Examples
        --------
        The following example uses PyTorch backend.

        For simple graphs:
        >>> G = dgl.DGLGraph()
        >>> G.add_nodes(3)
        >>> G.add_edges([0, 0], [1, 2]) # (0, 1), (0, 2)
        >>> G.edge_ids([0, 0], [2, 1])  # get edge ID of (0, 2) and (0, 1)
        >>> G.edge_ids([0, 0], [2, 1])
        tensor([1, 0])

        For multigraphs
        >>> G = dgl.DGLGraph(multigraph=True)
        >>> G.add_nodes(4)
        >>> G.add_edges([0, 0, 0], [1, 1, 2])   # (0, 1), (0, 1), (0, 2)

        Get all edges between (0, 1), (0, 2), (0, 3).  Note that there is no
        edge between 0 and 3:
        >>> G.edge_ids([0, 0, 0], [1, 2, 3])
        (tensor([0, 0, 0]), tensor([1, 1, 2]), tensor([0, 1, 2]))

        See Also
        --------
        edge_id
        """
        u = utils.toindex(u)
        v = utils.toindex(v)
        src, dst, eid = self._graph.edge_ids(u, v)
        if force_multi or self.is_multigraph:
            return src.tousertensor(), dst.tousertensor(), eid.tousertensor()
        else:
            return eid.tousertensor()

    def find_edges(self, eid):
        """Given an edge ID array, return the source and destination node ID
        array `s` and `d`.  `s[i]` and `d[i]` are source and destination node
        ID for edge `eid[i]`.

        Parameters
        ----------
        eid : list, tensor
            The edge ID array.

        Returns
        -------
        tensor
            The source node ID array.
        tensor
            The destination node ID array.

        Examples
        --------
        The following example uses PyTorch backend.

        >>> G = dgl.DGLGraph()
        >>> G.add_nodes(3)
        >>> G.add_edges([0, 0, 1], [1, 2, 2])   # (0, 1), (0, 2), (1, 2)
        >>> G.find_edges([0, 2])
        (tensor([0, 1]), tensor([1, 2]))
        """
        eid = utils.toindex(eid)
        src, dst, _ = self._graph.find_edges(eid)
        return src.tousertensor(), dst.tousertensor()

    def in_edges(self, v, form='uv'):
        """Return the inbound edges of the node(s).

        Parameters
        ----------
        v : int, list, tensor
            The node(s).
        form : str, optional
            The return form. Currently support:
            - 'all' : a tuple (u, v, eid)
            - 'uv'  : a pair (u, v), default
            - 'eid' : one eid tensor

        Returns
        -------
        A tuple of Tensors `(eu, ev, eid)` if `form == 'all'`.
            `eid[i]` is the ID of an inbound edge to `ev[i]` from `eu[i]`.
            All inbound edges to `v` are returned.
        A pair of Tensors (eu, ev) if form == 'uv'
            `eu[i]` is the source node of an inbound edge to `ev[i]`.
            All inbound edges to `v` are returned.
        One Tensor if form == 'eid'
            `eid[i]` is ID of an inbound edge to any of the nodes in `v`.

        Examples
        --------
        The following example uses PyTorch backend.
        >>> G = dgl.DGLGraph()
        >>> G.add_nodes(3)
        >>> G.add_edges([0, 0, 1], [1, 2, 2])   # (0, 1), (0, 2), (1, 2)

        For a single node:
        >>> G.in_edges(2)
        (tensor([0, 1]), tensor([2, 2]))
        >>> G.in_edges(2, 'all')
        (tensor([0, 1]), tensor([2, 2]), tensor([1, 2]))
        >>> G.in_edges(2, 'eid')
        tensor([1, 2])

        For multiple nodes:
        >>> G.in_edges([1, 2])
        (tensor([0, 0, 1]), tensor([1, 2, 2]))
        >>> G.in_edges([1, 2], 'all')
        (tensor([0, 0, 1]), tensor([1, 2, 2]), tensor([0, 1, 2]))
        """
        v = utils.toindex(v)
        src, dst, eid = self._graph.in_edges(v)
        if form == 'all':
            return (src.tousertensor(), dst.tousertensor(), eid.tousertensor())
        elif form == 'uv':
            return (src.tousertensor(), dst.tousertensor())
        elif form == 'eid':
            return eid.tousertensor()
        else:
            raise DGLError('Invalid form:', form)

    def out_edges(self, v, form='uv'):
        """Return the outbound edges of the node(s).

        Parameters
        ----------
        v : int, list, tensor
            The node(s).
        form : str, optional
            The return form. Currently support:
            - 'all' : a tuple (u, v, eid)
            - 'uv'  : a pair (u, v), default
            - 'eid' : one eid tensor

        Returns
        -------
        A tuple of Tensors `(eu, ev, eid)` if `form == 'all'`.
            `eid[i]` is the ID of an outbound edge from `eu[i]` from `ev[i]`.
            All outbound edges from `v` are returned.
        A pair of Tensors (eu, ev) if form == 'uv'
            `ev[i]` is the destination node of an outbound edge from `eu[i]`.
            All outbound edges from `v` are returned.
        One Tensor if form == 'eid'
            `eid[i]` is ID of an outbound edge from any of the nodes in `v`.

        Examples
        --------
        The following example uses PyTorch backend.
        >>> G = dgl.DGLGraph()
        >>> G.add_nodes(3)
        >>> G.add_edges([0, 0, 1], [1, 2, 2])   # (0, 1), (0, 2), (1, 2)

        For a single node:
        >>> G.out_edges(0)
        (tensor([0, 0]), tensor([1, 2]))
        >>> G.out_edges(0, 'all')
        (tensor([0, 0]), tensor([1, 2]), tensor([0, 1]))
        >>> G.out_edges(0, 'eid')
        tensor([0, 1])

        For multiple nodes:
        >>> G.out_edges([0, 1])
        (tensor([0, 0, 1]), tensor([1, 2, 2]))
        >>> G.out_edges([0, 1], 'all')
        (tensor([0, 0, 1]), tensor([1, 2, 2]), tensor([0, 1, 2]))
        """
        v = utils.toindex(v)
        src, dst, eid = self._graph.out_edges(v)
        if form == 'all':
            return (src.tousertensor(), dst.tousertensor(), eid.tousertensor())
        elif form == 'uv':
            return (src.tousertensor(), dst.tousertensor())
        elif form == 'eid':
            return eid.tousertensor()
        else:
            raise DGLError('Invalid form:', form)

    def all_edges(self, form='uv', sorted=False):
        """Return all the edges.

        Parameters
        ----------
        form : str, optional
            The return form. Currently support:
            - 'all' : a tuple (u, v, eid)
            - 'uv'  : a pair (u, v), default
            - 'eid' : one eid tensor
        sorted : bool
            True if the returned edges are sorted by their src and dst ids.

        Returns
        -------
        A tuple of Tensors (u, v, eid) if form == 'all'
            `eid[i]` is the ID of an edge between `u[i]` and `v[i]`.
            All edges are returned.
        A pair of Tensors (u, v) if form == 'uv'
            An edge exists between `u[i]` and `v[i]`.
            If `n` edges exist between `u` and `v`, then `u` and `v` as a pair
            will appear `n` times.
        One Tensor if form == 'eid'
            `eid[i]` is the ID of an edge in the graph.

        Examples
        --------
        The following example uses PyTorch backend.
        >>> G = dgl.DGLGraph()
        >>> G.add_nodes(3)
        >>> G.add_edges([0, 0, 1], [1, 2, 2])   # (0, 1), (0, 2), (1, 2)
        >>> G.all_edges()
        (tensor([0, 0, 1]), tensor([1, 2, 2]))
        >>> G.all_edges('all')
        (tensor([0, 0, 1]), tensor([1, 2, 2]), tensor([0, 1, 2]))
        """
        src, dst, eid = self._graph.edges(sorted)
        if form == 'all':
            return (src.tousertensor(), dst.tousertensor(), eid.tousertensor())
        elif form == 'uv':
            return (src.tousertensor(), dst.tousertensor())
        elif form == 'eid':
            return eid.tousertensor()
        else:
            raise DGLError('Invalid form:', form)

    def in_degree(self, v):
        """Return the in-degree of node `v`.

        Parameters
        ----------
        v : int
            The node ID.

        Returns
        -------
        int
            The in-degree.

        Examples
        --------
        >>> G = dgl.DGLGraph()
        >>> G.add_nodes(3)
        >>> G.add_edges([0, 0, 1], [1, 2, 2])   # (0, 1), (0, 2), (1, 2)
        >>> G.in_degree(2)
        2

        See Also
        --------
        in_degrees
        """
        return self._graph.in_degree(v)

    def in_degrees(self, v=ALL):
        """Return the array `d` of in-degrees of the node array `v`.

        `d[i]` is the in-degree of node `v[i]`.

        Parameters
        ----------
        v : list, tensor, optional.
            The node ID array. Default is to return the degrees of all the nodes.

        Returns
        -------
        d : tensor
            The in-degree array.

        Examples
        --------
        The following example uses PyTorch backend.
        >>> G = dgl.DGLGraph()
        >>> G.add_nodes(3)
        >>> G.add_edges([0, 0, 1], [1, 2, 2])   # (0, 1), (0, 2), (1, 2)
        >>> G.in_degrees([1, 2])
        tensor([1, 2])

        See Also
        --------
        in_degree
        """
        if is_all(v):
            v  = utils.toindex(slice(0, self.number_of_nodes()))
        else:
            v = utils.toindex(v)
        return self._graph.in_degrees(v).tousertensor()

    def out_degree(self, v):
        """Return the out-degree of node `v`.

        Parameters
        ----------
        v : int
            The node ID.

        Returns
        -------
        int
            The out-degree.

        Examples
        --------
        >>> G = dgl.DGLGraph()
        >>> G.add_nodes(3)
        >>> G.add_edges([0, 0, 1], [1, 2, 2])   # (0, 1), (0, 2), (1, 2)
        >>> G.out_degree(0)
        2

        See Also
        --------
        out_degrees
        """
        return self._graph.out_degree(v)

    def out_degrees(self, v=ALL):
        """Return the array `d` of out-degrees of the node array `v`.

        `d[i]` is the out-degree of node `v[i]`.

        Parameters
        ----------
        v : list, tensor
            The node ID array. Default is to return the degrees of all the nodes.

        Returns
        -------
        d : tensor
            The out-degree array.

        Examples
        --------
        The following example uses PyTorch backend.
        >>> G = dgl.DGLGraph()
        >>> G.add_nodes(3)
        >>> G.add_edges([0, 0, 1], [1, 2, 2])   # (0, 1), (0, 2), (1, 2)
        >>> G.out_degrees([0, 1])
        tensor([2, 1])

        See Also
        --------
        out_degree
        """
        if is_all(v):
            v  = utils.toindex(slice(0, self.number_of_nodes()))
        else:
            v = utils.toindex(v)
        return self._graph.out_degrees(v).tousertensor()

    def to_networkx(self, node_attrs=None, edge_attrs=None):
        """Convert to networkx graph.

        The edge id will be saved as the 'id' edge attribute.

        Parameters
        ----------
        node_attrs : iterable of str, optional
            The node attributes to be copied.
        edge_attrs : iterable of str, optional
            The edge attributes to be copied.

        Returns
        -------
        networkx.DiGraph
            The nx graph
        """
        nx_graph = self._graph.to_networkx()
        #TODO(minjie): attributes
        dgl_warning('to_networkx currently does not support converting'
                    ' node/edge features automatically.')
        return nx_graph

    def from_networkx(self, nx_graph, node_attrs=None, edge_attrs=None):
        """Convert from networkx graph.

        If 'id' edge attribute exists, the edge will be added follows
        the edge id order. Otherwise, order is undefined.

        Parameters
        ----------
        nx_graph : networkx.DiGraph
            The nx graph
        node_attrs : iterable of str, optional
            The node attributes needs to be copied.
        edge_attrs : iterable of str, optional
            The edge attributes needs to be copied.
        """
        self.clear()
        self._graph.from_networkx(nx_graph)
        self._node_frame.add_rows(self.number_of_nodes())
        self._edge_frame.add_rows(self.number_of_edges())
        self._msg_graph.add_nodes(self._graph.number_of_nodes())
        # copy attributes
        def _batcher(lst):
            if F.is_tensor(lst[0]):
                return F.cat([F.unsqueeze(x, 0) for x in lst], dim=0)
            else:
                return F.tensor(lst)
        if node_attrs is not None:
            attr_dict = {attr : [] for attr in node_attrs}
            for nid in range(self.number_of_nodes()):
                for attr in node_attrs:
                    attr_dict[attr].append(nx_graph.nodes[nid][attr])
            for attr in node_attrs:
                self._node_frame[attr] = _batcher(attr_dict[attr])
        if edge_attrs is not None:
            attr_dict = {attr : [] for attr in edge_attrs}
            src, dst, _ = self._graph.edges()
            for u, v in zip(src.tolist(), dst.tolist()):
                for attr in edge_attrs:
                    attr_dict[attr].append(nx_graph.edges[u, v][attr])
            for attr in edge_attrs:
                self._edge_frame[attr] = _batcher(attr_dict[attr])

    def from_scipy_sparse_matrix(self, a):
        """ Convert from scipy sparse matrix.

        Parameters
        ----------
        a : scipy sparse matrix
            The graph's adjacency matrix
        """
        self.clear()
        self._graph.from_scipy_sparse_matrix(a)
        self._node_frame.add_rows(self.number_of_nodes())
        self._edge_frame.add_rows(self.number_of_edges())
        self._msg_graph.add_nodes(self._graph.number_of_nodes())

    def node_attr_schemes(self):
        """Return the node feature schemes.

        Returns
        -------
        dict of str to schemes
            The schemes of node feature columns.
        """
        return self._node_frame.schemes

    def edge_attr_schemes(self):
        """Return the edge feature schemes.

        Returns
        -------
        dict of str to schemes
            The schemes of edge feature columns.
        """
        return self._edge_frame.schemes

    def set_n_initializer(self, initializer, field=None):
        """Set the initializer for empty node features.

        Initializer is a callable that returns a tensor given the shape, data type
        and device context.

        Parameters
        ----------
        initializer : callable
            The initializer.
        field : str, optional
            The feature field name. Default is set an initializer for all the
            feature fields.

        See Also
        --------
        dgl.init.base_initializer
        """
        self._node_frame.set_initializer(initializer, field)

    def set_e_initializer(self, initializer, field=None):
        """Set the initializer for empty edge features.

        Initializer is a callable that returns a tensor given the shape, data type
        and device context.

        Parameters
        ----------
        initializer : callable
            The initializer.
        field : str, optional
            The feature field name. Default is set an initializer for all the
            feature fields.

        See Also
        --------
        dgl.init.base_initializer
        """
        self._edge_frame.set_initializer(initializer, field)

    @property
    def nodes(self):
        """Return a node view that can used to set/get feature data."""
        return NodeView(self)

    @property
    def ndata(self):
        """Return the data view of all the nodes."""
        return self.nodes[:].data

    @property
    def edges(self):
        """Return a edges view that can used to set/get feature data."""
        return EdgeView(self)

    @property
    def edata(self):
        """Return the data view of all the edges."""
        return self.edges[:].data

    def set_n_repr(self, hu, u=ALL, inplace=False):
        """Set node(s) representation.

        `hu` is a dictionary from the feature name to feature tensor. Each tensor
        is of shape (B, D1, D2, ...), where B is the number of nodes to be updated,
        and (D1, D2, ...) be the shape of the node representation tensor. The
        length of the given node ids must match B (i.e, len(u) == B).

        All update will be done out of place to work with autograd unless the
        inplace flag is true.

        Parameters
        ----------
        hu : dict of tensor
            Node representation.
        u : node, container or tensor
            The node(s).
        inplace : bool
            If True, update will be done in place, but autograd will break.
        """
        # sanity check
        if not utils.is_dict_like(hu):
            raise DGLError('Expect dictionary type for feature data.'
                           ' Got "%s" instead.' % type(hu))
        if is_all(u):
            num_nodes = self.number_of_nodes()
        else:
            u = utils.toindex(u)
            num_nodes = len(u)
        for key, val in hu.items():
            nfeats = F.shape(val)[0]
            if nfeats != num_nodes:
                raise DGLError('Expect number of features to match number of nodes (len(u)).'
                               ' Got %d and %d instead.' % (nfeats, num_nodes))
        # set
        if is_all(u):
            for key, val in hu.items():
                self._node_frame[key] = val
        else:
            self._node_frame.update_rows(u, hu, inplace=inplace)

    def get_n_repr(self, u=ALL):
        """Get node(s) representation.

        The returned feature tensor batches multiple node features on the first dimension.

        Parameters
        ----------
        u : node, container or tensor
            The node(s).

        Returns
        -------
        dict
            Representation dict from feature name to feature tensor.
        """
        if len(self.node_attr_schemes()) == 0:
            return dict()
        if is_all(u):
            return dict(self._node_frame)
        else:
            u = utils.toindex(u)
            return self._node_frame.select_rows(u)

    def pop_n_repr(self, key):
        """Get and remove the specified node repr.

        Parameters
        ----------
        key : str
            The attribute name.

        Returns
        -------
        Tensor
            The popped representation
        """
        return self._node_frame.pop(key)

    def set_e_repr(self, he, edges=ALL, inplace=False):
        """Set edge(s) representation.

        `he` is a dictionary from the feature name to feature tensor. Each tensor
        is of shape (B, D1, D2, ...), where B is the number of edges to be updated,
        and (D1, D2, ...) be the shape of the edge representation tensor.

        All update will be done out of place to work with autograd unless the
        inplace flag is true.

        Parameters
        ----------
        he : tensor or dict of tensor
            Edge representation.
        edges : edges
            Edges can be a pair of endpoint nodes (u, v), or a
            tensor of edge ids. The default value is all the edges.
        inplace : bool
            If True, update will be done in place, but autograd will break.
        """
        # parse argument
        if is_all(edges):
            eid = ALL
        elif isinstance(edges, tuple):
            u, v = edges
            u = utils.toindex(u)
            v = utils.toindex(v)
            # Rewrite u, v to handle edge broadcasting and multigraph.
            _, _, eid = self._graph.edge_ids(u, v)
        else:
            eid = utils.toindex(edges)

        # sanity check
        if not utils.is_dict_like(he):
            raise DGLError('Expect dictionary type for feature data.'
                           ' Got "%s" instead.' % type(he))

        if is_all(eid):
            num_edges = self.number_of_edges()
        else:
            eid = utils.toindex(eid)
            num_edges = len(eid)
        for key, val in he.items():
            nfeats = F.shape(val)[0]
            if nfeats != num_edges:
                raise DGLError('Expect number of features to match number of edges.'
                               ' Got %d and %d instead.' % (nfeats, num_edges))
        # set
        if is_all(eid):
            # update column
            for key, val in he.items():
                self._edge_frame[key] = val
        else:
            # update row
            self._edge_frame.update_rows(eid, he, inplace=inplace)

    def get_e_repr(self, edges=ALL):
        """Get node(s) representation.

        Parameters
        ----------
        edges : edges
            Edges can be a pair of endpoint nodes (u, v), or a
            tensor of edge ids. The default value is all the edges.

        Returns
        -------
        dict
            Representation dict
        """
        if len(self.edge_attr_schemes()) == 0:
            return dict()
        # parse argument
        if is_all(edges):
            eid = ALL
        elif isinstance(edges, tuple):
            u, v = edges
            u = utils.toindex(u)
            v = utils.toindex(v)
            # Rewrite u, v to handle edge broadcasting and multigraph.
            _, _, eid = self._graph.edge_ids(u, v)
        else:
            eid = utils.toindex(edges)

        if is_all(eid):
            return dict(self._edge_frame)
        else:
            eid = utils.toindex(eid)
            return self._edge_frame.select_rows(eid)

    def pop_e_repr(self, key):
        """Get and remove the specified edge repr.

        Parameters
        ----------
        key : str
          The attribute name.

        Returns
        -------
        Tensor
            The popped representation
        """
        return self._edge_frame.pop(key)

    def register_message_func(self, func):
        """Register global message function.

        Once registered, :attr:`func` will be used as the default
        message function in message passing operations, including
        :func:`send`, :func:`send_and_recv`, :func:`pull`,
        :func:`push`, :func:`update_all`.

        Parameters
        ----------
        func : callable
            Message function on the edge. ``func(edges) -> dict``. ``dict`` has
            ``str`` keys and ``tensor`` values. edges are :class:`EdgeBatch`
            objects as in :mod:`~dgl.udf`.
        """
        self._message_func = func

    def register_reduce_func(self, func):
        """Register global message reduce function.

        Once registered, :attr:`func` will be used as the default
        message reduce function in message passing operations, including
        :func:`recv`, :func:`send_and_recv`, :func:`push`, :func:`pull`,
        :func:`update_all`.

        Parameters
        ----------
        func : callable
            Reduce function on incoming edges. ``func(nodes) -> dict``. ``dict``
            has ``str`` keys and ``tensor`` values. nodes are :class:`NodeBatch`
            objects as in :mod:`~dgl.udf`.
        """
        self._reduce_func = func

    def register_apply_node_func(self, func):
        """Register global node apply function.

        Once registered, :attr:`func` will be used as the default apply
        node function. Related operations include :func:`apply_nodes`,
        :func:`recv`, :func:`send_and_recv`, :func:`push`, :func:`pull`,
        :func:`update_all`.

        Parameters
        ----------
        func : callable
            Apply function on the nodes. ``func(nodes) -> dict``. ``dict``
            has ``str`` keys and ``tensor`` values. nodes are :class:`NodeBatch`
            objects as in :mod:`~dgl.udf`.

        See Also
        --------
        register_apply_edge_func
        """
        self._apply_node_func = func

    def register_apply_edge_func(self, func):
        """Register global edge apply function.

        Once registered, :attr:`func` will be used as the default apply
        edge function in :func:`apply_edges`.

        Parameters
        ----------
        func : callable
            Apply function on the edges. ``func(edges) -> dict``. ``dict``
            has ``str`` keys and ``tensor`` values. edges are :class:`EdgeBatch`
            objects as in :mod:`~dgl.udf`.

        See Also
        --------
        register_apply_node_func
        """
        self._apply_edge_func = func

    def apply_nodes(self, func="default", v=ALL, inplace=False):
        """Apply the function on the node features.

        Parameters
        ----------
        func : callable or None, optional
            The user defined applied function on the node features. If
            None, nothing will happen. A callable function takes the form
            ``func(nodes) -> dict``. ``dict`` has ``str`` keys and ``tensor``
            values. nodes are :class:`NodeBatch` objects as in :mod:`~dgl.udf`.
        v : int, iterable of int, tensor, optional
<<<<<<< HEAD
            The node (ids) on which to apply :attr:`func`. The default
            value is all the nodes.

        Examples
        --------

        >>> import dgl
        >>> import torch as th

        >>> g = dgl.DGLGraph()
        >>> g.add_nodes(3)
        >>> g.ndata['x'] = th.ones(3, 1)

        >>> # Increment the node feature by 1.
        >>> def increment_feature(nodes): return {'x': nodes.data['x'] + 1}
        >>> g.apply_nodes(func=increment_feature, v=[0, 2]) # Apply func to nodes 0, 2
        >>> g.ndata
        {'x': tensor([[2.],
                      [1.],
                      [2.]])}

        See Also
        --------
        apply_edges
=======
            The node id(s).
        inplace: bool, optional
            If True, update will be done in place, but autograd will break.
>>>>>>> 8918cce0
        """
        if func == "default":
            func = self._apply_node_func
        if is_all(v):
            v = utils.toindex(slice(0, self.number_of_nodes()))
        else:
            v = utils.toindex(v)
        with ir.prog() as prog:
            scheduler.schedule_apply_nodes(graph=self,
                                           v=v,
                                           apply_func=func,
                                           inplace=inplace)
            Runtime.run(prog)

    def apply_edges(self, func="default", edges=ALL, inplace=False):
        """Apply the function on the edge features.

        Parameters
        ----------
        func : callable, optional
<<<<<<< HEAD
            The user defined applied function on the edge features. A
            callable function takes the form ``func(edges) -> dict``. ``dict``
            has ``str`` keys and ``tensor`` values. edges are :class:`EdgeBatch`
            objects as in :mod:`~dgl.udf`.
        edges : tuple of 2 tensors, tuple of 2 iterable of int, int, iterable of int, or tensor, optional
            Edges on which to apply :attr:`func`. The default value is all the
            edges. :attr:`edges` can be pair(s) of endpoint nodes :math:`(u, v)`
            represented as a ``tuple of 2 tensors`` or a
            ``tuple of 2 iterable of int``. It can also be specified with edge ids,
            using a ``tensor`` of edge ids, an ``int``, an ``iterable of int``.
=======
            The UDF applied on the edge features.
        edges : edges, optional
            Edges can be a pair of endpoint nodes (u, v), or a
            tensor of edge ids. The default value is all the edges.
        inplace: bool, optional
            If True, update will be done in place, but autograd will break.
>>>>>>> 8918cce0

        Notes
        -----
        On multigraphs, if :math:`u` and :math:`v` are specified, then all the edges
        between :math:`u` and :math:`v` will be updated.

        Examples
        --------

        >>> import dgl
        >>> import torch as th

        >>> g = dgl.DGLGraph()
        >>> g.add_nodes(3)
        >>> g.add_edges([0, 1], [1, 2])   # 0 -> 1, 1 -> 2
        >>> g.edata['y'] = th.ones(2, 1)

        >>> # Doubles the edge feature.
        >>> def double_feature(edges): return {'y': edges.data['y'] * 2}
        >>> g.apply_edges(func=double_feature, edges=0) # Apply func to the first edge.
        >>> g.edata
        {'y': tensor([[2.],   # 2 * 1
                      [1.]])}

        See Also
        --------
        apply_nodes
        """
        if func == "default":
            func = self._apply_edge_func
        assert func is not None

        if is_all(edges):
            u, v, _ = self._graph.edges()
            eid = utils.toindex(slice(0, self.number_of_edges()))
        elif isinstance(edges, tuple):
            u, v = edges
            u = utils.toindex(u)
            v = utils.toindex(v)
            # Rewrite u, v to handle edge broadcasting and multigraph.
            u, v, eid = self._graph.edge_ids(u, v)
        else:
            eid = utils.toindex(edges)
            u, v, _ = self._graph.find_edges(eid)

        with ir.prog() as prog:
            scheduler.schedule_apply_edges(graph=self,
                                           u=u,
                                           v=v,
                                           eid=eid,
                                           apply_func=func,
                                           inplace=inplace)
            Runtime.run(prog)

    def send(self, edges, message_func="default"):
        """Send messages along the given edges.

        Parameters
        ----------
        edges : tuple of 2 tensors, tuple of 2 iterable of int, int, iterable of int, or tensor
            Edges on which to apply :attr:`message_func`. :attr:`edges` can be pair(s) of
            endpoint nodes :math:`(u, v)` represented as a ``tuple of 2 tensors``
            or a ``tuple of 2 iterable of int``. It can also be specified with
            edge ids, using a ``tensor`` of edge ids, an ``int``, an ``iterable of int``.
        message_func : callable
            Message function on the edges. ``func(edges) -> dict``. ``dict``
            has ``str`` keys and ``tensor`` values. edges are :class:`EdgeBatch`
            objects as in :mod:`~dgl.udf`.

        Notes
        -----
        On multigraphs, if :math:`u` and :math:`v` are specified, then the messages will be sent
        along all edges between :math:`u` and :math:`v`.

        Examples
        --------

        See the *message passing* example in :class:`DGLGraph` or :func:`recv`.
        """
        if message_func == "default":
            message_func = self._message_func

        if is_all(edges):
            eid = ALL
            u, v, _ = self._graph.edges()
        elif isinstance(edges, tuple):
            u, v = edges
            u = utils.toindex(u)
            v = utils.toindex(v)
            # Rewrite u, v to handle edge broadcasting and multigraph.
            u, v, eid = self._graph.edge_ids(u, v)
        else:
            eid = utils.toindex(edges)
            u, v, _ = self._graph.find_edges(eid)

        with ir.prog() as prog:
            scheduler.schedule_send(graph=self, u=u, v=v, eid=eid,
                                    message_func=message_func)
            Runtime.run(prog)

        # update message graph and frame
        self._msg_graph.add_edges(u, v)

    def recv(self,
             v=ALL,
             reduce_func="default",
<<<<<<< HEAD
             apply_node_func="default"):
        """Receive and reduce incoming messages and update representation on node(s) :math:`v`.

        * When all the nodes have zero-in-degrees, nothing will happen.
        * :attr:`reduce_func` returns a dictionary with ``str`` keys and ``tensor`` values, specifying
          different node features. If a type of node feature, specified by the key, already exists,
          the old features will be replaced, otherwise a new type of node feature is added.
        * When some but not all nodes have zero-in-degrees, a placeholder for that attribute will be
          used, by default a zero tensor. See :func:`set_n_initializer` about how to configure
          the placeholder setting for node features. If you do not want to re-initialize those nodes,
          you should not include them in :attr:`v`.

        Once the messages are received (and used to update related features), one needs to perform
        :func:`send` again before another :func:`recv` trial. Otherwise, nothing will happen.
=======
             apply_node_func="default",
             inplace=False):
        """Receive and reduce in-coming messages and update representation on node v.
>>>>>>> 8918cce0

        TODO(minjie): document on zero-in-degree case
        TODO(minjie): document on how returned new features are merged with the old features
        TODO(minjie): document on how many times UDFs will be called

        Parameters
        ----------
        v : node, container or tensor
<<<<<<< HEAD
            The node to be updated.
        reduce_func : callable, optional
            Reduce function on incoming edges. ``func(nodes) -> dict``.
            ``dict`` has ``str`` keys and ``tensor`` values. nodes are
            :class:`NodeBatch` objects as in :mod:`~dgl.udf`.
        apply_node_func : callable
            Apply function on the nodes. ``func(nodes) -> dict``. ``dict``
            has ``str`` keys and ``tensor`` values. nodes are :class:`NodeBatch`
            objects as in :mod:`~dgl.udf`.

        Examples
        --------
        Create a graph object for demo.

        >>> import dgl
        >>> import torch as th
        >>> g = dgl.DGLGraph()
        >>> g.add_nodes(3)
        >>> g.ndata['x'] = th.tensor([[1.], [2.], [3.]])
        >>> g.add_edges([0, 1], [1, 2])

        >>> # Define the function for sending node features as messages.
        >>> def send_source(edges): return {'m': edges.src['x']}
        >>> # Set the function defined to be the default message function.
        >>> g.register_message_func(send_source)

        >>> # Sum the messages received and use this to replace the original node feature.
        >>> def simple_reduce(nodes): return {'x': nodes.mailbox['m'].sum(1)}
        >>> # Set the function defined to be the default message reduce function.
        >>> g.register_reduce_func(simple_reduce)

        Send and receive messages. Note that although node :math:`0` has no incoming edges,
        its feature gets changed from :math:`1` to :math:`0` as it is also included in
        ``g.nodes()``.

        >>> g.send(g.edges())
        >>> g.recv(g.nodes())
        >>> g.ndata['x']
        tensor([[0.],
                [1.],
                [2.]])

        Once messages are received, one will need another call of :func:`send` again before
        another call of :func:`recv`. Otherwise, nothing will happen.

        >>> g.recv(g.nodes())
        >>> g.ndata['x']
        tensor([[0.],
                [1.],
                [2.]])
=======
          The node to be updated.
        reduce_func : callable
          The reduce function.
        apply_node_func : callable, optional
          The update function.
        inplace: bool, optional
          If True, update will be done in place, but autograd will break.
>>>>>>> 8918cce0
        """
        if reduce_func == "default":
            reduce_func = self._reduce_func
        if apply_node_func == "default":
            apply_node_func = self._apply_node_func
        assert reduce_func is not None

        if self._msg_frame.num_rows == 0:
            # no message has ever been sent
            return

        v_is_all = is_all(v)
        if v_is_all:
            v = F.arange(0, self.number_of_nodes())
        elif isinstance(v, int):
            v = [v]
        v = utils.toindex(v)
        if len(v) == 0:
            # no vertex to be triggered.
            return

        with ir.prog() as prog:
            scheduler.schedule_recv(graph=self,
                                    recv_nodes=v,
                                    reduce_func=reduce_func,
                                    apply_func=apply_node_func,
                                    inplace=inplace)
            Runtime.run(prog)

        # FIXME(minjie): multi send bug
        self.reset_messages()

    def send_and_recv(self,
                      edges,
                      message_func="default",
                      reduce_func="default",
<<<<<<< HEAD
                      apply_node_func="default"):
        """Send messages along edges and let destinations receive them.
        Optionally, apply a function to update the node features.

        This is a convenient combination of performing in order
        ``send(self, self.edges, message_func)`` and
        ``recv(self, dst, reduce_func, apply_node_func)``, where :attr:`dst`
        are the destinations of the :attr:`edges`.
=======
                      apply_node_func="default",
                      inplace=False):
        """Send messages along edges and receive them on the targets.
>>>>>>> 8918cce0

        Parameters
        ----------
        edges : tuple of 2 tensors, tuple of 2 iterable of int, int, iterable of int, or tensor
            Edges on which to apply :attr:`message_func`. :attr:`edges` can be pair(s) of
            endpoint nodes :math:`(u, v)` represented as a ``tuple of 2 tensors``
            or a ``tuple of 2 iterable of int``. It can also be specified with
            edge ids, using a ``tensor`` of edge ids, an ``int``, an ``iterable of int``.
        message_func : callable, optional
            Message function on the edges. ``func(edges) -> dict``. ``dict``
            has ``str`` keys and ``tensor`` values. edges are :class:`EdgeBatch`
            objects as in :mod:`~dgl.udf`. Registered function will be used if not
            specified.
        reduce_func : callable, optional
            Reduce function on incoming edges. ``func(nodes) -> dict``. ``dict``
            has ``str`` keys and ``tensor`` values. nodes are :class:`NodeBatch`
            objects as in :mod:`~dgl.udf`. Registered function will be used
            if not specified.
        apply_node_func : callable, optional
<<<<<<< HEAD
            Apply function on the nodes. ``func(nodes) -> dict``. ``dict`` has
            ``str`` keys and ``tensor`` values. nodes are :class:`NodeBatch`
            objects as in :mod:`~dgl.udf`. Registered function will be
            used if not specified.

        Examples
        --------
        >>> import dgl
        >>> import torch as th
        >>> g = dgl.DGLGraph()
        >>> g.add_nodes(3)
        >>> g.ndata['x'] = th.tensor([[1.], [2.], [3.]])
        >>> g.add_edges([0, 1], [1, 2])

        >>> # Define the function for sending node features as messages.
        >>> def send_source(edges): return {'m': edges.src['x']}
        >>> # Set the function defined to be the default message function.
        >>> g.register_message_func(send_source)

        >>> # Sum the messages received and use this to replace the original node feature.
        >>> def simple_reduce(nodes): return {'x': nodes.mailbox['m'].sum(1)}
        >>> # Set the function defined to be the default message reduce function.
        >>> g.register_reduce_func(simple_reduce)

        Send and receive messages.

        >>> g.send_and_recv(g.edges())
        >>> g.ndata['x']
        tensor([[1.],
                [1.],
                [2.]])

        Note that the feature of node :math:`0` remains the same as it has no
        incoming edges.
=======
            The update function. Registered function will be used if not
            specified.
        inplace: bool, optional
            If True, update will be done in place, but autograd will break.
>>>>>>> 8918cce0

        Notes
        -----
        On multigraphs, if u and v are specified, then the messages will be sent
        and received along all edges between u and v.

        See Also
        --------
        send
        recv
        """
        if message_func == "default":
            message_func = self._message_func
        if reduce_func == "default":
            reduce_func = self._reduce_func
        if apply_node_func == "default":
            apply_node_func = self._apply_node_func

        assert message_func is not None
        assert reduce_func is not None

        if isinstance(edges, tuple):
            u, v = edges
            u = utils.toindex(u)
            v = utils.toindex(v)
            # Rewrite u, v to handle edge broadcasting and multigraph.
            u, v, eid = self._graph.edge_ids(u, v)
        else:
            eid = utils.toindex(edges)
            u, v, _ = self._graph.find_edges(eid)

        if len(u) == 0:
            # no edges to be triggered
            return

        with ir.prog() as prog:
            scheduler.schedule_snr(graph=self,
                                   edge_tuples=(u, v, eid),
                                   message_func=message_func,
                                   reduce_func=reduce_func,
                                   apply_func=apply_node_func,
                                   inplace=inplace)
            Runtime.run(prog)

    def pull(self,
             v,
             message_func="default",
             reduce_func="default",
<<<<<<< HEAD
             apply_node_func="default"):
        """Pull messages from the node's predecessors and then update its feature.

        * If all nodes have no incoming edges, nothing will happen.
        * If some nodes have incoming edges and some do not, the features for nodes
          with no incoming edges will be re-initialized with a placeholder. By default
          the placeholder is a zero tensor. See :func:`set_n_initializer` about how to
          configure the placeholder setting for node features. Be careful about that
          and do not include these nodes in :attr:`v` if you do not want to re-initialize
          their features.
=======
             apply_node_func="default",
             inplace=False):
        """Pull messages from the node's predecessors and then update it.
>>>>>>> 8918cce0

        Parameters
        ----------
        v : int, iterable of int, or tensor
            The node to be updated.
        message_func : callable, optional
            Message function on the edges. ``func(edges) -> dict``. ``dict``
            has ``str`` keys and ``tensor`` values. edges are :class:`EdgeBatch`
            objects as in :mod:`~dgl.udf`. Registered function will be used if not
            specified.
        reduce_func : callable, optional
            Reduce function on incoming edges. ``func(nodes) -> dict``. ``dict``
            has ``str`` keys and ``tensor`` values. nodes are :class:`NodeBatch`
            objects as in :mod:`~dgl.udf`. Registered function will be used
            if not specified.
        apply_node_func : callable, optional
<<<<<<< HEAD
            Apply function on the nodes. ``func(nodes) -> dict``. ``dict`` has
            ``str`` keys and ``tensor`` values. nodes are :class:`NodeBatch`
            objects as in :mod:`~dgl.udf`. Registered function will be
            used if not specified.

        Examples
        --------
        Create a graph for demo.

        >>> import dgl
        >>> import torch as th
        >>> g = dgl.DGLGraph()
        >>> g.add_nodes(3)
        >>> g.ndata['x'] = th.tensor([[0.], [1.], [2.]])

        Use the built-in message function :func:`~dgl.function.copy_src` for copying
        node features as the message.

        >>> m_func = dgl.function.copy_src('x', 'm')
        >>> g.register_message_func(m_func)

        Use the built-int message reducing function :func:`~dgl.function.sum`, which
        sums the messages received and replace the old node features with it.

        >>> m_reduce_func = dgl.function.sum('m', 'x')
        >>> g.register_reduce_func(m_reduce_func)

        As no edges exist, nothing happens.

        >>> g.pull(g.nodes())
        >>> g.ndata['x']
        tensor([[0.],
                [1.],
                [2.]])

        Add edges ``0 -> 1, 1 -> 2``. Pull messages for the node :math:`2`.

        >>> g.add_edges([0, 1], [1, 2])
        >>> g.pull(2)
        >>> g.ndata['x']
        tensor([[0.],
                [1.],
                [1.]])

        The feature of node :math:`2` changes but the feature of node :math:`1`
        remains the same as we did not :func:`pull` (and reduce) messages for it.

        See Also
        --------
        push
=======
          The update function.
        inplace: bool, optional
          If True, update will be done in place, but autograd will break.
>>>>>>> 8918cce0
        """
        if message_func == "default":
            message_func = self._message_func
        if reduce_func == "default":
            reduce_func = self._reduce_func
        if apply_node_func == "default":
            apply_node_func = self._apply_node_func

        assert message_func is not None
        assert reduce_func is not None

        v = utils.toindex(v)
        if len(v) == 0:
            return
        with ir.prog() as prog:
            scheduler.schedule_pull(graph=self,
                                    pull_nodes=v,
                                    message_func=message_func,
                                    reduce_func=reduce_func,
                                    apply_func=apply_node_func,
                                    inplace=inplace)
            Runtime.run(prog)

    def push(self,
             u,
             message_func="default",
             reduce_func="default",
             apply_node_func="default",
             inplace=False):
        """Send message from the node to its successors and update them.

        Parameters
        ----------
<<<<<<< HEAD
        u : int, iterable of int, or tensor
            The node to be updated.
        message_func : callable, optional
            Message function on the edges. ``func(edges) -> dict``. ``dict``
            has ``str`` keys and ``tensor`` values. edges are :class:`EdgeBatch`
            objects as in :mod:`~dgl.udf`. Registered function will be used if not
            specified.
        reduce_func : callable, optional
            Reduce function on incoming edges. ``func(nodes) -> dict``. ``dict``
            has ``str`` keys and ``tensor`` values. nodes are :class:`NodeBatch`
            objects as in :mod:`~dgl.udf`. Registered function will be used
            if not specified.
        apply_node_func : callable, optional
            Apply function on the nodes. ``func(nodes) -> dict``. ``dict`` has
            ``str`` keys and ``tensor`` values. nodes are :class:`NodeBatch`
            objects as in :mod:`~dgl.udf`. Registered function will be
            used if not specified.

        Examples
        --------
        Create a graph for demo.

        >>> import dgl
        >>> import torch as th
        >>> g = dgl.DGLGraph()
        >>> g.add_nodes(3)
        >>> g.ndata['x'] = th.tensor([[1.], [2.], [3.]])

        Use the built-in message function :func:`~dgl.function.copy_src` for copying
        node features as the message.

        >>> m_func = dgl.function.copy_src('x', 'm')
        >>> g.register_message_func(m_func)

        Use the built-int message reducing function :func:`~dgl.function.sum`, which
        sums the messages received and replace the old node features with it.

        >>> m_reduce_func = dgl.function.sum('m', 'x')
        >>> g.register_reduce_func(m_reduce_func)

        As no edges exist, nothing happens.

        >>> g.push(g.nodes())
        >>> g.ndata['x']
        tensor([[1.],
                [2.],
                [3.]])

        Add edges ``0 -> 1, 1 -> 2``. Send messages from the node :math:`1`. and update.

        >>> g.add_edges([0, 1], [1, 2])
        >>> g.push(1)
        >>> g.ndata['x']
        tensor([[1.],
                [2.],
                [2.]])

        The feature of node :math:`2` changes but the feature of node :math:`1`
        remains the same as we did not :func:`push` for node :math:`0`.

        See Also
        --------
        pull
=======
        u : node, container or tensor
          The node that sends out messages.
        message_func : callable
          The message function.
        reduce_func : callable
          The reduce function.
        apply_node_func : callable
          The update function.
        inplace: bool, optional
          If True, update will be done in place, but autograd will break.
>>>>>>> 8918cce0
        """
        if message_func == "default":
            message_func = self._message_func
        if reduce_func == "default":
            reduce_func = self._reduce_func
        if apply_node_func == "default":
            apply_node_func = self._apply_node_func

        assert message_func is not None
        assert reduce_func is not None

        u = utils.toindex(u)
        if len(u) == 0:
            return
        with ir.prog() as prog:
            scheduler.schedule_push(graph=self,
                                    u=u,
                                    message_func=message_func,
                                    reduce_func=reduce_func,
                                    apply_func=apply_node_func,
                                    inplace=inplace)
            Runtime.run(prog)

    def update_all(self,
                   message_func="default",
                   reduce_func="default",
                   apply_node_func="default"):
        """Send messages through all edges and update all nodes.

        This is a convenient combination of performing in order
        ``send(self, self.edges(), message_func)`` and
        ``recv(self, self.nodes(), reduce_func, apply_node_func)``.

        Parameters
        ----------
        message_func : callable, optional
            Message function on the edges. ``func(edges) -> dict``. ``dict``
            has ``str`` keys and ``tensor`` values. edges are :class:`EdgeBatch`
            objects as in :mod:`~dgl.udf`. Registered function will be used if not
            specified.
        reduce_func : callable, optional
            Reduce function on incoming edges. ``func(nodes) -> dict``. ``dict``
            has ``str`` keys and ``tensor`` values. nodes are :class:`NodeBatch`
            objects as in :mod:`~dgl.udf`. Registered function will be used
            if not specified.
        apply_node_func : callable, optional
            Apply function on the nodes. ``func(nodes) -> dict``. ``dict`` has
            ``str`` keys and ``tensor`` values. nodes are :class:`NodeBatch`
            objects as in :mod:`~dgl.udf`. Registered function will be
            used if not specified.

        See Also
        --------
        send
        recv
        """
        if message_func == "default":
            message_func = self._message_func
        if reduce_func == "default":
            reduce_func = self._reduce_func
        if apply_node_func == "default":
            apply_node_func = self._apply_node_func
        assert message_func is not None
        assert reduce_func is not None

        with ir.prog() as prog:
            scheduler.schedule_update_all(graph=self,
                                          message_func=message_func,
                                          reduce_func=reduce_func,
                                          apply_func=apply_node_func)
            Runtime.run(prog)

    def prop_nodes(self,
                   nodes_generator,
                   message_func="default",
                   reduce_func="default",
                   apply_node_func="default"):
        """Propagate messages using graph traversal by triggering
        :func:`pull()` on nodes.

        The traversal order is specified by the ``nodes_generator``. It generates
        node frontiers, which is a list or a tensor of nodes. The nodes in the
        same frontier will be triggered together, while nodes in different frontiers
        will be triggered according to the generating order.

        Parameters
        ----------
        node_generators : iterable, each element is a list or a tensor of node ids
            The generator of node frontiers. It specifies which nodes perform
            :func:`pull` at each timestep.
        message_func : callable, optional
            Message function on the edges. ``func(edges) -> dict``. ``dict``
            has ``str`` keys and ``tensor`` values. edges are :class:`EdgeBatch`
            objects as in :mod:`~dgl.udf`. Registered function will be used if not
            specified.
        reduce_func : callable, optional
            Reduce function on incoming edges. ``func(nodes) -> dict``. ``dict``
            has ``str`` keys and ``tensor`` values. nodes are :class:`NodeBatch`
            objects as in :mod:`~dgl.udf`. Registered function will be used
            if not specified.
        apply_node_func : callable, optional
            Apply function on the nodes. ``func(nodes) -> dict``. ``dict`` has
            ``str`` keys and ``tensor`` values. nodes are :class:`NodeBatch`
            objects as in :mod:`~dgl.udf`. Registered function will be
            used if not specified.

        Examples
        --------
        Create a graph for demo.

        >>> import dgl
        >>> import torch as th
        >>> g = dgl.DGLGraph()
        >>> g.add_nodes(4)
        >>> g.ndata['x'] = th.tensor([[1.], [2.], [3.], [4.]])
        >>> g.add_edges([0, 1, 1, 2], [1, 2, 3, 3])

        Prepare message function and message reduce function for demo.

        >>> def send_source(edges): return {'m': edges.src['x']}
        >>> g.register_message_func(send_source)
        >>> def simple_reduce(nodes): return {'x': nodes.mailbox['m'].sum(1)}
        >>> g.register_reduce_func(simple_reduce)

        First pull messages for nodes :math:`1, 2` with edges ``0 -> 1`` and
        ``1 -> 2``; and then pull messages for node :math:`3` with edges
        ``1 -> 3`` and ``2 -> 3``.

        >>> g.prop_nodes([[1, 2], [3]])
        >>> g.ndata['x']
        tensor([[1.],
                [1.],
                [2.],
                [3.]])

        In the first stage, we pull messages for nodes :math:`1, 2`.
        The feature of node :math:`1` is replaced by that of node :math:`0`, i.e. 1
        The feature of node :math:`2` is replaced by that of node :math:`1`, i.e. 2.
        Both of the replacement happen simultaneously.

        In the second stage, we pull messages for node :math:`3`.
        The feature of node :math:`3` becomes the sum of node :math:`1`'s feature and
        :math:`2`'s feature, i.e. 1 + 2 = 3.

        See Also
        --------
        prop_edges
        """
        for node_frontier in nodes_generator:
            self.pull(node_frontier,
                    message_func, reduce_func, apply_node_func)

    def prop_edges(self,
                   edges_generator,
                   message_func="default",
                   reduce_func="default",
                   apply_node_func="default"):
        """Propagate messages using graph traversal by triggering
        :func:`send_and_recv()` on edges.

        The traversal order is specified by the ``edges_generator``. It generates
        edge frontiers, which is an iterable of edge ids or edge end points.

        edge ids can be represented as an int, or an iterable or tensor of ints. Edge
        end points can be represented by a tuple consisting of two tensors/iterables
        of ints. The first tensor/iterable specifies the source nodes and the second
        tensor/iterable specifies the dest nodes.

        Edges in the same frontier will be triggered together, while edges in
        different frontiers will be triggered according to the generating order.

        Parameters
        ----------
        edges_generator : generator
            The generator of edge frontiers.
        message_func : callable, optional
            Message function on the edges. ``func(edges) -> dict``. ``dict``
            has ``str`` keys and ``tensor`` values. edges are :class:`EdgeBatch`
            objects as in :mod:`~dgl.udf`. Registered function will be used if not
            specified.
        reduce_func : callable, optional
            Reduce function on incoming edges. ``func(nodes) -> dict``. ``dict``
            has ``str`` keys and ``tensor`` values. nodes are :class:`NodeBatch`
            objects as in :mod:`~dgl.udf`. Registered function will be used
            if not specified.
        apply_node_func : callable, optional
            Apply function on the nodes. ``func(nodes) -> dict``. ``dict`` has
            ``str`` keys and ``tensor`` values. nodes are :class:`NodeBatch`
            objects as in :mod:`~dgl.udf`. Registered function will be
            used if not specified.

        Examples
        --------

        Create a graph for demo.

        >>> import dgl
        >>> import torch as th
        >>> g = dgl.DGLGraph()
        >>> g.add_nodes(4)
        >>> g.ndata['x'] = th.tensor([[1.], [2.], [3.], [4.]])
        >>> g.add_edges([0, 1, 1, 2], [1, 2, 3, 3])

        Prepare message function and message reduce function for demo.

        >>> def send_source(edges): return {'m': edges.src['x']}
        >>> g.register_message_func(send_source)
        >>> def simple_reduce(nodes): return {'x': nodes.mailbox['m'].sum(1)}
        >>> g.register_reduce_func(simple_reduce)

        First propagate messages for edges ``0 -> 1``, ``1 -> 3`` and then
        propagate messages for edges ``1 -> 2``, ``2 -> 3``.

        >>> g.prop_edges([([0, 1], [1, 3]), ([1, 2], [2, 3])])
        >>> g.ndata['x']
        tensor([[1.],
                [1.],
                [1.],
                [3.]])

        In the first stage, the following happens simultaneously.

            - The feature of node :math:`1` is replaced by that of
              node :math:`0`, i.e. 1.
            - The feature of node :math:`3` is replaced by that of
              node :math:`1`, i.e. 2.

        In the second stage, the following happens simultaneously.

            - The feature of node :math:`2` is replaced by that of
              node :math:`1`, i.e. 1.
            - The feature of node :math:`3` is replaced by that of
              node :math:`2`, i.e. 3.

        See Also
        --------
        prop_nodes
        """
        for edge_frontier in edges_generator:
            self.send_and_recv(edge_frontier,
                    message_func, reduce_func, apply_node_func)

    def subgraph(self, nodes):
        """Return the subgraph induced on given nodes.

        Parameters
        ----------
        nodes : list, or iterable
            A node ID array to construct subgraph.
            All nodes must exist in the graph.

        Returns
        -------
        G : DGLSubGraph
            The subgraph.
            The nodes are relabeled so that node `i` in the subgraph is mapped
            to node `nodes[i]` in the original graph.
            The edges are also relabeled.
            One can retrieve the mapping from subgraph node/edge ID to parent
            node/edge ID via `parent_nid` and `parent_eid` properties of the
            subgraph.

        Examples
        --------
        The following example uses PyTorch backend.
        >>> G = dgl.DGLGraph()
        >>> G.add_nodes(5)
        >>> G.add_edges([0, 1, 2, 3, 4], [1, 2, 3, 4, 0])   # 5-node cycle
        >>> SG = G.subgraph([0, 1, 4])
        >>> SG.nodes()
        tensor([0, 1, 2])
        >>> SG.edges()
        (tensor([0, 2]), tensor([1, 0]))
        >>> SG.parent_nid
        tensor([0, 1, 4])
        >>> SG.parent_eid
        tensor([0, 4])

        See Also
        --------
        DGLSubGraph
        subgraphs
        edge_subgraph
        """
        induced_nodes = utils.toindex(nodes)
        sgi = self._graph.node_subgraph(induced_nodes)
        return dgl.DGLSubGraph(self, sgi.induced_nodes, sgi.induced_edges, sgi)

    def subgraphs(self, nodes):
        """Return a list of subgraphs, each induced in the corresponding given
        nodes in the list.

        Equivalent to
        [self.subgraph(nodes_list) for nodes_list in nodes]

        Parameters
        ----------
        nodes : a list of lists or iterable
            A list of node ID arrays to construct corresponding subgraphs.
            All nodes in all the list items must exist in the graph.

        Returns
        -------
        G : A list of DGLSubGraph
            The subgraphs.

        See Also
        --------
        DGLSubGraph
        subgraph
        """
        induced_nodes = [utils.toindex(n) for n in nodes]
        sgis = self._graph.node_subgraphs(induced_nodes)
        return [dgl.DGLSubGraph(self, sgi.induced_nodes, sgi.induced_edges,
            sgi) for sgi in sgis]

    def edge_subgraph(self, edges):
        """Return the subgraph induced on given edges.

        Parameters
        ----------
        edges : list, or iterable
            An edge ID array to construct subgraph.
            All edges must exist in the subgraph.

        Returns
        -------
        G : DGLSubGraph
            The subgraph.
            The edges are relabeled so that edge `i` in the subgraph is mapped
            to edge `edges[i]` in the original graph.
            The nodes are also relabeled.
            One can retrieve the mapping from subgraph node/edge ID to parent
            node/edge ID via `parent_nid` and `parent_eid` properties of the
            subgraph.

        Examples
        --------
        The following example uses PyTorch backend.
        >>> G = dgl.DGLGraph()
        >>> G.add_nodes(5)
        >>> G.add_edges([0, 1, 2, 3, 4], [1, 2, 3, 4, 0])   # 5-node cycle
        >>> SG = G.edge_subgraph([0, 4])
        >>> SG.nodes()
        tensor([0, 1, 2])
        >>> SG.edges()
        (tensor([0, 2]), tensor([1, 0]))
        >>> SG.parent_nid
        tensor([0, 1, 4])
        >>> SG.parent_eid
        tensor([0, 4])

        See Also
        --------
        DGLSubGraph
        subgraph
        """
        induced_edges = utils.toindex(edges)
        sgi = self._graph.edge_subgraph(induced_edges)
        return dgl.DGLSubGraph(self, sgi.induced_nodes, sgi.induced_edges, sgi)

    def adjacency_matrix(self, transpose=False, ctx=F.cpu()):
        """Return the adjacency matrix representation of this graph.

        By default, a row of returned adjacency matrix represents the destination
        of an edge and the column represents the source.

        When transpose is True, a row represents the source and a column represents
        a destination.

        Parameters
        ----------
        transpose : bool, optional (default=False)
            A flag to tranpose the returned adjacency matrix.
        ctx : context, optional (default=cpu)
            The context of returned adjacency matrix.

        Returns
        -------
        SparseTensor
            The adjacency matrix.
        """
        return self._graph.adjacency_matrix(transpose, ctx)

    def incidence_matrix(self, type, ctx=F.cpu()):
        """Return the incidence matrix representation of this graph.

        An incidence matrix is an n x m sparse matrix, where n is
        the number of nodes and m is the number of edges. Each nnz
        value indicating whether the edge is incident to the node
        or not.

        There are three types of an incidence matrix :math:`I`:
        
        * ``in``:
        
            - :math:`I[v, e] = 1` if :math:`e` is the in-edge of :math:`v`
              (or :math:`v` is the dst node of :math:`e`);
            - :math:`I[v, e] = 0` otherwise.
            
        * ``out``:
        
            - :math:`I[v, e] = 1` if :math:`e` is the out-edge of :math:`v`
              (or :math:`v` is the src node of :math:`e`);
            - :math:`I[v, e] = 0` otherwise.
            
        * ``both``:
        
            - :math:`I[v, e] = 1` if :math:`e` is the in-edge of :math:`v`;
            - :math:`I[v, e] = -1` if :math:`e` is the out-edge of :math:`v`;
            - :math:`I[v, e] = 0` otherwise (including self-loop).

        Parameters
        ----------
        type : str
            Can be either ``in``, ``out`` or ``both``
        ctx : context, optional (default=cpu)
            The context of returned incidence matrix.

        Returns
        -------
        SparseTensor
            The incidence matrix.
        """
        return self._graph.incidence_matrix(type, ctx)

    def line_graph(self, backtracking=True, shared=False):
        """Return the line graph of this graph.

        Parameters
        ----------
        backtracking : bool, optional
            Whether the returned line graph is backtracking.

        shared : bool, optional
            Whether the returned line graph shares representations with `self`.

        Returns
        -------
        DGLGraph
            The line graph of this graph.
        """
        graph_data = self._graph.line_graph(backtracking)
        node_frame = self._edge_frame if shared else None
        return DGLGraph(graph_data, node_frame)

    def filter_nodes(self, predicate, nodes=ALL):
        """Return a tensor of node IDs that satisfy the given predicate.

        Parameters
        ----------
        predicate : callable
            ``func(nodes) -> tensor``. ``nodes`` are :class:`NodeBatch`
            objects as in :mod:`~dgl.udf`. The ``tensor`` returned should
            be a 1-D boolean tensor with :func:`~dgl.udf.NodeBatch.batch_size`
            elements indicating which nodes satisfy the predicate.
        nodes : int, iterable or tensor of ints
            The nodes to filter on.

        Returns
        -------
        tensor
            The filtered nodes.

        Examples
        --------
        Construct a graph object for demo.

        >>> import dgl
        >>> import torch as th
        >>> g = dgl.DGLGraph()
        >>> g.add_nodes(3)
        >>> g.ndata['x'] = th.tensor([[1.], [-1.], [1.]])

        Define a function for filtering nodes with feature :math:`1`.

        >>> def has_feature_one(nodes): return (nodes.data['x'] == 1).squeeze(1)

        Filter the nodes with feature :math:`1`.

        >>> g.filter_nodes(has_feature_one)
        tensor([0, 2])

        See Also
        --------
        filter_edges
        """
        if is_all(nodes):
            v = utils.toindex(slice(0, self.number_of_nodes()))
        else:
            v = utils.toindex(nodes)

        n_repr = self.get_n_repr(v)
        nb = NodeBatch(self, v, n_repr)
        n_mask = predicate(nb)

        if is_all(nodes):
            return F.nonzero_1d(n_mask)
        else:
            nodes = F.tensor(nodes)
            return nodes[n_mask]

    def filter_edges(self, predicate, edges=ALL):
        """Return a tensor of edge IDs that satisfy the given predicate.

        Parameters
        ----------
        predicate : callable
            ``func(edges) -> tensor``. ``edges`` are :class:`EdgeBatch`
            objects as in :mod:`~dgl.udf`. The ``tensor`` returned should
            be a 1-D boolean tensor with :func:`~dgl.udf.EdgeBatch.batch_size`
            elements indicating which edges satisfy the predicate.
        edges : edges
            Edges can be pair(s) of endpoint nodes (u, v), or a
            tensor/iterable of edge ids. If the edges are pair(s) of endpoint
            nodes, they will be represented as a tuple of two iterable/tensors
            of nodes. The first one is for the source nodes while the second one
            is for the destinations. The default value is all the edges.

        Returns
        -------
        tensor
            The filtered edges represented by their ids.

        Examples
        --------
        Construct a graph object for demo.

        >>> import dgl
        >>> import torch as th
        >>> g = dgl.DGLGraph()
        >>> g.add_nodes(3)
        >>> g.ndata['x'] = th.tensor([[1.], [-1.], [1.]])
        >>> g.add_edges([0, 1, 2], [2, 2, 1])

        Define a function for filtering edges whose destinations have
        node feature :math:`1`.

        >>> def has_dst_one(edges): return (edges.dst['x'] == 1).squeeze(1)

        Filter the edges whose destination nodes have feature :math:`1`.

        >>> g.filter_edges(has_dst_one)
        tensor([0, 1])

        See Also
        --------
        filter_nodes
        """
        if is_all(edges):
            eid = ALL
            u, v, _ = self._graph.edges()
        elif isinstance(edges, tuple):
            u, v = edges
            u = utils.toindex(u)
            v = utils.toindex(v)
            # Rewrite u, v to handle edge broadcasting and multigraph.
            u, v, eid = self._graph.edge_ids(u, v)
        else:
            eid = utils.toindex(edges)
            u, v, _ = self._graph.find_edges(eid)

        src_data = self.get_n_repr(u)
        edge_data = self.get_e_repr(eid)
        dst_data = self.get_n_repr(v)
        eb = EdgeBatch(self, (u, v, eid),
                src_data, edge_data, dst_data)

        e_mask = predicate(eb)

        if is_all(edges):
            return F.nonzero_1d(e_mask)
        else:
            edges = F.tensor(edges)
            return edges[e_mask]<|MERGE_RESOLUTION|>--- conflicted
+++ resolved
@@ -1456,9 +1456,10 @@
             ``func(nodes) -> dict``. ``dict`` has ``str`` keys and ``tensor``
             values. nodes are :class:`NodeBatch` objects as in :mod:`~dgl.udf`.
         v : int, iterable of int, tensor, optional
-<<<<<<< HEAD
             The node (ids) on which to apply :attr:`func`. The default
             value is all the nodes.
+        inplace : bool, optional
+            If True, update will be done in place, but autograd will break.
 
         Examples
         --------
@@ -1481,11 +1482,6 @@
         See Also
         --------
         apply_edges
-=======
-            The node id(s).
-        inplace: bool, optional
-            If True, update will be done in place, but autograd will break.
->>>>>>> 8918cce0
         """
         if func == "default":
             func = self._apply_node_func
@@ -1506,7 +1502,6 @@
         Parameters
         ----------
         func : callable, optional
-<<<<<<< HEAD
             The user defined applied function on the edge features. A
             callable function takes the form ``func(edges) -> dict``. ``dict``
             has ``str`` keys and ``tensor`` values. edges are :class:`EdgeBatch`
@@ -1517,14 +1512,8 @@
             represented as a ``tuple of 2 tensors`` or a
             ``tuple of 2 iterable of int``. It can also be specified with edge ids,
             using a ``tensor`` of edge ids, an ``int``, an ``iterable of int``.
-=======
-            The UDF applied on the edge features.
-        edges : edges, optional
-            Edges can be a pair of endpoint nodes (u, v), or a
-            tensor of edge ids. The default value is all the edges.
         inplace: bool, optional
             If True, update will be done in place, but autograd will break.
->>>>>>> 8918cce0
 
         Notes
         -----
@@ -1631,8 +1620,8 @@
     def recv(self,
              v=ALL,
              reduce_func="default",
-<<<<<<< HEAD
-             apply_node_func="default"):
+             apply_node_func="default",
+             inplace=False):
         """Receive and reduce incoming messages and update representation on node(s) :math:`v`.
 
         * When all the nodes have zero-in-degrees, nothing will happen.
@@ -1646,11 +1635,6 @@
 
         Once the messages are received (and used to update related features), one needs to perform
         :func:`send` again before another :func:`recv` trial. Otherwise, nothing will happen.
-=======
-             apply_node_func="default",
-             inplace=False):
-        """Receive and reduce in-coming messages and update representation on node v.
->>>>>>> 8918cce0
 
         TODO(minjie): document on zero-in-degree case
         TODO(minjie): document on how returned new features are merged with the old features
@@ -1659,7 +1643,6 @@
         Parameters
         ----------
         v : node, container or tensor
-<<<<<<< HEAD
             The node to be updated.
         reduce_func : callable, optional
             Reduce function on incoming edges. ``func(nodes) -> dict``.
@@ -1669,6 +1652,8 @@
             Apply function on the nodes. ``func(nodes) -> dict``. ``dict``
             has ``str`` keys and ``tensor`` values. nodes are :class:`NodeBatch`
             objects as in :mod:`~dgl.udf`.
+        inplace: bool, optional
+            If True, update will be done in place, but autograd will break.
 
         Examples
         --------
@@ -1710,15 +1695,6 @@
         tensor([[0.],
                 [1.],
                 [2.]])
-=======
-          The node to be updated.
-        reduce_func : callable
-          The reduce function.
-        apply_node_func : callable, optional
-          The update function.
-        inplace: bool, optional
-          If True, update will be done in place, but autograd will break.
->>>>>>> 8918cce0
         """
         if reduce_func == "default":
             reduce_func = self._reduce_func
@@ -1755,8 +1731,8 @@
                       edges,
                       message_func="default",
                       reduce_func="default",
-<<<<<<< HEAD
-                      apply_node_func="default"):
+                      apply_node_func="default",
+                      inplace=False):
         """Send messages along edges and let destinations receive them.
         Optionally, apply a function to update the node features.
 
@@ -1764,11 +1740,6 @@
         ``send(self, self.edges, message_func)`` and
         ``recv(self, dst, reduce_func, apply_node_func)``, where :attr:`dst`
         are the destinations of the :attr:`edges`.
-=======
-                      apply_node_func="default",
-                      inplace=False):
-        """Send messages along edges and receive them on the targets.
->>>>>>> 8918cce0
 
         Parameters
         ----------
@@ -1788,11 +1759,12 @@
             objects as in :mod:`~dgl.udf`. Registered function will be used
             if not specified.
         apply_node_func : callable, optional
-<<<<<<< HEAD
             Apply function on the nodes. ``func(nodes) -> dict``. ``dict`` has
             ``str`` keys and ``tensor`` values. nodes are :class:`NodeBatch`
             objects as in :mod:`~dgl.udf`. Registered function will be
             used if not specified.
+        inplace: bool, optional
+            If True, update will be done in place, but autograd will break.
 
         Examples
         --------
@@ -1823,12 +1795,6 @@
 
         Note that the feature of node :math:`0` remains the same as it has no
         incoming edges.
-=======
-            The update function. Registered function will be used if not
-            specified.
-        inplace: bool, optional
-            If True, update will be done in place, but autograd will break.
->>>>>>> 8918cce0
 
         Notes
         -----
@@ -1877,8 +1843,8 @@
              v,
              message_func="default",
              reduce_func="default",
-<<<<<<< HEAD
-             apply_node_func="default"):
+             apply_node_func="default",
+             inplace=False):
         """Pull messages from the node's predecessors and then update its feature.
 
         * If all nodes have no incoming edges, nothing will happen.
@@ -1888,11 +1854,6 @@
           configure the placeholder setting for node features. Be careful about that
           and do not include these nodes in :attr:`v` if you do not want to re-initialize
           their features.
-=======
-             apply_node_func="default",
-             inplace=False):
-        """Pull messages from the node's predecessors and then update it.
->>>>>>> 8918cce0
 
         Parameters
         ----------
@@ -1909,11 +1870,12 @@
             objects as in :mod:`~dgl.udf`. Registered function will be used
             if not specified.
         apply_node_func : callable, optional
-<<<<<<< HEAD
             Apply function on the nodes. ``func(nodes) -> dict``. ``dict`` has
             ``str`` keys and ``tensor`` values. nodes are :class:`NodeBatch`
             objects as in :mod:`~dgl.udf`. Registered function will be
             used if not specified.
+        inplace: bool, optional
+            If True, update will be done in place, but autograd will break.
 
         Examples
         --------
@@ -1960,11 +1922,6 @@
         See Also
         --------
         push
-=======
-          The update function.
-        inplace: bool, optional
-          If True, update will be done in place, but autograd will break.
->>>>>>> 8918cce0
         """
         if message_func == "default":
             message_func = self._message_func
@@ -1998,7 +1955,6 @@
 
         Parameters
         ----------
-<<<<<<< HEAD
         u : int, iterable of int, or tensor
             The node to be updated.
         message_func : callable, optional
@@ -2016,6 +1972,8 @@
             ``str`` keys and ``tensor`` values. nodes are :class:`NodeBatch`
             objects as in :mod:`~dgl.udf`. Registered function will be
             used if not specified.
+        inplace: bool, optional
+            If True, update will be done in place, but autograd will break.
 
         Examples
         --------
@@ -2062,18 +2020,6 @@
         See Also
         --------
         pull
-=======
-        u : node, container or tensor
-          The node that sends out messages.
-        message_func : callable
-          The message function.
-        reduce_func : callable
-          The reduce function.
-        apply_node_func : callable
-          The update function.
-        inplace: bool, optional
-          If True, update will be done in place, but autograd will break.
->>>>>>> 8918cce0
         """
         if message_func == "default":
             message_func = self._message_func
