"""Base graph class specialized for neural networks on graphs.
"""
from __future__ import absolute_import

import networkx as nx
import numpy as np

import dgl
from .base import ALL, is_all, __MSG__, __REPR__
from . import backend as F
from .backend import Tensor
from .frame import FrameRef, merge_frames
from .function.message import BundledMessageFunction
from .function.reducer import BundledReduceFunction
from .graph_index import GraphIndex, create_graph_index
from . import scheduler
from . import utils

__all__ = ['DLGraph']

class DGLGraph(object):
    """Base graph class specialized for neural networks on graphs.

    TODO(minjie): document of batching semantics
    TODO(minjie): document of __REPR__ semantics

    Parameters
    ----------
    graph_data : graph data
        Data to initialize graph. Same as networkx's semantics.
    node_frame : FrameRef
        Node feature storage.
    edge_frame : FrameRef
        Edge feature storage.
    multigraph : bool, optional
        Whether the graph would be a multigraph (default: False)
    """
    def __init__(self,
                 graph_data=None,
                 node_frame=None,
                 edge_frame=None,
                 multigraph=False):
        # graph
        self._graph = create_graph_index(graph_data, multigraph)
        # frame
        self._node_frame = node_frame if node_frame is not None else FrameRef()
        self._edge_frame = edge_frame if edge_frame is not None else FrameRef()
        # msg graph & frame
        self._msg_graph = create_graph_index(multigraph=multigraph)
        self._msg_frame = FrameRef()
        self._msg_edges = []
        self.reset_messages()
        # registered functions
        self._message_func = None
        self._reduce_func = None
        self._edge_func = None
        self._apply_node_func = None
        self._apply_edge_func = None

    def add_nodes(self, num, reprs=None):
        """Add nodes.

        Parameters
        ----------
        num : int
            Number of nodes to be added.
        reprs : dict
            Optional node representations.
        """
        self._graph.add_nodes(num)
        self._msg_graph.add_nodes(num)
        #TODO(minjie): change frames
        assert reprs is None

    def add_edge(self, u, v, reprs=None):
        """Add one edge.

        Parameters
        ----------
        u : int
            The src node.
        v : int
            The dst node.
        reprs : dict
            Optional edge representation.
        """
        self._graph.add_edge(u, v)
        #TODO(minjie): change frames
        assert reprs is None

    def add_edges(self, u, v, reprs=None):
        """Add many edges.

        Parameters
        ----------
        u : list, tensor
            The src nodes.
        v : list, tensor
            The dst nodes.
        reprs : dict
            Optional node representations.
        """
        u = utils.toindex(u)
        v = utils.toindex(v)
        self._graph.add_edges(u, v)
        #TODO(minjie): change frames
        assert reprs is None

    def clear(self):
        """Clear the graph and its storage."""
        self._graph.clear()
        self._node_frame.clear()
        self._edge_frame.clear()
        self._msg_graph.clear()
        self._msg_frame.clear()
        self._msg_edges.clear()

    def reset_messages(self):
        """Clear all messages."""
        self._msg_graph.clear()
        self._msg_frame.clear()
        self._msg_edges.clear()
        self._msg_graph.add_nodes(self.number_of_nodes())

    def number_of_nodes(self):
        """Return the number of nodes.

        Returns
        -------
        int
            The number of nodes
        """
        return self._graph.number_of_nodes()

    def __len__(self):
        """Return the number of nodes."""
        return self.number_of_nodes()

    @property
    def is_multigraph(self):
        """Whether the graph is a multigraph.
        """
        return bool(self._graph.is_multigraph())

    def number_of_edges(self):
        """Return the number of edges.

        Returns
        -------
        int
            The number of edges
        """
        return self._graph.number_of_edges()

    def has_node(self, vid):
        """Return true if the node exists.

        Parameters
        ----------
        vid : int
            The nodes

        Returns
        -------
        bool
            True if the node exists
        """
        return self.has_node(vid)

    def __contains__(self, vid):
        """Same as has_node."""
        return self.has_node(vid)

    def has_nodes(self, vids):
        """Return true if the nodes exist.

        Parameters
        ----------
        vid : list, tensor
            The nodes

        Returns
        -------
        tensor
            0-1 array indicating existence
        """
        vids = utils.toindex(vids)
        rst = self._graph.has_nodes(vids)
        return rst.tousertensor()

    def has_edge_between(self, u, v):
        """Return true if the edge exists.

        Parameters
        ----------
        u : int
            The src node.
        v : int
            The dst node.

        Returns
        -------
        bool
            True if the edge exists
        """
        return self._graph.has_edge_between(u, v)

    def has_edges_between(self, u, v):
        """Return true if the edge exists.

        Parameters
        ----------
        u : list, tensor
            The src nodes.
        v : list, tensor
            The dst nodes.

        Returns
        -------
        tensor
            0-1 array indicating existence
        """
        u = utils.toindex(u)
        v = utils.toindex(v)
        rst = self._graph.has_edges_between(u, v)
        return rst.tousertensor()

    def predecessors(self, v, radius=1):
        """Return the predecessors of the node.

        Parameters
        ----------
        v : int
            The node.
        radius : int, optional
            The radius of the neighborhood.

        Returns
        -------
        tensor
            Array of predecessors
        """
        return self._graph.predecessors(v).tousertensor()

    def successors(self, v, radius=1):
        """Return the successors of the node.

        Parameters
        ----------
        v : int
            The node.
        radius : int, optional
            The radius of the neighborhood.

        Returns
        -------
        tensor
            Array of successors
        """
        return self._graph.successors(v).tousertensor()

    def edge_id(self, u, v, force_multi=False):
        """Return the id of the edge.

        Parameters
        ----------
        u : int
            The src node.
        v : int
            The dst node.
        force_multi : bool
            If False, will return a single edge ID if the graph is a simple graph.
            If True, will always return an array.

        Returns
        -------
        int or tensor
            The edge id if force_multi == True and the graph is a simple graph.
            The edge id array otherwise.
        """
        idx = self._graph.edge_id(u, v)
        return idx.tousertensor() if force_multi or self.is_multigraph else idx[0]

    def edge_ids(self, u, v, force_multi=False):
        """Return the edge ids.

        Parameters
        ----------
        u : list, tensor
            The src nodes.
        v : list, tensor
            The dst nodes.
        force_multi : bool
            If False, will return a single edge ID array if the graph is a simple graph.
            If True, will always return 3 arrays (src nodes, dst nodes, edge ids).

        Returns
        -------
        tensor, or (tensor, tensor, tensor)
        If force_multi is True or the graph is multigraph, return (src nodes, dst nodes, edge ids)
        Otherwise, return a single tensor of edge ids.
        """
        u = utils.toindex(u)
        v = utils.toindex(v)
        src, dst, eid = self._graph.edge_ids(u, v)
        if force_multi or self.is_multigraph:
            return src.tousertensor(), dst.tousertensor(), eid.tousertensor()
        else:
            return eid.tousertensor()

    def in_edges(self, v):
        """Return the in edges of the node(s).

        Parameters
        ----------
        v : int, list, tensor
            The node(s).

        Returns
        -------
        tensor
            The src nodes.
        tensor
            The dst nodes.
        tensor
            The edge ids.
        """
        v = utils.toindex(v)
        src, dst, eid = self._graph.in_edges(v)
        return src.tousertensor(), dst.tousertensor(), eid.tousertensor()

    def out_edges(self, v):
        """Return the out edges of the node(s).

        Parameters
        ----------
        v : int, list, tensor
            The node(s).

        Returns
        -------
        tensor
            The src nodes.
        tensor
            The dst nodes.
        tensor
            The edge ids.
        """
        v = utils.toindex(v)
        src, dst, eid = self._graph.out_edges(v)
        return src.tousertensor(), dst.tousertensor(), eid.tousertensor()

    def edges(self, sorted=False):
        """Return all the edges.

        Parameters
        ----------
        sorted : bool
            True if the returned edges are sorted by their src and dst ids.

        Returns
        -------
        tensor
            The src nodes.
        tensor
            The dst nodes.
        tensor
            The edge ids.
        """
        src, dst, eid = self._graph.edges(sorted)
        return src.tousertensor(), dst.tousertensor(), eid.tousertensor()

    def in_degree(self, v):
        """Return the in degree of the node.

        Parameters
        ----------
        v : int
            The node.

        Returns
        -------
        int
            The in degree.
        """
        return self._graph.in_degree(v)

    def in_degrees(self, v):
        """Return the in degrees of the nodes.

        Parameters
        ----------
        v : list, tensor
            The nodes.

        Returns
        -------
        tensor
            The in degree array.
        """
        return self._graph.in_degrees(v).tousertensor()

    def out_degree(self, v):
        """Return the out degree of the node.

        Parameters
        ----------
        v : int
            The node.

        Returns
        -------
        int
            The out degree.
        """
        return self._graph.out_degree(v)

    def out_degrees(self, v):
        """Return the out degrees of the nodes.

        Parameters
        ----------
        v : list, tensor
            The nodes.

        Returns
        -------
        tensor
            The out degree array.
        """
        return self._graph.out_degrees(v).tousertensor()

    def to_networkx(self, node_attrs=None, edge_attrs=None):
        """Convert to networkx graph.

        The edge id will be saved as the 'id' edge attribute.

        Parameters
        ----------
        node_attrs : iterable of str, optional
            The node attributes to be copied.
        edge_attrs : iterable of str, optional
            The edge attributes to be copied.

        Returns
        -------
        networkx.DiGraph
            The nx graph
        """
        nx_graph = self._graph.to_networkx()
        #TODO: attributes
        return nx_graph

    def from_networkx(self, nx_graph, node_attrs=None, edge_attrs=None):
        """Convert from networkx graph.

        If 'id' edge attribute exists, the edge will be added follows
        the edge id order. Otherwise, order is undefined.

        Parameters
        ----------
        nx_graph : networkx.DiGraph
            The nx graph
        node_attrs : iterable of str, optional
            The node attributes needs to be copied.
        edge_attrs : iterable of str, optional
            The edge attributes needs to be copied.
        """
        self.clear()
        self._graph.from_networkx(nx_graph)
        self._msg_graph.add_nodes(self._graph.number_of_nodes())
        # copy attributes
        def _batcher(lst):
            if isinstance(lst[0], Tensor):
                return F.pack([F.unsqueeze(x, 0) for x in lst])
            else:
                return F.tensor(lst)
        if node_attrs is not None:
            attr_dict = {attr : [] for attr in node_attrs}
            for nid in range(self.number_of_nodes()):
                for attr in node_attrs:
                    attr_dict[attr].append(nx_graph.nodes[nid][attr])
            for attr in node_attrs:
                self._node_frame[attr] = _batcher(attr_dict[attr])
        if edge_attrs is not None:
            attr_dict = {attr : [] for attr in edge_attrs}
            src, dst, _ = self._graph.edges()
            for u, v in zip(src.tolist(), dst.tolist()):
                for attr in edge_attrs:
                    attr_dict[attr].append(nx_graph.edges[u, v][attr])
            for attr in edge_attrs:
                self._edge_frame[attr] = _batcher(attr_dict[attr])

    def from_scipy_sparse_matrix(self, a):
        """ Convert from scipy sparse matrix.

        Parameters
        ----------
        a : scipy sparse matrix
            The graph's adjacency matrix
        """
        self.clear()
        self._graph.from_scipy_sparse_matrix(a)
        self._msg_graph.add_nodes(self._graph.number_of_nodes())

    def node_attr_schemes(self):
        """Return the node attribute schemes.

        Returns
        -------
        iterable
            The set of attribute names
        """
        return self._node_frame.schemes

    def edge_attr_schemes(self):
        """Return the edge attribute schemes.

        Returns
        -------
        iterable
            The set of attribute names
        """
        return self._edge_frame.schemes

    def set_n_repr(self, hu, u=ALL, inplace=False):
        """Set node(s) representation.

        To set multiple node representations at once, pass `u` with a tensor or
        a supported container of node ids. In this case, `hu` must be a tensor
        of shape (B, D1, D2, ...), where B is the number of the nodes and
        (D1, D2, ...) is the shape of the node representation tensor.

        Dictionary type is also supported for `hu`. In this case, each item
        will be treated as separate attribute of the nodes.

        Parameters
        ----------
        hu : tensor or dict of tensor
          Node representation.
        u : node, container or tensor
          The node(s).
        """
        # sanity check
        if is_all(u):
            num_nodes = self.number_of_nodes()
        else:
            u = utils.toindex(u)
            num_nodes = len(u)
        if utils.is_dict_like(hu):
            for key, val in hu.items():
                assert F.shape(val)[0] == num_nodes
        else:
            assert F.shape(hu)[0] == num_nodes
        # set
        if is_all(u):
            if utils.is_dict_like(hu):
                for key, val in hu.items():
                    self._node_frame[key] = val
            else:
                self._node_frame[__REPR__] = hu
        else:
            if utils.is_dict_like(hu):
                self._node_frame.update_rows(u, hu, inplace=inplace)
            else:
                self._node_frame.update_rows(u, {__REPR__ : hu}, inplace=inplace)

    def get_n_repr(self, u=ALL):
        """Get node(s) representation.

        Parameters
        ----------
        u : node, container or tensor
            The node(s).

        Returns
        -------
        dict
            Representation dict
        """
        if len(self.node_attr_schemes()) == 0:
            return dict()
        if is_all(u):
            if len(self._node_frame) == 1 and __REPR__ in self._node_frame:
                return self._node_frame[__REPR__]
            else:
                return dict(self._node_frame)
        else:
            u = utils.toindex(u)
            if len(self._node_frame) == 1 and __REPR__ in self._node_frame:
                return self._node_frame.select_rows(u)[__REPR__]
            else:
                return self._node_frame.select_rows(u)

    def pop_n_repr(self, key=__REPR__):
        """Get and remove the specified node repr.

        Parameters
        ----------
        key : str
            The attribute name.

        Returns
        -------
        Tensor
            The popped representation
        """
        return self._node_frame.pop(key)

    def set_e_repr(self, h_uv, u=ALL, v=ALL):
        """Set edge(s) representation.

        To set multiple edge representations at once, pass `u` and `v` with tensors or
        supported containers of node ids. In this case, `h_uv` must be a tensor
        of shape (B, D1, D2, ...), where B is the number of the edges and
        (D1, D2, ...) is the shape of the edge representation tensor.

        Dictionary type is also supported for `h_uv`. In this case, each item
        will be treated as separate attribute of the edges.

        Parameters
        ----------
        h_uv : tensor or dict of tensor
          Edge representation.
        u : node, container or tensor
          The source node(s).
        v : node, container or tensor
          The destination node(s).
        """
        # sanity check
        u_is_all = is_all(u)
        v_is_all = is_all(v)
        assert u_is_all == v_is_all
        if u_is_all:
            self.set_e_repr_by_id(h_uv, eid=ALL)
        else:
            u = utils.toindex(u)
            v = utils.toindex(v)
            _, _, eid = self._graph.edge_ids(u, v)
            self.set_e_repr_by_id(h_uv, eid=eid)

    def set_e_repr_by_id(self, h_uv, eid=ALL):
        """Set edge(s) representation by edge id.

        Parameters
        ----------
        h_uv : tensor or dict of tensor
          Edge representation.
        eid : int, container or tensor
          The edge id(s).
        """
        # sanity check
        if is_all(eid):
            num_edges = self.number_of_edges()
        else:
            eid = utils.toindex(eid)
            num_edges = len(eid)
        if utils.is_dict_like(h_uv):
            for key, val in h_uv.items():
                assert F.shape(val)[0] == num_edges
        else:
            assert F.shape(h_uv)[0] == num_edges
        # set
        if is_all(eid):
            if utils.is_dict_like(h_uv):
                for key, val in h_uv.items():
                    self._edge_frame[key] = val
            else:
                self._edge_frame[__REPR__] = h_uv
        else:
            if utils.is_dict_like(h_uv):
                self._edge_frame[eid] = h_uv
            else:
                self._edge_frame[eid] = {__REPR__ : h_uv}

    def get_e_repr(self, u=ALL, v=ALL):
        """Get node(s) representation.

        Parameters
        ----------
        u : node, container or tensor
          The source node(s).
        v : node, container or tensor
          The destination node(s).

        Returns
        -------
        dict
            Representation dict
        """
        u_is_all = is_all(u)
        v_is_all = is_all(v)
        assert u_is_all == v_is_all
        if len(self.edge_attr_schemes()) == 0:
            return dict()
        if u_is_all:
            return self.get_e_repr_by_id(eid=ALL)
        else:
            u = utils.toindex(u)
            v = utils.toindex(v)
            _, _, eid = self._graph.edge_ids(u, v)
            return self.get_e_repr_by_id(eid=eid)

    def pop_e_repr(self, key=__REPR__):
        """Get and remove the specified edge repr.

        Parameters
        ----------
        key : str
          The attribute name.

        Returns
        -------
        Tensor
            The popped representation
        """
        return self._edge_frame.pop(key)

    def get_e_repr_by_id(self, eid=ALL):
        """Get edge(s) representation by edge id.

        Parameters
        ----------
        eid : int, container or tensor
          The edge id(s).

        Returns
        -------
        dict
            Representation dict
        """
        if len(self.edge_attr_schemes()) == 0:
            return dict()
        if is_all(eid):
            if len(self._edge_frame) == 1 and __REPR__ in self._edge_frame:
                return self._edge_frame[__REPR__]
            else:
                return dict(self._edge_frame)
        else:
            eid = utils.toindex(eid)
            if len(self._edge_frame) == 1 and __REPR__ in self._edge_frame:
                return self._edge_frame.select_rows(eid)[__REPR__]
            else:
                return self._edge_frame.select_rows(eid)

    def register_edge_func(self, edge_func):
        """Register global edge update function.

        Parameters
        ----------
        edge_func : callable
          Message function on the edge.
        """
        self._edge_func = edge_func

    def register_message_func(self, message_func):
        """Register global message function.

        Parameters
        ----------
        message_func : callable
          Message function on the edge.
        """
        self._message_func = message_func

    def register_reduce_func(self, reduce_func):
        """Register global message reduce function.

        Parameters
        ----------
        reduce_func : str or callable
          Reduce function on incoming edges.
        """
        self._reduce_func = reduce_func

    def register_apply_node_func(self, apply_node_func):
        """Register global node apply function.

        Parameters
        ----------
        apply_node_func : callable
          Apply function on the node.
        """
        self._apply_node_func = apply_node_func

    def register_apply_edge_func(self, apply_edge_func):
        """Register global edge apply function.

        Parameters
        ----------
        apply_edge_func : callable
          Apply function on the edge.
        """
        self._apply_edge_func = apply_edge_func

    def apply_nodes(self, v, apply_node_func="default"):
        """Apply the function on node representations.

        Parameters
        ----------
        v : int, iterable of int, tensor
          The node id(s).
        apply_node_func : callable
          The apply node function.
        """
        self._apply_nodes(v, apply_node_func)

    def _apply_nodes(self, v, apply_node_func="default", reduce_accum=None):
        """Internal apply nodes

        Parameters
        ----------
        reduce_accum: dict-like
          The output of reduce func
        """
        if apply_node_func == "default":
            apply_node_func = self._apply_node_func
        if not apply_node_func:
            # Skip none function call.
            if reduce_accum is not None:
                # write reduce result back
                self.set_n_repr(reduce_accum, v)
            return
        # take out current node repr
        curr_repr = self.get_n_repr(v)
        if reduce_accum is not None:
            # merge current node_repr with reduce output
            curr_repr = utils.HybridDict(reduce_accum, curr_repr)
        new_repr = apply_node_func(curr_repr)
        if reduce_accum is not None and utils.is_dict_like(new_repr) :
            # merge new node_repr with reduce output
            reduce_accum.update(new_repr)
            new_repr = reduce_accum
        self.set_n_repr(new_repr, v)

    def apply_edges(self, u=None, v=None, apply_edge_func="default", eid=None):
        """Apply the function on edge representations.

        Parameters
        ----------
        u : optional, int, iterable of int, tensor
          The src node id(s).
        v : optional, int, iterable of int, tensor
          The dst node id(s).
        apply_edge_func : callable
          The apply edge function.
        eid : None, edge, container or tensor
          The edge to update on.  If eid is not None then u and v are ignored.
        """
        if apply_edge_func == "default":
            apply_edge_func = self._apply_edge_func
        if not apply_edge_func:
            # Skip none function call.
            return

        if eid is None:
            new_repr = apply_edge_func(self.get_e_repr(u, v))
            self.set_e_repr(new_repr, u, v)
        else:
            new_repr = apply_edge_func(self.get_e_repr_by_id(eid))
            self.set_e_repr_by_id(new_repr, eid)

    def send(self, u=None, v=None, message_func="default", eid=None):
        """Trigger the message function on edge u->v or eid

        The message function should be compatible with following signature:

        (node_reprs, edge_reprs) -> message

        It computes the representation of a message using the
        representations of the source node, and the edge u->v.
        All node_reprs and edge_reprs are dictionaries.
        The message function can be any of the pre-defined functions
        ('from_src').

        Currently, we require the message functions of consecutive send's and
        send_on's to return the same keys.  Otherwise the behavior will be
        undefined.

        Parameters
        ----------
        u : optional, node, container or tensor
          The source node(s).
        v : optional, node, container or tensor
          The destination node(s).
        message_func : callable
          The message function.
        eid : optional, edge, container or tensor
          The edge to update on.  If eid is not None then u and v are ignored.
        """
        if message_func == "default":
            message_func = self._message_func
        assert message_func is not None
        if isinstance(message_func, (tuple, list)):
            message_func = BundledMessageFunction(message_func)
        self._batch_send(u, v, eid, message_func)

    def _batch_send(self, u, v, eid, message_func):
        if is_all(u) and is_all(v) and eid is None:
            u, v, eid = self._graph.edges()
            # call UDF
            src_reprs = self.get_n_repr(u)
            edge_reprs = self.get_e_repr()
            msgs = message_func(src_reprs, edge_reprs)
        elif eid is not None:
            eid = utils.toindex(eid)
            u, v, _ = self._graph.find_edges(eid)
            # call UDF
            src_reprs = self.get_n_repr(u)
            edge_reprs = self.get_e_repr_by_id(eid)
            msgs = message_func(src_reprs, edge_reprs)
        else:
            u = utils.toindex(u)
            v = utils.toindex(v)
            u, v, eid = self._graph.edge_ids(u, v)
            # call UDF
            src_reprs = self.get_n_repr(u)
            edge_reprs = self.get_e_repr_by_id(eid)
            msgs = message_func(src_reprs, edge_reprs)

        new_uv = []
        msg_target_rows = []
        msg_update_rows = []
        msg_append_rows = []
        for i, (_u, _v, _eid) in enumerate(zip(u, v, eid)):
            if _eid in self._msg_edges:
                msg_target_rows.append(self._msg_edges.index(_eid))
                msg_update_rows.append(i)
            else:
                new_uv.append((_u, _v))
                self._msg_edges.append(_eid)
                msg_append_rows.append(i)

        msg_target_rows = utils.toindex(msg_target_rows)
        msg_update_rows = utils.toindex(msg_update_rows)
        msg_append_rows = utils.toindex(msg_append_rows)

        if utils.is_dict_like(msgs):
            if len(msg_target_rows) > 0:
                self._msg_frame.update_rows(
                        msg_target_rows,
                        {k: F.gather_row(msgs[k], msg_update_rows.tousertensor())
                            for k in msgs}
                        )
            if len(msg_append_rows) > 0:
                new_u, new_v = zip(*new_uv)
                new_u = utils.toindex(new_u)
                new_v = utils.toindex(new_v)
                self._msg_graph.add_edges(new_u, new_v)
                self._msg_frame.append(
                        {k: F.gather_row(msgs[k], msg_append_rows.tousertensor())
                            for k in msgs}
                        )
        else:
            if len(msg_target_rows) > 0:
                self._msg_frame.update_rows(
                        msg_target_rows,
                        {__MSG__: F.gather_row(msgs, msg_update_rows.tousertensor())}
                        )
            if len(msg_append_rows) > 0:
                new_u, new_v = zip(*new_uv)
                new_u = utils.toindex(new_u)
                new_v = utils.toindex(new_v)
                self._msg_graph.add_edges(new_u, new_v)
                self._msg_frame.append(
                        {__MSG__: F.gather_row(msgs, msg_append_rows.tousertensor())}
                        )

    def update_edge(self, u=ALL, v=ALL, edge_func="default", eid=None):
        """Update representation on edge u->v

        The edge function should be compatible with following signature:

        (node_reprs, node_reprs, edge_reprs) -> edge_reprs

        It computes the new edge representations using the representations
        of the source node, target node and the edge itself.
        All node_reprs and edge_reprs are dictionaries.

        Parameters
        ----------
        u : node, container or tensor
          The source node(s).
        v : node, container or tensor
          The destination node(s).
        edge_func : callable
          The update function.
        eid : optional, edge, container or tensor
          The edge to update on.  If eid is not None then u and v are ignored.
        """
        if edge_func == "default":
            edge_func = self._edge_func
        assert edge_func is not None
        self._batch_update_edge(u, v, eid, edge_func)

    def _batch_update_edge(self, u, v, eid, edge_func):
        if is_all(u) and is_all(v) and eid is None:
            u, v, eid = self._graph.edges()
            # call the UDF
            src_reprs = self.get_n_repr(u)
            dst_reprs = self.get_n_repr(v)
            edge_reprs = self.get_e_repr()
            new_edge_reprs = edge_func(src_reprs, dst_reprs, edge_reprs)
            self.set_e_repr(new_edge_reprs)
        else:
            if eid is None:
                u = utils.toindex(u)
                v = utils.toindex(v)
                u, v = utils.edge_broadcasting(u, v)
                _, _, eid = self._graph.edge_ids(u, v)

            # call the UDF
            src_reprs = self.get_n_repr(u)
            dst_reprs = self.get_n_repr(v)
            edge_reprs = self.get_e_repr_by_id(eid)
            new_edge_reprs = edge_func(src_reprs, dst_reprs, edge_reprs)
            self.set_e_repr_by_id(new_edge_reprs, eid)

    def recv(self,
             u,
             reduce_func="default",
             apply_node_func="default"):
        """Receive and reduce in-coming messages and update representation on node u.

        It computes the new node state using the messages sent from the predecessors
        of node u. If no message is found from the predecessors, reduce function
        will be skipped.

        The reduce function should be compatible with following signature:

            (node_reprs, batched_messages) -> node_reprs

        It computes the new node representations using the representations
        of the in-coming edges (the same concept as messages).
        The reduce function can also be pre-defined functions.

        An optinoal apply_node function could be specified and should follow following
        signature:

            node_reprs -> node_reprs

        All node_reprs and edge_reprs support tensor and dictionary types.

        Parameters
        ----------
        u : node, container or tensor
          The node to be updated.
        reduce_func : callable
          The reduce function.
        apply_node_func : callable, optional
          The update function.
        """
        if reduce_func == "default":
            reduce_func = self._reduce_func
        assert reduce_func is not None
        if isinstance(reduce_func, (list, tuple)):
            reduce_func = BundledReduceFunction(reduce_func)
        self._batch_recv(u, reduce_func)
        # optional apply nodes
        self.apply_nodes(u, apply_node_func)

    def _batch_recv(self, v, reduce_func):
        if self._msg_frame.num_rows == 0:
            # no message has ever been sent
            return

        v_is_all = is_all(v)
        if v_is_all:
            v = list(range(self.number_of_nodes()))
        if len(v) == 0:
            # no vertex to be triggered.
            return
        v = utils.toindex(v)

        # degree bucketing
        degrees, v_buckets = scheduler.degree_bucketing(self._msg_graph, v)
        if degrees == [0]:
            # no message has been sent to the specified node
            return

        reordered_v = []
        new_reprs = []
        has_zero_degree = False
        for deg, v_bkt in zip(degrees, v_buckets):
            if deg == 0:
                # no need to trigger reduce func for zero-degree nodes
                has_zero_degree = True
                continue
            bkt_len = len(v_bkt)
            dst_reprs = self.get_n_repr(v_bkt)
            uu, vv, in_msg_ids = self._msg_graph.in_edges(v_bkt)
            in_msgs = self._msg_frame.select_rows(in_msg_ids)
            # Reshape the column tensor to (B, Deg, ...).
            def _reshape_fn(msg):
                msg_shape = F.shape(msg)
                new_shape = (bkt_len, deg) + msg_shape[1:]
                return F.reshape(msg, new_shape)
            if len(in_msgs) == 1 and __MSG__ in in_msgs:
                reshaped_in_msgs = _reshape_fn(in_msgs[__MSG__])
            else:
                reshaped_in_msgs = utils.LazyDict(
                        lambda key: _reshape_fn(in_msgs[key]), self._msg_frame.schemes)
            reordered_v.append(v_bkt.tousertensor())
            new_reprs.append(reduce_func(dst_reprs, reshaped_in_msgs))

        # TODO: clear partial messages
        self.reset_messages()

        # Pack all reducer results together
        reordered_v = F.pack(reordered_v)
        if utils.is_dict_like(new_reprs[0]):
            keys = new_reprs[0].keys()
            new_reprs = {key : F.pack([repr[key] for repr in new_reprs])
                         for key in keys}
        else:
            new_reprs = {__REPR__ : F.pack(new_reprs)}

        if v_is_all and not has_zero_degree:
            # First do reorder and then replace the whole column.
            _, indices = F.sort(reordered_v)
            indices = utils.toindex(indices)
            new_reprs = utils.reorder(new_reprs, indices)
            self.set_n_repr(new_reprs)
        else:
            # Use setter to do reorder.
            self.set_n_repr(new_reprs, reordered_v)

    def send_and_recv(self,
                      u=None, v=None,
                      message_func="default",
                      reduce_func="default",
                      apply_node_func="default",
                      eid=None):
        """Trigger the message function on u->v and update v, or on edge eid
        and update the destination nodes.

        Parameters
        ----------
        u : optional, node, container or tensor
          The source node(s).
        v : optional, node, container or tensor
          The destination node(s).
        message_func : callable
          The message function.
        reduce_func : callable
          The reduce function.
        apply_node_func : callable, optional
          The update function.
        """
<<<<<<< HEAD
=======
        u = utils.toindex(u)
        v = utils.toindex(v)
        if len(u) == 0:
            # no edges to be triggered
            assert len(v) == 0
            return

>>>>>>> 750e5037
        if message_func == "default":
            message_func = self._message_func
        if reduce_func == "default":
            reduce_func = self._reduce_func
        assert message_func is not None
        assert reduce_func is not None

        if eid is None:
            u = utils.toindex(u)
            v = utils.toindex(v)
            if len(u) == 0:
                # no edges to be triggered
                assert len(v) == 0
                return
            unique_v = utils.toindex(F.unique(v.tousertensor()))

            executor = scheduler.get_executor(
                    'send_and_recv', self, src=u, dst=v,
                    message_func=message_func, reduce_func=reduce_func)
        else:
            eid = utils.toindex(eid)
            if len(eid) == 0:
                # no edges to be triggered
                return

            executor = None

        if executor:
<<<<<<< HEAD
            executor.run()
        elif eid is None:
            self.send(u, v, message_func)
            self.recv(unique_v, reduce_func, None)
        else:
            _, v, _ = self._graph.find_edges(eid)
            unique_v = utils.toindex(F.unique(v.tousertensor()))

            self.send(eid=eid, message_func=message_func)
            self.recv(unique_v, reduce_func, None)

        self.apply_nodes(unique_v, apply_node_func)
=======
            new_reprs = executor.run()
            if not utils.is_dict_like(new_reprs):
                new_reprs = {__REPR__: new_reprs}
            unique_v = executor.recv_nodes
        else:
            # handle multiple message and reduce func
            if isinstance(message_func, (tuple, list)):
                message_func = BundledMessageFunction(message_func)
            if isinstance(reduce_func, (list, tuple)):
                reduce_func = BundledReduceFunction(reduce_func)

            # message func
            u, v = utils.edge_broadcasting(u, v)
            src_reprs = self.get_n_repr(u)
            edge_reprs = self.get_e_repr(u, v)
            msgs = message_func(src_reprs, edge_reprs)
            msg_frame = FrameRef()
            if utils.is_dict_like(msgs):
                msg_frame.append(msgs)
            else:
                msg_frame.append({__MSG__: msgs})

            # recv with degree bucketing
            executor = scheduler.get_recv_executor(graph=self,
                                                   reduce_func=reduce_func,
                                                   message_frame=msg_frame,
                                                   edges=(u, v))
            new_reprs = executor.run()
            unique_v = executor.recv_nodes

        self._apply_nodes(unique_v, apply_node_func, reduce_accum=new_reprs)
>>>>>>> 750e5037

    def pull(self,
             v,
             message_func="default",
             reduce_func="default",
             apply_node_func="default"):
        """Pull messages from the node's predecessors and then update it.

        Parameters
        ----------
        v : node, container or tensor
          The node to be updated.
        message_func : callable
          The message function.
        reduce_func : callable
          The reduce function.
        apply_node_func : callable, optional
          The update function.
        """
        v = utils.toindex(v)
        if len(v) == 0:
            return
        uu, vv, _ = self._graph.in_edges(v)
        self.send_and_recv(uu, vv, message_func, reduce_func, apply_node_func=None)
        unique_v = F.unique(v.tousertensor())
        self.apply_nodes(unique_v, apply_node_func)

    def push(self,
             u,
             message_func="default",
             reduce_func="default",
             apply_node_func="default"):
        """Send message from the node to its successors and update them.

        Parameters
        ----------
        u : node, container or tensor
          The node that sends out messages.
        message_func : callable
          The message function.
        reduce_func : callable
          The reduce function.
        apply_node_func : callable
          The update function.
        """
        u = utils.toindex(u)
        if len(u) == 0:
            return
        uu, vv, _ = self._graph.out_edges(u)
        self.send_and_recv(uu, vv, message_func,
                reduce_func, apply_node_func)

    def update_all(self,
                   message_func="default",
                   reduce_func="default",
                   apply_node_func="default"):
        """Send messages through all the edges and update all nodes.

        Parameters
        ----------
        message_func : callable
          The message function.
        reduce_func : callable
          The reduce function.
        apply_node_func : callable, optional
          The update function.
        """
        if message_func == "default":
            message_func = self._message_func
        if reduce_func == "default":
            reduce_func = self._reduce_func
        assert message_func is not None
        assert reduce_func is not None

        executor = scheduler.get_executor(
                "update_all", self, message_func=message_func, reduce_func=reduce_func)
        if executor:
            new_reprs = executor.run()
            if not utils.is_dict_like(new_reprs):
                new_reprs = {__REPR__: new_reprs}
            self._apply_nodes(ALL, apply_node_func, reduce_accum=new_reprs)
        else:
            self.send(ALL, ALL, message_func)
            self.recv(ALL, reduce_func, apply_node_func)

    def propagate(self,
                  traverser='topo',
                  message_func="default",
                  reduce_func="default",
                  apply_node_func="default",
                  **kwargs):
        """Propagate messages and update nodes using graph traversal.

        A convenient function for passing messages and updating
        nodes according to the traverser. The traverser can be
        any of the pre-defined traverser (e.g. 'topo'). User can also provide custom
        traverser that generates the edges and nodes.

        Parameters
        ----------
        traverser : str or generator of edges.
          The traverser of the graph.
        message_func : str or callable
          The message function.
        reduce_func : str or callable
          The reduce function.
        apply_node_func : str or callable
          The update function.
        kwargs : keyword arguments, optional
            Arguments for pre-defined iterators.
        """
        if isinstance(traverser, str):
            # TODO Call pre-defined routine to unroll the computation.
            raise RuntimeError('Not implemented.')
        else:
            # NOTE: the iteration can return multiple edges at each step.
            for u, v in traverser:
                self.send_and_recv(u, v,
                        message_func, reduce_func, apply_node_func)

    def subgraph(self, nodes):
        """Generate the subgraph among the given nodes.

        Parameters
        ----------
        nodes : list, or iterable
            A container of the nodes to construct subgraph.

        Returns
        -------
        G : DGLSubGraph
            The subgraph.
        """
        induced_nodes = utils.toindex(nodes)
        sgi = self._graph.node_subgraph(induced_nodes)
        return dgl.DGLSubGraph(self, sgi.induced_nodes, sgi.induced_edges, sgi)

    def edge_subgraph(self, edges):
        """Generate the subgraph among the given edges.

        Parameters
        ----------
        edges : list, or iterable
            A container of the edges to construct subgraph.

        Returns
        -------
        G : DGLSubGraph
            The subgraph.
        """
        induced_edges = utils.toindex(edges)
        sgi = self._graph.edge_subgraph(induced_edges)
        return dgl.DGLSubGraph(self, sgi.induced_nodes, sgi.induced_edges, sgi)

    def merge(self, subgraphs, reduce_func='sum'):
        """Merge subgraph features back to this parent graph.

        Parameters
        ----------
        subgraphs : iterator of DGLSubGraph
            The subgraphs to be merged.
        reduce_func : str
            The reduce function (only 'sum' is supported currently)
        """
        # sanity check: all the subgraphs and the parent graph
        # should have the same node/edge feature schemes.
        # merge node features
        to_merge = []
        for sg in subgraphs:
            if len(sg.node_attr_schemes()) == 0:
                continue
            if sg.node_attr_schemes() != self.node_attr_schemes():
                raise RuntimeError('Subgraph and parent graph do not '
                                   'have the same node attribute schemes.')
            to_merge.append(sg)
        self._node_frame = merge_frames(
                [sg._node_frame for sg in to_merge],
                [sg._parent_nid for sg in to_merge],
                self._node_frame.num_rows,
                reduce_func)

        # merge edge features
        to_merge.clear()
        for sg in subgraphs:
            if len(sg.edge_attr_schemes()) == 0:
                continue
            if sg.edge_attr_schemes() != self.edge_attr_schemes():
                raise RuntimeError('Subgraph and parent graph do not '
                                   'have the same edge attribute schemes.')
            to_merge.append(sg)
        self._edge_frame = merge_frames(
                [sg._edge_frame for sg in to_merge],
                [sg._parent_eid for sg in to_merge],
                self._edge_frame.num_rows,
                reduce_func)

    def adjacency_matrix(self, ctx=None):
        """Return the adjacency matrix representation of this graph.

        Parameters
        ----------
        ctx : optional
            The context of returned adjacency matrix.

        Returns
        -------
        sparse_tensor
            The adjacency matrix.
        """
        return self._graph.adjacency_matrix().get(ctx)

    def incidence_matrix(self, oriented=False, ctx=None):
        """Return the incidence matrix representation of this graph.

        Parameters
        ----------
        oriented : bool, optional
            Whether the returned incidence matrix is oriented.

        ctx : optional
            The context of returned incidence matrix.

        Returns
        -------
        sparse_tensor
            The incidence matrix.
        """
        return self._graph.incidence_matrix(oriented).get(ctx)

    def line_graph(self, backtracking=True, shared=False):
        """Return the line graph of this graph.

        Parameters
        ----------
        backtracking : bool, optional
            Whether the returned line graph is backtracking.

        shared : bool, optional
            Whether the returned line graph shares representations with `self`.

        Returns
        -------
        DGLGraph
            The line graph of this graph.
        """
        graph_data = self._graph.line_graph(backtracking)
        node_frame = self._edge_frame if shared else None
        return DGLGraph(graph_data, node_frame)

    def filter_nodes(self, predicate, nodes=ALL):
        """Return a tensor of node IDs that satisfy the given predicate.

        Parameters
        ----------
        predicate : callable
            The predicate should take in a dict of tensors whose values
            are concatenation of node representations by node ID (same as
            get_n_repr()), and return a boolean tensor with N elements
            indicating which node satisfy the predicate.
        nodes : container or tensor
            The nodes to filter on

        Returns
        -------
        tensor
            The filtered nodes
        """
        n_repr = self.get_n_repr(nodes)
        n_mask = predicate(n_repr)

        if is_all(nodes):
            return F.nonzero_1d(n_mask)
        else:
            nodes = F.Tensor(nodes)
            return nodes[n_mask]

    def filter_edges(self, predicate, edges=ALL):
        """Return a tensor of edge IDs that satisfy the given predicate.

        Parameters
        ----------
        predicate : callable
            The predicate should take in a dict of tensors whose values
            are concatenation of edge representations by edge ID (same as
            get_e_repr_by_id()), and return a boolean tensor with N elements
            indicating which node satisfy the predicate.
        edges : container or tensor
            The edges to filter on

        Returns
        -------
        tensor
            The filtered edges
        """
        e_repr = self.get_e_repr_by_id(edges)
        e_mask = predicate(e_repr)

        if is_all(edges):
            return F.nonzero_1d(e_mask)
        else:
            edges = F.Tensor(edges)
            return edges[e_mask]<|MERGE_RESOLUTION|>--- conflicted
+++ resolved
@@ -1147,16 +1147,6 @@
         apply_node_func : callable, optional
           The update function.
         """
-<<<<<<< HEAD
-=======
-        u = utils.toindex(u)
-        v = utils.toindex(v)
-        if len(u) == 0:
-            # no edges to be triggered
-            assert len(v) == 0
-            return
-
->>>>>>> 750e5037
         if message_func == "default":
             message_func = self._message_func
         if reduce_func == "default":
@@ -1185,24 +1175,19 @@
             executor = None
 
         if executor:
-<<<<<<< HEAD
-            executor.run()
-        elif eid is None:
-            self.send(u, v, message_func)
-            self.recv(unique_v, reduce_func, None)
-        else:
-            _, v, _ = self._graph.find_edges(eid)
-            unique_v = utils.toindex(F.unique(v.tousertensor()))
-
-            self.send(eid=eid, message_func=message_func)
-            self.recv(unique_v, reduce_func, None)
-
-        self.apply_nodes(unique_v, apply_node_func)
-=======
             new_reprs = executor.run()
             if not utils.is_dict_like(new_reprs):
                 new_reprs = {__REPR__: new_reprs}
             unique_v = executor.recv_nodes
+            self._apply_nodes(unique_v, apply_node_func, reduce_accum=new_reprs)
+        elif eid is not None:
+            _, v, _ = self._graph.find_edges(eid)
+            unique_v = utils.toindex(F.unique(v.tousertensor()))
+
+            # TODO: replace with the new DegreeBucketingScheduler
+            self.send(eid=eid, message_func=message_func)
+            self.recv(unique_v, reduce_func, None)
+            self.apply_nodes(unique_v, apply_node_func)
         else:
             # handle multiple message and reduce func
             if isinstance(message_func, (tuple, list)):
@@ -1229,8 +1214,7 @@
             new_reprs = executor.run()
             unique_v = executor.recv_nodes
 
-        self._apply_nodes(unique_v, apply_node_func, reduce_accum=new_reprs)
->>>>>>> 750e5037
+            self._apply_nodes(unique_v, apply_node_func, reduce_accum=new_reprs)
 
     def pull(self,
              v,
