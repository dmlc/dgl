# This file contains DGL distributed samplers APIs.
from ...network import _send_subgraph, _recv_subgraph
from ...network import _create_sender, _create_receiver
from ...network import _finalize_sender, _finalize_receiver

from multiprocessing import Pool
from abc import ABCMeta, abstractmethod

class SamplerPool(object):
    """SamplerPool is an abstract class, in which the worker method 
    should be implemented by users. SamplerPool will fork() N (N = num_worker)
    child processes, and each process will perform worker() method independently.
    Note that, the fork() API will use shared memory for N process and the OS will
    perfrom copy-on-write only when developers write that piece of memory.

    Users can use this class like this:

      class MySamplerPool(SamplerPool):

          def worker(self):
              # Do anything here #

      if __name__ == '__main__':
          ...
          args = parser.parse_args()
          pool = MySamplerPool()
          pool.start(args.num_sender, args)
    """
    __metaclass__ = ABCMeta

    def start(self, num_worker, args):
        """Start sampler pool

        Parameters
        ----------
        num_worker : int
            number of worker (number of child process)
        args : arguments
            arguments passed by user
        """
        p = Pool()
        for i in range(num_worker):
            print("Start child process %d ..." % i)
            p.apply_async(self.worker, args=(args,))
        # Waiting for all subprocesses done ...
        p.close()
        p.join()

    @abstractmethod
    def worker(self, args):
        pass

class SamplerSender(object):
    """Sender of DGL distributed sampler.

    Users use SamplerSender class to send sampled 
    subgraph (NodeFlow) to remote trainer. Note that, SamplerSender
    class will try to connect to SamplerReceiver in a loop until the
    SamplerReceiver started.

    Parameters
    ----------
    ip : str
        ip address of remote trainer machine
    port : int
        port of remote trainer machine
    """
    def __init__(self, ip, port):
        self._ip = ip
        self._port = port
<<<<<<< HEAD
        self._sender = _create_sampler_sender(ip, port)
        self._closed = False
=======
        self._sender = _create_sender(ip, port)
>>>>>>> 8058f1c5

    def close(self):
        """Finalize Sender
        """
<<<<<<< HEAD
        if not self._closed:
            # _finalize_sampler_sender will send a special message
            # to tell the remote trainer machine that it has finished its job.
            _finalize_sampler_sender(self._sender)
            self._closed = True

    def __del__(self):
        self.close()
=======
        # _finalize_sender will send a special message
        # to tell the remote trainer machine that it has finished its job.
        _finalize_sender(self._sender)
>>>>>>> 8058f1c5

    def send(self, nodeflow):
        """Send sampled subgraph (NodeFlow) to remote trainer.

        Parameters
        ----------
        nodeflow : NodeFlow
            sampled NodeFlow object
        """
        _send_subgraph(self._sender, nodeflow)

class SamplerReceiver(object):
    """Receiver of DGL distributed sampler.

    Users use SamplerReceiver class to receive sampled 
    subgraph (NodeFlow) from remote samplers. Note that SamplerReceiver 
    can receive messages from multiple senders concurrently, by given 
    the num_sender parameter, and only when all senders connect to SamplerReceiver,
    the SamplerReceiver can start its job.

    Parameters
    ----------
    ip : str
        ip address of current trainer machine
    port : int
        port of current trainer machine
    num_sender : int
        total number of sampler nodes, use 1 by default
    """
    def __init__(self, ip, port, num_sender=1):
        self._ip = ip
        self._port = port
        self._num_sender = num_sender
<<<<<<< HEAD
        self._receiver = _create_sampler_receiver(ip, port, num_sender)
        self._closed = False
=======
        self._receiver = _create_receiver(ip, port, num_sender)
>>>>>>> 8058f1c5

    def close(self):
        """Finalize Receiver

        _finalize_sampler_receiver method will clean up the 
        back-end threads started by the SamplerReceiver.
        """
<<<<<<< HEAD
        if not self._closed:
            _finalize_sampler_receiver(self._receiver)
            self._closed = True

    def __del__(self):
        self.close()
=======
        _finalize_receiver(self._receiver)
>>>>>>> 8058f1c5

    def recv(self, graph):
        """Receive a NodeFlow object from remote sampler.

        Parameters
        ----------
        graph : DGLGraph
            The parent graph

        Returns
        -------
        NodeFlow
            received NodeFlow object
        """
        return _recv_subgraph(self._receiver, graph)<|MERGE_RESOLUTION|>--- conflicted
+++ resolved
@@ -68,30 +68,20 @@
     def __init__(self, ip, port):
         self._ip = ip
         self._port = port
-<<<<<<< HEAD
-        self._sender = _create_sampler_sender(ip, port)
+        self._sender = _create_sender(ip, port)
         self._closed = False
-=======
-        self._sender = _create_sender(ip, port)
->>>>>>> 8058f1c5
 
     def close(self):
         """Finalize Sender
         """
-<<<<<<< HEAD
         if not self._closed:
-            # _finalize_sampler_sender will send a special message
+            # _finalize_sender will send a special message
             # to tell the remote trainer machine that it has finished its job.
-            _finalize_sampler_sender(self._sender)
+            _finalize_sender(self._sender)
             self._closed = True
 
     def __del__(self):
         self.close()
-=======
-        # _finalize_sender will send a special message
-        # to tell the remote trainer machine that it has finished its job.
-        _finalize_sender(self._sender)
->>>>>>> 8058f1c5
 
     def send(self, nodeflow):
         """Send sampled subgraph (NodeFlow) to remote trainer.
@@ -125,12 +115,8 @@
         self._ip = ip
         self._port = port
         self._num_sender = num_sender
-<<<<<<< HEAD
-        self._receiver = _create_sampler_receiver(ip, port, num_sender)
+        self._receiver = _create_receiver(ip, port, num_sender)
         self._closed = False
-=======
-        self._receiver = _create_receiver(ip, port, num_sender)
->>>>>>> 8058f1c5
 
     def close(self):
         """Finalize Receiver
@@ -138,16 +124,12 @@
         _finalize_sampler_receiver method will clean up the 
         back-end threads started by the SamplerReceiver.
         """
-<<<<<<< HEAD
         if not self._closed:
-            _finalize_sampler_receiver(self._receiver)
+            _finalize_receiver(self._receiver)
             self._closed = True
 
     def __del__(self):
         self.close()
-=======
-        _finalize_receiver(self._receiver)
->>>>>>> 8058f1c5
 
     def recv(self, graph):
         """Receive a NodeFlow object from remote sampler.
