import os
import sys
import time
import scipy
from xmlrpc.server import SimpleXMLRPCServer
import xmlrpc.client
import numpy as np
from functools import partial

from collections.abc import MutableMapping

from ..base import ALL, is_all, DGLError, dgl_warning
from .. import backend as F
from ..graph import DGLGraph
from .. import utils
from ..graph_index import GraphIndex, create_graph_index, from_csr, from_shared_mem_csr_matrix
from .._ffi.ndarray import empty_shared_mem
from .._ffi.function import _init_api
from .. import ndarray as nd
from ..init import zero_initializer

def _get_ndata_path(graph_name, ndata_name):
    return "/" + graph_name + "_node_" + ndata_name

def _get_edata_path(graph_name, edata_name):
    return "/" + graph_name + "_edge_" + edata_name

def _get_edata_path(graph_name, edata_name):
    return "/" + graph_name + "_edge_" + edata_name

def _get_graph_path(graph_name):
    return "/" + graph_name

dtype_dict = F.data_type_dict
dtype_dict = {dtype_dict[key]:key for key in dtype_dict}

def _move_data_to_shared_mem_array(arr, name):
    dlpack = F.zerocopy_to_dlpack(arr)
    dgl_tensor = nd.from_dlpack(dlpack)
    new_arr = empty_shared_mem(name, True, F.shape(arr), dtype_dict[F.dtype(arr)])
    dgl_tensor.copyto(new_arr)
    dlpack = new_arr.to_dlpack()
    return F.zerocopy_from_dlpack(dlpack)

class NodeDataView(MutableMapping):
    """The data view class when G.nodes[...].data is called.

    See Also
    --------
    dgl.DGLGraph.nodes
    """
    __slots__ = ['_graph', '_nodes', '_graph_name']

    def __init__(self, graph, nodes, graph_name):
        self._graph = graph
        self._nodes = nodes
        self._graph_name = graph_name

    def __getitem__(self, key):
        return self._graph.get_n_repr(self._nodes)[key]

    def __setitem__(self, key, val):
        # Move the data in val to shared memory.
        val = _move_data_to_shared_mem_array(val, _get_ndata_path(self._graph_name, key))
        self._graph.set_n_repr({key : val}, self._nodes)

    def __delitem__(self, key):
        if not is_all(self._nodes):
            raise DGLError('Delete feature data is not supported on only a subset'
                           ' of nodes. Please use `del G.ndata[key]` instead.')
        self._graph.pop_n_repr(key)

    def __len__(self):
        return len(self._graph._node_frame)

    def __iter__(self):
        return iter(self._graph._node_frame)

    def __repr__(self):
        data = self._graph.get_n_repr(self._nodes)
        return repr({key : data[key] for key in self._graph._node_frame})

class EdgeDataView(MutableMapping):
    """The data view class when G.edges[...].data is called.

    See Also
    --------
    dgl.DGLGraph.edges
    """
    __slots__ = ['_graph', '_edges', '_graph_name']

    def __init__(self, graph, edges, graph_name):
        self._graph = graph
        self._edges = edges
        self._graph_name = graph_name

    def __getitem__(self, key):
        return self._graph.get_e_repr(self._edges)[key]

    def __setitem__(self, key, val):
        # Move the data in val to shared memory.
        val = _move_data_to_shared_mem_array(val, _get_edata_path(self._graph_name, key))
        self._graph.set_e_repr({key : val}, self._edges)

    def __delitem__(self, key):
        if not is_all(self._edges):
            raise DGLError('Delete feature data is not supported on only a subset'
                           ' of nodes. Please use `del G.edata[key]` instead.')
        self._graph.pop_e_repr(key)

    def __len__(self):
        return len(self._graph._edge_frame)

    def __iter__(self):
        return iter(self._graph._edge_frame)

    def __repr__(self):
        data = self._graph.get_e_repr(self._edges)
        return repr({key : data[key] for key in self._graph._edge_frame})

def _to_csr(graph_data, edge_dir, multigraph):
    try:
        indptr = graph_data.indptr
        indices = graph_data.indices
        return indptr, indices
    except:
        if isinstance(graph_data, scipy.sparse.spmatrix):
            csr = graph_data.tocsr()
            return csr.indptr, csr.indices
        else:
            idx = create_graph_index(graph_data=graph_data, multigraph=multigraph, readonly=True)
            transpose = (edge_dir != 'in')
            csr = idx.adjacency_matrix_scipy(transpose, 'csr')
            return csr.indptr, csr.indices

class Barrier(object):
    """ A barrier in the KVStore server used for one synchronization.

    All workers have to enter the barrier before any of them can proceed
    with any further computation.

    Parameters
    ----------
    num_workers: int
        The number of workers will enter the barrier.
    """
    def __init__(self, num_workers):
        self.num_enters = 0
        self.num_leaves = 0
        self.num_workers = num_workers

    def enter(self):
        """ A worker enters the barrier.
        """
        self.num_enters += 1

    def leave(self):
        """ A worker notifies the server that it's going to leave the barrier.
        """
        self.num_leaves += 1

    def all_enter(self):
        """ Indicate that all workers have entered the barrier.
        """
        return self.num_enters == self.num_workers

    def all_leave(self):
        """ Indicate that all workers have left the barrier.
        """
        return self.num_leaves == self.num_workers

class BarrierManager(object):
    """ The manager of barriers

    When a worker wants to enter a barrier, it creates the barrier if it doesn't
    exist. Otherwise, the worker will enter an existing barrier.

    The manager needs to know the number of workers in advance so that it can
    keep track of barriers and workers.

    Parameters
    ----------
    num_workers: int
        The number of workers that need to synchronize with barriers.
    """
    def __init__(self, num_workers):
        self.num_workers = num_workers
        self.barrier_ids = [0] * num_workers
        self.barriers = {}

    def enter(self, worker_id):
        """ A worker enters a barrier.

        Parameters
        ----------
        worker_id : int
            The worker that wants to enter a barrier.
        """
        bid = self.barrier_ids[worker_id]
        self.barrier_ids[worker_id] += 1
        if bid in self.barriers:
            self.barriers[bid].enter()
        else:
            self.barriers.update({bid : Barrier(self.num_workers)})
            self.barriers[bid].enter()
        return bid

    def all_enter(self, worker_id, barrier_id):
        """ Indicate whether all workers have entered a specified barrier.
        """
        return self.barriers[barrier_id].all_enter()

    def leave(self, worker_id, barrier_id):
        """ A worker leaves a barrier.

        This is useful for garbage collection of used barriers.
        """
        self.barriers[barrier_id].leave()
        if self.barriers[barrier_id].all_leave():
            del self.barriers[barrier_id]

def shared_mem_zero_initializer(shape, dtype, name):  # pylint: disable=unused-argument
    """Zero feature initializer in shared memory
    """
    data = empty_shared_mem(name, True, shape, dtype)
    dlpack = data.to_dlpack()
    arr = F.zerocopy_from_dlpack(dlpack)
    arr[:] = 0
    return arr

class InitializerManager(object):
    """Manage initializer.

    We need to convert built-in frame initializer to strings
    and send them to the graph store server through RPC.
    Through the conversion, we need to convert local built-in initializer
    to shared-memory initializer.
    """

    # Map the built-in initializer functions to strings.
    _fun2str = {
        zero_initializer: 'zero',
    }

    # Map the strings to built-in initializer functions.
    _str2fun = {
        'zero': shared_mem_zero_initializer,
    }

    def serialize(self, init):
        """Convert the initializer function to string.

        Parameters
        ----------
        init : callable
            the initializer function.

        Returns
        ------
        string
            The name of the built-in initializer function.
        """
        if init in self._fun2str:
            return self._fun2str[init]
        else:
            raise Exception("Shared-memory graph store doesn't support user's initializer")

    def deserialize(self, init):
        """Convert the string to the initializer function.

        Parameters
        ----------
        init : string
            the name of the initializer function

        Returns
        -------
        callable
            The shared-memory initializer function.
        """
        if init in self._str2fun:
            return self._str2fun[init]
        else:
            raise Exception("Shared-memory graph store doesn't support initializer "
                            + str(init))


class SharedMemoryStoreServer(object):
    """The graph store server.

    The server loads graph structure and node embeddings and edge embeddings
    and store them in shared memory. The loaded graph can be identified by
    the graph name in the input argument.

    DGL graph accepts graph data of multiple formats:

    * NetworkX graph,
    * scipy matrix,
    * DGLGraph.

    If the input graph data is DGLGraph, the constructed DGLGraph only contains
    its graph index.

    Parameters
    ----------
    graph_data : graph data
        Data to initialize graph.
    edge_dir : string
        the edge direction for the graph structure ("in" or "out")
    graph_name : string
        Define the name of the graph, so the client can use the name to access the graph.
    multigraph : bool, optional
        Whether the graph would be a multigraph (default: False)
    num_workers : int
        The number of workers that will connect to the server.
    port : int
        The port that the server listens to.
    """
    def __init__(self, graph_data, edge_dir, graph_name, multigraph, num_workers, port):
        self.server = None
        if isinstance(graph_data, (GraphIndex, DGLGraph)):
            self._graph = DGLGraph(graph_data, multigraph=multigraph, readonly=True)
        else:
            indptr, indices = _to_csr(graph_data, edge_dir, multigraph)
            graph_idx = from_csr(utils.toindex(indptr), utils.toindex(indices),
                                 multigraph, edge_dir, _get_graph_path(graph_name))
            self._graph = DGLGraph(graph_idx, multigraph=multigraph, readonly=True)

        self._num_workers = num_workers
        self._graph_name = graph_name
        self._edge_dir = edge_dir
        self._registered_nworkers = 0

        self._barrier = BarrierManager(num_workers)
        self._init_manager = InitializerManager()

        # RPC command: register a graph to the graph store server.
        def register(graph_name):
            if graph_name != self._graph_name:
                print("graph store has %s, but the worker wants %s"
                      % (self._graph_name, graph_name))
                return (-1, -1)
            worker_id = self._registered_nworkers
            self._registered_nworkers += 1
            return worker_id, self._num_workers

        # RPC command: get the graph information from the graph store server.
        def get_graph_info(graph_name):
            assert graph_name == self._graph_name
            # if the integers are larger than 2^31, xmlrpc can't handle them.
            # we convert them to strings to send them to clients.
            return str(self._graph.number_of_nodes()), str(self._graph.number_of_edges()), \
                    self._graph.is_multigraph, edge_dir

        # RPC command: initialize node embedding in the server.
        def init_ndata(init, ndata_name, shape, dtype):
            if ndata_name in self._graph.ndata:
                ndata = self._graph.ndata[ndata_name]
                assert np.all(tuple(F.shape(ndata)) == tuple(shape))
                return 0

            assert self._graph.number_of_nodes() == shape[0]
            init = self._init_manager.deserialize(init)
            data = init(shape, dtype, _get_ndata_path(graph_name, ndata_name))
            self._graph.ndata[ndata_name] = data
            return 0

        # RPC command: initialize edge embedding in the server.
        def init_edata(init, edata_name, shape, dtype):
            if edata_name in self._graph.edata:
                edata = self._graph.edata[edata_name]
                assert np.all(tuple(F.shape(edata)) == tuple(shape))
                return 0

            assert self._graph.number_of_edges() == shape[0]
            init = self._init_manager.deserialize(init)
            data = init(shape, dtype, _get_edata_path(graph_name, edata_name))
            self._graph.edata[edata_name] = data
            return 0

        # RPC command: get the names of all node embeddings.
        def list_ndata():
            ndata = self._graph.ndata
            return [[key, tuple(F.shape(ndata[key])), dtype_dict[F.dtype(ndata[key])]] for key in ndata]

        # RPC command: get the names of all edge embeddings.
        def list_edata():
            edata = self._graph.edata
            return [[key, tuple(F.shape(edata[key])), dtype_dict[F.dtype(edata[key])]] for key in edata]

        # RPC command: notify the server of the termination of the client.
        def terminate():
            self._num_workers -= 1
            return 0

        # RPC command: a worker enters a barrier.
        def enter_barrier(worker_id):
            return self._barrier.enter(worker_id)

        # RPC command: a worker leaves a barrier.
        def leave_barrier(worker_id, barrier_id):
            self._barrier.leave(worker_id, barrier_id)
            return 0

        # RPC command: test if all workers have left a barrier.
        def all_enter(worker_id, barrier_id):
            return self._barrier.all_enter(worker_id, barrier_id)

        self.server = SimpleXMLRPCServer(("127.0.0.1", port), logRequests=False)
        self.server.register_function(register, "register")
        self.server.register_function(get_graph_info, "get_graph_info")
        self.server.register_function(init_ndata, "init_ndata")
        self.server.register_function(init_edata, "init_edata")
        self.server.register_function(terminate, "terminate")
        self.server.register_function(list_ndata, "list_ndata")
        self.server.register_function(list_edata, "list_edata")
        self.server.register_function(enter_barrier, "enter_barrier")
        self.server.register_function(leave_barrier, "leave_barrier")
        self.server.register_function(all_enter, "all_enter")

    def __del__(self):
        if self.server is not None:
            self.server.server_close()
        self._graph = None

    @property
    def ndata(self):
        """Return the data view of all the nodes.

        DGLGraph.ndata is an abbreviation of DGLGraph.nodes[:].data

        See Also
        --------
        dgl.DGLGraph.nodes
        """
        return NodeDataView(self._graph, ALL, self._graph_name)

    @property
    def edata(self):
        """Return the data view of all the edges.

        DGLGraph.data is an abbreviation of DGLGraph.edges[:].data

        See Also
        --------
        dgl.DGLGraph.edges
        """
        return EdgeDataView(self._graph, ALL, self._graph_name)

    def run(self):
        """Run the graph store server.

        The server runs to process RPC requests from clients.
        """
        while self._num_workers > 0:
            self.server.handle_request()
        self._graph = None


class BaseGraphStore(DGLGraph):
    """The base class of the graph store.

    Shared-memory graph store and distributed graph store will be inherited from
    this base class. The graph stores only support large read-only graphs. Thus, many of
    DGLGraph APIs aren't supported.

    Specially, the graph store doesn't support the following methods:
        - ndata
        - edata
        - incidence_matrix
        - line_graph
        - reverse
    """
    def __init__(self,
                 graph_data=None,
                 multigraph=False):
        super(BaseGraphStore, self).__init__(graph_data, multigraph=multigraph, readonly=True)

    @property
    def ndata(self):
        """Return the data view of all the nodes.

        DGLGraph.ndata is an abbreviation of DGLGraph.nodes[:].data
        """
        raise Exception("Graph store doesn't support access data of all nodes.")

    @property
    def edata(self):
        """Return the data view of all the edges.

        DGLGraph.data is an abbreviation of DGLGraph.edges[:].data

        See Also
        --------
        dgl.DGLGraph.edges
        """
        raise Exception("Graph store doesn't support access data of all edges.")

    def incidence_matrix(self, typestr, ctx=F.cpu()):
        """Return the incidence matrix representation of this graph.

        Parameters
        ----------
        typestr : str
            Can be either ``in``, ``out`` or ``both``
        ctx : context, optional (default=cpu)
            The context of returned incidence matrix.

        Returns
        -------
        SparseTensor
            The incidence matrix.
        """
        raise Exception("Graph store doesn't support creating an incidence matrix.")

    def line_graph(self, backtracking=True, shared=False):
        """Return the line graph of this graph.

        See :func:`~dgl.transform.line_graph`.
        """
        raise Exception("Graph store doesn't support creating an line matrix.")

    def reverse(self, share_ndata=False, share_edata=False):
        """Return the reverse of this graph.

        See :func:`~dgl.transform.reverse`.
        """
        raise Exception("Graph store doesn't support reversing a matrix.")


class SharedMemoryDGLGraph(BaseGraphStore):
    """Shared-memory DGLGraph.

    This is a client to access data in the shared-memory graph store that has loads
    the graph structure and node embeddings and edge embeddings to shared memory.
    It provides the DGLGraph interface.

    Parameters
    ----------
    graph_name : string
        Define the name of the graph.
    port : int
        The port that the server listens to.
    """
    def __init__(self, graph_name, port):
        self._graph_name = graph_name
        self._pid = os.getpid()
        self.proxy = xmlrpc.client.ServerProxy("http://127.0.0.1:" + str(port) + "/")
        self._worker_id, self._num_workers = self.proxy.register(graph_name)
        if self._worker_id < 0:
            raise Exception('fail to get graph ' + graph_name + ' from the graph store')
        num_nodes, num_edges, multigraph, edge_dir = self.proxy.get_graph_info(graph_name)
        num_nodes, num_edges = int(num_nodes), int(num_edges)

        graph_idx = from_shared_mem_csr_matrix(_get_graph_path(graph_name),
                num_nodes, num_edges, edge_dir, multigraph)
        super(SharedMemoryDGLGraph, self).__init__(graph_idx, multigraph=multigraph)
        self._init_manager = InitializerManager()

        # map all ndata and edata from the server.
        ndata_infos = self.proxy.list_ndata()
        for name, shape, dtype in ndata_infos:
            self._init_ndata(name, shape, dtype)

        edata_infos = self.proxy.list_edata()
        for name, shape, dtype in edata_infos:
            self._init_edata(name, shape, dtype)

        # Set the ndata and edata initializers.
        # so that when a new node/edge embedding is created, it'll be created on the server as well.

        # These two functions create initialized tensors on the server.
        def node_initializer(init, name, shape, dtype, ctx):
            init = self._init_manager.serialize(init)
<<<<<<< HEAD
            dtype = np.dtype(dtype).name
            self.proxy.init_ndata(init, name, shape, dtype)
            print("init ndata " + name + " on the server")
=======
            dtype = dtype_dict[dtype]
            self.proxy.init_ndata(init, name, tuple(shape), dtype)
>>>>>>> 0212296b
            data = empty_shared_mem(_get_ndata_path(self._graph_name, name),
                                    False, shape, dtype)
            dlpack = data.to_dlpack()
            return F.zerocopy_from_dlpack(dlpack)
        def edge_initializer(init, name, shape, dtype, ctx):
            init = self._init_manager.serialize(init)
            dtype = dtype_dict[dtype]
            self.proxy.init_edata(init, name, tuple(shape), dtype)
            data = empty_shared_mem(_get_edata_path(self._graph_name, name),
                                    False, shape, dtype)
            dlpack = data.to_dlpack()
            return F.zerocopy_from_dlpack(dlpack)

        self._node_frame.set_remote_init_builder(lambda init, name: partial(node_initializer, init, name))
        self._edge_frame.set_remote_init_builder(lambda init, name: partial(edge_initializer, init, name))
        self._msg_frame.set_remote_init_builder(lambda init, name: partial(edge_initializer, init, name))

    def __del__(self):
        if self.proxy is not None:
            self.proxy.terminate()

    def _init_ndata(self, ndata_name, shape, dtype):
        assert self.number_of_nodes() == shape[0]
        data = empty_shared_mem(_get_ndata_path(self._graph_name, ndata_name), False, shape, dtype)
        dlpack = data.to_dlpack()
        self.set_n_repr({ndata_name: F.zerocopy_from_dlpack(dlpack)})

    def _init_edata(self, edata_name, shape, dtype):
        assert self.number_of_edges() == shape[0]
        data = empty_shared_mem(_get_edata_path(self._graph_name, edata_name), False, shape, dtype)
        dlpack = data.to_dlpack()
        self.set_e_repr({edata_name: F.zerocopy_from_dlpack(dlpack)})

    @property
    def num_workers(self):
        """ The number of workers using the graph store.
        """
        return self._num_workers

    @property
    def worker_id(self):
        """ The id of the current worker using the graph store.

        When a worker connects to a graph store, it is assigned with a worker id.
        This is useful for the graph store server to identify who is sending
        requests.

        The worker id is a unique number between 0 and num_workers.
        This is also useful for user's code. For example, user's code can
        use this number to decide how to assign GPUs to workers in multi-processing
        training.
        """
        return self._worker_id

    def _sync_barrier(self, timeout=None):
        """This is a sync barrier among all workers.

        Parameters
        ----------
        timeout: int
            time out in seconds.
        """
        # Here I manually implement multi-processing barrier with RPC.
        # It uses busy wait with RPC. Whenever, all_enter is called, there is
        # a context switch, so it doesn't burn CPUs so badly.

        # if timeout isn't specified, we wait forever.
        if timeout is None:
            timeout = sys.maxsize

        bid = self.proxy.enter_barrier(self._worker_id)
        start = time.time()
        while not self.proxy.all_enter(self._worker_id, bid) and time.time() - start < timeout:
            continue
        self.proxy.leave_barrier(self._worker_id, bid)
        if time.time() - start >= timeout and not self.proxy.all_enter(self._worker_id, bid):
            raise TimeoutError("leave the sync barrier because of timeout.")

    def init_ndata(self, ndata_name, shape, dtype, ctx=F.cpu()):
        """Create node embedding.

        It first creates the node embedding in the server and maps it to the current process
        with shared memory.

        Parameters
        ----------
        ndata_name : string
            The name of node embedding
        shape : tuple
            The shape of the node embedding
        dtype : string
            The data type of the node embedding. The currently supported data types
            are "float32" and "int32".
        ctx : DGLContext
            The column context.
        """
        if ctx != F.cpu():
            raise Exception("graph store only supports CPU context for node data")
        init = self._node_frame.get_initializer(ndata_name)
        if init is None:
            self._node_frame._frame._warn_and_set_initializer()
        init = self._node_frame.get_initializer(ndata_name)
        init = self._init_manager.serialize(init)
        self.proxy.init_ndata(init, ndata_name, tuple(shape), dtype)
        self._init_ndata(ndata_name, shape, dtype)

    def init_edata(self, edata_name, shape, dtype, ctx=F.cpu()):
        """Create edge embedding.

        It first creates the edge embedding in the server and maps it to the current process
        with shared memory.

        Parameters
        ----------
        edata_name : string
            The name of edge embedding
        shape : tuple
            The shape of the edge embedding
        dtype : string
            The data type of the edge embedding. The currently supported data types
            are "float32" and "int32".
        ctx : DGLContext
            The column context.
        """
        if ctx != F.cpu():
            raise Exception("graph store only supports CPU context for edge data")
        init = self._edge_frame.get_initializer(edata_name)
        if init is None:
            self._edge_frame._frame._warn_and_set_initializer()
        init = self._edge_frame.get_initializer(edata_name)
        init = self._init_manager.serialize(init)
        self.proxy.init_edata(init, edata_name, tuple(shape), dtype)
        self._init_edata(edata_name, shape, dtype)

    def get_n_repr(self, u=ALL):
        """Get node(s) representation.

        The returned feature tensor batches multiple node features on the first dimension.

        Parameters
        ----------
        u : node, container or tensor
            The node(s).

        Returns
        -------
        dict
            Representation dict from feature name to feature tensor.
        """
        if len(self.node_attr_schemes()) == 0:
            return dict()
        if is_all(u):
            dgl_warning("It may not be safe to access node data of all nodes."
                        "It's recommended to node data of a subset of nodes directly.")
            return dict(self._node_frame)
        else:
            u = utils.toindex(u)
            return self._node_frame.select_rows(u)

    def get_e_repr(self, edges=ALL):
        """Get edge(s) representation.

        Parameters
        ----------
        edges : edges
            Edges can be a pair of endpoint nodes (u, v), or a
            tensor of edge ids. The default value is all the edges.

        Returns
        -------
        dict
            Representation dict
        """
        if is_all(edges):
            dgl_warning("It may not be safe to access edge data of all edges."
                        "It's recommended to edge data of a subset of edges directly.")
        return super(SharedMemoryDGLGraph, self).get_e_repr(edges)


    def set_n_repr(self, data, u=ALL, inplace=True):
        """Set node(s) representation.

        `data` is a dictionary from the feature name to feature tensor. Each tensor
        is of shape (B, D1, D2, ...), where B is the number of nodes to be updated,
        and (D1, D2, ...) be the shape of the node representation tensor. The
        length of the given node ids must match B (i.e, len(u) == B).

        In the graph store, all updates are written inplace.

        Parameters
        ----------
        data : dict of tensor
            Node representation.
        u : node, container or tensor
            The node(s).
        inplace : bool
            The value is always True.
        """
        super(BaseGraphStore, self).set_n_repr(data, u, inplace=True)

    def set_e_repr(self, data, edges=ALL, inplace=True):
        """Set edge(s) representation.

        `data` is a dictionary from the feature name to feature tensor. Each tensor
        is of shape (B, D1, D2, ...), where B is the number of edges to be updated,
        and (D1, D2, ...) be the shape of the edge representation tensor.

        In the graph store, all updates are written inplace.

        Parameters
        ----------
        data : tensor or dict of tensor
            Edge representation.
        edges : edges
            Edges can be a pair of endpoint nodes (u, v), or a
            tensor of edge ids. The default value is all the edges.
        inplace : bool
            The value is always True.
        """
        super(BaseGraphStore, self).set_e_repr(data, edges, inplace=True)

    def apply_nodes(self, func="default", v=ALL, inplace=True):
        """Apply the function on the nodes to update their features.

        If None is provided for ``func``, nothing will happen.

        In the graph store, all updates are written inplace.

        Parameters
        ----------
        func : callable or None, optional
            Apply function on the nodes. The function should be
            a :mod:`Node UDF <dgl.udf>`.
        v : int, iterable of int, tensor, optional
            The node (ids) on which to apply ``func``. The default
            value is all the nodes.
        inplace : bool, optional
            The value is always True.
        """
        super(BaseGraphStore, self).apply_nodes(func, v, inplace=True)

    def apply_edges(self, func="default", edges=ALL, inplace=True):
        """Apply the function on the edges to update their features.

        If None is provided for ``func``, nothing will happen.

        In the graph store, all updates are written inplace.

        Parameters
        ----------
        func : callable, optional
            Apply function on the edge. The function should be
            an :mod:`Edge UDF <dgl.udf>`.
        edges : valid edges type, optional
            Edges on which to apply ``func``. See :func:`send` for valid
            edges type. Default is all the edges.
        inplace: bool, optional
            The value is always True.
        """
        super(BaseGraphStore, self).apply_edges(func, edges, inplace=True)

    def group_apply_edges(self, group_by, func, edges=ALL, inplace=True):
        """Group the edges by nodes and apply the function on the grouped edges to
         update their features.

        In the graph store, all updates are written inplace.

        Parameters
        ----------
        group_by : str
            Specify how to group edges. Expected to be either 'src' or 'dst'
        func : callable
            Apply function on the edge. The function should be
            an :mod:`Edge UDF <dgl.udf>`. The input of `Edge UDF` should
            be (bucket_size, degrees, *feature_shape), and
            return the dict with values of the same shapes.
        edges : valid edges type, optional
            Edges on which to group and apply ``func``. See :func:`send` for valid
            edges type. Default is all the edges.
        inplace: bool, optional
            The value is always True.
        """
        super(BaseGraphStore, self).group_apply_edges(group_by, func, edges, inplace=True)

    def recv(self,
             v=ALL,
             reduce_func="default",
             apply_node_func="default",
             inplace=True):
        """Receive and reduce incoming messages and update the features of node(s) :math:`v`.

        Optionally, apply a function to update the node features after receive.

        In the graph store, all updates are written inplace.

        * `reduce_func` will be skipped for nodes with no incoming message.
        * If all ``v`` have no incoming message, this will downgrade to an :func:`apply_nodes`.
        * If some ``v`` have no incoming message, their new feature value will be calculated
          by the column initializer (see :func:`set_n_initializer`). The feature shapes and
          dtypes will be inferred.

        The node features will be updated by the result of the ``reduce_func``.

        Messages are consumed once received.

        The provided UDF maybe called multiple times so it is recommended to provide
        function with no side effect.

        Parameters
        ----------
        v : node, container or tensor, optional
            The node to be updated. Default is receiving all the nodes.
        reduce_func : callable, optional
            Reduce function on the node. The function should be
            a :mod:`Node UDF <dgl.udf>`.
        apply_node_func : callable
            Apply function on the nodes. The function should be
            a :mod:`Node UDF <dgl.udf>`.
        inplace: bool, optional
            The value is always True.
        """
        super(BaseGraphStore, self).recv(v, reduce_func, apply_node_func, inplace=True)

    def send_and_recv(self,
                      edges,
                      message_func="default",
                      reduce_func="default",
                      apply_node_func="default",
                      inplace=True):
        """Send messages along edges and let destinations receive them.

        Optionally, apply a function to update the node features after receive.

        In the graph store, all updates are written inplace.

        This is a convenient combination for performing
        ``send(self, self.edges, message_func)`` and
        ``recv(self, dst, reduce_func, apply_node_func)``, where ``dst``
        are the destinations of the ``edges``.

        Parameters
        ----------
        edges : valid edges type
            Edges on which to apply ``func``. See :func:`send` for valid
            edges type.
        message_func : callable, optional
            Message function on the edges. The function should be
            an :mod:`Edge UDF <dgl.udf>`.
        reduce_func : callable, optional
            Reduce function on the node. The function should be
            a :mod:`Node UDF <dgl.udf>`.
        apply_node_func : callable, optional
            Apply function on the nodes. The function should be
            a :mod:`Node UDF <dgl.udf>`.
        inplace: bool, optional
            The value is always True.
        """
        super(BaseGraphStore, self).send_and_recv(edges, message_func, reduce_func,
                                                  apply_node_func, inplace=True)

    def pull(self,
             v,
             message_func="default",
             reduce_func="default",
             apply_node_func="default",
             inplace=True):
        """Pull messages from the node(s)' predecessors and then update their features.

        Optionally, apply a function to update the node features after receive.

        In the graph store, all updates are written inplace.

        * `reduce_func` will be skipped for nodes with no incoming message.
        * If all ``v`` have no incoming message, this will downgrade to an :func:`apply_nodes`.
        * If some ``v`` have no incoming message, their new feature value will be calculated
          by the column initializer (see :func:`set_n_initializer`). The feature shapes and
          dtypes will be inferred.

        Parameters
        ----------
        v : int, iterable of int, or tensor
            The node(s) to be updated.
        message_func : callable, optional
            Message function on the edges. The function should be
            an :mod:`Edge UDF <dgl.udf>`.
        reduce_func : callable, optional
            Reduce function on the node. The function should be
            a :mod:`Node UDF <dgl.udf>`.
        apply_node_func : callable, optional
            Apply function on the nodes. The function should be
            a :mod:`Node UDF <dgl.udf>`.
        inplace: bool, optional
            The value is always True.
        """
        super(BaseGraphStore, self).pull(v, message_func, reduce_func,
                                         apply_node_func, inplace=True)

    def push(self,
             u,
             message_func="default",
             reduce_func="default",
             apply_node_func="default",
             inplace=True):
        """Send message from the node(s) to their successors and update them.

        Optionally, apply a function to update the node features after receive.

        In the graph store, all updates are written inplace.

        Parameters
        ----------
        u : int, iterable of int, or tensor
            The node(s) to push messages out.
        message_func : callable, optional
            Message function on the edges. The function should be
            an :mod:`Edge UDF <dgl.udf>`.
        reduce_func : callable, optional
            Reduce function on the node. The function should be
            a :mod:`Node UDF <dgl.udf>`.
        apply_node_func : callable, optional
            Apply function on the nodes. The function should be
            a :mod:`Node UDF <dgl.udf>`.
        inplace: bool, optional
            The value is always True.
        """
        super(BaseGraphStore, self).push(u, message_func, reduce_func,
                                         apply_node_func, inplace=True)


    def update_all(self, message_func="default",
                   reduce_func="default",
                   apply_node_func="default"):
        """ Distribute the computation in update_all among all pre-defined workers.

        update_all requires that all workers invoke this method and will
        return only when all workers finish their own portion of computation.
        The number of workers are pre-defined. If one of them doesn't invoke the method,
        it won't return because some portion of computation isn't finished.

        Parameters
        ----------
        message_func : callable, optional
            Message function on the edges. The function should be
            an :mod:`Edge UDF <dgl.udf>`.
        reduce_func : callable, optional
            Reduce function on the node. The function should be
            a :mod:`Node UDF <dgl.udf>`.
        apply_node_func : callable, optional
            Apply function on the nodes. The function should be
            a :mod:`Node UDF <dgl.udf>`.
        """
        num_worker_nodes = int(self.number_of_nodes() / self.num_workers) + 1
        start_node = self.worker_id * num_worker_nodes
        end_node = min((self.worker_id + 1) * num_worker_nodes, self.number_of_nodes())
        worker_nodes = np.arange(start_node, end_node, dtype=np.int64)
        self.pull(worker_nodes, message_func, reduce_func, apply_node_func, inplace=True)
        self._sync_barrier()


    def destroy(self):
        """Destroy the graph store.

        This notifies the server that this client has terminated.
        """
        if self.proxy is not None:
            self.proxy.terminate()
        self.proxy = None


def create_graph_store_server(graph_data, graph_name, store_type, num_workers,
                              multigraph=False, edge_dir='in', port=8000):
    """Create the graph store server.

    The server loads graph structure and node embeddings and edge embeddings.

    Currently, only shared-memory graph store server is supported, so `store_type`
    can only be "shared_mem".

    After the server runs, the graph store clients can access the graph data
    with the specified graph name.

    DGL graph accepts graph data of multiple formats:

    * NetworkX graph,
    * scipy matrix,
    * DGLGraph.

    If the input graph data is DGLGraph, the constructed DGLGraph only contains
    its graph index.

    Parameters
    ----------
    graph_data : graph data
        Data to initialize graph.
    graph_name : string
        Define the name of the graph.
    store_type : string
        The type of the graph store. The current option is "shared_mem".
    num_workers : int
        The number of workers that will connect to the server.
    multigraph : bool, optional
        Whether the graph would be a multigraph (default: False)
    edge_dir : string
        the edge direction for the graph structure. The supported option is
        "in" and "out".
    port : int
        The port that the server listens to.

    Returns
    -------
    SharedMemoryStoreServer
        The graph store server
    """
    return SharedMemoryStoreServer(graph_data, edge_dir, graph_name, multigraph,
                                   num_workers, port)

def create_graph_from_store(graph_name, store_type, port=8000):
    """Create a client from the graph store.

    The client constructs the graph structure and node embeddings and edge embeddings
    that has been loaded by the graph store server.

    Currently, only shared-memory graph store server is supported, so `store_type`
    can only be "shared_memory".

    Parameters
    ----------
    graph_name : string
        Define the name of the graph.
    store_type : string
        The type of the graph store. The current option is "shared_mem".
    port : int
        The port that the server listens to.

    Returns
    -------
    SharedMemoryDGLGraph
        The shared-memory DGLGraph
    """
    return SharedMemoryDGLGraph(graph_name, port)


_init_api("dgl.contrib.graph_store")<|MERGE_RESOLUTION|>--- conflicted
+++ resolved
@@ -572,14 +572,8 @@
         # These two functions create initialized tensors on the server.
         def node_initializer(init, name, shape, dtype, ctx):
             init = self._init_manager.serialize(init)
-<<<<<<< HEAD
-            dtype = np.dtype(dtype).name
-            self.proxy.init_ndata(init, name, shape, dtype)
-            print("init ndata " + name + " on the server")
-=======
             dtype = dtype_dict[dtype]
             self.proxy.init_ndata(init, name, tuple(shape), dtype)
->>>>>>> 0212296b
             data = empty_shared_mem(_get_ndata_path(self._graph_name, name),
                                     False, shape, dtype)
             dlpack = data.to_dlpack()
