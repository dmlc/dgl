"""The ``dgl.nn`` package contains framework-specific implementations for
common Graph Neural Network layers (or module in PyTorch, Block in MXNet).
Users can directly import ``dgl.nn.<layer_name>`` (e.g., ``dgl.nn.GraphConv``),
and the package will dispatch the layer name to the actual implementation
according to the backend framework currently in use.

Note that there are coverage differences among frameworks. If you encounter
an ``ImportError: cannot import name 'XXX'`` error, that means the layer is
not available to the current backend. If you wish a module to appear in DGL,
please `create an issue <https://github.com/dmlc/dgl/issues>`_ started with
"[Feature Request] NN Module XXXModel". If you want to contribute a NN module,
please `create a pull request <https://github.com/dmlc/dgl/pulls>`_ started
with "[NN] XXX module".
"""

import importlib
import sys
import os

# [BarclayII] Not sure what's going on with pylint.
# Possible issue: https://github.com/PyCQA/pylint/issues/2648
from . import functional        # pylint: disable=import-self

from ..backend import backend_name
from ..utils import expand_as_pair

def _load_backend(mod_name):
    mod = importlib.import_module('.%s' % mod_name, __name__)
    thismod = sys.modules[__name__]
    for api, obj in mod.__dict__.items():
        setattr(thismod, api, obj)

<<<<<<< HEAD

LOAD_ALL = os.getenv("DGL_LOADALL", "False")

if LOAD_ALL.lower() != "false":
    from .mxnet import *
    from .pytorch import *
    from .tensorflow import *
    from .jax import *
else:
    _load_backend(backend_name)
=======
_load_backend(backend_name)
>>>>>>> a0bf5daa
<|MERGE_RESOLUTION|>--- conflicted
+++ resolved
@@ -30,7 +30,6 @@
     for api, obj in mod.__dict__.items():
         setattr(thismod, api, obj)
 
-<<<<<<< HEAD
 
 LOAD_ALL = os.getenv("DGL_LOADALL", "False")
 
@@ -40,7 +39,4 @@
     from .tensorflow import *
     from .jax import *
 else:
-    _load_backend(backend_name)
-=======
-_load_backend(backend_name)
->>>>>>> a0bf5daa
+    _load_backend(backend_name)