--- conflicted
+++ resolved
@@ -52,11 +52,7 @@
     >>> import dgl
     >>> import torch as th
     >>> from dgl.nn import EGATConv
-<<<<<<< HEAD
-
-=======
-    
->>>>>>> 1486aae5
+
     >>> # Case 1: Homogeneous graph
     >>> num_nodes, num_edges = 8, 30
     >>> # generate a graph
@@ -72,9 +68,7 @@
     >>> new_node_feats, new_edge_feats = egat(graph, node_feats, edge_feats)
     >>> new_node_feats.shape, new_edge_feats.shape
     torch.Size([8, 3, 15]) torch.Size([30, 3, 10])
-<<<<<<< HEAD
-=======
-    
+
     >>> # Case 2: Unidirectional bipartite graph
     >>> u = [0, 1, 0, 0, 1]
     >>> v = [0, 1, 2, 3, 2]
@@ -95,33 +89,6 @@
     ...                        num_heads,
     ...                        bias=True)
     >>> #forward pass
-    >>> new_node_feats, new_edge_feats, attentions = egat_model(g, nfeats, efeats, get_attention=True)
-    >>> new_node_feats.shape, new_edge_feats.shape, attentions.shape
-    (torch.Size([4, 3, 10]), torch.Size([5, 3, 5]), torch.Size([5, 3, 1]))
-    """
-    
->>>>>>> 1486aae5
-
-    >>> # Case 2: Unidirectional bipartite graph
-    >>> u = [0, 1, 0, 0, 1]
-    >>> v = [0, 1, 2, 3, 2]
-    >>> g = dgl.heterograph({('A', 'r', 'B'): (u, v)})
-    >>> u_feat = th.tensor(np.random.rand(2, 25).astype(np.float32))
-    >>> v_feat = th.tensor(np.random.rand(4, 30).astype(np.float32))
-    >>> nfeats = (u_feat,v_feat)
-    >>> efeats = th.tensor(np.random.rand(5, 15).astype(np.float32))
-    >>> in_node_feats = (25,30)
-    >>> in_edge_feats = 15
-    >>> out_node_feats = 10
-    >>> out_edge_feats = 5
-    >>> num_heads = 3
-    >>> egat_model =  EGATConv(in_node_feats,
-    ...                         in_edge_feats,
-    ...                         out_node_feats,
-    ...                         out_edge_feats,
-    ...                         num_heads,
-    ...                         bias=True)
-    >>> #forward pass
     >>> new_node_feats,
     >>> new_edge_feats,
     >>> attentions = egat_model(g, nfeats, efeats, get_attention=True)
@@ -141,10 +108,6 @@
         self._in_src_node_feats, self._in_dst_node_feats = expand_as_pair(in_node_feats)
         self._out_node_feats = out_node_feats
         self._out_edge_feats = out_edge_feats
-<<<<<<< HEAD
-=======
-        
->>>>>>> 1486aae5
         if isinstance(in_node_feats, tuple):
             self.fc_node_src = nn.Linear(
                 self._in_src_node_feats, out_node_feats * num_heads, bias=False)
@@ -189,20 +152,12 @@
         graph : DGLGraph
             The graph.
         nfeat : torch.Tensor or pair of torch.Tensor
-<<<<<<< HEAD
             If a torch.Tensor is given, the input feature of shape :math:`(N, D_{in})`
-=======
-            If a torch.Tensor is given, the input feature of shape :math:`(N, D_{in})` 
->>>>>>> 1486aae5
             where:
-                :math:`D_{in}` is size of input node feature, 
+                :math:`D_{in}` is size of input node feature,
                 :math:`N` is the number of nodes.
             If a pair of torch.Tensor is given, the pair must contain two tensors of shape
-<<<<<<< HEAD
                 :math:`(N_{in}, D_{in_{src}})` and
-=======
-                :math:`(N_{in}, D_{in_{src}})` and 
->>>>>>> 1486aae5
                 :math:`(N_{out}, D_{in_{dst}})`.
         efeats: torch.Tensor
              The input edge feature of shape :math:`(E, F_{in})`
@@ -262,11 +217,7 @@
             # compute attention factor
             e = (f_out * self.attn).sum(dim=-1).unsqueeze(-1)
             graph.edata['a'] = edge_softmax(graph, e)
-<<<<<<< HEAD
             graph.srcdata['h_out'] = self.fc_node_src(nfeats_src).view(-1, self._num_heads,
-=======
-            graph.srcdata['h_out'] = self.fc_node_src(nfeats_src).view(-1, self._num_heads, 
->>>>>>> 1486aae5
                                                              self._out_node_feats)
             # calc weighted sum
             graph.update_all(fn.u_mul_e('h_out', 'a', 'm'),
