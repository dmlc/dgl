--- conflicted
+++ resolved
@@ -11,14 +11,10 @@
 from ...transform import laplacian_lambda_max
 from .softmax import edge_softmax
 
-<<<<<<< HEAD
-__all__ = ['GraphConv', 'TAGConv', 'RelGraphConv']
-=======
 __all__ = ['GraphConv', 'GATConv', 'TAGConv', 'RelGraphConv', 'SAGEConv',
            'SGConv', 'APPNPConv', 'GINConv', 'GatedGraphConv', 'GMMConv',
            'ChebConv', 'AGNNConv', 'NNConv', 'DenseGraphConv', 'DenseSAGEConv',
            'DenseChebConv']
->>>>>>> 9314aabd
 
 # pylint: disable=W0235
 class Identity(nn.Module):
@@ -175,11 +171,6 @@
         if '_activation' in self.__dict__:
             summary += ', activation={_activation}'
         return summary.format(**self.__dict__)
-
-<<<<<<< HEAD
-class TAGConv(nn.Module):
-    r"""Apply Topology Adaptive Graph Convolutional Network
-=======
 
 class GATConv(nn.Module):
     r"""Apply `Graph Attention Network <https://arxiv.org/pdf/1710.10903.pdf>`__
@@ -299,7 +290,6 @@
 class TAGConv(nn.Module):
     r"""Topology Adaptive Graph Convolutional layer from paper `Topology
     Adaptive Graph Convolutional Networks <https://arxiv.org/pdf/1710.10370.pdf>`__.
->>>>>>> 9314aabd
 
     .. math::
         \mathbf{X}^{\prime} = \sum_{k=0}^K \mathbf{D}^{-1/2} \mathbf{A}
@@ -311,19 +301,11 @@
     Parameters
     ----------
     in_feats : int
-<<<<<<< HEAD
-        Number of input features.
-    out_feats : int
-        Number of output features.
-    k: int, optional
-        Number of hops :math: `k`. (default: 2)
-=======
         Input feature size.
     out_feats : int
         Output feature size.
     k: int, optional
-        Number of hops :math: `k`. (default: 3)
->>>>>>> 9314aabd
+        Number of hops :math: `k`. (default: 2)
     bias: bool, optional
         If True, adds a learnable bias to the output. Default: ``True``.
     activation: callable activation function/layer or None, optional
@@ -352,18 +334,11 @@
 
     def reset_parameters(self):
         """Reinitialize learnable parameters."""
-<<<<<<< HEAD
-        self.lin.reset_parameters()
-
-    def forward(self, graph, feat):
-        r"""Compute graph convolution
-=======
         gain = nn.init.calculate_gain('relu')
         nn.init.xavier_normal_(self.lin.weight, gain=gain)
 
     def forward(self, graph, feat):
         r"""Compute topology adaptive graph convolution.
->>>>>>> 9314aabd
 
         Parameters
         ----------
