"""Torch modules for explanation models."""
# pylint: disable= no-member, arguments-differ, invalid-name

<<<<<<< HEAD
from .gnnexplainer import GNNExplainer, HeteroGNNExplainer
=======
from .gnnexplainer import GNNExplainer

__all__ = ["GNNExplainer"]
>>>>>>> 98792a8a
<|MERGE_RESOLUTION|>--- conflicted
+++ resolved
@@ -1,10 +1,4 @@
 """Torch modules for explanation models."""
 # pylint: disable= no-member, arguments-differ, invalid-name
 
-<<<<<<< HEAD
-from .gnnexplainer import GNNExplainer, HeteroGNNExplainer
-=======
-from .gnnexplainer import GNNExplainer
-
-__all__ = ["GNNExplainer"]
->>>>>>> 98792a8a
+from .gnnexplainer import GNNExplainer, HeteroGNNExplainer