--- conflicted
+++ resolved
@@ -5,11 +5,6 @@
 from .softmax import *
 from .factory import *
 from .hetero import *
-<<<<<<< HEAD
-from .utils import Sequential, WeightBasis
-from .sparse_emb import NodeEmbedding
-from .link import *
-=======
 from .utils import Sequential, WeightBasis, JumpingKnowledge
 from .sparse_emb import NodeEmbedding
->>>>>>> 4bf70f09
+from .link import *