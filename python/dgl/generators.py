--- conflicted
+++ resolved
@@ -48,23 +48,6 @@
     """
     #TODO(minjie): support RNG as one of the arguments.
     eids = random.choice(num_nodes * num_nodes, num_edges, replace=False)
-<<<<<<< HEAD
-    rows = F.copy_to(F.astype(eids / num_nodes, idtype), device)
-    cols = F.copy_to(F.astype(eids % num_nodes, idtype), device)
-    g = convert.graph((rows, cols),
-                      num_nodes=num_nodes,
-                      idtype=idtype, device=device)
-    return g.formats(formats)
-
-def rand_bipartite(utype, etype, vtype,
-                   num_src_nodes, num_dst_nodes, num_edges,
-                   idtype=F.int64, device=F.cpu(),
-                   formats=['csr', 'coo', 'csc']):
-    """Generate a random bipartite graph of the given number of src/dst nodes and
-    number of edges.
-
-    It uniformly chooses ``num_edges`` from all pairs and form a graph.
-=======
     eids = F.zerocopy_to_numpy(eids)
     rows = F.zerocopy_from_numpy(eids // num_nodes)
     cols = F.zerocopy_from_numpy(eids % num_nodes)
@@ -84,7 +67,6 @@
     in the resulting graph.
 
     To control the randomness, set the random seed via :func:`dgl.seed`.
->>>>>>> 30f90fb5
 
     Parameters
     ----------
@@ -127,14 +109,6 @@
     """
     #TODO(minjie): support RNG as one of the arguments.
     eids = random.choice(num_src_nodes * num_dst_nodes, num_edges, replace=False)
-<<<<<<< HEAD
-    rows = F.copy_to(F.astype(eids / num_dst_nodes, idtype), device)
-    cols = F.copy_to(F.astype(eids % num_dst_nodes, idtype), device)
-    g = convert.heterograph({(utype, etype, vtype): (rows, cols)},
-                            {utype: num_src_nodes, vtype: num_dst_nodes},
-                            idtype=idtype, device=device)
-    return g.formats(formats)
-=======
     eids = F.zerocopy_to_numpy(eids)
     rows = F.zerocopy_from_numpy(eids // num_dst_nodes)
     cols = F.zerocopy_from_numpy(eids % num_dst_nodes)
@@ -142,5 +116,4 @@
     cols = F.copy_to(F.astype(cols, idtype), device)
     return convert.heterograph({(utype, etype, vtype): (rows, cols)},
                                {utype: num_src_nodes, vtype: num_dst_nodes},
-                               idtype=idtype, device=device)
->>>>>>> 30f90fb5
+                               idtype=idtype, device=device)