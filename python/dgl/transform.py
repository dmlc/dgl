--- conflicted
+++ resolved
@@ -17,7 +17,6 @@
 from .heterograph import DGLHeteroGraph
 from .convert import graph, bipartite
 from . import utils
-<<<<<<< HEAD
 from .base import EID, NID
 from . import ndarray as nd
 
@@ -37,14 +36,8 @@
     'metapath_reachable_graph',
     'compact_graphs',
     'to_simple',
-    'select_topk']
-=======
-
-
-__all__ = ['line_graph', 'khop_adj', 'khop_graph', 'reverse', 'to_simple_graph', 'to_bidirected',
-           'laplacian_lambda_max', 'knn_graph', 'segmented_knn_graph', 'add_self_loop',
-           'remove_self_loop', 'metapath_reachable_graph', 'in_subgraph', 'out_subgraph']
->>>>>>> 97e79265
+    'in_subgraph',
+    'out_subgraph']
 
 
 def pairwise_squared_distance(x):
@@ -590,7 +583,6 @@
         subg_dict[i] = subg
     return subg_dict
 
-<<<<<<< HEAD
 def compact_graphs(graphs, always_preserve=None):
     """Given a list of graphs with the same set of nodes, find and eliminate the common
     isolated nodes across all graphs.
@@ -720,12 +712,6 @@
 
     return new_graphs
 
-def to_simple(g, return_counts=None, writeback_mapping=False):
-    """Convert a heterogeneous multigraph to a heterogeneous simple graph, coalescing
-    duplicate edges into one.
-
-    This function does not preserve node and edge features.
-=======
 def in_subgraph(g, nodes):
     """Extract the subgraph containing only the in edges of the given nodes.
 
@@ -733,87 +719,18 @@
     Node/edge features are not preserved. The original IDs
     the extracted edges are stored as the `dgl.EID` feature in the returned graph.
 
->>>>>>> 97e79265
-
     Parameters
     ----------
     g : DGLHeteroGraph
-<<<<<<< HEAD
-        The heterogeneous graph
-    return_counts : str, optional
-        If given, the returned graph would have a column with the same name that stores
-        the number of duplicated edges from the original graph.
-    writeback_mapping : bool, default False
-        If True, the mapping from the edge IDs of original graph to those of the returned
-        graph would be written into edge feature ``dgl.EID`` in the original graph for
-        each edge type.
-=======
         Full graph structure.
     nodes : tensor or dict
         Node ids to sample neighbors from. The allowed types
         are dictionary of node types to node id tensors, or simply node id tensor if
         the given graph g has only one type of nodes.
->>>>>>> 97e79265
 
     Returns
     -------
     DGLHeteroGraph
-<<<<<<< HEAD
-        The new heterogeneous simple graph.
-
-    Examples
-    --------
-    Consider the following graph
-    >>> g = dgl.graph([(0, 1), (1, 3), (2, 2), (1, 3), (1, 4), (1, 4)])
-    >>> sg = dgl.to_simple(g, return_counts='weights', writeback_mapping=True)
-
-    The returned graph would have duplicate edges connecting (1, 3) and (1, 4) removed:
-    >>> sg.all_edges(form='uv', order='eid')
-    (tensor([0, 1, 1, 2]), tensor([1, 3, 4, 2]))
-
-    If ``return_counts`` is set, the returned graph will also return how many edges
-    in the original graph are connecting the endpoints of the edges in the new graph:
-    >>> sg.edata['weights']
-    tensor([1, 2, 2, 1])
-
-    This essentially reads that one edge is connecting (0, 1) in ``g``, whereas 2 edges
-    are connecting (1, 3) in ``g``, etc.
-
-    One can also retrieve the mapping from the edges in the original graph to edges in
-    the new graph by setting ``writeback_mapping`` and running
-    >>> g.edata[dgl.EID]
-    tensor([0, 1, 3, 1, 2, 2])
-
-    This tells us that the first edge in ``g`` is mapped to the first edge in ``sg``, and
-    the second and the fourth edge are mapped to the second edge in ``sg``, etc.
-    """
-    simple_graph_index, counts, edge_maps = _CAPI_DGLToSimpleHetero(g._graph)
-    simple_graph = DGLHeteroGraph(simple_graph_index, g.ntypes, g.etypes)
-    counts = [F.zerocopy_from_dgl_ndarray(count.data) for count in counts]
-    edge_maps = [F.zerocopy_from_dgl_ndarray(edge_map.data) for edge_map in edge_maps]
-
-    if return_counts is not None:
-        for count, canonical_etype in zip(counts, g.canonical_etypes):
-            simple_graph.edges[canonical_etype].data[return_counts] = count
-
-    if writeback_mapping:
-        for edge_map, canonical_etype in zip(edge_maps, g.canonical_etypes):
-            g.edges[canonical_etype].data[EID] = edge_map
-
-    return simple_graph
-
-# pylint: disable=invalid-name
-def select_topk(g, weights, K, inbound=True, smallest=False):
-    """Induce an edge subgraph from inbound edges with K-largest weights for each node.
-
-    For each edge type, the edges are grouped by destination nodes.  Then for each edge
-    group, the K edges with largest weights are selected.  The selected edges then form
-    a subgraph which is returned.
-
-    All nodes in the original graph are preserved in the subgraph.
-
-    The selected weights are preserved in the subgraph.
-=======
         The subgraph.
     """
     if not isinstance(nodes, dict):
@@ -841,60 +758,9 @@
     Node/edge features are not preserved. The original IDs
     the extracted edges are stored as the `dgl.EID` feature in the returned graph.
 
->>>>>>> 97e79265
-
     Parameters
     ----------
     g : DGLHeteroGraph
-<<<<<<< HEAD
-        The heterogeneous graph.
-    weights : str
-        The name of the weights column.  Must be a scalar feature.
-
-        Currently only CPU weights are supported; GPU weights must be copied to
-        CPU first.
-    K : int
-        The value of K
-    inbound : bool, default True
-        If False, induce from outbound edges (i.e. edges are grouped by source node
-        instead of destination node) instead.
-    smallest : bool, default False
-        If True, select edges with K-smallest weights instead.
-
-    Returns
-    -------
-    sg : DGLHeteroGraph
-        The returned subgraph.
-        The induced edge IDs are stored as an edge feature named dgl.EID.
-        The weights of the induced edges are also stored.
-
-    Examples
-    --------
-    Consider the following graph:
-    >>> g = dgl.graph([(0, 1), (2, 1), (5, 1), (2, 2), (3, 2), (4, 2), (6, 2)])
-    >>> g.edata['weights'] = torch.LongTensor([1, 2, 3, 4, 5, 6, 7])  # can be any type
-
-    For each node on each edge type, we wish to select the inbound edges with 2 largest
-    weights.  That would be selecting (5, 1) and (2, 1) for node #1, and (4, 2) and
-    (6, 2) for node #2:
-    >>> sg = dgl.select_topk(g, 'weights', 2)
-    >>> sg.all_edges(form='uv', order='eid')
-    (tensor([2, 5, 4, 6]), tensor([1, 1, 2, 2]))
-    >>> sg.edata[dgl.EID]
-    tensor([1, 2, 5, 6])
-    >>> sg.edata['weights']
-    tensor([2, 3, 6, 7])
-    """
-    w = [g.edges[etype].data[weights] for etype in g.canonical_etypes]
-    w_nd = [F.zerocopy_to_dgl_ndarray(_w) for _w in w]
-    subgraph_index, induced_edges = _CAPI_DGLSelectTopK(g._graph, w_nd, K, inbound, smallest)
-    induced_edges = [F.zerocopy_from_dgl_ndarray(e.data) for e in induced_edges]
-    subgraph = DGLHeteroGraph(subgraph_index, g.ntypes, g.etypes)
-    for i, etype in enumerate(subgraph.canonical_etypes):
-        subgraph.edges[etype].data[EID] = induced_edges[i]
-        subgraph.edges[etype].data[weights] = F.gather_row(w[i], induced_edges[i])
-    return subgraph
-=======
         Full graph structure.
     nodes : tensor or dict
         Node ids to sample neighbors from. The allowed types
@@ -923,6 +789,69 @@
     for i, etype in enumerate(ret.canonical_etypes):
         ret.edges[etype].data[EID] = induced_edges[i].tousertensor()
     return ret
->>>>>>> 97e79265
+
+def to_simple(g, return_counts=None, writeback_mapping=False):
+    """Convert a heterogeneous multigraph to a heterogeneous simple graph, coalescing
+    duplicate edges into one.
+
+    This function does not preserve node and edge features.
+
+    Parameters
+    ----------
+    g : DGLHeteroGraph
+        The heterogeneous graph
+    return_counts : str, optional
+        If given, the returned graph would have a column with the same name that stores
+        the number of duplicated edges from the original graph.
+    writeback_mapping : bool, default False
+        If True, the mapping from the edge IDs of original graph to those of the returned
+        graph would be written into edge feature ``dgl.EID`` in the original graph for
+        each edge type.
+
+    Returns
+    -------
+    DGLHeteroGraph
+        The new heterogeneous simple graph.
+
+    Examples
+    --------
+    Consider the following graph
+    >>> g = dgl.graph([(0, 1), (1, 3), (2, 2), (1, 3), (1, 4), (1, 4)])
+    >>> sg = dgl.to_simple(g, return_counts='weights', writeback_mapping=True)
+
+    The returned graph would have duplicate edges connecting (1, 3) and (1, 4) removed:
+    >>> sg.all_edges(form='uv', order='eid')
+    (tensor([0, 1, 1, 2]), tensor([1, 3, 4, 2]))
+
+    If ``return_counts`` is set, the returned graph will also return how many edges
+    in the original graph are connecting the endpoints of the edges in the new graph:
+    >>> sg.edata['weights']
+    tensor([1, 2, 2, 1])
+
+    This essentially reads that one edge is connecting (0, 1) in ``g``, whereas 2 edges
+    are connecting (1, 3) in ``g``, etc.
+
+    One can also retrieve the mapping from the edges in the original graph to edges in
+    the new graph by setting ``writeback_mapping`` and running
+    >>> g.edata[dgl.EID]
+    tensor([0, 1, 3, 1, 2, 2])
+
+    This tells us that the first edge in ``g`` is mapped to the first edge in ``sg``, and
+    the second and the fourth edge are mapped to the second edge in ``sg``, etc.
+    """
+    simple_graph_index, counts, edge_maps = _CAPI_DGLToSimpleHetero(g._graph)
+    simple_graph = DGLHeteroGraph(simple_graph_index, g.ntypes, g.etypes)
+    counts = [F.zerocopy_from_dgl_ndarray(count.data) for count in counts]
+    edge_maps = [F.zerocopy_from_dgl_ndarray(edge_map.data) for edge_map in edge_maps]
+
+    if return_counts is not None:
+        for count, canonical_etype in zip(counts, g.canonical_etypes):
+            simple_graph.edges[canonical_etype].data[return_counts] = count
+
+    if writeback_mapping:
+        for edge_map, canonical_etype in zip(edge_maps, g.canonical_etypes):
+            g.edges[canonical_etype].data[EID] = edge_map
+
+    return simple_graph
 
 _init_api("dgl.transform")