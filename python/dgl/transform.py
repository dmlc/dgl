"""Module for graph transformation utilities."""

from collections.abc import Iterable, Mapping
from collections import defaultdict
import numpy as np
from scipy import sparse

from ._ffi.function import _init_api
from .base import EID, NID, dgl_warning, DGLError, is_internal_column
from . import convert
from .heterograph import DGLHeteroGraph, DGLBlock
from . import ndarray as nd
from . import backend as F
from . import utils, batch
from .partition import metis_partition_assignment
from .partition import partition_graph_with_halo
from .partition import metis_partition

# TO BE DEPRECATED
from ._deprecate.graph import DGLGraph as DGLGraphStale

__all__ = [
    'line_graph',
    'khop_adj',
    'khop_graph',
    'reverse',
    'to_bidirected',
    'to_bidirected_stale',
    'add_reverse_edges',
    'laplacian_lambda_max',
    'knn_graph',
    'segmented_knn_graph',
    'add_edges',
    'add_nodes',
    'remove_edges',
    'remove_nodes',
    'add_self_loop',
    'remove_self_loop',
    'metapath_reachable_graph',
    'compact_graphs',
    'to_block',
    'to_simple',
    'to_simple_graph',
    'as_immutable_graph',
    'metis_partition_assignment',
    'partition_graph_with_halo',
    'metis_partition',
    'as_heterograph']


def pairwise_squared_distance(x):
    """
    x : (n_samples, n_points, dims)
    return : (n_samples, n_points, n_points)
    """
    x2s = F.sum(x * x, -1, True)
    # assuming that __matmul__ is always implemented (true for PyTorch, MXNet and Chainer)
    return x2s + F.swapaxes(x2s, -1, -2) - 2 * x @ F.swapaxes(x, -1, -2)

#pylint: disable=invalid-name
def knn_graph(x, k):
    """Transforms the given point set to a directed graph, whose coordinates
    are given as a matrix. The predecessors of each point are its k-nearest
    neighbors.

    If a 3D tensor is given instead, then each row would be transformed into
    a separate graph.  The graphs will be unioned.

    Parameters
    ----------
    x : Tensor
        The input tensor.

        If 2D, each row of ``x`` corresponds to a node.

        If 3D, a k-NN graph would be constructed for each row.  Then
        the graphs are unioned.
    k : int
        The number of neighbors

    Returns
    -------
    DGLGraph
        The graph.  The node IDs are in the same order as ``x``.
    """
    if F.ndim(x) == 2:
        x = F.unsqueeze(x, 0)
    n_samples, n_points, _ = F.shape(x)

    dist = pairwise_squared_distance(x)
    k_indices = F.argtopk(dist, k, 2, descending=False)
    dst = F.copy_to(k_indices, F.cpu())

    src = F.zeros_like(dst) + F.reshape(F.arange(0, n_points), (1, -1, 1))

    per_sample_offset = F.reshape(F.arange(0, n_samples) * n_points, (-1, 1, 1))
    dst += per_sample_offset
    src += per_sample_offset
    dst = F.reshape(dst, (-1,))
    src = F.reshape(src, (-1,))
    adj = sparse.csr_matrix(
        (F.asnumpy(F.zeros_like(dst) + 1), (F.asnumpy(dst), F.asnumpy(src))),
        shape=(n_samples * n_points, n_samples * n_points))

    return convert.from_scipy(adj)

#pylint: disable=invalid-name
def segmented_knn_graph(x, k, segs):
    """Transforms the given point set to a directed graph, whose coordinates
    are given as a matrix.  The predecessors of each point are its k-nearest
    neighbors.

    The matrices are concatenated along the first axis, and are segmented by
    ``segs``.  Each block would be transformed into a separate graph.  The
    graphs will be unioned.

    Parameters
    ----------
    x : Tensor
        The input tensor.
    k : int
        The number of neighbors
    segs : iterable of int
        Number of points of each point set.
        Must sum up to the number of rows in ``x``.

    Returns
    -------
    DGLGraph
        The graph.  The node IDs are in the same order as ``x``.
    """
    n_total_points, _ = F.shape(x)
    offset = np.insert(np.cumsum(segs), 0, 0)

    h_list = F.split(x, segs, 0)
    dst = [
        F.argtopk(pairwise_squared_distance(h_g), k, 1, descending=False) +
        int(offset[i])
        for i, h_g in enumerate(h_list)]
    dst = F.cat(dst, 0)
    src = F.arange(0, n_total_points).unsqueeze(1).expand(n_total_points, k)

    dst = F.reshape(dst, (-1,))
    src = F.reshape(src, (-1,))
    adj = sparse.csr_matrix((F.asnumpy(F.zeros_like(dst) + 1), (F.asnumpy(dst), F.asnumpy(src))))

    return convert.from_scipy(adj)

def to_bidirected(g, readonly=None, copy_ndata=False):
    r""" Convert the graph to a bidirected one.

    The function generates a new graph with no edge features.
    If g has an edge for i->j but no edge for j->i, then the
    returned graph will have both i->j and j->i.

    For a heterograph with multiple edge types, we can treat edges corresponding
    to each type as a separate graph and convert the graph to a bidirected one
    for each of them.

    Since **to_bidirected is not well defined for unidirectional bipartite graphs**,
    an error will be raised if an edge type of the input heterograph is for a
    unidirectional bipartite graph.

    Parameters
    ----------
    g : DGLGraph
        The input graph.
    readonly : bool, default to be True
        Deprecated. There will be no difference between readonly and non-readonly
    copy_ndata: bool, optional
        If True, the node features of the bidirected graph are copied from the
        original graph. If False, the bidirected graph will not have any node features.
        (Default: False)

    Notes
    -----
    Please make sure g is a single graph.

    Returns
    -------
    dgl.DGLGraph
        The bidirected graph

    Examples
    --------
    The following examples use PyTorch backend.

    >>> import dgl
    >>> import torch as th
    >>> g = dgl.graph((th.tensor([0, 1, 2]), th.tensor([1, 2, 0])))
    >>> bg1 = dgl.to_bidirected(g)
    >>> bg1.edges()
    (tensor([0, 1, 2, 1, 2, 0]), tensor([1, 2, 0, 0, 1, 2]))

    The graph already have i->j and j->i

    >>> g = dgl.graph((th.tensor([0, 1, 2, 0]), th.tensor([1, 2, 0, 2])))
    >>> bg1 = dgl.to_bidirected(g)
    >>> bg1.edges()
    (tensor([0, 1, 2, 1, 2, 0]), tensor([1, 2, 0, 0, 1, 2]))

    **Heterographs with Multiple Edge Types**

    >>> g = dgl.heterograph({
    >>>     ('user', 'wins', 'user'): (th.tensor([0, 2, 0, 2]), th.tensor([1, 1, 2, 0])),
    >>>     ('user', 'follows', 'user'): (th.tensor([1, 2, 1]), th.tensor([2, 1, 1]))
    >>> })
    >>> bg1 = dgl.to_bidirected(g)
    >>> bg1.edges(etype='wins')
    (tensor([0, 0, 1, 1, 2, 2]), tensor([1, 2, 0, 2, 0, 1]))
    >>> bg1.edges(etype='follows')
    (tensor([1, 1, 2]), tensor([1, 2, 1]))
    """
    if readonly is not None:
        dgl_warning("Parameter readonly is deprecated" \
            "There will be no difference between readonly and non-readonly DGLGraph")

    for c_etype in g.canonical_etypes:
        if c_etype[0] != c_etype[2]:
            assert False, "to_bidirected is not well defined for " \
                "unidirectional bipartite graphs" \
                ", but {} is unidirectional bipartite".format(c_etype)

    assert g.is_multigraph is False, "to_bidirected only support simple graph"

    g = add_reverse_edges(g, copy_ndata=copy_ndata, copy_edata=False)
    g = to_simple(g, return_counts=None, copy_ndata=copy_ndata, copy_edata=False)
    return g

def add_reverse_edges(g, readonly=None, copy_ndata=True,
                      copy_edata=False, ignore_bipartite=False):
    r"""Add reverse edges to a graph

    For a graph with edges :math:`(i_1, j_1), \cdots, (i_n, j_n)`, this
    function creates a new graph with edges
    :math:`(i_1, j_1), \cdots, (i_n, j_n), (j_1, i_1), \cdots, (j_n, i_n)`.

    For a heterograph with multiple edge types, we can treat edges corresponding
    to each type as a separate graph and add reverse edges for each of them.

    Since **add_reverse_edges is not well defined for unidirectional bipartite graphs**,
    an error will be raised if an edge type of the input heterograph is for a
    unidirectional bipartite graph. We can simply skip the edge types corresponding
    to unidirectional bipartite graphs by specifying ``ignore_bipartite=True``.

    Parameters
    ----------
    g : DGLGraph
        The input graph.
    readonly : bool, default to be True
        Deprecated. There will be no difference between readonly and non-readonly
    copy_ndata: bool, optional
        If True, the node features of the new graph are copied from
        the original graph. If False, the new graph will not have any
        node features.
        (Default: True)
    copy_edata: bool, optional
        If True, the features of the reversed edges will be identical to
        the original ones."
        If False, the new graph will not have any edge
        features.
        (Default: False)
    ignore_bipartite: bool, optional
        If True, unidirectional bipartite graphs are ignored and
        no error is raised. If False, an error  will be raised if
        an edge type of the input heterograph is for a unidirectional
        bipartite graph.

    Returns
    -------
    dgl.DGLGraph
        The graph with reversed edges added.

    Notes
    -----
    If ``copy_ndata`` is ``True``, same tensors are used as
    the node features of the original graph and the new graph.
    As a result, users should avoid performing in-place operations
    on the node features of the new graph to avoid feature corruption.
    On the contrary, edge features are concatenated,
    and they are not shared due to concatenation.
    For concrete examples, refer to the ``Examples`` section below.


    Examples
    --------
    **Homographs**

    >>> g = dgl.graph((th.tensor([0, 0]), th.tensor([0, 1])))
    >>> bg1 = dgl.add_reverse_edges(g)
    >>> bg1.edges()
    (tensor([0, 0, 0, 1]), tensor([0, 1, 0, 0]))

    To remove duplicate edges, see :func:to_simple

    **Heterographs with Multiple Edge Types**

    >>> g = dgl.heterograph({
    >>>     ('user', 'wins', 'user'): (th.tensor([0, 2, 0, 2, 2]), th.tensor([1, 1, 2, 1, 0])),
    >>>     ('user', 'plays', 'game'): (th.tensor([1, 2, 1]), th.tensor([2, 1, 1])),
    >>>     ('user', 'follows', 'user'): (th.tensor([1, 2, 1), th.tensor([0, 0, 0]))
    >>> })
    >>> g.nodes['game'].data['hv'] = th.ones(3, 1)
    >>> g.edges['wins'].data['h'] = th.tensor([0, 1, 2, 3, 4])

    The add_reverse_edges operation is applied to the subgraph
    corresponding to ('user', 'wins', 'user') and the
    subgraph corresponding to ('user', 'follows', 'user).
    The unidirectional bipartite subgraph ('user', 'plays', 'game')
    is ignored. Both the node features and edge features
    are shared.

    >>> bg = dgl.add_reverse_edges(g, copy_ndata=True,
                               copy_edata=True, ignore_bipartite=True)
    >>> bg.edges(('user', 'wins', 'user'))
    (tensor([0, 2, 0, 2, 2, 1, 1, 2, 1, 0]), tensor([1, 1, 2, 1, 0, 0, 2, 0, 2, 2]))
    >>> bg.edges(('user', 'follows', 'user'))
    (tensor([1, 2, 1, 0, 0, 0]), tensor([0, 0, 0, 1, 2, 1]))
    >>> bg.edges(('user', 'plays', 'game'))
    (th.tensor([1, 2, 1]), th.tensor([2, 1, 1]))
    >>> bg.nodes['game'].data['hv']
    tensor([0, 0, 0])
    >>> bg.edges[('user', 'wins', 'user')].data['h']
    th.tensor([0, 1, 2, 3, 4, 0, 1, 2, 3, 4])
    """
    if readonly is not None:
        dgl_warning("Parameter readonly is deprecated" \
            "There will be no difference between readonly and non-readonly DGLGraph")

    # get node cnt for each ntype
    num_nodes_dict = {}
    for ntype in g.ntypes:
        num_nodes_dict[ntype] = g.number_of_nodes(ntype)

    canonical_etypes = g.canonical_etypes
    num_nodes_dict = {ntype: g.number_of_nodes(ntype) for ntype in g.ntypes}
    # fast path
    if ignore_bipartite is False:
        subgs = {}
        for c_etype in canonical_etypes:
            if c_etype[0] != c_etype[2]:
                assert False, "add_reverse_edges is not well defined for " \
                    "unidirectional bipartite graphs" \
                    ", but {} is unidirectional bipartite".format(c_etype)

            u, v = g.edges(form='uv', order='eid', etype=c_etype)
            subgs[c_etype] = (F.cat([u, v], dim=0), F.cat([v, u], dim=0))

        new_g = convert.heterograph(subgs, num_nodes_dict=num_nodes_dict)
    else:
        subgs = {}
        for c_etype in canonical_etypes:
            if c_etype[0] != c_etype[2]:
                u, v = g.edges(form='uv', order='eid', etype=c_etype)
                subgs[c_etype] = (u, v)
            else:
                u, v = g.edges(form='uv', order='eid', etype=c_etype)
                subgs[c_etype] = (F.cat([u, v], dim=0), F.cat([v, u], dim=0))

        new_g = convert.heterograph(subgs, num_nodes_dict=num_nodes_dict)

    # handle features
    if copy_ndata:
        # for each ntype
        for ntype in g.ntypes:
            # for each data field
            for k in g.nodes[ntype].data:
                new_g.nodes[ntype].data[k] = g.nodes[ntype].data[k]

    if copy_edata:
        # for each etype
        for c_etype in canonical_etypes:
            if c_etype[0] != c_etype[2]:
                # for each data field
                for k in g.edges[c_etype].data:
                    new_g.edges[c_etype].data[k] = g.edges[c_etype].data[k]
            else:
                for k in g.edges[c_etype].data:
                    new_g.edges[c_etype].data[k] = \
                        F.cat([g.edges[c_etype].data[k], g.edges[c_etype].data[k]], dim=0)
    return new_g

def line_graph(g, backtracking=True, shared=False):
    """Return the line graph of this graph.

    The graph should be an directed homogeneous graph. Aother type of graphs
    are not supported right now.

    All node features and edge features are not copied to the output

    Parameters
    ----------
    g : DGLGraph
        Input graph.
    backtracking : bool, optional
        Whether the pair of (v, u) (u, v) edges are treated as linked. Default True.
    shared : bool, optional
        Whether to copy the edge features of the original graph as the node features
        of the result line graph.

    Returns
    -------
    G : DGLHeteroGraph
        The line graph of this graph.

<<<<<<< HEAD
    Examples:
    A = [[0, 0, 1],
            [1, 0, 1],
            [1, 1, 0]]
    >>> g = dgl.graph(([0, 1, 1, 2, 2],[2, 0, 2, 0, 1]))
=======
    Notes
    -----
    The implementation is done on CPU, even if the input and output graphs are on GPU.

    Examples
    --------
    >>> A = [[0, 0, 1],
    ...      [1, 0, 1],
    ...      [1, 1, 0]]
    >>> g = dgl.graph(([0, 1, 1, 2, 2],[2, 0, 2, 0, 1]), 'user', 'follows')
>>>>>>> 0f565759
    >>> lg = g.line_graph()
    >>> lg
    ... Graph(num_nodes=5, num_edges=8,
    ... ndata_schemes={}
    ... edata_schemes={})
    >>> lg.edges()
    ... (tensor([0, 0, 1, 2, 2, 3, 4, 4]), tensor([3, 4, 0, 3, 4, 0, 1, 2]))
    >>>
    >>> lg = g.line_graph(backtracking=False)
    >>> lg
    ... Graph(num_nodes=5, num_edges=4,
    ... ndata_schemes={}
    ... edata_schemes={})
    >>> lg.edges()
    ... (tensor([0, 1, 2, 4]), tensor([4, 0, 3, 1]))

    """
    assert g.is_homogeneous(), \
        'line_heterograph only support directed homogeneous graph right now'

    dev = g.device
    lg = DGLHeteroGraph(_CAPI_DGLHeteroLineGraph(g._graph.copy_to(nd.cpu()), backtracking))
    lg = lg.to(dev)
    if shared:
        # copy edge features
        lg.ndata.update(g.edata)
    return lg

DGLHeteroGraph.line_graph = line_graph

def khop_adj(g, k):
    """Return the matrix of :math:`A^k` where :math:`A` is the adjacency matrix of :math:`g`,
    where a row represents the destination and a column represents the source.

    Parameters
    ----------
    g : dgl.DGLGraph
        The input graph.
    k : int
        The :math:`k` in :math:`A^k`.

    Returns
    -------
    tensor
        The returned tensor, dtype is ``np.float32``.

    Examples
    --------
    >>> import dgl
    >>> g = dgl.DGLGraph()
    >>> g.add_nodes(5)
    >>> g.add_edges([0,1,2,3,4,0,1,2,3,4], [0,1,2,3,4,1,2,3,4,0])
    >>> dgl.khop_adj(g, 1)
    tensor([[1., 0., 0., 0., 1.],
            [1., 1., 0., 0., 0.],
            [0., 1., 1., 0., 0.],
            [0., 0., 1., 1., 0.],
            [0., 0., 0., 1., 1.]])
    >>> dgl.khop_adj(g, 3)
    tensor([[1., 0., 1., 3., 3.],
            [3., 1., 0., 1., 3.],
            [3., 3., 1., 0., 1.],
            [1., 3., 3., 1., 0.],
            [0., 1., 3., 3., 1.]])
    """
    adj_k = g.adj(scipy_fmt=g.formats()['created'][0]) ** k
    return F.tensor(adj_k.todense().astype(np.float32))

def khop_graph(g, k):
    """Return the graph that includes all :math:`k`-hop neighbors of the given graph as edges.
    The adjacency matrix of the returned graph is :math:`A^k`
    (where :math:`A` is the adjacency matrix of :math:`g`).

    Parameters
    ----------
    g : dgl.DGLGraph
        The input graph.
    k : int
        The :math:`k` in `k`-hop graph.

    Returns
    -------
    dgl.DGLGraph
        The returned ``DGLGraph``.

    Examples
    --------

    Below gives an easy example:

    >>> import dgl
    >>> g = dgl.DGLGraph()
    >>> g.add_nodes(3)
    >>> g.add_edges([0, 1], [1, 2])
    >>> g_2 = dgl.transform.khop_graph(g, 2)
    >>> print(g_2.edges())
    (tensor([0]), tensor([2]))

    A more complicated example:

    >>> import dgl
    >>> g = dgl.DGLGraph()
    >>> g.add_nodes(5)
    >>> g.add_edges([0,1,2,3,4,0,1,2,3,4], [0,1,2,3,4,1,2,3,4,0])
    >>> dgl.khop_graph(g, 1)
    DGLGraph(num_nodes=5, num_edges=10,
             ndata_schemes={}
             edata_schemes={})
    >>> dgl.khop_graph(g, 3)
    DGLGraph(num_nodes=5, num_edges=40,
             ndata_schemes={}
             edata_schemes={})
    """
    n = g.number_of_nodes()
    adj_k = g.adj(transpose=True, scipy_fmt=g.formats()['created'][0]) ** k
    adj_k = adj_k.tocoo()
    multiplicity = adj_k.data
    row = np.repeat(adj_k.row, multiplicity)
    col = np.repeat(adj_k.col, multiplicity)
    # TODO(zihao): we should support creating multi-graph from scipy sparse matrix
    # in the future.
    return convert.graph((row, col), num_nodes=n)

def reverse(g, copy_ndata=True, copy_edata=False, *, share_ndata=None, share_edata=None):
    r"""Return the reverse of a graph.

    The reverse (also called converse, transpose) of a graph with edges
    :math:`(i_1, j_1), (i_2, j_2), \cdots` is a new graph with edges
    :math:`(j_1, i_1), (j_2, i_2), \cdots`.

    For a heterograph with multiple edge types, we can treat edges corresponding
    to each type as a separate graph and compute the reverse for each of them.
    If the original edge type is (A, B, C), its reverse will have edge type (C, B, A).

    Given a :class:`dgl.DGLGraph` object, we return another :class:`dgl.DGLGraph`
    object representing its reverse.

    Parameters
    ----------
    g : dgl.DGLGraph
        The input graph.
    copy_ndata: bool, optional
        If True, the node features of the reversed graph are copied from the
        original graph. If False, the reversed graph will not have any node features.
        (Default: True)
    copy_edata: bool, optional
        If True, the edge features of the reversed graph are copied from the
        original graph. If False, the reversed graph will not have any edge features.
        (Default: False)

    Return
    ------
    dgl.DGLGraph
        The reversed graph.

    Notes
    -----
    If ``copy_ndata`` or ``copy_edata`` is ``True``, same tensors will be used for
    the features of the original graph and the reversed graph to save memory cost.
    As a result, users
    should avoid performing in-place operations on the features of the reversed
    graph, which will corrupt the features of the original graph as well. For
    concrete examples, refer to the ``Examples`` section below.

    Examples
    --------
    **Homographs or Heterographs with A Single Edge Type**

    Create a graph to reverse.

    >>> import dgl
    >>> import torch as th
    >>> g = dgl.graph((th.tensor([0, 1, 2]), th.tensor([1, 2, 0])))
    >>> g.ndata['h'] = th.tensor([[0.], [1.], [2.]])
    >>> g.edata['h'] = th.tensor([[3.], [4.], [5.]])

    Reverse the graph.

    >>> rg = dgl.reverse(g, copy_edata=True)
    >>> rg.ndata['h']
    tensor([[0.],
            [1.],
            [2.]])

    The i-th edge in the reversed graph corresponds to the i-th edge in the
    original graph. When ``copy_edata`` is ``True``, they have the same features.

    >>> rg.edges()
    (tensor([1, 2, 0]), tensor([0, 1, 2]))
    >>> rg.edata['h']
    tensor([[3.],
            [4.],
            [5.]])

    **In-place operations on features of one graph will be reflected on features of
    its reverse, which is dangerous. Out-place operations will not be reflected.**

    >>> rg.ndata['h'] += 1
    >>> g.ndata['h']
    tensor([[1.],
            [2.],
            [3.]])
    >>> g.ndata['h'] += 1
    >>> rg.ndata['h']
    tensor([[2.],
            [3.],
            [4.]])
    >>> rg.ndata['h2'] = th.ones(3, 1)
    >>> 'h2' in g.ndata
    False

    **Heterographs with Multiple Edge Types**

    >>> g = dgl.heterograph({
    >>>     ('user', 'follows', 'user'): (th.tensor([0, 2]), th.tensor([1, 2])),
    >>>     ('user', 'plays', 'game'): (th.tensor([1, 2, 1]), th.tensor([2, 1, 1]))
    >>> })
    >>> g.nodes['game'].data['hv'] = th.ones(3, 1)
    >>> g.edges['plays'].data['he'] = th.zeros(3, 1)

    The reverse of the graph above can be obtained by combining the reverse of the
    subgraph corresponding to ('user', 'follows', 'user') and the subgraph corresponding
    to ('user', 'plays', 'game'). The reverse for a graph with relation (h, r, t) will
    have relation (t, r, h).

    >>> rg = dgl.reverse(g, copy_ndata=True)
    >>> rg
    Graph(num_nodes={'game': 3, 'user': 3},
          num_edges={('user', 'follows', 'user'): 2, ('game', 'plays', 'user'): 3},
          metagraph=[('user', 'user'), ('game', 'user')])
    >>> rg.edges(etype='follows')
    (tensor([1, 2]), tensor([0, 2]))
    >>> rg.edges(etype='plays')
    (tensor([2, 1, 1]), tensor([1, 2, 1]))
    >>> rg.nodes['game'].data['hv']
    tensor([[1.],
            [1.],
            [1.]])
    >>> rg.edges['plays'].data
    {}
    """
    if share_ndata is not None:
        dgl_warning('share_ndata argument has been renamed to copy_ndata.')
        copy_ndata = share_ndata
    if share_edata is not None:
        dgl_warning('share_edata argument has been renamed to copy_edata.')
        copy_edata = share_edata
    if g.is_block:
        raise DGLError('Reversing a block graph is not allowed.')
    # TODO(0.5 release, xiangsx) need to handle BLOCK
    # currently reversing a block results in undefined behavior
    gidx = g._graph.reverse()
    new_g = DGLHeteroGraph(gidx, g.ntypes, g.etypes)

    # handle ndata
    if copy_ndata:
        # for each ntype
        for ntype in g.ntypes:
            # for each data field
            for k in g.nodes[ntype].data:
                new_g.nodes[ntype].data[k] = g.nodes[ntype].data[k]

    # handle edata
    if copy_edata:
        # for each etype
        for etype in g.etypes:
            # for each data field
            for k in g.edges[etype].data:
                new_g.edges[etype].data[k] = g.edges[etype].data[k]

    return new_g

DGLHeteroGraph.reverse = reverse

def to_simple_graph(g):
    """Convert the graph to a simple graph with no multi-edge.

    DEPRECATED: renamed to dgl.to_simple

    Parameters
    ----------
    g : DGLGraph
        The input graph.

    Returns
    -------
    DGLGraph
        A simple graph.
    """
    dgl_warning('dgl.to_simple_graph is renamed to dgl.to_simple in v0.5.')
    return to_simple(g)

def to_bidirected_stale(g, readonly=True):
    """Convert the graph to a bidirected graph.

    The function generates a new graph with no node/edge feature.
    If g has an edge for i->j but no edge for j->i, then the
    returned graph will have both i->j and j->i.

    If the input graph is a multigraph (there are multiple edges from node i to node j),
    the returned graph isn't well defined.

    Parameters
    ----------
    g : DGLGraph
        The input graph.
    readonly : bool, default to be True
        Whether the returned bidirected graph is readonly or not.

    Notes
    -----
    Please make sure g is a single graph, otherwise the return value is undefined.

    Returns
    -------
    DGLGraph

    Examples
    --------
    The following two examples use PyTorch backend, one for non-multi graph
    and one for multi-graph.

    >>> g = dgl.DGLGraph()
    >>> g.add_nodes(2)
    >>> g.add_edges([0, 0], [0, 1])
    >>> bg1 = dgl.to_bidirected(g)
    >>> bg1.edges()
    (tensor([0, 1, 0]), tensor([0, 0, 1]))
    """
    if readonly:
        newgidx = _CAPI_DGLToBidirectedImmutableGraph(g._graph)
    else:
        newgidx = _CAPI_DGLToBidirectedMutableGraph(g._graph)
    return DGLGraphStale(newgidx)

def laplacian_lambda_max(g):
    """Return the largest eigenvalue of the normalized symmetric laplacian of g.

    The eigenvalue of the normalized symmetric of any graph is less than or equal to 2,
    ref: https://en.wikipedia.org/wiki/Laplacian_matrix#Properties

    Parameters
    ----------
    g : DGLGraph
        The input graph, it should be an undirected graph.

    Returns
    -------
    list :
        Return a list, where the i-th item indicates the largest eigenvalue
        of i-th graph in g.

    Examples
    --------

    >>> import dgl
    >>> g = dgl.DGLGraph()
    >>> g.add_nodes(5)
    >>> g.add_edges([0, 1, 2, 3, 4, 0, 1, 2, 3, 4], [1, 2, 3, 4, 0, 4, 0, 1, 2, 3])
    >>> dgl.laplacian_lambda_max(g)
    [1.809016994374948]
    """
    g_arr = batch.unbatch(g)
    rst = []
    for g_i in g_arr:
        n = g_i.number_of_nodes()
        adj = g_i.adj(scipy_fmt=g_i.formats()['created'][0]).astype(float)
        norm = sparse.diags(F.asnumpy(g_i.in_degrees()).clip(1) ** -0.5, dtype=float)
        laplacian = sparse.eye(n) - norm * adj * norm
        rst.append(sparse.linalg.eigs(laplacian, 1, which='LM',
                                      return_eigenvectors=False)[0].real)
    return rst

def metapath_reachable_graph(g, metapath):
    """Return a graph where the successors of any node ``u`` are nodes reachable from ``u`` by
    the given metapath.

    If the beginning node type ``s`` and ending node type ``t`` are the same, it will return
    a homogeneous graph with node type ``s = t``.  Otherwise, a unidirectional bipartite graph
    with source node type ``s`` and destination node type ``t`` is returned.

    In both cases, two nodes ``u`` and ``v`` will be connected with an edge ``(u, v)`` if
    there exists one path matching the metapath from ``u`` to ``v``.

    The result graph keeps the node set of type ``s`` and ``t`` in the original graph even if
    they might have no neighbor.

    The features of the source/destination node type in the original graph would be copied to
    the new graph.

    Parameters
    ----------
    g : DGLHeteroGraph
        The input graph
    metapath : list[str or tuple of str]
        Metapath in the form of a list of edge types

    Returns
    -------
    DGLHeteroGraph
        A homogeneous or bipartite graph.
    """
    adj = 1
    for etype in metapath:
        adj = adj * g.adj(etype=etype, scipy_fmt='csr', transpose=True)

    adj = (adj != 0).tocsr()
    srctype = g.to_canonical_etype(metapath[0])[0]
    dsttype = g.to_canonical_etype(metapath[-1])[2]
    new_g = convert.heterograph({(srctype, '_E', dsttype): adj.nonzero()},
                                {srctype: adj.shape[0], dsttype: adj.shape[1]},
                                idtype=g.idtype, device=g.device)

    # copy srcnode features
    for key, value in g.nodes[srctype].data.items():
        new_g.nodes[srctype].data[key] = value
    # copy dstnode features
    if srctype != dsttype:
        for key, value in g.nodes[dsttype].data.items():
            new_g.nodes[dsttype].data[key] = value

    return new_g

def add_nodes(g, num, data=None, ntype=None):
    r"""Add new nodes of the same node type.
    A new graph with newly added nodes is returned.

    Parameters
    ----------
    num : int
        Number of nodes to add.
    data : dict, optional
        Feature data of the added nodes.
    ntype : str, optional
        The type of the new nodes. Can be omitted if there is
        only one node type in the graph.

    Return
    ------
    DGLHeteroGraph
        The graph with newly added nodes.

    Notes
    -----

    * If the key of ``data`` does not contain some existing feature fields,
    those features for the new nodes will be filled with zeros).
    * If the key of ``data`` contains new feature fields, those features for
    the old nodes will be filled zeros).

    Examples
    --------

    The following example uses PyTorch backend.

    >>> import dgl
    >>> import torch

    **Homogeneous Graphs or Heterogeneous Graphs with A Single Node Type**

    >>> g = dgl.graph((torch.tensor([0, 1]), torch.tensor([1, 2])))
    >>> g.num_nodes()
    3
    >>> g = dgl.add_nodes(g, 2)
    >>> g.num_nodes()
    5

    If the graph has some node features and new nodes are added without
    features, their features will be created by initializers defined
    with :func:`set_n_initializer`.

    >>> g.ndata['h'] = torch.ones(5, 1)
    >>> g = dgl.add_nodes(g, 1)
    >>> g.ndata['h']
    tensor([[1.], [1.], [1.], [1.], [1.], [0.]])

    We can also assign features for the new nodes in adding new nodes.

    >>> g = dgl.add_nodes(g, 1, {'h': torch.ones(1, 1), 'w': torch.ones(1, 1)})
    >>> g.ndata['h']
    tensor([[1.], [1.], [1.], [1.], [1.], [0.], [1.]])

    Since ``data`` contains new feature fields, the features for old nodes
    will be created by initializers defined with :func:`set_n_initializer`.

    >>> g.ndata['w']
    tensor([[0.], [0.], [0.], [0.], [0.], [0.], [1.]])

    **Heterogeneous Graphs with Multiple Node Types**

    >>> g = dgl.heterograph({
    >>>     ('user', 'plays', 'game'): (torch.tensor([0, 1, 1, 2]),
    >>>                                 torch.tensor([0, 0, 1, 1])),
    >>>     ('developer', 'develops', 'game'): (torch.tensor([0, 1]),
    >>>                                         torch.tensor([0, 1]))
    >>>     })
    >>> g = dgl.add_nodes(g, 2)
    DGLError: Node type name must be specified
    if there are more than one node types.
    >>> g.num_nodes('user')
    3
    >>> g = dgl.add_nodes(g, 2, ntype='user')
    >>> g.num_nodes('user')
    5

    See Also
    --------
    remove_nodes
    add_edges
    remove_edges
    """
    g = g.clone()
    g.add_nodes(num, data=data, ntype=ntype)
    return g

def add_edges(g, u, v, data=None, etype=None):
    r"""Add multiple new edges for the specified edge type.
    A new graph with newly added edges is returned.

    The i-th new edge will be from ``u[i]`` to ``v[i]``.

    Parameters
    ----------
    u : int, tensor, numpy.ndarray, list
        Source node IDs, ``u[i]`` gives the source node for the i-th new edge.
    v : int, tensor, numpy.ndarray, list
        Destination node IDs, ``v[i]`` gives the destination node for the i-th new edge.
    data : dict, optional
        Feature data of the added edges. The i-th row of the feature data
        corresponds to the i-th new edge.
    etype : str or tuple of str, optional
        The type of the new edges. Can be omitted if there is
        only one edge type in the graph.

    Return
    ------
    DGLHeteroGraph
        The graph with newly added edges.

    Notes
    -----
    * If end nodes of adding edges does not exists, add_nodes is invoked
    to add new nodes. The node features of the new nodes will be created
    by initializers defined with :func:`set_n_initializer` (default
    initializer fills zeros). In certain cases, it is recommanded to
    add_nodes first and then add_edges.
    * If the key of ``data`` does not contain some existing feature fields,
    those features for the new edges will be created by initializers
    defined with :func:`set_n_initializer` (default initializer fills zeros).
    * If the key of ``data`` contains new feature fields, those features for
    the old edges will be created by initializers defined with
    :func:`set_n_initializer` (default initializer fills zeros).

    Examples
    --------

    The following example uses PyTorch backend.

    >>> import dgl
    >>> import torch
    **Homogeneous Graphs or Heterogeneous Graphs with A Single Edge Type**
    >>> g = dgl.graph((torch.tensor([0, 1]), torch.tensor([1, 2])))
    >>> g.num_edges()
    2
    >>> g = dgl.add_edges(g, torch.tensor([1, 3]), torch.tensor([0, 1]))
    >>> g.num_edges()
    4
    Since ``u`` or ``v`` contains a non-existing node ID, the nodes are
    added implicitly.
    >>> g.num_nodes()
    4

    If the graph has some edge features and new edges are added without
    features, their features will be created by initializers defined
    with :func:`set_n_initializer`.

    >>> g.edata['h'] = torch.ones(4, 1)
    >>> g = dgl.add_edges(g, torch.tensor([1]), torch.tensor([1]))
    >>> g.edata['h']
    tensor([[1.], [1.], [1.], [1.], [0.]])

    We can also assign features for the new edges in adding new edges.

    >>> g = dgl.add_edges(g, torch.tensor([0, 0]), torch.tensor([2, 2]),
    >>>                   {'h': torch.tensor([[1.], [2.]]), 'w': torch.ones(2, 1)})
    >>> g.edata['h']
    tensor([[1.], [1.], [1.], [1.], [0.], [1.], [2.]])
    Since ``data`` contains new feature fields, the features for old edges
    will be created by initializers defined with :func:`set_n_initializer`.
    >>> g.edata['w']
    tensor([[0.], [0.], [0.], [0.], [0.], [1.], [1.]])

    **Heterogeneous Graphs with Multiple Edge Types**

    >>> g = dgl.heterograph({
    >>>     ('user', 'plays', 'game'): (torch.tensor([0, 1, 1, 2]),
    >>>                                 torch.tensor([0, 0, 1, 1])),
    >>>     ('developer', 'develops', 'game'): (torch.tensor([0, 1]),
    >>>                                         torch.tensor([0, 1]))
    >>>     })
    >>> g = dgl.add_edges(g, torch.tensor([3]), torch.tensor([3]))
    DGLError: Edge type name must be specified
    if there are more than one edge types.
    >>> g.number_of_edges('plays')
    4
    >>> g = dgl.add_edges(g, torch.tensor([3]), torch.tensor([3]), etype='plays')
    >>> g.number_of_edges('plays')
    5

    See Also
    --------
    add_nodes
    remove_nodes
    remove_edges
    """
    g = g.clone()
    g.add_edges(u, v, data=data, etype=etype)
    return g

def remove_edges(g, eids, etype=None):
    r"""Remove multiple edges with the specified edge type.
    A new graph with certain edges deleted is returned.

    Nodes will not be removed. After removing edges, the rest
    edges will be re-indexed using consecutive integers from 0,
    with their relative order preserved.
    The features for the removed edges will be removed accordingly.

    Parameters
    ----------
    eids : int, tensor, numpy.ndarray, list
        IDs for the edges to remove.
    etype : str or tuple of str, optional
        The type of the edges to remove. Can be omitted if there is
        only one edge type in the graph.

    Return
    ------
    DGLHeteroGraph
        The graph with edges deleted.

    Examples
    --------
    >>> import dgl
    >>> import torch

    **Homogeneous Graphs or Heterogeneous Graphs with A Single Edge Type**

    >>> g = dgl.graph((torch.tensor([0, 0, 2]), torch.tensor([0, 1, 2])))
    >>> g.edata['he'] = torch.arange(3).float().reshape(-1, 1)
    >>> g = dgl.remove_edges(g, torch.tensor([0, 1]))
    >>> g
    Graph(num_nodes=3, num_edges=1,
        ndata_schemes={}
        edata_schemes={'he': Scheme(shape=(1,), dtype=torch.float32)})
    >>> g.edges('all')
    (tensor([2]), tensor([2]), tensor([0]))
    >>> g.edata['he']
    tensor([[2.]])

    **Heterogeneous Graphs with Multiple Edge Types**

    >>> g = dgl.heterograph({
    >>>     ('user', 'plays', 'game'): (torch.tensor([0, 1, 1, 2]),
    >>>                                 torch.tensor([0, 0, 1, 1])),
    >>>     ('developer', 'develops', 'game'): (torch.tensor([0, 1]),
    >>>                                         torch.tensor([0, 1]))
    >>>     })
    >>> g = dgl.remove_edges(g, torch.tensor([0, 1]))
    DGLError: Edge type name must be specified
    if there are more than one edge types.
    >>> g = dgl.remove_edges(g, torch.tensor([0, 1]), 'plays')
    >>> g.edges('all', etype='plays')
    (tensor([0, 1]), tensor([0, 0]), tensor([0, 1]))
    See Also
    --------
    add_nodes
    add_edges
    remove_nodes
    """
    g = g.clone()
    g.remove_edges(eids, etype=etype)
    return g


def remove_nodes(g, nids, ntype=None):
    r"""Remove multiple nodes with the specified node type.
    A new graph with certain nodes deleted is returned.

    Edges that connect to the nodes will be removed as well. After removing
    nodes and edges, the rest nodes and edges will be re-indexed using
    consecutive integers from 0, with their relative order preserved.
    The features for the removed nodes/edges will be removed accordingly.

    The features for the removed nodes/edges will be removed accordingly.

    Parameters
    ----------
    nids : int, tensor, numpy.ndarray, list
        Nodes to remove.
    ntype : str, optional
        The type of the nodes to remove. Can be omitted if there is
        only one node type in the graph.

    Return
    ------
    DGLHeteroGraph
        The graph with nodes deleted.

    Examples
    --------

    >>> import dgl
    >>> import torch

    **Homogeneous Graphs or Heterogeneous Graphs with A Single Node Type**

    >>> g = dgl.graph((torch.tensor([0, 0, 2]), torch.tensor([0, 1, 2])))
    >>> g.ndata['hv'] = torch.arange(3).float().reshape(-1, 1)
    >>> g.edata['he'] = torch.arange(3).float().reshape(-1, 1)
    >>> g = dgl.remove_nodes(g, torch.tensor([0, 1]))
    >>> g
    Graph(num_nodes=1, num_edges=1,
        ndata_schemes={'hv': Scheme(shape=(1,), dtype=torch.float32)}
        edata_schemes={'he': Scheme(shape=(1,), dtype=torch.float32)})
    >>> g.ndata['hv']
    tensor([[2.]])
    >>> g.edata['he']
    tensor([[2.]])

    **Heterogeneous Graphs with Multiple Node Types**

    >>> g = dgl.heterograph({
    >>>     ('user', 'plays', 'game'): (torch.tensor([0, 1, 1, 2]),
    >>>                                 torch.tensor([0, 0, 1, 1])),
    >>>     ('developer', 'develops', 'game'): (torch.tensor([0, 1]),
    >>>                                         torch.tensor([0, 1]))
    >>>     })
    >>> g = dgl.remove_nodes(g, torch.tensor([0, 1]))
    DGLError: Node type name must be specified
    if there are more than one node types.
    >>> g = dgl.remove_nodes(g, torch.tensor([0, 1]), ntype='game')
    >>> g.num_nodes('user')
    3
    >>> g.num_nodes('game')
    0
    >>> g.num_edges('plays')
    0

    See Also
    --------
    add_nodes
    add_edges
    remove_edges
    """
    g = g.clone()
    g.remove_nodes(nids, ntype=ntype)
    return g

def add_self_loop(g, etype=None):
    r""" Add self loop for each node in the graph.
    A new graph with self-loop is returned.

    Since **selfloop is not well defined for unidirectional
    bipartite graphs**, we simply skip the nodes corresponding
    to unidirectional bipartite graphs.

    Return
    ------
    DGLHeteroGraph
        The graph with self-loop.

    Notes
    -----
    * It is recommanded to ``remove_self_loop`` before invoking
    ``add_self_loop``.
    * Features for the new edges (self-loop edges) will be created
    by initializers defined with :func:`set_n_initializer`
    (default initializer fills zeros).

    Examples
    --------
    >>> import dgl
    >>> import torch

    **Homogeneous Graphs or Heterogeneous Graphs with A Single Node Type**

    >>> g = dgl.graph((torch.tensor([0, 0, 2]), torch.tensor([2, 1, 0])))
    >>> g.ndata['hv'] = torch.arange(3).float().reshape(-1, 1)
    >>> g.edata['he'] = torch.arange(3).float().reshape(-1, 1)
    >>> g = dgl.add_self_loop(g)
    >>> g
    Graph(num_nodes=3, num_edges=6,
            ndata_schemes={'hv': Scheme(shape=(1,), dtype=torch.float32)}
            edata_schemes={'he': Scheme(shape=(1,), dtype=torch.float32)})
    >>> g.edata['he']
    tensor([[0.],
            [1.],
            [2.],
            [0.],
            [0.],
            [0.]])

    **Heterogeneous Graphs with Multiple Node Types**

    >>> g = dgl.heterograph({
            ('user', 'follows', 'user'): (torch.tensor([1, 2]),
                                        torch.tensor([0, 1])),
            ('user', 'plays', 'game'): (torch.tensor([0, 1]),
                                        torch.tensor([0, 1]))})
    >>> g = dgl.add_self_loop(g, etype='follows')
    >>> g
    Graph(num_nodes={'user': 3, 'game': 2},
        num_edges={('user', 'plays', 'game'): 2, ('user', 'follows', 'user'): 5},
        metagraph=[('user', 'user'), ('user', 'game')])
    """
    etype = g.to_canonical_etype(etype)
    if etype[0] != etype[2]:
        raise DGLError(
            'add_self_loop does not support unidirectional bipartite graphs: {}.' \
            'Please make sure the types of head node and tail node are identical.' \
            ''.format(etype))
    nodes = g.nodes(etype[0])
    new_g = add_edges(g, nodes, nodes, etype=etype)
    return new_g

DGLHeteroGraph.add_self_loop = add_self_loop

def remove_self_loop(g, etype=None):
    r""" Remove self loops for each node in the graph.
    A new graph with self-loop removed is returned.

    If there are multiple self loops for a certain node,
    all of them will be removed.

    Parameters
    ----------
    etype : str or tuple of str, optional
        The type of the edges to remove. Can be omitted if there is
        only one edge type in the graph.

    Examples
    ---------

    >>> import dgl
    >>> import torch

    **Homogeneous Graphs or Heterogeneous Graphs with A Single Node Type**

    >>> g = dgl.graph((torch.tensor([0, 0, 0, 1]), torch.tensor([1, 0, 0, 2])),
    >>>                idtype=idtype, device=F.ctx())
    >>> g.edata['he'] = torch.arange(4).float().reshape(-1, 1)
    >>> g = dgl.remove_self_loop(g)
    >>> g
    Graph(num_nodes=3, num_edges=2,
        edata_schemes={'he': Scheme(shape=(2,), dtype=torch.float32)})
    >>> g.edata['he']
    tensor([[0.],[3.]])

    **Heterogeneous Graphs with Multiple Node Types**

    >>> g = dgl.heterograph({
    >>>     ('user', 'follows', 'user'): (torch.tensor([0, 1, 1, 1, 2]),
    >>>                                 torch.tensor([0, 0, 1, 1, 1])),
    >>>     ('user', 'plays', 'game'): (torch.tensor([0, 1]),
    >>>                                         torch.tensor([0, 1]))
    >>>     })
    >>> g = dgl.remove_self_loop(g)
    >>> g.num_nodes('user')
    3
    >>> g.num_nodes('game')
    2
    >>> g.num_edges('follows')
    2
    >>> g.num_edges('plays')
    2

    See Also
    --------
    add_self_loop
    """
    etype = g.to_canonical_etype(etype)
    if etype[0] != etype[2]:
        raise DGLError(
            'remove_self_loop does not support unidirectional bipartite graphs: {}.' \
            'Please make sure the types of head node and tail node are identical.' \
            ''.format(etype))
    u, v = g.edges(form='uv', order='eid', etype=etype)
    self_loop_eids = F.tensor(F.nonzero_1d(u == v), dtype=F.dtype(u))
    new_g = remove_edges(g, self_loop_eids, etype=etype)
    return new_g

DGLHeteroGraph.remove_self_loop = remove_self_loop

def reorder_nodes(g, new_node_ids):
    """ Generate a new graph with new node Ids.

    We assign each node in the input graph with a new node Id. This results in
    a new graph.

    Parameters
    ----------
    g : DGLGraph
        The input graph
    new_node_ids : a tensor
        The new node Ids
    Returns
    -------
    DGLGraph
        The graph with new node Ids.
    """
    assert len(new_node_ids) == g.number_of_nodes(), \
            "The number of new node ids must match #nodes in the graph."
    new_node_ids = utils.toindex(new_node_ids)
    sorted_ids, idx = F.sort_1d(new_node_ids.tousertensor())
    assert F.asnumpy(sorted_ids[0]) == 0 \
            and F.asnumpy(sorted_ids[-1]) == g.number_of_nodes() - 1, \
            "The new node Ids are incorrect."
    new_gidx = _CAPI_DGLReorderGraph(g._graph, new_node_ids.todgltensor())
    new_g = DGLGraphStale(new_gidx)
    new_g.ndata['orig_id'] = idx
    return new_g


def compact_graphs(graphs, always_preserve=None):
    """Given a list of graphs with the same set of nodes, find and eliminate the common
    isolated nodes across all graphs.

    This function requires the graphs to have the same set of nodes (i.e. the node types
    must be the same, and the number of nodes of each node type must be the same).  The
    metagraph does not have to be the same.

    It finds all the nodes that have zero in-degree and zero out-degree in all the given
    graphs, and eliminates them from all the graphs.

    Useful for graph sampling where we have a giant graph but we only wish to perform
    message passing on a smaller graph with a (tiny) subset of nodes.

    The node and edge features are not preserved.

    Parameters
    ----------
    graphs : DGLHeteroGraph or list[DGLHeteroGraph]
        The graph, or list of graphs
    always_preserve : Tensor or dict[str, Tensor], optional
        If a dict of node types and node ID tensors is given, the nodes of given
        node types would not be removed, regardless of whether they are isolated.
        If a Tensor is given, assume that all the graphs have one (same) node type.

    Returns
    -------
    DGLHeteroGraph or list[DGLHeteroGraph]
        The compacted graph or list of compacted graphs.

        Each returned graph would have a feature ``dgl.NID`` containing the mapping
        of node IDs for each type from the compacted graph(s) to the original graph(s).
        Note that the mapping is the same for all the compacted graphs.

    Bugs
    ----
    This function currently requires that the same node type of all graphs should have
    the same node type ID, i.e. the node types are *ordered* the same.

    Examples
    --------
    The following code constructs a bipartite graph with 20 users and 10 games, but
    only user #1 and #3, as well as game #3 and #5, have connections:

    >>> g = dgl.heterograph({('user', 'plays', 'game'): ([1, 3], [3, 5])},
    >>>                      {'user': 20, 'game': 10})

    The following would compact the graph above to another bipartite graph with only
    two users and two games.

    >>> new_g, induced_nodes = dgl.compact_graphs(g)
    >>> induced_nodes
    {'user': tensor([1, 3]), 'game': tensor([3, 5])}

    The mapping tells us that only user #1 and #3 as well as game #3 and #5 are kept.
    Furthermore, the first user and second user in the compacted graph maps to
    user #1 and #3 in the original graph.  Games are similar.

    One can verify that the edge connections are kept the same in the compacted graph.

    >>> new_g.edges(form='all', order='eid', etype='plays')
    (tensor([0, 1]), tensor([0, 1]), tensor([0, 1]))

    When compacting multiple graphs, nodes that do not have any connections in any
    of the given graphs are removed.  So if we compact ``g`` and the following ``g2``
    graphs together:

    >>> g2 = dgl.heterograph({('user', 'plays', 'game'): ([1, 6], [6, 8])},
    >>>                      {'user': 20, 'game': 10})
    >>> (new_g, new_g2), induced_nodes = dgl.compact_graphs([g, g2])
    >>> induced_nodes
    {'user': tensor([1, 3, 6]), 'game': tensor([3, 5, 6, 8])}

    Then one can see that user #1 from both graphs, users #3 from the first graph, as
    well as user #6 from the second graph, are kept.  Games are similar.

    Similarly, one can also verify the connections:

    >>> new_g.edges(form='all', order='eid', etype='plays')
    (tensor([0, 1]), tensor([0, 1]), tensor([0, 1]))
    >>> new_g2.edges(form='all', order='eid', etype='plays')
    (tensor([0, 2]), tensor([2, 3]), tensor([0, 1]))
    """
    return_single = False
    if not isinstance(graphs, Iterable):
        graphs = [graphs]
        return_single = True
    if len(graphs) == 0:
        return []
    if graphs[0].is_block:
        raise DGLError('Compacting a block graph is not allowed.')

    # Ensure the node types are ordered the same.
    # TODO(BarclayII): we ideally need to remove this constraint.
    ntypes = graphs[0].ntypes
    idtype = graphs[0].idtype
    device = graphs[0].device
    for g in graphs:
        assert ntypes == g.ntypes, \
            ("All graphs should have the same node types in the same order, got %s and %s" %
             ntypes, g.ntypes)
        assert idtype == g.idtype, "Expect graph data type to be {}, but got {}".format(
            idtype, g.idtype)
        assert device == g.device, "Expect graph device to be {}, but got {}".format(
            device, g.device)

    # Process the dictionary or tensor of "always preserve" nodes
    if always_preserve is None:
        always_preserve = {}
    elif not isinstance(always_preserve, Mapping):
        if len(ntypes) > 1:
            raise ValueError("Node type must be given if multiple node types exist.")
        always_preserve = {ntypes[0]: always_preserve}

    always_preserve = utils.prepare_tensor_dict(graphs[0], always_preserve, 'always_preserve')
    always_preserve_nd = []
    for ntype in ntypes:
        nodes = always_preserve.get(ntype, None)
        if nodes is None:
            nodes = F.copy_to(F.tensor([], idtype), device)
        always_preserve_nd.append(F.to_dgl_nd(nodes))

    # Compact and construct heterographs
    new_graph_indexes, induced_nodes = _CAPI_DGLCompactGraphs(
        [g._graph for g in graphs], always_preserve_nd)
    induced_nodes = [F.from_dgl_nd(nodes) for nodes in induced_nodes]

    new_graphs = [
        DGLHeteroGraph(new_graph_index, graph.ntypes, graph.etypes)
        for new_graph_index, graph in zip(new_graph_indexes, graphs)]
    for g in new_graphs:
        for i, ntype in enumerate(graphs[0].ntypes):
            g.nodes[ntype].data[NID] = induced_nodes[i]
    if return_single:
        new_graphs = new_graphs[0]

    return new_graphs

def to_block(g, dst_nodes=None, include_dst_in_src=True, copy_ndata=True, copy_edata=True):
    """Convert a graph into a bipartite-structured "block" for message passing.

    A block graph is uni-directional bipartite graph consisting of two sets of nodes
    SRC and DST. Each set can have many node types while all the edges are from SRC
    nodes to DST nodes.

    Specifically, for each relation graph of canonical edge type ``(utype, etype, vtype)``,
    node type ``utype`` belongs to SRC while ``vtype`` belongs to DST.
    Edges from node type ``utype`` to node type ``vtype`` are preserved. If
    ``utype == vtype``, the result graph will have two node types of the same name ``utype``,
    but one belongs to SRC while the other belongs to DST. This is because although
    they have the same name, their node ids are relabeled differently (see below). In
    both cases, the canonical edge type in the new graph is still
    ``(utype, etype, vtype)``, so there is no difference when referring to it.

    Moreover, the function also relabels node ids in each type to make the graph more compact.
    Specifically, the nodes of type ``vtype`` would contain the nodes that have at least one
    inbound edge of any type, while ``utype`` would contain all the DST nodes of type ``vtype``,
    as well as the nodes that have at least one outbound edge to any DST node.

    Since DST nodes are included in SRC nodes, a common requirement is to fetch
    the DST node features from the SRC nodes features. To avoid expensive sparse lookup,
    the function assures that the DST nodes in both SRC and DST sets have the same ids.
    As a result, given the node feature tensor ``X`` of type ``utype``,
    the following code finds the corresponding DST node features of type ``vtype``:

    .. code::

        X[:block.number_of_nodes('DST/vtype')]

    If the ``dst_nodes`` argument is given, the DST nodes would contain the given nodes.
    Otherwise, the DST nodes would be determined by DGL via the rules above.

    Parameters
    ----------
    graph : DGLHeteroGraph
        The graph.
    dst_nodes : Tensor or dict[str, Tensor], optional
        Optional DST nodes. If a tensor is given, the graph must have only one node type.
    include_dst_in_src : bool
        If False, do not include DST nodes in SRC nodes.
        (Default: True)
    copy_ndata : bool, optional
        If True, the source and destination node features of the block are copied from the
        original graph.
        If False, the block will not have any node features.
        (Default: True)
    copy_edata: bool, optional
        If True, the edge features of the block are copied from the origianl graph.
        If False, the simple graph will not have any edge features.
        (Default: True)

    Returns
    -------
    DGLHeteroGraph
        The new graph describing the block.

        The node IDs induced for each type in both sides would be stored in feature
        ``dgl.NID``.

        The edge IDs induced for each type would be stored in feature ``dgl.EID``.

    Notes
    -----
    This function is primarily for creating the structures for efficient
    computation of message passing.  See [TODO] for a detailed example.

    Examples
    --------
    Converting a homogeneous graph to a block as described above:
<<<<<<< HEAD
    >>> g = dgl.graph(([0, 1, 2], [1, 2, 3]))
=======

    >>> g = dgl.graph([(0, 1), (1, 2), (2, 3)])
>>>>>>> 0f565759
    >>> block = dgl.to_block(g, torch.LongTensor([3, 2]))

    The right hand side nodes would be exactly the same as the ones given: [3, 2].

    >>> induced_dst = block.dstdata[dgl.NID]
    >>> induced_dst
    tensor([3, 2])

    The first few nodes of the left hand side nodes would also be exactly the same as
    the ones given.  The rest of the nodes are the ones necessary for message passing
    into nodes 3, 2.  This means that the node 1 would be included.

    >>> induced_src = block.srcdata[dgl.NID]
    >>> induced_src
    tensor([3, 2, 1])

    We can notice that the first two nodes are identical to the given nodes as well as
    the right hand side nodes.

    The induced edges can also be obtained by the following:

    >>> block.edata[dgl.EID]
    tensor([2, 1])

    This indicates that edge (2, 3) and (1, 2) are included in the result graph.  We can
    verify that the first edge in the block indeed maps to the edge (2, 3), and the
    second edge in the block indeed maps to the edge (1, 2):

    >>> src, dst = block.edges(order='eid')
    >>> induced_src[src], induced_dst[dst]
    (tensor([2, 1]), tensor([3, 2]))

    Converting a heterogeneous graph to a block is similar, except that when specifying
    the right hand side nodes, you have to give a dict:
<<<<<<< HEAD
    >>> g = dgl.heterograph({('A', '_E', 'B'): ([0, 1, 2], [1, 2, 3])})
=======

    >>> g = dgl.bipartite([(0, 1), (1, 2), (2, 3)], utype='A', vtype='B')
>>>>>>> 0f565759

    If you don't specify any node of type A on the right hand side, the node type ``A``
    in the block would have zero nodes on the DST side.

    >>> block = dgl.to_block(g, {'B': torch.LongTensor([3, 2])})
    >>> block.number_of_dst_nodes('A')
    0
    >>> block.number_of_dst_nodes('B')
    2
    >>> block.dstnodes['B'].data[dgl.NID]
    tensor([3, 2])

    The left hand side would contain all the nodes on the right hand side:

    >>> block.srcnodes['B'].data[dgl.NID]
    tensor([3, 2])

    As well as all the nodes that have connections to the nodes on the right hand side:

    >>> block.srcnodes['A'].data[dgl.NID]
    tensor([2, 1])
    """
    if dst_nodes is None:
        # Find all nodes that appeared as destinations
        dst_nodes = defaultdict(list)
        for etype in g.canonical_etypes:
            _, dst = g.edges(etype=etype)
            dst_nodes[etype[2]].append(dst)
        dst_nodes = {ntype: F.unique(F.cat(values, 0)) for ntype, values in dst_nodes.items()}
    elif not isinstance(dst_nodes, Mapping):
        # dst_nodes is a Tensor, check if the g has only one type.
        if len(g.ntypes) > 1:
            raise ValueError(
                'Graph has more than one node type; please specify a dict for dst_nodes.')
        dst_nodes = {g.ntypes[0]: dst_nodes}
    dst_nodes = {
        ntype: utils.toindex(nodes, g._idtype_str).tousertensor()
        for ntype, nodes in dst_nodes.items()}

    # dst_nodes is now a dict
    dst_nodes_nd = []
    for ntype in g.ntypes:
        nodes = dst_nodes.get(ntype, None)
        if nodes is not None:
            dst_nodes_nd.append(F.zerocopy_to_dgl_ndarray(nodes))
        else:
            dst_nodes_nd.append(nd.NULL[g._idtype_str])

    new_graph_index, src_nodes_nd, induced_edges_nd = _CAPI_DGLToBlock(
        g._graph, dst_nodes_nd, include_dst_in_src)

    # The new graph duplicates the original node types to SRC and DST sets.
    new_ntypes = (g.ntypes, g.ntypes)
    new_graph = DGLBlock(new_graph_index, new_ntypes, g.etypes)
    assert new_graph.is_unibipartite  # sanity check

    src_node_id = {
        ntype: F.zerocopy_from_dgl_ndarray(src)
        for ntype, src in zip(g.ntypes, src_nodes_nd)}
    dst_node_id = {
        ntype: dst_nodes.get(ntype, F.tensor([], dtype=g.idtype))
        for ntype in g.ntypes}
    edge_id = {
        canonical_etype: F.zerocopy_from_dgl_ndarray(edges)
        for canonical_etype, edges in zip(g.canonical_etypes, induced_edges_nd)}

    if copy_ndata:
        for ntype in g.ntypes:
            src = src_node_id[ntype]
            dst = dst_node_id[ntype]
            for key, value in g.nodes[ntype].data.items():
                if is_internal_column(key):
                    continue
                ctx = F.context(value)
                new_graph.srcnodes[ntype].data[key] = F.gather_row(value, F.copy_to(src, ctx))
                new_graph.dstnodes[ntype].data[key] = F.gather_row(value, F.copy_to(dst, ctx))
    if copy_edata:
        for canonical_etype in g.canonical_etypes:
            eid = edge_id[canonical_etype]
            for key, value in g.edges[canonical_etype].data.items():
                if is_internal_column(key):
                    continue
                ctx = F.context(value)
                new_graph.edges[canonical_etype].data[key] = F.gather_row(
                    value, F.copy_to(eid, ctx))

    for i, ntype in enumerate(g.ntypes):
        new_graph.srcnodes[ntype].data[NID] = F.zerocopy_from_dgl_ndarray(src_nodes_nd[i])
        if ntype in dst_nodes:
            new_graph.dstnodes[ntype].data[NID] = dst_nodes[ntype]
        else:
            # For empty dst node sets, still create empty mapping arrays.
            new_graph.dstnodes[ntype].data[NID] = F.tensor([], dtype=g.idtype)

    for i, canonical_etype in enumerate(g.canonical_etypes):
        induced_edges = F.zerocopy_from_dgl_ndarray(induced_edges_nd[i])
        new_graph.edges[canonical_etype].data[EID] = induced_edges

    return new_graph

def to_simple(g, return_counts='count', writeback_mapping=False, copy_ndata=True, copy_edata=False):
    r"""Convert a graph to a simple graph without duplicate edges.

    For a heterograph with multiple edge types, we
    treat edges corresponding
    to each type as a separate graph and convert each
    of them to a simple graph.

    When writeback_mapping=True, an extra mapping is returned.
    For the edges in the original graph,
    a writeback mapping is a tensor recording their new
    ids in the simple graph. If the graph has
    only one edge type, a single tensor is returned.
    If the graph has multiple edge types, a dictionary
    of tensor is returned using canonical edge types
    as the key.

    Given a :class:`dgl.DGLGraph` object, we return
    another :class:`dgl.DGLGraph` object representing the
    simple graph corresponding to it.


    Parameters
    ----------
    g : DGLGraph
        The input graph.
    return_counts : str, optional
        If given, the count of each edge in the original graph
        will be stored as edge features under the name
        eturn_counts.
        (Default: "count")
    writeback_mapping: bool, optional
        If True, a write back mapping is returned for each edge
        type subgraph. If False, only the simple graph is returned.
        (Default: False)
    copy_ndata: bool, optional
        If True, the node features of the simple graph are copied
        from the original graph. If False, the simple
        graph will not have any node features.
        (Default: True)
    copy_edata: bool, optional
        If True, the edge features of the simple graph are copied
        from the original graph. If there exists duplicate edges between
        two nodes (u, v), the feature of the edge is randomly selected
        from one of the duplicate edges.
        If False, the simple graph will not have any edge features.
        (Default: False)

    Returns
    -------
    DGLGraph
        A simple graph.
    tensor or dict of tensor
        If writeback_mapping is True, the writeback
        mapping is returned. If the graph has only
        one edge type, a tensor is returned. If the
        graph has multiple edge types, a dictionary
        of tensor is return.

    If ``copy_ndata`` is ``True``, same tensors will be used for
    the features of the original graph and the to_simpled graph. As a result, users
    should avoid performing in-place operations on the features of the to_simpled
    graph, which will corrupt the features of the original graph as well. For
    concrete examples, refer to the ``Examples`` section below.

    Examples
    --------
    **Homographs or Heterographs with A Single Edge Type**

    Create a graph for demonstrating to_simple API.
    In the original graph, there are multiple edges between 1 and 2.

    >>> import dgl
    >>> import torch as th
    >>> g = dgl.graph((th.tensor([0, 1, 2, 1]), th.tensor([1, 2, 0, 2])))
    >>> g.ndata['h'] = th.tensor([[0.], [1.], [2.]])
    >>> g.edata['h'] = th.tensor([[3.], [4.], [5.], [6.]])

    Convert the graph to a simple graph. The return counts is
    stored in the edge feature 'cnt' and the writeback mapping
    is returned in a tensor.

    >>> sg, wm = dgl.to_simple(g, return_counts='cnt', writeback_mapping=True)
    >>> sg.ndata['h']
    tensor([[0.],
            [1.],
            [2.]])
    >>> u, v, eid = sg.edges(form='all')
    >>> u
    tensor([0, 1, 2])
    >>> v
    tensor([1, 2, 0])
    >>> eid
    tensor([0, 1, 2])
    >>> sg.edata['cnt']
    tensor([1, 2, 1])
    >>> wm
    tensor([0, 1, 2, 1])
    >>> 'h' in g.edata
    False

    **In-place operations on features of one graph will be reflected on features of
    the simple graph, which is dangerous. Out-place operations will not be reflected.**

    >>> sg.ndata['h'] += 1
    >>> g.ndata['h']
    tensor([[1.],
            [2.],
            [3.]])
    >>> g.ndata['h'] += 1
    >>> sg.ndata['h']
    tensor([[2.],
            [3.],
            [4.]])
    >>> sg.ndata['h2'] = th.ones(3, 1)
    >>> 'h2' in g.ndata
    False

    **Heterographs with Multiple Edge Types**

    >>> g = dgl.heterograph({
    >>>     ('user', 'wins', 'user'): (th.tensor([0, 2, 0, 2, 2]), th.tensor([1, 1, 2, 1, 0])),
    >>>     ('user', 'plays', 'game'): (th.tensor([1, 2, 1]), th.tensor([2, 1, 1]))
    >>> })
    >>> g.nodes['game'].data['hv'] = th.ones(3, 1)
    >>> g.edges['plays'].data['he'] = th.zeros(3, 1)

    The to_simple operation is applied to the subgraph
    corresponding to ('user', 'wins', 'user') and the
    subgraph corresponding to ('user', 'plays', 'game').
    The return counts is stored in the default edge feature
    'count'.

    >>> sg, wm = dgl.to_simple(g, copy_ndata=False, writeback_mapping=True)
    >>> sg
    Graph(num_nodes={'game': 3, 'user': 3},
          num_edges={('user', 'wins', 'user'): 4, ('game', 'plays', 'user'): 3},
          metagraph=[('user', 'user'), ('game', 'user')])
    >>> sg.edges(etype='wins')
    (tensor([0, 2, 0, 2]), tensor([1, 1, 2, 0]))
    >>> wm[('user', 'wins', 'user')]
    tensor([0, 1, 2, 1, 3])
    >>> sg.edges(etype='plays')
    (tensor([2, 1, 1]), tensor([1, 2, 1]))
    >>> wm[('user', 'plays', 'game')]
    tensor([0, 1, 2])
    >>> 'hv' in sg.nodes['game'].data
    False
    >>> 'he' in sg.edges['plays'].data
    False
    >>> sg.edata['count']
    {('user', 'wins', 'user'): tensor([1, 2, 1, 1])
     ('user', 'plays', 'game'): tensor([1, 1, 1])}
    """
    if g.is_block:
        raise DGLError('Cannot convert a block graph to a simple graph.')
    simple_graph_index, counts, edge_maps = _CAPI_DGLToSimpleHetero(g._graph)
    simple_graph = DGLHeteroGraph(simple_graph_index, g.ntypes, g.etypes)
    counts = [F.zerocopy_from_dgl_ndarray(count) for count in counts]
    edge_maps = [F.zerocopy_from_dgl_ndarray(edge_map) for edge_map in edge_maps]

    if return_counts is not None:
        for count, canonical_etype in zip(counts, g.canonical_etypes):
            simple_graph.edges[canonical_etype].data[return_counts] = count

    if copy_ndata:
        for ntype in g.ntypes:
            for key in g.nodes[ntype].data:
                simple_graph.nodes[ntype].data[key] = g.nodes[ntype].data[key]

    if copy_edata:
        for i, c_etype in enumerate(g.canonical_etypes):
            for key in g.edges[c_etype].data:
                feat_idx = F.asnumpy(edge_maps[i])
                _, indices = np.unique(feat_idx, return_index=True)
                simple_graph.edges[c_etype].data[key] = \
                    F.gather_row(g.edges[c_etype].data[key],
                                 F.copy_to(F.tensor(indices),
                                           F.context(g.edges[c_etype].data[key])))

    if writeback_mapping:
        # single edge type
        if len(edge_maps) == 1:
            return simple_graph, edge_maps[0]
        # multiple edge type
        else:
            wb_map = {}
            for edge_map, canonical_etype in zip(edge_maps, g.canonical_etypes):
                wb_map[canonical_etype] = edge_map
            return simple_graph, wb_map

    return simple_graph

DGLHeteroGraph.to_simple = to_simple

def as_heterograph(g, ntype='_U', etype='_E'):  # pylint: disable=unused-argument
    """Convert a DGLGraph to a DGLHeteroGraph with one node and edge type.

    DEPRECATED: DGLGraph and DGLHeteroGraph have been merged. This function will
                do nothing and can be removed safely in all cases.
    """
    dgl_warning('DEPRECATED: DGLGraph and DGLHeteroGraph have been merged in v0.5.\n'
                '\tdgl.as_heterograph will do nothing and can be removed safely in all cases.')
    return g

def as_immutable_graph(hg):
    """Convert a DGLHeteroGraph with one node and edge type into a DGLGraph.

    DEPRECATED: DGLGraph and DGLHeteroGraph have been merged. This function will
                do nothing and can be removed safely in all cases.
    """
    dgl_warning('DEPRECATED: DGLGraph and DGLHeteroGraph have been merged in v0.5.\n'
                '\tdgl.as_immutable_graph will do nothing and can be removed safely in all cases.')
    return hg

_init_api("dgl.transform")<|MERGE_RESOLUTION|>--- conflicted
+++ resolved
@@ -403,13 +403,6 @@
     G : DGLHeteroGraph
         The line graph of this graph.
 
-<<<<<<< HEAD
-    Examples:
-    A = [[0, 0, 1],
-            [1, 0, 1],
-            [1, 1, 0]]
-    >>> g = dgl.graph(([0, 1, 1, 2, 2],[2, 0, 2, 0, 1]))
-=======
     Notes
     -----
     The implementation is done on CPU, even if the input and output graphs are on GPU.
@@ -420,7 +413,6 @@
     ...      [1, 0, 1],
     ...      [1, 1, 0]]
     >>> g = dgl.graph(([0, 1, 1, 2, 2],[2, 0, 2, 0, 1]), 'user', 'follows')
->>>>>>> 0f565759
     >>> lg = g.line_graph()
     >>> lg
     ... Graph(num_nodes=5, num_edges=8,
@@ -1554,12 +1546,7 @@
     Examples
     --------
     Converting a homogeneous graph to a block as described above:
-<<<<<<< HEAD
     >>> g = dgl.graph(([0, 1, 2], [1, 2, 3]))
-=======
-
-    >>> g = dgl.graph([(0, 1), (1, 2), (2, 3)])
->>>>>>> 0f565759
     >>> block = dgl.to_block(g, torch.LongTensor([3, 2]))
 
     The right hand side nodes would be exactly the same as the ones given: [3, 2].
@@ -1594,12 +1581,8 @@
 
     Converting a heterogeneous graph to a block is similar, except that when specifying
     the right hand side nodes, you have to give a dict:
-<<<<<<< HEAD
+
     >>> g = dgl.heterograph({('A', '_E', 'B'): ([0, 1, 2], [1, 2, 3])})
-=======
-
-    >>> g = dgl.bipartite([(0, 1), (1, 2), (2, 3)], utype='A', vtype='B')
->>>>>>> 0f565759
 
     If you don't specify any node of type A on the right hand side, the node type ``A``
     in the block would have zero nodes on the DST side.
