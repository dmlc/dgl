"""Module for graph transformation utilities."""

from collections.abc import Iterable, Mapping
from collections import defaultdict
import time
import numpy as np
from scipy import sparse

from ._ffi.function import _init_api
<<<<<<< HEAD
from .base import EID, NID, dgl_warning, DGLError
from . import convert
from .heterograph import DGLHeteroGraph
from . import ndarray as nd
from . import backend as F
from . import utils, batch
=======
from .graph import DGLGraph
from .heterograph import DGLHeteroGraph, DGLBlock
from . import ndarray as nd
from . import backend as F
from .graph_index import from_coo
from .graph_index import _get_halo_subgraph_inner_node
from .graph import unbatch
from .convert import graph, bipartite, heterograph
from . import utils
from .base import EID, NID, DGLError, is_internal_column
from . import ndarray as nd
>>>>>>> ec2e24be
from .partition import metis_partition_assignment as hetero_metis_partition_assignment
from .partition import partition_graph_with_halo as hetero_partition_graph_with_halo
from .partition import metis_partition as hetero_metis_partition

# TO BE DEPRECATED
from .graph import DGLGraph as DGLGraphStale
from .graph_index import _get_halo_subgraph_inner_node

__all__ = [
    'line_graph',
    'khop_adj',
    'khop_graph',
    'reverse',
    'to_bidirected',
    'to_bidirected_stale',
    'laplacian_lambda_max',
    'knn_graph',
    'segmented_knn_graph',
    'add_edges',
    'add_nodes',
    'remove_edges',
    'remove_nodes',
    'add_self_loop',
    'remove_self_loop',
    'metapath_reachable_graph',
    'compact_graphs',
    'to_block',
    'to_simple',
    'to_simple_graph',
    'in_subgraph',
    'out_subgraph',
    'as_immutable_graph',
    'as_heterograph']


def pairwise_squared_distance(x):
    """
    x : (n_samples, n_points, dims)
    return : (n_samples, n_points, n_points)
    """
    x2s = F.sum(x * x, -1, True)
    # assuming that __matmul__ is always implemented (true for PyTorch, MXNet and Chainer)
    return x2s + F.swapaxes(x2s, -1, -2) - 2 * x @ F.swapaxes(x, -1, -2)

#pylint: disable=invalid-name
def knn_graph(x, k):
    """Transforms the given point set to a directed graph, whose coordinates
    are given as a matrix. The predecessors of each point are its k-nearest
    neighbors.

    If a 3D tensor is given instead, then each row would be transformed into
    a separate graph.  The graphs will be unioned.

    Parameters
    ----------
    x : Tensor
        The input tensor.

        If 2D, each row of ``x`` corresponds to a node.

        If 3D, a k-NN graph would be constructed for each row.  Then
        the graphs are unioned.
    k : int
        The number of neighbors

    Returns
    -------
    DGLGraph
        The graph.  The node IDs are in the same order as ``x``.
    """
    if F.ndim(x) == 2:
        x = F.unsqueeze(x, 0)
    n_samples, n_points, _ = F.shape(x)

    dist = pairwise_squared_distance(x)
    k_indices = F.argtopk(dist, k, 2, descending=False)
    dst = F.copy_to(k_indices, F.cpu())

    src = F.zeros_like(dst) + F.reshape(F.arange(0, n_points), (1, -1, 1))

    per_sample_offset = F.reshape(F.arange(0, n_samples) * n_points, (-1, 1, 1))
    dst += per_sample_offset
    src += per_sample_offset
    dst = F.reshape(dst, (-1,))
    src = F.reshape(src, (-1,))
    adj = sparse.csr_matrix(
        (F.asnumpy(F.zeros_like(dst) + 1), (F.asnumpy(dst), F.asnumpy(src))),
        shape=(n_samples * n_points, n_samples * n_points))

    return convert.graph(adj)

#pylint: disable=invalid-name
def segmented_knn_graph(x, k, segs):
    """Transforms the given point set to a directed graph, whose coordinates
    are given as a matrix.  The predecessors of each point are its k-nearest
    neighbors.

    The matrices are concatenated along the first axis, and are segmented by
    ``segs``.  Each block would be transformed into a separate graph.  The
    graphs will be unioned.

    Parameters
    ----------
    x : Tensor
        The input tensor.
    k : int
        The number of neighbors
    segs : iterable of int
        Number of points of each point set.
        Must sum up to the number of rows in ``x``.

    Returns
    -------
    DGLGraph
        The graph.  The node IDs are in the same order as ``x``.
    """
    n_total_points, _ = F.shape(x)
    offset = np.insert(np.cumsum(segs), 0, 0)

    h_list = F.split(x, segs, 0)
    dst = [
        F.argtopk(pairwise_squared_distance(h_g), k, 1, descending=False) +
        int(offset[i])
        for i, h_g in enumerate(h_list)]
    dst = F.cat(dst, 0)
    src = F.arange(0, n_total_points).unsqueeze(1).expand(n_total_points, k)

    dst = F.reshape(dst, (-1,))
    src = F.reshape(src, (-1,))
    adj = sparse.csr_matrix((F.asnumpy(F.zeros_like(dst) + 1), (F.asnumpy(dst), F.asnumpy(src))))

    g = convert.graph(adj)
    return g

def to_bidirected(g, readonly=None, copy_ndata=True,
                  copy_edata=False, ignore_bipartite=False):
    r"""Convert the graph to a bidirected one.

    For a graph with edges :math:`(i_1, j_1), \cdots, (i_n, j_n)`, this
    function creates a new graph with edges
    :math:`(i_1, j_1), \cdots, (i_n, j_n), (j_1, i_1), \cdots, (j_n, i_n)`.

    For a heterograph with multiple edge types, we can treat edges corresponding
    to each type as a separate graph and convert the graph to a bidirected one
    for each of them.

    Since **to_bidirected is not well defined for unidirectional bipartite graphs**,
    an error will be raised if an edge type of the input heterograph is for a
    unidirectional bipartite graph. We can simply skip the edge types corresponding
    to unidirectional bipartite graphs by specifying ``ignore_bipartite=True``.

    Parameters
    ----------
    g : DGLGraph
        The input graph.
    readonly : bool, default to be True
        Deprecated. There will be no difference between readonly and non-readonly
    copy_ndata: bool, optional
        If True, the node features of the bidirected graph are copied from
        the original graph. If False, the bidirected
        graph will not have any node features.
        (Default: True)
    copy_edata: bool, optional
        If True, the features of the reversed edges will be identical to
        the original ones."
        If False, the bidirected graph will not have any edge
        features.
        (Default: False)
    ignore_bipartite: bool, optional
        If True, unidirectional bipartite graphs are ignored and
        no error is raised. If False, an error  will be raised if
        an edge type of the input heterograph is for a unidirectional
        bipartite graph.

    Returns
    -------
    DGLGraph
        The bidirected graph

    Notes
    -----
    If ``copy_ndata`` is ``True``, same tensors are used as
    the node features of the original graph and the new graph.
    As a result, users should avoid performing in-place operations
    on the node features of the new graph to avoid feature corruption.
    On the contrary, edge features are concatenated,
    and they are not shared due to concatenation.
    For concrete examples, refer to the ``Examples`` section below.


    Examples
    --------
    **Homographs**

    >>> g = dgl.graph(th.tensor([0, 0]), th.tensor([0, 1]))
    >>> bg1 = dgl.to_bidirected(g)
    >>> bg1.edges()
    (tensor([0, 0, 0, 1]), tensor([0, 1, 0, 0]))

    To remove duplicate edges, see :func:to_simple

    **Heterographs with Multiple Edge Types**

    g = dgl.heterograph({
    >>>     ('user', 'wins', 'user'): (th.tensor([0, 2, 0, 2, 2]), th.tensor([1, 1, 2, 1, 0])),
    >>>     ('user', 'plays', 'game'): (th.tensor([1, 2, 1]), th.tensor([2, 1, 1])),
    >>>     ('user', 'follows', 'user'): (th.tensor([1, 2, 1), th.tensor([0, 0, 0]))
    >>> })
    >>> g.nodes['game'].data['hv'] = th.ones(3, 1)
    >>> g.edges['wins'].data['h'] = th.tensor([0, 1, 2, 3, 4])

    The to_bidirected operation is applied to the subgraph
    corresponding to ('user', 'wins', 'user') and the
    subgraph corresponding to ('user', 'follows', 'user).
    The unidirectional bipartite subgraph ('user', 'plays', 'game')
    is ignored. Both the node features and edge features
    are shared.

    >>> bg = dgl.to_bidirected(g, copy_ndata=True,
                               copy_edata=True, ignore_bipartite=True)
    >>> bg.edges(('user', 'wins', 'user'))
    (tensor([0, 2, 0, 2, 2, 1, 1, 2, 1, 0]), tensor([1, 1, 2, 1, 0, 0, 2, 0, 2, 2]))
    >>> bg.edges(('user', 'follows', 'user'))
    (tensor([1, 2, 1, 0, 0, 0]), tensor([0, 0, 0, 1, 2, 1]))
    >>> bg.edges(('user', 'plays', 'game'))
    (th.tensor([1, 2, 1]), th.tensor([2, 1, 1]))
    >>> bg.nodes['game'].data['hv']
    tensor([0, 0, 0])
    >>> bg.edges[('user', 'wins', 'user')].data['h']
    th.tensor([0, 1, 2, 3, 4, 0, 1, 2, 3, 4])
    """
    if readonly is not None:
        dgl_warning("Parameter readonly is deprecated" \
            "There will be no difference between readonly and non-readonly DGLGraph")

    canonical_etypes = g.canonical_etypes
    # fast path
    if ignore_bipartite is False:
        subgs = {}
        for c_etype in canonical_etypes:
            if c_etype[0] != c_etype[2]:
                assert False, "to_bidirected is not well defined for " \
                    "unidirectional bipartite graphs" \
                    ", but {} is unidirectional bipartite".format(c_etype)

            u, v = g.edges(form='uv', order='eid', etype=c_etype)
            subgs[c_etype] = (F.cat([u, v], dim=0), F.cat([v, u], dim=0))

        new_g = convert.heterograph(subgs)
    else:
        subgs = {}
        for c_etype in canonical_etypes:
            if c_etype[0] != c_etype[2]:
                u, v = g.edges(form='uv', order='eid', etype=c_etype)
                subgs[c_etype] = (u, v)
            else:
                u, v = g.edges(form='uv', order='eid', etype=c_etype)
                subgs[c_etype] = (F.cat([u, v], dim=0), F.cat([v, u], dim=0))

        new_g = convert.heterograph(subgs)

    # handle features
    if copy_ndata:
        # for each ntype
        for ntype in g.ntypes:
            # for each data field
            for k in g.nodes[ntype].data:
                new_g.nodes[ntype].data[k] = g.nodes[ntype].data[k]

    if copy_edata:
        # for each etype
        for c_etype in canonical_etypes:
            if c_etype[0] != c_etype[2]:
                # for each data field
                for k in g.edges[c_etype].data:
                    new_g.edges[c_etype].data[k] = g.edges[c_etype].data[k]
            else:
                for k in g.edges[c_etype].data:
                    new_g.edges[c_etype].data[k] = \
                        F.cat([g.edges[c_etype].data[k], g.edges[c_etype].data[k]], dim=0)
    return new_g

def line_graph(g, backtracking=True, shared=False):
    """Return the line graph of this graph.

    The graph should be an directed homogeneous graph. Aother type of graphs
    are not supported right now.

    All node features and edge features are not copied to the output

    Parameters
    ----------
    g : DGLGraph
        Input graph.
    backtracking : bool, optional
        Whether the pair of (v, u) (u, v) edges are treated as linked. Default True.
    shared : bool, optional
        Whether to copy the edge features of the original graph as the node features
        of the result line graph.

    Returns
    -------
    G : DGLHeteroGraph
        The line graph of this graph.

    Examples:
    A = [[0, 0, 1],
            [1, 0, 1],
            [1, 1, 0]]
    >>> g = dgl.graph(([0, 1, 1, 2, 2],[2, 0, 2, 0, 1]), 'user', 'follows')
    >>> lg = g.line_graph()
    >>> lg
    ... Graph(num_nodes=5, num_edges=8,
    ... ndata_schemes={}
    ... edata_schemes={})
    >>> lg.edges()
    ... (tensor([0, 0, 1, 2, 2, 3, 4, 4]), tensor([3, 4, 0, 3, 4, 0, 1, 2]))
    >>>
    >>> lg = g.line_graph(backtracking=False)
    >>> lg
    ... Graph(num_nodes=5, num_edges=4,
    ... ndata_schemes={}
    ... edata_schemes={})
    >>> lg.edges()
    ... (tensor([0, 1, 2, 4]), tensor([4, 0, 3, 1]))

    """
    assert g.is_homograph(), \
        'line_heterograph only support directed homogeneous graph right now'
    lg = DGLHeteroGraph(_CAPI_DGLHeteroLineGraph(g._graph, backtracking))
    if shared:
        # copy edge features
        lg.ndata.update(g.edata)
    return lg

DGLHeteroGraph.line_graph = line_graph

def khop_adj(g, k):
    """Return the matrix of :math:`A^k` where :math:`A` is the adjacency matrix of :math:`g`,
    where a row represents the destination and a column represents the source.

    Parameters
    ----------
    g : dgl.DGLGraph
        The input graph.
    k : int
        The :math:`k` in :math:`A^k`.

    Returns
    -------
    tensor
        The returned tensor, dtype is ``np.float32``.

    Examples
    --------

    >>> import dgl
    >>> g = dgl.DGLGraph()
    >>> g.add_nodes(5)
    >>> g.add_edges([0,1,2,3,4,0,1,2,3,4], [0,1,2,3,4,1,2,3,4,0])
    >>> dgl.khop_adj(g, 1)
    tensor([[1., 0., 0., 0., 1.],
            [1., 1., 0., 0., 0.],
            [0., 1., 1., 0., 0.],
            [0., 0., 1., 1., 0.],
            [0., 0., 0., 1., 1.]])
    >>> dgl.khop_adj(g, 3)
    tensor([[1., 0., 1., 3., 3.],
            [3., 1., 0., 1., 3.],
            [3., 3., 1., 0., 1.],
            [1., 3., 3., 1., 0.],
            [0., 1., 3., 3., 1.]])
    """
    adj_k = g.adjacency_matrix_scipy(return_edge_ids=False) ** k
    return F.tensor(adj_k.todense().astype(np.float32))

def khop_graph(g, k):
    """Return the graph that includes all :math:`k`-hop neighbors of the given graph as edges.
    The adjacency matrix of the returned graph is :math:`A^k`
    (where :math:`A` is the adjacency matrix of :math:`g`).

    Parameters
    ----------
    g : dgl.DGLGraph
        The input graph.
    k : int
        The :math:`k` in `k`-hop graph.

    Returns
    -------
    dgl.DGLGraph
        The returned ``DGLGraph``.

    Examples
    --------

    Below gives an easy example:

    >>> import dgl
    >>> g = dgl.DGLGraph()
    >>> g.add_nodes(3)
    >>> g.add_edges([0, 1], [1, 2])
    >>> g_2 = dgl.transform.khop_graph(g, 2)
    >>> print(g_2.edges())
    (tensor([0]), tensor([2]))

    A more complicated example:

    >>> import dgl
    >>> g = dgl.DGLGraph()
    >>> g.add_nodes(5)
    >>> g.add_edges([0,1,2,3,4,0,1,2,3,4], [0,1,2,3,4,1,2,3,4,0])
    >>> dgl.khop_graph(g, 1)
    DGLGraph(num_nodes=5, num_edges=10,
             ndata_schemes={}
             edata_schemes={})
    >>> dgl.khop_graph(g, 3)
    DGLGraph(num_nodes=5, num_edges=40,
             ndata_schemes={}
             edata_schemes={})
    """
    n = g.number_of_nodes()
    adj_k = g.adjacency_matrix_scipy(transpose=True, return_edge_ids=False) ** k
    adj_k = adj_k.tocoo()
    multiplicity = adj_k.data
    row = np.repeat(adj_k.row, multiplicity)
    col = np.repeat(adj_k.col, multiplicity)
    # TODO(zihao): we should support creating multi-graph from scipy sparse matrix
    # in the future.
    return convert.graph((row, col), num_nodes=n)

def reverse(g, copy_ndata=True, copy_edata=False, *, share_ndata=None, share_edata=None):
    r"""Return the reverse of a graph.

    The reverse (also called converse, transpose) of a graph with edges
    :math:`(i_1, j_1), (i_2, j_2), \cdots` is a new graph with edges
    :math:`(j_1, i_1), (j_2, i_2), \cdots`.

    For a heterograph with multiple edge types, we can treat edges corresponding
    to each type as a separate graph and compute the reverse for each of them.
    If the original edge type is (A, B, C), its reverse will have edge type (C, B, A).

    Given a :class:`dgl.DGLGraph` object, we return another :class:`dgl.DGLGraph`
    object representing its reverse.

    Parameters
    ----------
    g : dgl.DGLGraph
        The input graph.
    copy_ndata: bool, optional
        If True, the node features of the reversed graph are copied from the
        original graph. If False, the reversed graph will not have any node features.
        (Default: True)
    copy_edata: bool, optional
        If True, the edge features of the reversed graph are copied from the
        original graph. If False, the reversed graph will not have any edge features.
        (Default: False)

    Return
    ------
    dgl.DGLGraph
        The reversed graph.

    Notes
    -----
    If ``copy_ndata`` or ``copy_edata`` is ``True``, same tensors will be used for
    the features of the original graph and the reversed graph to save memory cost.
    As a result, users
    should avoid performing in-place operations on the features of the reversed
    graph, which will corrupt the features of the original graph as well. For
    concrete examples, refer to the ``Examples`` section below.

    Examples
    --------
    **Homographs or Heterographs with A Single Edge Type**

    Create a graph to reverse.

    >>> import dgl
    >>> import torch as th
    >>> g = dgl.graph((th.tensor([0, 1, 2]), th.tensor([1, 2, 0])))
    >>> g.ndata['h'] = th.tensor([[0.], [1.], [2.]])
    >>> g.edata['h'] = th.tensor([[3.], [4.], [5.]])

    Reverse the graph.

    >>> rg = dgl.reverse(g, copy_edata=True)
    >>> rg.ndata['h']
    tensor([[0.],
            [1.],
            [2.]])

    The i-th edge in the reversed graph corresponds to the i-th edge in the
    original graph. When ``copy_edata`` is ``True``, they have the same features.

    >>> rg.edges()
    (tensor([1, 2, 0]), tensor([0, 1, 2]))
    >>> rg.edata['h']
    tensor([[3.],
            [4.],
            [5.]])

    **In-place operations on features of one graph will be reflected on features of
    its reverse, which is dangerous. Out-place operations will not be reflected.**

    >>> rg.ndata['h'] += 1
    >>> g.ndata['h']
    tensor([[1.],
            [2.],
            [3.]])
    >>> g.ndata['h'] += 1
    >>> rg.ndata['h']
    tensor([[2.],
            [3.],
            [4.]])
    >>> rg.ndata['h2'] = th.ones(3, 1)
    >>> 'h2' in g.ndata
    False

    **Heterographs with Multiple Edge Types**

    >>> g = dgl.heterograph({
    >>>     ('user', 'follows', 'user'): (th.tensor([0, 2]), th.tensor([1, 2])),
    >>>     ('user', 'plays', 'game'): (th.tensor([1, 2, 1]), th.tensor([2, 1, 1]))
    >>> })
    >>> g.nodes['game'].data['hv'] = th.ones(3, 1)
    >>> g.edges['plays'].data['he'] = th.zeros(3, 1)

    The reverse of the graph above can be obtained by combining the reverse of the
    subgraph corresponding to ('user', 'follows', 'user') and the subgraph corresponding
    to ('user', 'plays', 'game'). The reverse for a graph with relation (h, r, t) will
    have relation (t, r, h).

    >>> rg = dgl.reverse(g, copy_ndata=True)
    >>> rg
    Graph(num_nodes={'game': 3, 'user': 3},
          num_edges={('user', 'follows', 'user'): 2, ('game', 'plays', 'user'): 3},
          metagraph=[('user', 'user'), ('game', 'user')])
    >>> rg.edges(etype='follows')
    (tensor([1, 2]), tensor([0, 2]))
    >>> rg.edges(etype='plays')
    (tensor([2, 1, 1]), tensor([1, 2, 1]))
    >>> rg.nodes['game'].data['hv]
    tensor([[1.],
            [1.],
            [1.]])
    >>> rg.edges['plays'].data
    {}
    """
    if share_ndata is not None:
        dgl_warning('share_ndata argument has been renamed to copy_ndata.')
        copy_ndata = share_ndata
    if share_edata is not None:
        dgl_warning('share_edata argument has been renamed to copy_edata.')
        copy_edata = share_edata
    # TODO(0.5 release, xiangsx) need to handle BLOCK
    # currently reversing a block results in undefined behavior
    gidx = g._graph.reverse()
    new_g = DGLHeteroGraph(gidx, g.ntypes, g.etypes)

    # handle ndata
    if copy_ndata:
        # for each ntype
        for ntype in g.ntypes:
            # for each data field
            for k in g.nodes[ntype].data:
                new_g.nodes[ntype].data[k] = g.nodes[ntype].data[k]

    # handle edata
    if copy_edata:
        # for each etype
        for etype in g.etypes:
            # for each data field
            for k in g.edges[etype].data:
                new_g.edges[etype].data[k] = g.edges[etype].data[k]

    return new_g

DGLHeteroGraph.reverse = reverse

def to_simple_graph(g):
    """Convert the graph to a simple graph with no multi-edge.

    DEPRECATED: renamed to dgl.to_simple

    Parameters
    ----------
    g : DGLGraph
        The input graph.

    Returns
    -------
    DGLGraph
        A simple graph.
    """
    dgl_warning('dgl.to_simple_graph is renamed to dgl.to_simple in v0.5.')
    return to_simple(g)

def to_bidirected_stale(g, readonly=True):
    """Convert the graph to a bidirected graph.

    The function generates a new graph with no node/edge feature.
    If g has an edge for i->j but no edge for j->i, then the
    returned graph will have both i->j and j->i.

    If the input graph is a multigraph (there are multiple edges from node i to node j),
    the returned graph isn't well defined.

    Parameters
    ----------
    g : DGLGraph
        The input graph.
    readonly : bool, default to be True
        Whether the returned bidirected graph is readonly or not.

    Notes
    -----
    Please make sure g is a single graph, otherwise the return value is undefined.

    Returns
    -------
    DGLGraph

    Examples
    --------
    The following two examples use PyTorch backend, one for non-multi graph
    and one for multi-graph.

    >>> g = dgl.DGLGraph()
    >>> g.add_nodes(2)
    >>> g.add_edges([0, 0], [0, 1])
    >>> bg1 = dgl.to_bidirected(g)
    >>> bg1.edges()
    (tensor([0, 1, 0]), tensor([0, 0, 1]))
    """
    if readonly:
        newgidx = _CAPI_DGLToBidirectedImmutableGraph(g._graph)
    else:
        newgidx = _CAPI_DGLToBidirectedMutableGraph(g._graph)
    return DGLGraphStale(newgidx)

def laplacian_lambda_max(g):
    """Return the largest eigenvalue of the normalized symmetric laplacian of g.

    The eigenvalue of the normalized symmetric of any graph is less than or equal to 2,
    ref: https://en.wikipedia.org/wiki/Laplacian_matrix#Properties

    Parameters
    ----------
    g : DGLGraph
        The input graph, it should be an undirected graph.

    Returns
    -------
    list :
        Return a list, where the i-th item indicates the largest eigenvalue
        of i-th graph in g.

    Examples
    --------

    >>> import dgl
    >>> g = dgl.DGLGraph()
    >>> g.add_nodes(5)
    >>> g.add_edges([0, 1, 2, 3, 4, 0, 1, 2, 3, 4], [1, 2, 3, 4, 0, 4, 0, 1, 2, 3])
    >>> dgl.laplacian_lambda_max(g)
    [1.809016994374948]
    """
    g_arr = batch.unbatch(g)
    rst = []
    for g_i in g_arr:
        n = g_i.number_of_nodes()
        adj = g_i.adjacency_matrix_scipy(return_edge_ids=False).astype(float)
        norm = sparse.diags(F.asnumpy(g_i.in_degrees()).clip(1) ** -0.5, dtype=float)
        laplacian = sparse.eye(n) - norm * adj * norm
        rst.append(sparse.linalg.eigs(laplacian, 1, which='LM',
                                      return_eigenvectors=False)[0].real)
    return rst

def metapath_reachable_graph(g, metapath):
    """Return a graph where the successors of any node ``u`` are nodes reachable from ``u`` by
    the given metapath.

    If the beginning node type ``s`` and ending node type ``t`` are the same, it will return
    a homogeneous graph with node type ``s = t``.  Otherwise, a unidirectional bipartite graph
    with source node type ``s`` and destination node type ``t`` is returned.

    In both cases, two nodes ``u`` and ``v`` will be connected with an edge ``(u, v)`` if
    there exists one path matching the metapath from ``u`` to ``v``.

    The result graph keeps the node set of type ``s`` and ``t`` in the original graph even if
    they might have no neighbor.

    The features of the source/destination node type in the original graph would be copied to
    the new graph.

    Parameters
    ----------
    g : DGLHeteroGraph
        The input graph
    metapath : list[str or tuple of str]
        Metapath in the form of a list of edge types

    Returns
    -------
    DGLHeteroGraph
        A homogeneous or bipartite graph.
    """
    adj = 1
    for etype in metapath:
        adj = adj * g.adj(etype=etype, scipy_fmt='csr', transpose=True)

    adj = (adj != 0).tocsr()
    srctype = g.to_canonical_etype(metapath[0])[0]
    dsttype = g.to_canonical_etype(metapath[-1])[2]
    if srctype == dsttype:
        assert adj.shape[0] == adj.shape[1]
        new_g = convert.graph(adj, ntype=srctype, idtype=g.idtype, device=g.device)
    else:
        new_g = convert.bipartite(adj, utype=srctype, vtype=dsttype,
                                  idtype=g.idtype, device=g.device)

    # copy srcnode features
    for key, value in g.nodes[srctype].data.items():
        new_g.nodes[srctype].data[key] = value
    # copy dstnode features
    if srctype != dsttype:
        for key, value in g.nodes[dsttype].data.items():
            new_g.nodes[dsttype].data[key] = value

    return new_g

def add_nodes(g, num, data=None, ntype=None):
    r"""Add new nodes of the same node type.
    A new graph with newly added nodes is returned.

    Parameters
    ----------
    num : int
        Number of nodes to add.
    data : dict, optional
        Feature data of the added nodes.
    ntype : str, optional
        The type of the new nodes. Can be omitted if there is
        only one node type in the graph.

    Return
    ------
    DGLHeteroGraph
        The graph with newly added nodes.

    Notes
    -----

    * If the key of ``data`` does not contain some existing feature fields,
    those features for the new nodes will be filled with zeros).
    * If the key of ``data`` contains new feature fields, those features for
    the old nodes will be filled zeros).

    Examples
    --------

    The following example uses PyTorch backend.
    >>> import dgl
    >>> import torch

    **Homogeneous Graphs or Heterogeneous Graphs with A Single Node Type**

    >>> g = dgl.graph((torch.tensor([0, 1]), torch.tensor([1, 2])))
    >>> g.num_nodes()
    3
    >>> g = dgl.add_nodes(g, 2)
    >>> g.num_nodes()
    5

    If the graph has some node features and new nodes are added without
    features, their features will be created by initializers defined
    with :func:`set_n_initializer`.

    >>> g.ndata['h'] = torch.ones(5, 1)
    >>> g = dgl.add_nodes(g, 1)
    >>> g.ndata['h']
    tensor([[1.], [1.], [1.], [1.], [1.], [0.]])

    We can also assign features for the new nodes in adding new nodes.

    >>> g = dgl.add_nodes(g, 1, {'h': torch.ones(1, 1), 'w': torch.ones(1, 1)})
    >>> g.ndata['h']
    tensor([[1.], [1.], [1.], [1.], [1.], [0.], [1.]])

    Since ``data`` contains new feature fields, the features for old nodes
    will be created by initializers defined with :func:`set_n_initializer`.

    >>> g.ndata['w']
    tensor([[0.], [0.], [0.], [0.], [0.], [0.], [1.]])

    **Heterogeneous Graphs with Multiple Node Types**

    >>> g = dgl.heterograph({
    >>>     ('user', 'plays', 'game'): (torch.tensor([0, 1, 1, 2]),
    >>>                                 torch.tensor([0, 0, 1, 1])),
    >>>     ('developer', 'develops', 'game'): (torch.tensor([0, 1]),
    >>>                                         torch.tensor([0, 1]))
    >>>     })
    >>> g = dgl.add_nodes(g, 2)
    DGLError: Node type name must be specified
    if there are more than one node types.
    >>> g.num_nodes('user')
    3
    >>> g = dgl.add_nodes(g, 2, ntype='user')
    >>> g.num_nodes('user')
    5

    See Also
    --------
    remove_nodes
    add_edges
    remove_edges
    """
    g = g.clone()
    g.add_nodes(num, data=data, ntype=ntype)
    return g

def add_edges(g, u, v, data=None, etype=None):
    r"""Add multiple new edges for the specified edge type.
    A new graph with newly added edges is returned.

    The i-th new edge will be from ``u[i]`` to ``v[i]``.

    Parameters
    ----------
    u : int, tensor, numpy.ndarray, list
        Source node IDs, ``u[i]`` gives the source node for the i-th new edge.
    v : int, tensor, numpy.ndarray, list
        Destination node IDs, ``v[i]`` gives the destination node for the i-th new edge.
    data : dict, optional
        Feature data of the added edges. The i-th row of the feature data
        corresponds to the i-th new edge.
    etype : str or tuple of str, optional
        The type of the new edges. Can be omitted if there is
        only one edge type in the graph.

    Return
    ------
    DGLHeteroGraph
        The graph with newly added edges.

    Notes
    -----
    * If end nodes of adding edges does not exists, add_nodes is invoked
    to add new nodes. The node features of the new nodes will be created
    by initializers defined with :func:`set_n_initializer` (default
    initializer fills zeros). In certain cases, it is recommanded to
    add_nodes first and then add_edges.
    * If the key of ``data`` does not contain some existing feature fields,
    those features for the new edges will be created by initializers
    defined with :func:`set_n_initializer` (default initializer fills zeros).
    * If the key of ``data`` contains new feature fields, those features for
    the old edges will be created by initializers defined with
    :func:`set_n_initializer` (default initializer fills zeros).

    Examples
    --------

    The following example uses PyTorch backend.
    >>> import dgl
    >>> import torch
    **Homogeneous Graphs or Heterogeneous Graphs with A Single Edge Type**
    >>> g = dgl.graph((torch.tensor([0, 1]), torch.tensor([1, 2])))
    >>> g.num_edges()
    2
    >>> g = dgl.add_edges(g, torch.tensor([1, 3]), torch.tensor([0, 1]))
    >>> g.num_edges()
    4
    Since ``u`` or ``v`` contains a non-existing node ID, the nodes are
    added implicitly.
    >>> g.num_nodes()
    4

    If the graph has some edge features and new edges are added without
    features, their features will be created by initializers defined
    with :func:`set_n_initializer`.

    >>> g.edata['h'] = torch.ones(4, 1)
    >>> g = dgl.add_edges(g, torch.tensor([1]), torch.tensor([1]))
    >>> g.edata['h']
    tensor([[1.], [1.], [1.], [1.], [0.]])

    We can also assign features for the new edges in adding new edges.

    >>> g = dgl.add_edges(g, torch.tensor([0, 0]), torch.tensor([2, 2]),
    >>>                   {'h': torch.tensor([[1.], [2.]]), 'w': torch.ones(2, 1)})
    >>> g.edata['h']
    tensor([[1.], [1.], [1.], [1.], [0.], [1.], [2.]])
    Since ``data`` contains new feature fields, the features for old edges
    will be created by initializers defined with :func:`set_n_initializer`.
    >>> g.edata['w']
    tensor([[0.], [0.], [0.], [0.], [0.], [1.], [1.]])

    **Heterogeneous Graphs with Multiple Edge Types**

    >>> g = dgl.heterograph({
    >>>     ('user', 'plays', 'game'): (torch.tensor([0, 1, 1, 2]),
    >>>                                 torch.tensor([0, 0, 1, 1])),
    >>>     ('developer', 'develops', 'game'): (torch.tensor([0, 1]),
    >>>                                         torch.tensor([0, 1]))
    >>>     })
    >>> g = dgl.add_edges(g, torch.tensor([3]), torch.tensor([3]))
    DGLError: Edge type name must be specified
    if there are more than one edge types.
    >>> g.number_of_edges('plays')
    4
    >>> g = dgl.add_edges(g, torch.tensor([3]), torch.tensor([3]), etype='plays')
    >>> g.number_of_edges('plays')
    5

    See Also
    --------
    add_nodes
    remove_nodes
    remove_edges
    """
    g = g.clone()
    g.add_edges(u, v, data=data, etype=etype)
    return g

def remove_edges(g, eids, etype=None):
    r"""Remove multiple edges with the specified edge type.
    A new graph with certain edges deleted is returned.

    Nodes will not be removed. After removing edges, the rest
    edges will be re-indexed using consecutive integers from 0,
    with their relative order preserved.
    The features for the removed edges will be removed accordingly.

    Parameters
    ----------
    eids : int, tensor, numpy.ndarray, list
        IDs for the edges to remove.
    etype : str or tuple of str, optional
        The type of the edges to remove. Can be omitted if there is
        only one edge type in the graph.

    Return
    ------
    DGLHeteroGraph
        The graph with edges deleted.

    Examples
    --------
    >>> import dgl
    >>> import torch

    **Homogeneous Graphs or Heterogeneous Graphs with A Single Edge Type**

    >>> g = dgl.graph((torch.tensor([0, 0, 2]), torch.tensor([0, 1, 2])))
    >>> g.edata['he'] = torch.arange(3).float().reshape(-1, 1)
    >>> g = dgl.remove_edges(g, torch.tensor([0, 1]))
    >>> g
    Graph(num_nodes=3, num_edges=1,
        ndata_schemes={}
        edata_schemes={'he': Scheme(shape=(1,), dtype=torch.float32)})
    >>> g.edges('all')
    (tensor([2]), tensor([2]), tensor([0]))
    >>> g.edata['he']
    tensor([[2.]])

    **Heterogeneous Graphs with Multiple Edge Types**

    >>> g = dgl.heterograph({
    >>>     ('user', 'plays', 'game'): (torch.tensor([0, 1, 1, 2]),
    >>>                                 torch.tensor([0, 0, 1, 1])),
    >>>     ('developer', 'develops', 'game'): (torch.tensor([0, 1]),
    >>>                                         torch.tensor([0, 1]))
    >>>     })
    >>> g = dgl.remove_edges(g, torch.tensor([0, 1]))
    DGLError: Edge type name must be specified
    if there are more than one edge types.
    >>> g = dgl.remove_edges(g, torch.tensor([0, 1]), 'plays')
    >>> g.edges('all', etype='plays')
    (tensor([0, 1]), tensor([0, 0]), tensor([0, 1]))
    See Also
    --------
    add_nodes
    add_edges
    remove_nodes
    """
    g = g.clone()
    g.remove_edges(eids, etype=etype)
    return g


def remove_nodes(g, nids, ntype=None):
    r"""Remove multiple nodes with the specified node type.
    A new graph with certain nodes deleted is returned.

    Edges that connect to the nodes will be removed as well. After removing
    nodes and edges, the rest nodes and edges will be re-indexed using
    consecutive integers from 0, with their relative order preserved.
    The features for the removed nodes/edges will be removed accordingly.

    The features for the removed nodes/edges will be removed accordingly.

    Parameters
    ----------
    nids : int, tensor, numpy.ndarray, list
        Nodes to remove.
    ntype : str, optional
        The type of the nodes to remove. Can be omitted if there is
        only one node type in the graph.

    Return
    ------
    DGLHeteroGraph
        The graph with nodes deleted.

    Examples
    --------

    >>> import dgl
    >>> import torch

    **Homogeneous Graphs or Heterogeneous Graphs with A Single Node Type**

    >>> g = dgl.graph((torch.tensor([0, 0, 2]), torch.tensor([0, 1, 2])))
    >>> g.ndata['hv'] = torch.arange(3).float().reshape(-1, 1)
    >>> g.edata['he'] = torch.arange(3).float().reshape(-1, 1)
    >>> g = dgl.remove_nodes(g, torch.tensor([0, 1]))
    >>> g
    Graph(num_nodes=1, num_edges=1,
        ndata_schemes={'hv': Scheme(shape=(1,), dtype=torch.float32)}
        edata_schemes={'he': Scheme(shape=(1,), dtype=torch.float32)})
    >>> g.ndata['hv']
    tensor([[2.]])
    >>> g.edata['he']
    tensor([[2.]])

    **Heterogeneous Graphs with Multiple Node Types**

    >>> g = dgl.heterograph({
    >>>     ('user', 'plays', 'game'): (torch.tensor([0, 1, 1, 2]),
    >>>                                 torch.tensor([0, 0, 1, 1])),
    >>>     ('developer', 'develops', 'game'): (torch.tensor([0, 1]),
    >>>                                         torch.tensor([0, 1]))
    >>>     })
    >>> g = dgl.remove_nodes(g, torch.tensor([0, 1]))
    DGLError: Node type name must be specified
    if there are more than one node types.
    >>> g = dgl.remove_nodes(g, torch.tensor([0, 1]), ntype='game')
    >>> g.num_nodes('user')
    3
    >>> g.num_nodes('game')
    0
    >>> g.num_edges('plays')
    0

    See Also
    --------
    add_nodes
    add_edges
    remove_edges
    """
    g = g.clone()
    g.remove_nodes(nids, ntype=ntype)
    return g

def add_self_loop(g, etype=None):
    r""" Add self loop for each node in the graph.
    A new graph with self-loop is returned.

    Since **selfloop is not well defined for unidirectional
    bipartite graphs**, we simply skip the nodes corresponding
    to unidirectional bipartite graphs.

    Return
    ------
    DGLHeteroGraph
        The graph with self-loop.

    Notes
    -----
    * It is recommanded to ``remove_self_loop`` before invoking
    ``add_self_loop``.
    * Features for the new edges (self-loop edges) will be created
    by initializers defined with :func:`set_n_initializer`
    (default initializer fills zeros).

    Examples
    --------
    >>> import dgl
    >>> import torch

    **Homogeneous Graphs or Heterogeneous Graphs with A Single Node Type**

    >>> g = dgl.graph((torch.tensor([0, 0, 2]), torch.tensor([2, 1, 0])))
    >>> g.ndata['hv'] = torch.arange(3).float().reshape(-1, 1)
    >>> g.edata['he'] = torch.arange(3).float().reshape(-1, 1)
    >>> g = dgl.add_self_loop(g)
    >>> g
    Graph(num_nodes=3, num_edges=6,
            ndata_schemes={'hv': Scheme(shape=(1,), dtype=torch.float32)}
            edata_schemes={'he': Scheme(shape=(1,), dtype=torch.float32)})
    >>> g.edata['he']
    tensor([[0.],
            [1.],
            [2.],
            [0.],
            [0.],
            [0.]])

    **Heterogeneous Graphs with Multiple Node Types**

    >>> g = dgl.heterograph({
            ('user', 'follows', 'user'): (torch.tensor([1, 2]),
                                        torch.tensor([0, 1])),
            ('user', 'plays', 'game'): (torch.tensor([0, 1]),
                                        torch.tensor([0, 1]))})
    >>> g = dgl.add_self_loop(g, etype='follows')
    >>> g
    Graph(num_nodes={'user': 3, 'game': 2},
        num_edges={('user', 'plays', 'game'): 2, ('user', 'follows', 'user'): 5},
        metagraph=[('user', 'user'), ('user', 'game')])
    """
    etype = g.to_canonical_etype(etype)
    if etype[0] != etype[2]:
        raise DGLError(
            'add_self_loop does not support unidirectional bipartite graphs: {}.' \
            'Please make sure the types of head node and tail node are identical.' \
            ''.format(etype))
    nodes = g.nodes(etype[0])
    new_g = add_edges(g, nodes, nodes, etype=etype)
    return new_g

DGLHeteroGraph.add_self_loop = add_self_loop

def remove_self_loop(g, etype=None):
    r""" Remove self loops for each node in the graph.
    A new graph with self-loop removed is returned.

    If there are multiple self loops for a certain node,
    all of them will be removed.

    Parameters
    ----------
    etype : str or tuple of str, optional
        The type of the edges to remove. Can be omitted if there is
        only one edge type in the graph.

    Examples
    ---------

    >>> import dgl
    >>> import torch

    **Homogeneous Graphs or Heterogeneous Graphs with A Single Node Type**

    >>> g = dgl.graph((torch.tensor([0, 0, 0, 1]), torch.tensor([1, 0, 0, 2])),
                        idtype=idtype, device=F.ctx())
    >>> g.edata['he'] = torch.arange(4).float().reshape(-1, 1)
    >>> g = dgl.remove_self_loop(g)
    >>> g
    Graph(num_nodes=3, num_edges=2,
        edata_schemes={'he': Scheme(shape=(2,), dtype=torch.float32)})
    >>> g.edata['he']
    tensor([[0.],[3.]])

    **Heterogeneous Graphs with Multiple Node Types**

    >>> g = dgl.heterograph({
    >>>     ('user', 'follows', 'user'): (torch.tensor([0, 1, 1, 1, 2]),
    >>>                                 torch.tensor([0, 0, 1, 1, 1])),
    >>>     ('user', 'plays', 'game'): (torch.tensor([0, 1]),
    >>>                                         torch.tensor([0, 1]))
    >>>     })
    >>> g = dgl.remove_self_loop(g)
    >>> g.num_nodes('user')
    3
    >>> g.num_nodes('game')
    2
    >>> g.num_edges('follows')
    2
    >>> g.num_edges('plays')
    2

    See Also
    --------
    add_self_loop
    """
    etype = g.to_canonical_etype(etype)
    if etype[0] != etype[2]:
        raise DGLError(
            'remove_self_loop does not support unidirectional bipartite graphs: {}.' \
            'Please make sure the types of head node and tail node are identical.' \
            ''.format(etype))
    u, v = g.edges(form='uv', order='eid', etype=etype)
    self_loop_eids = F.tensor(F.nonzero_1d(u == v), dtype=F.dtype(u))
    new_g = remove_edges(g, self_loop_eids, etype=etype)
    return new_g

DGLHeteroGraph.remove_self_loop = remove_self_loop

def reorder_nodes(g, new_node_ids):
    """ Generate a new graph with new node Ids.

    We assign each node in the input graph with a new node Id. This results in
    a new graph.

    Parameters
    ----------
    g : DGLGraph
        The input graph
    new_node_ids : a tensor
        The new node Ids
    Returns
    -------
    DGLGraph
        The graph with new node Ids.
    """
    assert len(new_node_ids) == g.number_of_nodes(), \
            "The number of new node ids must match #nodes in the graph."
    new_node_ids = utils.toindex(new_node_ids)
    sorted_ids, idx = F.sort_1d(new_node_ids.tousertensor())
    assert F.asnumpy(sorted_ids[0]) == 0 \
            and F.asnumpy(sorted_ids[-1]) == g.number_of_nodes() - 1, \
            "The new node Ids are incorrect."
    new_gidx = _CAPI_DGLReorderGraph(g._graph, new_node_ids.todgltensor())
    new_g = DGLGraphStale(new_gidx)
    new_g.ndata['orig_id'] = idx
    return new_g

def partition_graph_with_halo(g, node_part, extra_cached_hops, reshuffle=False):
    '''Partition a graph.

    Based on the given node assignments for each partition, the function splits
    the input graph into subgraphs. A subgraph may contain HALO nodes which does
    not belong to the partition of a subgraph but are connected to the nodes
    in the partition within a fixed number of hops.

    If `reshuffle` is turned on, the function reshuffles node Ids and edge Ids
    of the input graph before partitioning. After reshuffling, all nodes and edges
    in a partition fall in a contiguous Id range in the input graph.
    The partitioend subgraphs have node data 'orig_id', which stores the node Ids
    in the original input graph.

    Parameters
    ------------
    g: DGLGraph
        The graph to be partitioned
    node_part: 1D tensor
        Specify which partition a node is assigned to. The length of this tensor
        needs to be the same as the number of nodes of the graph. Each element
        indicates the partition Id of a node.
    extra_cached_hops: int
        The number of hops a HALO node can be accessed.
    reshuffle : bool
        Resuffle nodes so that nodes in the same partition are in the same Id range.

    Returns
    --------
    a dict of DGLGraphs
        The key is the partition Id and the value is the DGLGraph of the partition.
    '''
    if isinstance(g, DGLHeteroGraph):
        return hetero_partition_graph_with_halo(g, node_part, extra_cached_hops, reshuffle)
    assert len(node_part) == g.number_of_nodes()
    node_part = utils.toindex(node_part)
    if reshuffle:
        start = time.time()
        node_part = node_part.tousertensor()
        sorted_part, new2old_map = F.sort_1d(node_part)
        new_node_ids = np.zeros((g.number_of_nodes(),), dtype=np.int64)
        new_node_ids[F.asnumpy(new2old_map)] = np.arange(0, g.number_of_nodes())
        g = reorder_nodes(g, new_node_ids)
        node_part = utils.toindex(sorted_part)
        # We reassign edges in in-CSR. In this way, after partitioning, we can ensure
        # that all edges in a partition are in the contiguous Id space.
        orig_eids = _CAPI_DGLReassignEdges(g._graph, True)
        orig_eids = utils.toindex(orig_eids)
        orig_eids = orig_eids.tousertensor()
        orig_nids = g.ndata['orig_id']
        print('Reshuffle nodes and edges: {:.3f} seconds'.format(time.time() - start))

    start = time.time()
    subgs = _CAPI_DGLPartitionWithHalo(g._graph, node_part.todgltensor(), extra_cached_hops)
    # g is no longer needed. Free memory.
    g = None
    print('Split the graph: {:.3f} seconds'.format(time.time() - start))
    subg_dict = {}
    node_part = node_part.tousertensor()
    start = time.time()

    # This creaets a subgraph from subgraphs returned from the CAPI above.
    def create_subgraph(subg, induced_nodes, induced_edges):
        subg1 = DGLGraphStale(graph_data=subg.graph, readonly=True)
        subg1.ndata[NID] = induced_nodes.tousertensor()
        subg1.edata[EID] = induced_edges.tousertensor()
        return subg1

    for i, subg in enumerate(subgs):
        inner_node = _get_halo_subgraph_inner_node(subg)
        subg = create_subgraph(subg, subg.induced_nodes, subg.induced_edges)
        inner_node = F.zerocopy_from_dlpack(inner_node.to_dlpack())
        subg.ndata['inner_node'] = inner_node
        subg.ndata['part_id'] = F.gather_row(node_part, subg.ndata[NID])
        if reshuffle:
            subg.ndata['orig_id'] = F.gather_row(orig_nids, subg.ndata[NID])
            subg.edata['orig_id'] = F.gather_row(orig_eids, subg.edata[EID])

        if extra_cached_hops >= 1:
            inner_edge = F.zeros((subg.number_of_edges(),), F.int8, F.cpu())
            inner_nids = F.nonzero_1d(subg.ndata['inner_node'])
            # TODO(zhengda) we need to fix utils.toindex() to avoid the dtype cast below.
            inner_nids = F.astype(inner_nids, F.int64)
            inner_eids = subg.in_edges(inner_nids, form='eid')
            inner_edge = F.scatter_row(inner_edge, inner_eids,
                                       F.ones((len(inner_eids),), F.dtype(inner_edge), F.cpu()))
        else:
            inner_edge = F.ones((subg.number_of_edges(),), F.int8, F.cpu())
        subg.edata['inner_edge'] = inner_edge
        subg_dict[i] = subg
    print('Construct subgraphs: {:.3f} seconds'.format(time.time() - start))
    return subg_dict

def metis_partition_assignment(g, k, balance_ntypes=None, balance_edges=False):
    ''' This assigns nodes to different partitions with Metis partitioning algorithm.

    When performing Metis partitioning, we can put some constraint on the partitioning.
    Current, it supports two constrants to balance the partitioning. By default, Metis
    always tries to balance the number of nodes in each partition.

    * `balance_ntypes` balances the number of nodes of different types in each partition.
    * `balance_edges` balances the number of edges in each partition.

    To balance the node types, a user needs to pass a vector of N elements to indicate
    the type of each node. N is the number of nodes in the input graph.

    After the partition assignment, we construct partitions.

    Parameters
    ----------
    g : DGLGraph
        The graph to be partitioned
    k : int
        The number of partitions.
    balance_ntypes : tensor
        Node type of each node
    balance_edges : bool
        Indicate whether to balance the edges.

    Returns
    -------
    a 1-D tensor
        A vector with each element that indicates the partition Id of a vertex.
    '''
    if isinstance(g, DGLHeteroGraph):
        return hetero_metis_partition_assignment(g, k, balance_ntypes, balance_edges)
    # METIS works only on symmetric graphs.
    # The METIS runs on the symmetric graph to generate the node assignment to partitions.
    start = time.time()
    sym_g = to_bidirected_stale(g, readonly=True)
    print('Convert a graph into a bidirected graph: {:.3f} seconds'.format(time.time() - start))
    vwgt = []
    # To balance the node types in each partition, we can take advantage of the vertex weights
    # in Metis. When vertex weights are provided, Metis will tries to generate partitions with
    # balanced vertex weights. A vertex can be assigned with multiple weights. The vertex weights
    # are stored in a vector of N * w elements, where N is the number of vertices and w
    # is the number of weights per vertex. Metis tries to balance the first weight, and then
    # the second weight, and so on.
    # When balancing node types, we use the first weight to indicate the first node type.
    # if a node belongs to the first node type, its weight is set to 1; otherwise, 0.
    # Similary, we set the second weight for the second node type and so on. The number
    # of weights is the same as the number of node types.
    start = time.time()
    if balance_ntypes is not None:
        assert len(balance_ntypes) == g.number_of_nodes(), \
                "The length of balance_ntypes should be equal to #nodes in the graph"
        balance_ntypes = F.tensor(balance_ntypes)
        uniq_ntypes = F.unique(balance_ntypes)
        for ntype in uniq_ntypes:
            vwgt.append(F.astype(balance_ntypes == ntype, F.int64))

    # When balancing edges in partitions, we use in-degree as one of the weights.
    if balance_edges:
        if balance_ntypes is None:
            vwgt.append(F.astype(g.in_degrees(), F.int64))
        else:
            for ntype in uniq_ntypes:
                nids = F.asnumpy(F.nonzero_1d(balance_ntypes == ntype))
                degs = np.zeros((g.number_of_nodes(),), np.int64)
                degs[nids] = F.asnumpy(g.in_degrees(nids))
                vwgt.append(F.zerocopy_from_numpy(degs))

    # The vertex weights have to be stored in a vector.
    if len(vwgt) > 0:
        vwgt = F.stack(vwgt, 1)
        shape = (np.prod(F.shape(vwgt),),)
        vwgt = F.reshape(vwgt, shape)
        vwgt = F.zerocopy_to_dgl_ndarray(vwgt)
        print('Construct multi-constraint weights: {:.3f} seconds'.format(time.time() - start))
    else:
        vwgt = F.zeros((0,), F.int64, F.cpu())
        vwgt = F.zerocopy_to_dgl_ndarray(vwgt)

    start = time.time()
    node_part = _CAPI_DGLMetisPartition(sym_g._graph, k, vwgt)
    print('Metis partitioning: {:.3f} seconds'.format(time.time() - start))
    if len(node_part) == 0:
        return None
    else:
        node_part = utils.toindex(node_part)
        return node_part.tousertensor()

def metis_partition(g, k, extra_cached_hops=0, reshuffle=False,
                    balance_ntypes=None, balance_edges=False):
    ''' This is to partition a graph with Metis partitioning.

    Metis assigns vertices to partitions. This API constructs subgraphs with the vertices assigned
    to the partitions and their incoming edges. A subgraph may contain HALO nodes which does
    not belong to the partition of a subgraph but are connected to the nodes
    in the partition within a fixed number of hops.

    When performing Metis partitioning, we can put some constraint on the partitioning.
    Current, it supports two constrants to balance the partitioning. By default, Metis
    always tries to balance the number of nodes in each partition.

    * `balance_ntypes` balances the number of nodes of different types in each partition.
    * `balance_edges` balances the number of edges in each partition.

    To balance the node types, a user needs to pass a vector of N elements to indicate
    the type of each node. N is the number of nodes in the input graph.

    If `reshuffle` is turned on, the function reshuffles node Ids and edge Ids
    of the input graph before partitioning. After reshuffling, all nodes and edges
    in a partition fall in a contiguous Id range in the input graph.
    The partitioend subgraphs have node data 'orig_id', which stores the node Ids
    in the original input graph.

    The partitioned subgraph is stored in DGLGraph. The DGLGraph has the `part_id`
    node data that indicates the partition a node belongs to. The subgraphs do not contain
    the node/edge data in the input graph.

    Parameters
    ------------
    g: DGLGraph
        The graph to be partitioned
    k: int
        The number of partitions.
    extra_cached_hops: int
        The number of hops a HALO node can be accessed.
    reshuffle : bool
        Resuffle nodes so that nodes in the same partition are in the same Id range.
    balance_ntypes : tensor
        Node type of each node
    balance_edges : bool
        Indicate whether to balance the edges.

    Returns
    --------
    a dict of DGLGraphs
        The key is the partition Id and the value is the DGLGraph of the partition.
    '''
    if isinstance(g, DGLHeteroGraph):
        return hetero_metis_partition(g, k, extra_cached_hops, reshuffle,
                                      balance_ntypes, balance_edges)
    node_part = metis_partition_assignment(g, k, balance_ntypes, balance_edges)
    if node_part is None:
        return None

    # Then we split the original graph into parts based on the METIS partitioning results.
    return partition_graph_with_halo(g, node_part, extra_cached_hops, reshuffle)

def compact_graphs(graphs, always_preserve=None):
    """Given a list of graphs with the same set of nodes, find and eliminate the common
    isolated nodes across all graphs.

    This function requires the graphs to have the same set of nodes (i.e. the node types
    must be the same, and the number of nodes of each node type must be the same).  The
    metagraph does not have to be the same.

    It finds all the nodes that have zero in-degree and zero out-degree in all the given
    graphs, and eliminates them from all the graphs.

    Useful for graph sampling where we have a giant graph but we only wish to perform
    message passing on a smaller graph with a (tiny) subset of nodes.

    The node and edge features are not preserved.

    Parameters
    ----------
    graphs : DGLHeteroGraph or list[DGLHeteroGraph]
        The graph, or list of graphs
    always_preserve : Tensor or dict[str, Tensor], optional
        If a dict of node types and node ID tensors is given, the nodes of given
        node types would not be removed, regardless of whether they are isolated.
        If a Tensor is given, assume that all the graphs have one (same) node type.

    Returns
    -------
    DGLHeteroGraph or list[DGLHeteroGraph]
        The compacted graph or list of compacted graphs.

        Each returned graph would have a feature ``dgl.NID`` containing the mapping
        of node IDs for each type from the compacted graph(s) to the original graph(s).
        Note that the mapping is the same for all the compacted graphs.

    Bugs
    ----
    This function currently requires that the same node type of all graphs should have
    the same node type ID, i.e. the node types are *ordered* the same.

    Examples
    --------
    The following code constructs a bipartite graph with 20 users and 10 games, but
    only user #1 and #3, as well as game #3 and #5, have connections:

    >>> g = dgl.bipartite([(1, 3), (3, 5)], 'user', 'plays', 'game', num_nodes=(20, 10))

    The following would compact the graph above to another bipartite graph with only
    two users and two games.

    >>> new_g, induced_nodes = dgl.compact_graphs(g)
    >>> induced_nodes
    {'user': tensor([1, 3]), 'game': tensor([3, 5])}

    The mapping tells us that only user #1 and #3 as well as game #3 and #5 are kept.
    Furthermore, the first user and second user in the compacted graph maps to
    user #1 and #3 in the original graph.  Games are similar.

    One can verify that the edge connections are kept the same in the compacted graph.

    >>> new_g.edges(form='all', order='eid', etype='plays')
    (tensor([0, 1]), tensor([0, 1]), tensor([0, 1]))

    When compacting multiple graphs, nodes that do not have any connections in any
    of the given graphs are removed.  So if we compact ``g`` and the following ``g2``
    graphs together:

    >>> g2 = dgl.bipartite([(1, 6), (6, 8)], 'user', 'plays', 'game', num_nodes=(20, 10))
    >>> (new_g, new_g2), induced_nodes = dgl.compact_graphs([g, g2])
    >>> induced_nodes
    {'user': tensor([1, 3, 6]), 'game': tensor([3, 5, 6, 8])}

    Then one can see that user #1 from both graphs, users #3 from the first graph, as
    well as user #6 from the second graph, are kept.  Games are similar.

    Similarly, one can also verify the connections:

    >>> new_g.edges(form='all', order='eid', etype='plays')
    (tensor([0, 1]), tensor([0, 1]), tensor([0, 1]))
    >>> new_g2.edges(form='all', order='eid', etype='plays')
    (tensor([0, 2]), tensor([2, 3]), tensor([0, 1]))
    """
    return_single = False
    if not isinstance(graphs, Iterable):
        graphs = [graphs]
        return_single = True
    if len(graphs) == 0:
        return []

    # Ensure the node types are ordered the same.
    # TODO(BarclayII): we ideally need to remove this constraint.
    ntypes = graphs[0].ntypes
    idtype = graphs[0].idtype
    device = graphs[0].device
    for g in graphs:
        assert ntypes == g.ntypes, \
            ("All graphs should have the same node types in the same order, got %s and %s" %
             ntypes, g.ntypes)
        assert idtype == g.idtype, "Expect graph data type to be {}, but got {}".format(
            idtype, g.idtype)
        assert device == g.device, "Expect graph device to be {}, but got {}".format(
            device, g.device)

    # Process the dictionary or tensor of "always preserve" nodes
    if always_preserve is None:
        always_preserve = {}
    elif not isinstance(always_preserve, Mapping):
        if len(ntypes) > 1:
            raise ValueError("Node type must be given if multiple node types exist.")
        always_preserve = {ntypes[0]: always_preserve}

    always_preserve = utils.prepare_tensor_dict(graphs[0], always_preserve, 'always_preserve')
    always_preserve_nd = []
    for ntype in ntypes:
        nodes = always_preserve.get(ntype, None)
        if nodes is None:
            nodes = F.copy_to(F.tensor([], idtype), device)
        always_preserve_nd.append(F.to_dgl_nd(nodes))

    # Compact and construct heterographs
    new_graph_indexes, induced_nodes = _CAPI_DGLCompactGraphs(
        [g._graph for g in graphs], always_preserve_nd)
    induced_nodes = [F.from_dgl_nd(nodes) for nodes in induced_nodes]

    new_graphs = [
        DGLHeteroGraph(new_graph_index, graph.ntypes, graph.etypes)
        for new_graph_index, graph in zip(new_graph_indexes, graphs)]
    for g in new_graphs:
        for i, ntype in enumerate(graphs[0].ntypes):
            g.nodes[ntype].data[NID] = induced_nodes[i]
    if return_single:
        new_graphs = new_graphs[0]

    return new_graphs

def to_block(g, dst_nodes=None, include_dst_in_src=True, copy_ndata=True, copy_edata=True):
    """Convert a graph into a bipartite-structured "block" for message passing.

    A block graph is uni-directional bipartite graph consisting of two sets of nodes
    SRC and DST. Each set can have many node types while all the edges are from SRC
    nodes to DST nodes.

    Specifically, for each relation graph of canonical edge type ``(utype, etype, vtype)``,
    node type ``utype`` belongs to SRC while ``vtype`` belongs to DST.
    Edges from node type ``utype`` to node type ``vtype`` are preserved. If
    ``utype == vtype``, the result graph will have two node types of the same name ``utype``,
    but one belongs to SRC while the other belongs to DST. This is because although
    they have the same name, their node ids are relabeled differently (see below). In
    both cases, the canonical edge type in the new graph is still
    ``(utype, etype, vtype)``, so there is no difference when referring to it.

    Moreover, the function also relabels node ids in each type to make the graph more compact.
    Specifically, the nodes of type ``vtype`` would contain the nodes that have at least one
    inbound edge of any type, while ``utype`` would contain all the DST nodes of type ``vtype``,
    as well as the nodes that have at least one outbound edge to any DST node.

    Since DST nodes are included in SRC nodes, a common requirement is to fetch
    the DST node features from the SRC nodes features. To avoid expensive sparse lookup,
    the function assures that the DST nodes in both SRC and DST sets have the same ids.
    As a result, given the node feature tensor ``X`` of type ``utype``,
    the following code finds the corresponding DST node features of type ``vtype``:

    .. code::

        X[:block.number_of_nodes('DST/vtype')]

    If the ``dst_nodes`` argument is given, the DST nodes would contain the given nodes.
    Otherwise, the DST nodes would be determined by DGL via the rules above.

    Parameters
    ----------
    graph : DGLHeteroGraph
        The graph.
    dst_nodes : Tensor or dict[str, Tensor], optional
        Optional DST nodes. If a tensor is given, the graph must have only one node type.
    include_dst_in_src : bool
        If False, do not include DST nodes in SRC nodes.
        (Default: True)
    copy_ndata : bool, optional
        If True, the source and destination node features of the block are copied from the
        original graph.
        If False, the block will not have any node features.
        (Default: True)
    copy_edata: bool, optional
        If True, the edge features of the block are copied from the origianl graph.
        If False, the simple graph will not have any edge features.
        (Default: True)

    Returns
    -------
    DGLHeteroGraph
        The new graph describing the block.

        The node IDs induced for each type in both sides would be stored in feature
        ``dgl.NID``.

        The edge IDs induced for each type would be stored in feature ``dgl.EID``.

    Notes
    -----
    This function is primarily for creating the structures for efficient
    computation of message passing.  See [TODO] for a detailed example.

    Examples
    --------
    Converting a homogeneous graph to a block as described above:
    >>> g = dgl.graph([(0, 1), (1, 2), (2, 3)])
    >>> block = dgl.to_block(g, torch.LongTensor([3, 2]))

    The right hand side nodes would be exactly the same as the ones given: [3, 2].
    >>> induced_dst = block.dstdata[dgl.NID]
    >>> induced_dst
    tensor([3, 2])

    The first few nodes of the left hand side nodes would also be exactly the same as
    the ones given.  The rest of the nodes are the ones necessary for message passing
    into nodes 3, 2.  This means that the node 1 would be included.
    >>> induced_src = block.srcdata[dgl.NID]
    >>> induced_src
    tensor([3, 2, 1])

    We can notice that the first two nodes are identical to the given nodes as well as
    the right hand side nodes.

    The induced edges can also be obtained by the following:
    >>> block.edata[dgl.EID]
    tensor([2, 1])

    This indicates that edge (2, 3) and (1, 2) are included in the result graph.  We can
    verify that the first edge in the block indeed maps to the edge (2, 3), and the
    second edge in the block indeed maps to the edge (1, 2):
    >>> src, dst = block.edges(order='eid')
    >>> induced_src[src], induced_dst[dst]
    (tensor([2, 1]), tensor([3, 2]))

    Converting a heterogeneous graph to a block is similar, except that when specifying
    the right hand side nodes, you have to give a dict:
    >>> g = dgl.bipartite([(0, 1), (1, 2), (2, 3)], utype='A', vtype='B')

    If you don't specify any node of type A on the right hand side, the node type ``A``
    in the block would have zero nodes on the DST side.
    >>> block = dgl.to_block(g, {'B': torch.LongTensor([3, 2])})
    >>> block.number_of_dst_nodes('A')
    0
    >>> block.number_of_dst_nodes('B')
    2
    >>> block.dstnodes['B'].data[dgl.NID]
    tensor([3, 2])

    The left hand side would contain all the nodes on the right hand side:
    >>> block.srcnodes['B'].data[dgl.NID]
    tensor([3, 2])

    As well as all the nodes that have connections to the nodes on the right hand side:
    >>> block.srcnodes['A'].data[dgl.NID]
    tensor([2, 1])
    """
    if dst_nodes is None:
        # Find all nodes that appeared as destinations
        dst_nodes = defaultdict(list)
        for etype in g.canonical_etypes:
            _, dst = g.edges(etype=etype)
            dst_nodes[etype[2]].append(dst)
        dst_nodes = {ntype: F.unique(F.cat(values, 0)) for ntype, values in dst_nodes.items()}
    elif not isinstance(dst_nodes, Mapping):
        # dst_nodes is a Tensor, check if the g has only one type.
        if len(g.ntypes) > 1:
            raise ValueError(
                'Graph has more than one node type; please specify a dict for dst_nodes.')
        dst_nodes = {g.ntypes[0]: dst_nodes}
    dst_nodes = {
        ntype: utils.toindex(nodes, g._idtype_str).tousertensor()
        for ntype, nodes in dst_nodes.items()}

    # dst_nodes is now a dict
    dst_nodes_nd = []
    for ntype in g.ntypes:
        nodes = dst_nodes.get(ntype, None)
        if nodes is not None:
            dst_nodes_nd.append(F.zerocopy_to_dgl_ndarray(nodes))
        else:
            dst_nodes_nd.append(nd.NULL[g._idtype_str])

    new_graph_index, src_nodes_nd, induced_edges_nd = _CAPI_DGLToBlock(
        g._graph, dst_nodes_nd, include_dst_in_src)

    # The new graph duplicates the original node types to SRC and DST sets.
<<<<<<< HEAD
    new_ntypes = (g.ntypes, g.ntypes)
    new_graph = DGLHeteroGraph(new_graph_index, new_ntypes, g.etypes)
=======
    new_ntypes = ([ntype for ntype in g.ntypes], [ntype for ntype in g.ntypes])
    new_graph = DGLBlock(new_graph_index, new_ntypes, g.etypes)
>>>>>>> ec2e24be
    assert new_graph.is_unibipartite  # sanity check

    src_node_id = {
        ntype: F.zerocopy_from_dgl_ndarray(src)
        for ntype, src in zip(g.ntypes, src_nodes_nd)}
    dst_node_id = {
        ntype: dst_nodes.get(ntype, F.tensor([], dtype=g.idtype))
        for ntype in g.ntypes}
    edge_id = {
        canonical_etype: F.zerocopy_from_dgl_ndarray(edges)
        for canonical_etype, edges in zip(g.canonical_etypes, induced_edges_nd)}

    if copy_ndata:
        for ntype in g.ntypes:
            src = src_node_id[ntype]
            dst = dst_node_id[ntype]
            for key, value in g.nodes[ntype].data.items():
                if is_internal_column(key):
                    continue
                ctx = F.context(value)
                new_graph.srcnodes[ntype].data[key] = F.gather_row(value, F.copy_to(src, ctx))
                new_graph.dstnodes[ntype].data[key] = F.gather_row(value, F.copy_to(dst, ctx))
    if copy_edata:
        for canonical_etype in g.canonical_etypes:
            eid = edge_id[canonical_etype]
            for key, value in g.edges[canonical_etype].data.items():
                if is_internal_column(key):
                    continue
                ctx = F.context(value)
                new_graph.edges[canonical_etype].data[key] = F.gather_row(
                    value, F.copy_to(eid, ctx))

    for i, ntype in enumerate(g.ntypes):
        new_graph.srcnodes[ntype].data[NID] = F.zerocopy_from_dgl_ndarray(src_nodes_nd[i])
        if ntype in dst_nodes:
            new_graph.dstnodes[ntype].data[NID] = dst_nodes[ntype]
        else:
            # For empty dst node sets, still create empty mapping arrays.
            new_graph.dstnodes[ntype].data[NID] = F.tensor([], dtype=g.idtype)

    for i, canonical_etype in enumerate(g.canonical_etypes):
        induced_edges = F.zerocopy_from_dgl_ndarray(induced_edges_nd[i])
        new_graph.edges[canonical_etype].data[EID] = induced_edges

    return new_graph

def in_subgraph(g, nodes):
    """Extract the subgraph containing only the in edges of the given nodes.

    The subgraph keeps the same type schema and the cardinality of the original one.
    Node/edge features are not preserved. The original IDs
    the extracted edges are stored as the `dgl.EID` feature in the returned graph.

    Parameters
    ----------
    g : DGLHeteroGraph
        Full graph structure.
    nodes : tensor or dict
        Node ids to sample neighbors from. The allowed types
        are dictionary of node types to node id tensors, or simply node id tensor if
        the given graph g has only one type of nodes.

    Returns
    -------
    DGLHeteroGraph
        The subgraph.
    """
    if not isinstance(nodes, dict):
        if len(g.ntypes) > 1:
            raise DGLError("Must specify node type when the graph is not homogeneous.")
        nodes = {g.ntypes[0] : nodes}
    nodes = utils.prepare_tensor_dict(g, nodes, 'nodes')
    nodes_all_types = []
    for ntype in g.ntypes:
        if ntype in nodes:
            nodes_all_types.append(F.to_dgl_nd(nodes[ntype]))
        else:
            nodes_all_types.append(nd.NULL[g._idtype_str])

    subgidx = _CAPI_DGLInSubgraph(g._graph, nodes_all_types)
    induced_edges = subgidx.induced_edges
    ret = DGLHeteroGraph(subgidx.graph, g.ntypes, g.etypes)
    for i, etype in enumerate(ret.canonical_etypes):
        ret.edges[etype].data[EID] = induced_edges[i]
    return ret

def out_subgraph(g, nodes):
    """Extract the subgraph containing only the out edges of the given nodes.

    The subgraph keeps the same type schema and the cardinality of the original one.
    Node/edge features are not preserved. The original IDs
    the extracted edges are stored as the `dgl.EID` feature in the returned graph.

    Parameters
    ----------
    g : DGLHeteroGraph
        Full graph structure.
    nodes : tensor or dict
        Node ids to sample neighbors from. The allowed types
        are dictionary of node types to node id tensors, or simply node id tensor if
        the given graph g has only one type of nodes.

    Returns
    -------
    DGLHeteroGraph
        The subgraph.
    """
    if not isinstance(nodes, dict):
        if len(g.ntypes) > 1:
            raise DGLError("Must specify node type when the graph is not homogeneous.")
        nodes = {g.ntypes[0] : nodes}
    nodes = utils.prepare_tensor_dict(g, nodes, 'nodes')
    nodes_all_types = []
    for ntype in g.ntypes:
        if ntype in nodes:
            nodes_all_types.append(F.to_dgl_nd(nodes[ntype]))
        else:
            nodes_all_types.append(nd.NULL[g._idtype_str])

    subgidx = _CAPI_DGLOutSubgraph(g._graph, nodes_all_types)
    induced_edges = subgidx.induced_edges
    ret = DGLHeteroGraph(subgidx.graph, g.ntypes, g.etypes)
    for i, etype in enumerate(ret.canonical_etypes):
        ret.edges[etype].data[EID] = induced_edges[i]
    return ret

def to_simple(g, return_counts='count', writeback_mapping=False, copy_ndata=True, copy_edata=False):
    r"""Convert a graph to a simple graph without duplicate edges.

    For a heterograph with multiple edge types, we
    treat edges corresponding
    to each type as a separate graph and convert each
    of them to a simple graph.

    When writeback_mapping=True, an extra mapping is returned.
    For the edges in the original graph,
    a writeback mapping is a tensor recording their new
    ids in the simple graph. If the graph has
    only one edge type, a single tensor is returned.
    If the graph has multiple edge types, a dictionary
    of tensor is returned using canonical edge types
    as the key.

    Given a :class:`dgl.DGLGraph` object, we return
    another :class:`dgl.DGLGraph` object representing the
    simple graph corresponding to it.


    Parameters
    ----------
    g : DGLGraph
        The input graph.
    return_counts : str, optional
        If given, the count of each edge in the original graph
        will be stored as edge features under the name
        eturn_counts.
        (Default: "count")
    writeback_mapping: bool, optional
        If True, a write back mapping is returned for each edge
        type subgraph. If False, only the simple graph is returned.
        (Default: False)
    copy_ndata: bool, optional
        If True, the node features of the simple graph are copied
        from the original graph. If False, the simple
        graph will not have any node features.
        (Default: True)
    copy_edata: bool, optional
        If True, the edge features of the simple graph are copied
        from the original graph. If there exists duplicate edges between
        two nodes (u, v), the feature of the edge is randomly selected
        from one of the duplicate edges.
        If False, the simple graph will not have any edge features.
        (Default: False)

    Returns
    -------
    DGLGraph
        A simple graph.
    tensor or dict of tensor
        If writeback_mapping is True, the writeback
        mapping is returned. If the graph has only
        one edge type, a tensor is returned. If the
        graph has multiple edge types, a dictionary
        of tensor is return.

    If ``copy_ndata`` is ``True``, same tensors will be used for
    the features of the original graph and the to_simpled graph. As a result, users
    should avoid performing in-place operations on the features of the to_simpled
    graph, which will corrupt the features of the original graph as well. For
    concrete examples, refer to the ``Examples`` section below.

    Examples
    --------
    **Homographs or Heterographs with A Single Edge Type**

    Create a graph for demonstrating to_simple API.
    In the original graph, there are multiple edges between 1 and 2.

    >>> import dgl
    >>> import torch as th
    >>> g = dgl.graph((th.tensor([0, 1, 2, 1]), th.tensor([1, 2, 0, 2])))
    >>> g.ndata['h'] = th.tensor([[0.], [1.], [2.]])
    >>> g.edata['h'] = th.tensor([[3.], [4.], [5.], [6.]])

    Convert the graph to a simple graph. The return counts is
    stored in the edge feature 'cnt' and the writeback mapping
    is returned in a tensor.

    >>> sg, wm = dgl.to_simple(g, return_counts='cnt', writeback_mapping=True)
    >>> sg.ndata['h']
    tensor([[0.],
            [1.],
            [2.]])
    >>> u, v, eid = sg.edges(form='all')
    >>> u
    tensor([0, 1, 2])
    >>> v
    tensor([1, 2, 0])
    >>> eid
    tensor([0, 1, 2])
    >>> sg.edata['cnt']
    tensor([1, 2, 1])
    >>> wm
    tensor([0, 1, 2, 1])
    >>> 'h' in g.edata
    False

    **In-place operations on features of one graph will be reflected on features of
    the simple graph, which is dangerous. Out-place operations will not be reflected.**

    >>> sg.ndata['h'] += 1
    >>> g.ndata['h']
    tensor([[1.],
            [2.],
            [3.]])
    >>> g.ndata['h'] += 1
    >>> sg.ndata['h']
    tensor([[2.],
            [3.],
            [4.]])
    >>> sg.ndata['h2'] = th.ones(3, 1)
    >>> 'h2' in g.ndata
    False

    **Heterographs with Multiple Edge Types**

    >>> g = dgl.heterograph({
    >>>     ('user', 'wins', 'user'): (th.tensor([0, 2, 0, 2, 2]), th.tensor([1, 1, 2, 1, 0])),
    >>>     ('user', 'plays', 'game'): (th.tensor([1, 2, 1]), th.tensor([2, 1, 1]))
    >>> })
    >>> g.nodes['game'].data['hv'] = th.ones(3, 1)
    >>> g.edges['plays'].data['he'] = th.zeros(3, 1)

    The to_simple operation is applied to the subgraph
    corresponding to ('user', 'wins', 'user') and the
    subgraph corresponding to ('user', 'plays', 'game').
    The return counts is stored in the default edge feature
    'count'.

    >>> sg, wm = dgl.to_simple(g, copy_ndata=False, writeback_mapping=True)
    >>> sg
    Graph(num_nodes={'game': 3, 'user': 3},
          num_edges={('user', 'wins', 'user'): 4, ('game', 'plays', 'user'): 3},
          metagraph=[('user', 'user'), ('game', 'user')])
    >>> sg.edges(etype='wins')
    (tensor([0, 2, 0, 2]), tensor([1, 1, 2, 0]))
    >>> wm[('user', 'wins', 'user')]
    tensor([0, 1, 2, 1, 3])
    >>> sg.edges(etype='plays')
    (tensor([2, 1, 1]), tensor([1, 2, 1]))
    >>> wm[('user', 'plays', 'game')]
    tensor([0, 1, 2])
    >>> 'hv' in sg.nodes['game'].data
    False
    >>> 'he' in sg.edges['plays'].data
    False
    >>> sg.edata['count']
    {('user', 'wins', 'user'): tensor([1, 2, 1, 1])
     ('user', 'plays', 'game'): tensor([1, 1, 1])}
    """
    simple_graph_index, counts, edge_maps = _CAPI_DGLToSimpleHetero(g._graph)
    simple_graph = DGLHeteroGraph(simple_graph_index, g.ntypes, g.etypes)
    counts = [F.zerocopy_from_dgl_ndarray(count) for count in counts]
    edge_maps = [F.zerocopy_from_dgl_ndarray(edge_map) for edge_map in edge_maps]

    if return_counts is not None:
        for count, canonical_etype in zip(counts, g.canonical_etypes):
            simple_graph.edges[canonical_etype].data[return_counts] = count

    if copy_ndata:
        for ntype in g.ntypes:
            for key in g.nodes[ntype].data:
                simple_graph.nodes[ntype].data[key] = g.nodes[ntype].data[key]

    if copy_edata:
        for i, c_etype in enumerate(g.canonical_etypes):
            for key in g.edges[c_etype].data:
                feat_idx = F.asnumpy(edge_maps[i])
                _, indices = np.unique(feat_idx, return_index=True)
                simple_graph.edges[c_etype].data[key] = \
                    F.gather_row(g.edges[c_etype].data[key],
                                 F.copy_to(F.tensor(indices),
                                           F.context(g.edges[c_etype].data[key])))

    if writeback_mapping:
        # single edge type
        if len(edge_maps) == 1:
            return simple_graph, edge_maps[0]
        # multiple edge type
        else:
            wb_map = {}
            for edge_map, canonical_etype in zip(edge_maps, g.canonical_etypes):
                wb_map[canonical_etype] = edge_map
            return simple_graph, wb_map

    return simple_graph

DGLHeteroGraph.to_simple = to_simple

def as_heterograph(g, ntype='_U', etype='_E'):  # pylint: disable=unused-argument
    """Convert a DGLGraph to a DGLHeteroGraph with one node and edge type.

    DEPRECATED: DGLGraph and DGLHeteroGraph have been merged. This function will
                do nothing and can be removed safely in all cases.
    """
    dgl_warning('DEPRECATED: DGLGraph and DGLHeteroGraph have been merged in v0.5.\n'
                '\tdgl.as_heterograph will do nothing and can be removed safely in all cases.')
    return g

def as_immutable_graph(hg):
    """Convert a DGLHeteroGraph with one node and edge type into a DGLGraph.

    DEPRECATED: DGLGraph and DGLHeteroGraph have been merged. This function will
                do nothing and can be removed safely in all cases.
    """
    dgl_warning('DEPRECATED: DGLGraph and DGLHeteroGraph have been merged in v0.5.\n'
                '\tdgl.as_immutable_graph will do nothing and can be removed safely in all cases.')
    return hg

_init_api("dgl.transform")<|MERGE_RESOLUTION|>--- conflicted
+++ resolved
@@ -7,26 +7,12 @@
 from scipy import sparse
 
 from ._ffi.function import _init_api
-<<<<<<< HEAD
-from .base import EID, NID, dgl_warning, DGLError
+from .base import EID, NID, dgl_warning, DGLError, is_internal_column
 from . import convert
 from .heterograph import DGLHeteroGraph
 from . import ndarray as nd
 from . import backend as F
 from . import utils, batch
-=======
-from .graph import DGLGraph
-from .heterograph import DGLHeteroGraph, DGLBlock
-from . import ndarray as nd
-from . import backend as F
-from .graph_index import from_coo
-from .graph_index import _get_halo_subgraph_inner_node
-from .graph import unbatch
-from .convert import graph, bipartite, heterograph
-from . import utils
-from .base import EID, NID, DGLError, is_internal_column
-from . import ndarray as nd
->>>>>>> ec2e24be
 from .partition import metis_partition_assignment as hetero_metis_partition_assignment
 from .partition import partition_graph_with_halo as hetero_partition_graph_with_halo
 from .partition import metis_partition as hetero_metis_partition
@@ -1784,13 +1770,8 @@
         g._graph, dst_nodes_nd, include_dst_in_src)
 
     # The new graph duplicates the original node types to SRC and DST sets.
-<<<<<<< HEAD
     new_ntypes = (g.ntypes, g.ntypes)
-    new_graph = DGLHeteroGraph(new_graph_index, new_ntypes, g.etypes)
-=======
-    new_ntypes = ([ntype for ntype in g.ntypes], [ntype for ntype in g.ntypes])
     new_graph = DGLBlock(new_graph_index, new_ntypes, g.etypes)
->>>>>>> ec2e24be
     assert new_graph.is_unibipartite  # sanity check
 
     src_node_id = {
