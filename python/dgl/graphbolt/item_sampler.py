--- conflicted
+++ resolved
@@ -20,17 +20,11 @@
 def minibatcher_default(batch, names):
     """Default minibatcher.
 
-<<<<<<< HEAD
-import torch.distributed as dist
-
-__all__ = ["ItemSampler"]
-=======
     The default minibatcher maps a list of items to a `MiniBatch` with the
     same names as the items. The names of items are supposed to be provided
     and align with the data attributes of `MiniBatch`. If any unknown item name
     is provided, exception will be raised. If the names of items are not
     provided, the item list is returned as is and a warning will be raised.
->>>>>>> 6aba92e9
 
     Parameters
     ----------
