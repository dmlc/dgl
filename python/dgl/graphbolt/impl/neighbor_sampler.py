--- conflicted
+++ resolved
@@ -79,61 +79,6 @@
         prob_name=None,
         deduplicate=True,
     ):
-<<<<<<< HEAD
-        """
-        Initlization for a link neighbor subgraph sampler.
-
-        Parameters
-        ----------
-        datapipe : DataPipe
-            The datapipe.
-        graph : CSCSamplingGraph
-            The graph on which to perform subgraph sampling.
-        fanouts: list[torch.Tensor] or list[int]
-            The number of edges to be sampled for each node with or without
-            considering edge types. The length of this parameter implicitly
-            signifies the layer of sampling being conducted.
-        replace: bool
-            Boolean indicating whether the sample is preformed with or
-            without replacement. If True, a value can be selected multiple
-            times. Otherwise, each value can be selected only once.
-        prob_name: str, optional
-            The name of an edge attribute used as the weights of sampling for
-            each node. This attribute tensor should contain (unnormalized)
-            probabilities corresponding to each neighboring edge of a node.
-            It must be a 1D floating-point or boolean tensor, with the number
-            of elements equalling the total number of edges.
-        deduplicate: bool
-            Boolean indicating whether seeds between hops will be deduplicated.
-            If True, the same elements in seeds will be deleted to only one.
-            Otherwise, the same elements will be remained.
-
-        Examples
-        -------
-        >>> import dgl.graphbolt as gb
-        >>> from dgl import graphbolt as gb
-        >>> indptr = torch.LongTensor([0, 2, 4, 5, 6, 7 ,8])
-        >>> indices = torch.LongTensor([1, 2, 0, 3, 5, 4, 3, 5])
-        >>> graph = gb.from_csc(indptr, indices)
-        >>> node_pairs = torch.LongTensor([[0, 1], [1, 2]])
-        >>> item_set = gb.ItemSet(node_pairs, names="node_pairs")
-        >>> item_sampler = gb.ItemSampler(
-            ...item_set, batch_size=1,
-            ...)
-        >>> neg_sampler = gb.UniformNegativeSampler(
-            ...item_sampler, graph, 2)
-        >>> subgraph_sampler = gb.NeighborSampler(
-            ...neg_sampler, graph, [5, 10, 15])
-        >>> for data in subgraph_sampler:
-            ... print(data.compacted_node_pairs)
-            ... print(len(data.sampled_subgraphs))
-        (tensor([0, 0, 0]), tensor([1, 0, 2]))
-        3
-        (tensor([0, 0, 0]), tensor([1, 1, 1]))
-        3
-        """
-=======
->>>>>>> a2a3a913
         super().__init__(datapipe)
         self.graph = graph
         # Convert fanouts to a list of tensors.
@@ -264,66 +209,4 @@
         prob_name=None,
         deduplicate=True,
     ):
-<<<<<<< HEAD
-        """
-        Initlization for a link neighbor subgraph sampler.
-
-        Parameters
-        ----------
-        datapipe : DataPipe
-            The datapipe.
-        graph : CSCSamplingGraph
-            The graph on which to perform subgraph sampling.
-        fanouts: list[torch.Tensor]
-            The number of edges to be sampled for each node with or without
-            considering edge types. The length of this parameter implicitly
-            signifies the layer of sampling being conducted.
-        replace: bool
-            Boolean indicating whether the sample is preformed with or
-            without replacement. If True, a value can be selected multiple
-            times. Otherwise, each value can be selected only once.
-        prob_name: str, optional
-            The name of an edge attribute used as the weights of sampling for
-            each node. This attribute tensor should contain (unnormalized)
-            probabilities corresponding to each neighboring edge of a node.
-            It must be a 1D floating-point or boolean tensor, with the number
-            of elements equalling the total number of edges.
-        deduplicate: bool
-            Boolean indicating whether seeds between hops will be deduplicated.
-            If True, the same elements in seeds will be deleted to only one.
-            Otherwise, the same elements will be remained.
-
-        Examples
-        -------
-        >>> import dgl.graphbolt as gb
-        >>> from dgl import graphbolt as gb
-        >>> indptr = torch.LongTensor([0, 2, 4, 5, 6, 7 ,8])
-        >>> indices = torch.LongTensor([1, 2, 0, 3, 5, 4, 3, 5])
-        >>> graph = gb.from_csc(indptr, indices)
-        >>> data_format = gb.LinkPredictionEdgeFormat.INDEPENDENT
-        >>> node_pairs = torch.LongTensor([[0, 1], [1, 2]])
-        >>> item_set = gb.ItemSet(node_pairs, names="node_pairs")
-        >>> item_sampler = gb.ItemSampler(
-            ...item_set, batch_size=1,
-            ...)
-        >>> neg_sampler = gb.UniformNegativeSampler(
-            ...item_sampler, 2, data_format, graph)
-        >>> fanouts = [torch.LongTensor([5]), torch.LongTensor([10]),
-            ...torch.LongTensor([15])]
-        >>> subgraph_sampler = gb.LayerNeighborSampler(
-            ...neg_sampler, graph, fanouts)
-        >>> for data in subgraph_sampler:
-            ... print(data.compacted_node_pairs)
-            ... print(len(data.sampled_subgraphs))
-        (tensor([0, 0, 0]), tensor([1, 0, 2]))
-        3
-        (tensor([0, 0, 0]), tensor([1, 1, 1]))
-        3
-        """
-        super().__init__(
-            datapipe, graph, fanouts, replace, prob_name, deduplicate
-        )
-=======
-        super().__init__(datapipe, graph, fanouts, replace, prob_name)
->>>>>>> a2a3a913
         self.sampler = graph.sample_layer_neighbors