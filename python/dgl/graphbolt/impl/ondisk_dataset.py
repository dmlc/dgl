--- conflicted
+++ resolved
@@ -144,7 +144,6 @@
             )
             src = torch.tensor(edge_data["src"])
             dst = torch.tensor(edge_data["dst"])
-<<<<<<< HEAD
             src_type, _, dst_type = etype_str_to_tuple(edge_info["type"])
             src += node_type_offset[node_type_to_id[src_type]]
             dst += node_type_offset[node_type_to_id[dst_type]]
@@ -153,35 +152,6 @@
             coo_etype_list.append(
                 torch.full((len(src),), edge_type_id, dtype=torch.int16)
             )
-=======
-            data_dict[etype_str_to_tuple(edge_info["type"])] = (src, dst)
-        # Construct the heterograph.
-        g = dgl.heterograph(data_dict, num_nodes_dict)
-
-    # 3. Load the sampling related node/edge features and add them to
-    # the sampling-graph.
-    if input_config["graph"].get("feature_data", None):
-        for graph_feature in input_config["graph"]["feature_data"]:
-            in_memory = (
-                True
-                if "in_memory" not in graph_feature
-                else graph_feature["in_memory"]
-            )
-            if graph_feature["domain"] == "node":
-                node_data = read_data(
-                    os.path.join(dataset_dir, graph_feature["path"]),
-                    graph_feature["format"],
-                    in_memory=in_memory,
-                )
-                g.ndata[graph_feature["name"]] = node_data
-            if graph_feature["domain"] == "edge":
-                edge_data = read_data(
-                    os.path.join(dataset_dir, graph_feature["path"]),
-                    graph_feature["format"],
-                    in_memory=in_memory,
-                )
-                g.edata[graph_feature["name"]] = edge_data
->>>>>>> d32a5980
 
         coo_src = torch.cat(coo_src_list)
         coo_dst = torch.cat(coo_dst_list)
