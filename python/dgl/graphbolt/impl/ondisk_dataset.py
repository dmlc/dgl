"""GraphBolt OnDiskDataset."""

import json
import os
import shutil
import textwrap
from copy import deepcopy
from typing import Dict, List, Union

import torch
import yaml

import dgl.sparse as dglsp

from ...base import dgl_warning
from ...data.utils import download, extract_archive
from ..base import etype_str_to_tuple, ORIGINAL_EDGE_ID
from ..dataset import Dataset, Task
from ..internal import (
    calculate_dir_hash,
    check_dataset_change,
    copy_or_convert_data,
    get_attributes,
    read_data,
    read_edges,
)
from ..itemset import ItemSet, ItemSetDict
from ..sampling_graph import SamplingGraph
from .fused_csc_sampling_graph import (
    fused_csc_sampling_graph,
    FusedCSCSamplingGraph,
)
from .ondisk_metadata import (
    OnDiskGraphTopology,
    OnDiskMetaData,
    OnDiskTaskData,
    OnDiskTVTSet,
)
from .torch_based_feature_store import TorchBasedFeatureStore

__all__ = ["OnDiskDataset", "preprocess_ondisk_dataset", "BuiltinDataset"]


def _graph_data_to_fused_csc_sampling_graph(
    dataset_dir: str,
    graph_data: Dict,
    include_original_edge_id: bool,
) -> FusedCSCSamplingGraph:
    """Convert the raw graph data into FusedCSCSamplingGraph.

    Parameters
    ----------
    dataset_dir : str
        The path to the dataset directory.
    graph_data : Dict
        The raw data read from yaml file.
    include_original_edge_id : bool
        Whether to include the original edge id in the FusedCSCSamplingGraph.

    Returns
    -------
    sampling_graph : FusedCSCSamplingGraph
        The FusedCSCSamplingGraph constructed from the raw data.
    """
    is_homogeneous = "type" not in graph_data["nodes"][0]

    if is_homogeneous:
        # Homogeneous graph.
        edge_fmt = graph_data["edges"][0]["format"]
        edge_path = graph_data["edges"][0]["path"]
        src, dst = read_edges(dataset_dir, edge_fmt, edge_path)
        num_nodes = graph_data["nodes"][0]["num"]
        num_edges = len(src)
        coo_tensor = torch.tensor([src, dst])
        sparse_matrix = dglsp.spmatrix(coo_tensor)
        indptr, indices, value_indices = sparse_matrix.csc()
        node_type_offset = None
        type_per_edge = None
        node_type_to_id = None
        edge_type_to_id = None
        node_attributes = {}
        edge_attributes = {}
        if include_original_edge_id:
            edge_attributes[ORIGINAL_EDGE_ID] = value_indices
    else:
        # Heterogeneous graph.
        # Construct node_type_offset and node_type_to_id.
        node_type_offset = [0]
        node_type_to_id = {}
        for ntype_id, node_info in enumerate(graph_data["nodes"]):
            node_type_to_id[node_info["type"]] = ntype_id
            node_type_offset.append(node_type_offset[-1] + node_info["num"])
        # Construct edge_type_offset, edge_type_to_id and coo_tensor.
        edge_type_offset = [0]
        edge_type_to_id = {}
        coo_src_list = []
        coo_dst_list = []
        coo_etype_list = []
        for etype_id, edge_info in enumerate(graph_data["edges"]):
            edge_type_to_id[edge_info["type"]] = etype_id
            edge_fmt = edge_info["format"]
            edge_path = edge_info["path"]
            src, dst = read_edges(dataset_dir, edge_fmt, edge_path)
            edge_type_offset.append(edge_type_offset[-1] + len(src))
            src_type, _, dst_type = etype_str_to_tuple(edge_info["type"])
            src += node_type_offset[node_type_to_id[src_type]]
            dst += node_type_offset[node_type_to_id[dst_type]]
            coo_src_list.append(torch.tensor(src))
            coo_dst_list.append(torch.tensor(dst))
            coo_etype_list.append(torch.full((len(src),), etype_id))

        coo_src = torch.cat(coo_src_list)
        coo_dst = torch.cat(coo_dst_list)
        coo_etype = torch.cat(coo_etype_list)

        sparse_matrix = dglsp.spmatrix(
            indices=torch.stack((coo_src, coo_dst), dim=0)
        )
        indptr, indices, value_indices = sparse_matrix.csc()
        node_type_offset = torch.tensor(node_type_offset)
        type_per_edge = torch.index_select(
            coo_etype, dim=0, index=value_indices
        )
        node_attributes = {}
        edge_attributes = {}
        if include_original_edge_id:
            edge_attributes[ORIGINAL_EDGE_ID] = value_indices

    # Load the sampling related node/edge features and add them to
    # the sampling-graph.
    if graph_data.get("feature_data", None):
        if is_homogeneous:
            # Homogeneous graph.
            for graph_feature in graph_data["feature_data"]:
                in_memory = (
                    True
                    if "in_memory" not in graph_feature
                    else graph_feature["in_memory"]
                )
                if graph_feature["domain"] == "node":
                    node_data = read_data(
                        os.path.join(dataset_dir, graph_feature["path"]),
                        graph_feature["format"],
                        in_memory=in_memory,
                    )
                    assert node_data.shape[0] == num_nodes
                    node_attributes[graph_feature["name"]] = node_data
                elif graph_feature["domain"] == "edge":
                    edge_data = read_data(
                        os.path.join(dataset_dir, graph_feature["path"]),
                        graph_feature["format"],
                        in_memory=in_memory,
                    )
                    assert edge_data.shape[0] == num_edges
                    edge_attributes[graph_feature["name"]] = edge_data
        else:
            # Heterogeneous graph.
            node_feature_collector = {}
            edge_feature_collector = {}
            for graph_feature in graph_data["feature_data"]:
                in_memory = (
                    True
                    if "in_memory" not in graph_feature
                    else graph_feature["in_memory"]
                )
                if graph_feature["domain"] == "node":
                    node_data = read_data(
                        os.path.join(dataset_dir, graph_feature["path"]),
                        graph_feature["format"],
                        in_memory=in_memory,
                    )
                    if graph_feature["name"] not in node_feature_collector:
                        node_feature_collector[graph_feature["name"]] = {}
                    node_feature_collector[graph_feature["name"]][
                        graph_feature["type"]
                    ] = node_data
                elif graph_feature["domain"] == "edge":
                    edge_data = read_data(
                        os.path.join(dataset_dir, graph_feature["path"]),
                        graph_feature["format"],
                        in_memory=in_memory,
                    )
                    if graph_feature["name"] not in edge_feature_collector:
                        edge_feature_collector[graph_feature["name"]] = {}
                    edge_feature_collector[graph_feature["name"]][
                        graph_feature["type"]
                    ] = edge_data

            # For heterogenous, a node/edge feature must cover all node/edge types.
            all_node_types = set(node_type_to_id.keys())
            for feat_name, feat_data in node_feature_collector.items():
                existing_node_type = set(feat_data.keys())
                assert all_node_types == existing_node_type, (
                    f"Node feature {feat_name} does not cover all node types. "
                    f"Existing types: {existing_node_type}. "
                    f"Expected types: {all_node_types}."
                )
            all_edge_types = set(edge_type_to_id.keys())
            for feat_name, feat_data in edge_feature_collector.items():
                existing_edge_type = set(feat_data.keys())
                assert all_edge_types == existing_edge_type, (
                    f"Edge feature {feat_name} does not cover all edge types. "
                    f"Existing types: {existing_edge_type}. "
                    f"Expected types: {all_edge_types}."
                )

            for feat_name, feat_data in node_feature_collector.items():
                feat_tensor = torch.empty(
                    (
                        [node_type_offset[-1]]
                        + list(next(iter(feat_data.values())).shape[1:])
                    )
                )
                for ntype, feat in feat_data.items():
                    feat_tensor[
                        node_type_offset[
                            node_type_to_id[ntype]
                        ] : node_type_offset[node_type_to_id[ntype] + 1]
                    ] = feat
                node_attributes[feat_name] = feat_tensor
            for feat_name, feat_data in edge_feature_collector.items():
                feat_tensor = torch.empty(
                    (
                        [edge_type_offset[-1]]
                        + list(next(iter(feat_data.values())).shape[1:])
                    )
                )
                for etype, feat in feat_data.items():
                    feat_tensor[
                        edge_type_offset[
                            edge_type_to_id[etype]
                        ] : edge_type_offset[edge_type_to_id[etype] + 1]
                    ] = feat
                edge_attributes[feat_name] = torch.index_select(
                    feat_tensor, dim=0, index=value_indices
                )

    # Construct the FusedCSCSamplingGraph.
    sampling_graph = fused_csc_sampling_graph(
        csc_indptr=indptr,
        indices=indices,
        node_type_offset=node_type_offset,
        type_per_edge=type_per_edge,
        node_type_to_id=node_type_to_id,
        edge_type_to_id=edge_type_to_id,
        node_attributes=node_attributes,
        edge_attributes=edge_attributes,
    )

    return sampling_graph


def preprocess_ondisk_dataset(
    dataset_dir: str,
    include_original_edge_id: bool = False,
    force_preprocess: bool = None,
) -> str:
    """Preprocess the on-disk dataset. Parse the input config file,
    load the data, and save the data in the format that GraphBolt supports.

    Parameters
    ----------
    dataset_dir : str
        The path to the dataset directory.
    include_original_edge_id : bool, optional
        Whether to include the original edge id in the FusedCSCSamplingGraph.
    force_preprocess: bool, optional
        Whether to force reload the ondisk dataset.

    Returns
    -------
    output_config_path : str
        The path to the output config file.
    """
    # Check if the dataset path is valid.
    if not os.path.exists(dataset_dir):
        raise RuntimeError(f"Invalid dataset path: {dataset_dir}")

    # Check if the dataset_dir is a directory.
    if not os.path.isdir(dataset_dir):
        raise RuntimeError(
            f"The dataset must be a directory. But got {dataset_dir}"
        )

    # 0. Check if the dataset is already preprocessed.
    processed_dir_prefix = "preprocessed"
    preprocess_metadata_path = os.path.join(
        processed_dir_prefix, "metadata.yaml"
    )
    if os.path.exists(os.path.join(dataset_dir, preprocess_metadata_path)):
        if force_preprocess is None:
            with open(
                os.path.join(dataset_dir, preprocess_metadata_path), "r"
            ) as f:
                preprocess_config = yaml.safe_load(f)
            if (
                preprocess_config.get("include_original_edge_id", None)
                == include_original_edge_id
            ):
                force_preprocess = check_dataset_change(
                    dataset_dir, processed_dir_prefix
                )
            else:
                force_preprocess = True
        if force_preprocess:
            shutil.rmtree(os.path.join(dataset_dir, processed_dir_prefix))
            print(
                "The on-disk dataset is re-preprocessing, so the existing "
                + "preprocessed dataset has been removed."
            )
        else:
            print("The dataset is already preprocessed.")
            return os.path.join(dataset_dir, preprocess_metadata_path)

    print("Start to preprocess the on-disk dataset.")

    # Check if the metadata.yaml exists.
    metadata_file_path = os.path.join(dataset_dir, "metadata.yaml")
    if not os.path.exists(metadata_file_path):
        raise RuntimeError("metadata.yaml does not exist.")

    # Read the input config.
    with open(metadata_file_path, "r") as f:
        input_config = yaml.safe_load(f)

    # 1. Make `processed_dir_abs` directory if it does not exist.
    os.makedirs(os.path.join(dataset_dir, processed_dir_prefix), exist_ok=True)
    output_config = deepcopy(input_config)

    # 2. Load the data and create a FusedCSCSamplingGraph.
    if "graph" not in input_config:
        raise RuntimeError("Invalid config: does not contain graph field.")
<<<<<<< HEAD
    sampling_graph = _graph_data_to_fused_csc_sampling_graph(
        dataset_dir,
        input_config["graph"],
        include_original_edge_id,
=======
    # For any graph that node/edge types are specified, we construct DGLGraph
    # with `dgl.heterograph()` even there's only one node/edge type. This is
    # because we want to save the node/edge types in the graph. So the logic of
    # checking whether the graph is homogeneous is different from the logic in
    # `DGLGraph.is_homogeneous()`. Otherwise, we construct DGLGraph with
    # `dgl.graph()`.
    is_homogeneous = (
        len(input_config["graph"]["nodes"]) == 1
        and len(input_config["graph"]["edges"]) == 1
        and "type" not in input_config["graph"]["nodes"][0]
        and "type" not in input_config["graph"]["edges"][0]
    )
    if is_homogeneous:
        # Homogeneous graph.
        num_nodes = input_config["graph"]["nodes"][0]["num"]
        edge_fmt = input_config["graph"]["edges"][0]["format"]
        edge_path = input_config["graph"]["edges"][0]["path"]
        src, dst = read_edges(dataset_dir, edge_fmt, edge_path)
        g = dgl.graph((src, dst), num_nodes=num_nodes)
    else:
        # Heterogeneous graph.
        # Construct the num nodes dict.
        num_nodes_dict = {}
        for node_info in input_config["graph"]["nodes"]:
            num_nodes_dict[node_info["type"]] = node_info["num"]
        # Construct the data dict.
        data_dict = {}
        for edge_info in input_config["graph"]["edges"]:
            edge_fmt = edge_info["format"]
            edge_path = edge_info["path"]
            src, dst = read_edges(dataset_dir, edge_fmt, edge_path)
            data_dict[etype_str_to_tuple(edge_info["type"])] = (src, dst)
        # Construct the heterograph.
        g = dgl.heterograph(data_dict, num_nodes_dict)

    # 3. Load the sampling related node/edge features and add them to
    # the sampling-graph.
    if input_config["graph"].get("feature_data", None):
        for graph_feature in input_config["graph"]["feature_data"]:
            in_memory = (
                True
                if "in_memory" not in graph_feature
                else graph_feature["in_memory"]
            )
            if graph_feature["domain"] == "node":
                node_data = read_data(
                    os.path.join(dataset_dir, graph_feature["path"]),
                    graph_feature["format"],
                    in_memory=in_memory,
                )
                if is_homogeneous:
                    g.ndata[graph_feature["name"]] = node_data
                else:
                    g.nodes[graph_feature["type"]].data[
                        graph_feature["name"]
                    ] = node_data
            if graph_feature["domain"] == "edge":
                edge_data = read_data(
                    os.path.join(dataset_dir, graph_feature["path"]),
                    graph_feature["format"],
                    in_memory=in_memory,
                )
                if is_homogeneous:
                    g.edata[graph_feature["name"]] = edge_data
                else:
                    g.edges[etype_str_to_tuple(graph_feature["type"])].data[
                        graph_feature["name"]
                    ] = edge_data
        if not is_homogeneous:
            # For heterogenous graph, a node/edge feature must cover all
            # node/edge types.
            ntypes = g.ntypes
            assert all(
                set(g.nodes[ntypes[0]].data.keys())
                == set(g.nodes[ntype].data.keys())
                for ntype in ntypes
            ), (
                "Node feature does not cover all node types: "
                + f"{set(g.nodes[ntype].data.keys() for ntype in ntypes)}."
            )
            etypes = g.canonical_etypes
            assert all(
                set(g.edges[etypes[0]].data.keys())
                == set(g.edges[etype].data.keys())
                for etype in etypes
            ), (
                "Edge feature does not cover all edge types: "
                + f"{set(g.edges[etype].data.keys() for etype in etypes)}."
            )

    # 4. Convert the DGLGraph to a FusedCSCSamplingGraph.
    fused_csc_sampling_graph = from_dglgraph(
        g, is_homogeneous, include_original_edge_id
>>>>>>> e602ab1b
    )

    # 3. Record value of include_original_edge_id.
    output_config["include_original_edge_id"] = include_original_edge_id

    # 4. Save the FusedCSCSamplingGraph and modify the output_config.
    output_config["graph_topology"] = {}
    output_config["graph_topology"]["type"] = "FusedCSCSamplingGraph"
    output_config["graph_topology"]["path"] = os.path.join(
        processed_dir_prefix, "fused_csc_sampling_graph.pt"
    )

    torch.save(
        sampling_graph,
        os.path.join(
            dataset_dir,
            output_config["graph_topology"]["path"],
        ),
    )
    del output_config["graph"]

    # 5. Load the node/edge features and do necessary conversion.
    if input_config.get("feature_data", None):
        has_edge_feature_data = False
        for feature, out_feature in zip(
            input_config["feature_data"], output_config["feature_data"]
        ):
            # Always save the feature in numpy format.
            out_feature["format"] = "numpy"
            out_feature["path"] = os.path.join(
                processed_dir_prefix, feature["path"].replace("pt", "npy")
            )
            in_memory = (
                True if "in_memory" not in feature else feature["in_memory"]
            )
            if not has_edge_feature_data and feature["domain"] == "edge":
                has_edge_feature_data = True
            copy_or_convert_data(
                os.path.join(dataset_dir, feature["path"]),
                os.path.join(dataset_dir, out_feature["path"]),
                feature["format"],
                output_format=out_feature["format"],
                in_memory=in_memory,
                is_feature=True,
            )
        if has_edge_feature_data and not include_original_edge_id:
            dgl_warning("Edge feature is stored, but edge IDs are not saved.")

    # 6. Save tasks and train/val/test split according to the output_config.
    if input_config.get("tasks", None):
        for input_task, output_task in zip(
            input_config["tasks"], output_config["tasks"]
        ):
            for set_name in ["train_set", "validation_set", "test_set"]:
                if set_name not in input_task:
                    continue
                for input_set_per_type, output_set_per_type in zip(
                    input_task[set_name], output_task[set_name]
                ):
                    for input_data, output_data in zip(
                        input_set_per_type["data"], output_set_per_type["data"]
                    ):
                        # Always save the feature in numpy format.
                        output_data["format"] = "numpy"
                        output_data["path"] = os.path.join(
                            processed_dir_prefix,
                            input_data["path"].replace("pt", "npy"),
                        )
                        copy_or_convert_data(
                            os.path.join(dataset_dir, input_data["path"]),
                            os.path.join(dataset_dir, output_data["path"]),
                            input_data["format"],
                            output_data["format"],
                        )

    # 7. Save the output_config.
    output_config_path = os.path.join(dataset_dir, preprocess_metadata_path)
    with open(output_config_path, "w") as f:
        yaml.dump(output_config, f)
    print("Finish preprocessing the on-disk dataset.")

    # 8. Calculate and save the hash value of the dataset directory.
    hash_value_file = "dataset_hash_value.txt"
    hash_value_file_path = os.path.join(
        dataset_dir, processed_dir_prefix, hash_value_file
    )
    if os.path.exists(hash_value_file_path):
        os.remove(hash_value_file_path)
    dir_hash = calculate_dir_hash(dataset_dir)
    with open(hash_value_file_path, "w") as f:
        f.write(json.dumps(dir_hash, indent=4))

    # 9. Return the absolute path of the preprocessing yaml file.
    return output_config_path


class OnDiskTask:
    """An on-disk task.

    An on-disk task is for ``OnDiskDataset``. It contains the metadata and the
    train/val/test sets.
    """

    def __init__(
        self,
        metadata: Dict,
        train_set: Union[ItemSet, ItemSetDict],
        validation_set: Union[ItemSet, ItemSetDict],
        test_set: Union[ItemSet, ItemSetDict],
    ):
        """Initialize a task.

        Parameters
        ----------
        metadata : Dict
            Metadata.
        train_set : Union[ItemSet, ItemSetDict]
            Training set.
        validation_set : Union[ItemSet, ItemSetDict]
            Validation set.
        test_set : Union[ItemSet, ItemSetDict]
            Test set.
        """
        self._metadata = metadata
        self._train_set = train_set
        self._validation_set = validation_set
        self._test_set = test_set

    @property
    def metadata(self) -> Dict:
        """Return the task metadata."""
        return self._metadata

    @property
    def train_set(self) -> Union[ItemSet, ItemSetDict]:
        """Return the training set."""
        return self._train_set

    @property
    def validation_set(self) -> Union[ItemSet, ItemSetDict]:
        """Return the validation set."""
        return self._validation_set

    @property
    def test_set(self) -> Union[ItemSet, ItemSetDict]:
        """Return the test set."""
        return self._test_set

    def __repr__(self) -> str:
        ret = "{Classname}({attributes})"

        attributes_str = ""

        attributes = get_attributes(self)
        attributes.reverse()
        for attribute in attributes:
            if attribute[0] == "_":
                continue
            value = getattr(self, attribute)
            attributes_str += f"{attribute}={value},\n"
        attributes_str = textwrap.indent(
            attributes_str, " " * len("OnDiskTask(")
        ).strip()

        return ret.format(
            Classname=self.__class__.__name__, attributes=attributes_str
        )


class OnDiskDataset(Dataset):
    """An on-disk dataset which reads graph topology, feature data and
    Train/Validation/Test set from disk.

    Due to limited resources, the data which are too large to fit into RAM will
    remain on disk while others reside in RAM once ``OnDiskDataset`` is
    initialized. This behavior could be controled by user via ``in_memory``
    field in YAML file. All paths in YAML file are relative paths to the
    dataset directory.

    A full example of YAML file is as follows:

    .. code-block:: yaml

        dataset_name: graphbolt_test
        graph:
          nodes:
            - type: paper # could be omitted for homogeneous graph.
              num: 1000
            - type: author
              num: 1000
          edges:
            - type: author:writes:paper # could be omitted for homogeneous graph.
              format: csv # Can be csv only.
              path: edge_data/author-writes-paper.csv
            - type: paper:cites:paper
              format: csv
              path: edge_data/paper-cites-paper.csv
        feature_data:
          - domain: node
            type: paper # could be omitted for homogeneous graph.
            name: feat
            format: numpy
            in_memory: false # If not specified, default to true.
            path: node_data/paper-feat.npy
          - domain: edge
            type: "author:writes:paper"
            name: feat
            format: numpy
            in_memory: false
            path: edge_data/author-writes-paper-feat.npy
        tasks:
          - name: "edge_classification"
            num_classes: 10
            train_set:
              - type: paper # could be omitted for homogeneous graph.
                data: # multiple data sources could be specified.
                  - name: node_pairs
                    format: numpy # Can be numpy or torch.
                    in_memory: true # If not specified, default to true.
                    path: set/paper-train-node_pairs.npy
                  - name: labels
                    format: numpy
                    path: set/paper-train-labels.npy
            validation_set:
              - type: paper
                data:
                  - name: node_pairs
                    format: numpy
                    path: set/paper-validation-node_pairs.npy
                  - name: labels
                    format: numpy
                    path: set/paper-validation-labels.npy
            test_set:
              - type: paper
                data:
                  - name: node_pairs
                    format: numpy
                    path: set/paper-test-node_pairs.npy
                  - name: labels
                    format: numpy
                    path: set/paper-test-labels.npy

    Parameters
    ----------
    path: str
        The YAML file path.
    include_original_edge_id: bool, optional
        Whether to include the original edge id in the FusedCSCSamplingGraph.
    force_preprocess: bool, optional
        Whether to force reload the ondisk dataset.
    """

    def __init__(
        self,
        path: str,
        include_original_edge_id: bool = False,
        force_preprocess: bool = None,
    ) -> None:
        # Always call the preprocess function first. If already preprocessed,
        # the function will return the original path directly.
        self._dataset_dir = path
        yaml_path = preprocess_ondisk_dataset(
            path, include_original_edge_id, force_preprocess
        )
        with open(yaml_path) as f:
            self._yaml_data = yaml.load(f, Loader=yaml.loader.SafeLoader)
        self._loaded = False

    def _convert_yaml_path_to_absolute_path(self):
        """Convert the path in YAML file to absolute path."""
        if "graph_topology" in self._yaml_data:
            self._yaml_data["graph_topology"]["path"] = os.path.join(
                self._dataset_dir, self._yaml_data["graph_topology"]["path"]
            )
        if "feature_data" in self._yaml_data:
            for feature in self._yaml_data["feature_data"]:
                feature["path"] = os.path.join(
                    self._dataset_dir, feature["path"]
                )
        if "tasks" in self._yaml_data:
            for task in self._yaml_data["tasks"]:
                for set_name in ["train_set", "validation_set", "test_set"]:
                    if set_name not in task:
                        continue
                    for set_per_type in task[set_name]:
                        for data in set_per_type["data"]:
                            data["path"] = os.path.join(
                                self._dataset_dir, data["path"]
                            )

    def load(self, tasks: List[str] = None):
        """Load the dataset.

        Parameters
        ----------
        tasks: List[str] = None
            The name of the tasks to be loaded. For single task, the type of
            tasks can be both string and List[str]. For multiple tasks, only
            List[str] is acceptable.

        Examples
        --------
        1. Loading via single task name "node_classification".

        >>> dataset = gb.OnDiskDataset(base_dir).load(
        ...     tasks="node_classification")
        >>> len(dataset.tasks)
        1
        >>> dataset.tasks[0].metadata["name"]
        "node_classification"

        2. Loading via single task name ["node_classification"].

        >>> dataset = gb.OnDiskDataset(base_dir).load(
        ...     tasks=["node_classification"])
        >>> len(dataset.tasks)
        1
        >>> dataset.tasks[0].metadata["name"]
        "node_classification"

        3. Loading via multiple task names ["node_classification",
        "link_prediction"].

        >>> dataset = gb.OnDiskDataset(base_dir).load(
        ...     tasks=["node_classification","link_prediction"])
        >>> len(dataset.tasks)
        2
        >>> dataset.tasks[0].metadata["name"]
        "node_classification"
        >>> dataset.tasks[1].metadata["name"]
        "link_prediction"
        """
        self._convert_yaml_path_to_absolute_path()
        self._meta = OnDiskMetaData(**self._yaml_data)
        self._dataset_name = self._meta.dataset_name
        self._graph = self._load_graph(self._meta.graph_topology)
        self._feature = TorchBasedFeatureStore(self._meta.feature_data)
        self._tasks = self._init_tasks(self._meta.tasks, tasks)
        self._all_nodes_set = self._init_all_nodes_set(self._graph)
        self._loaded = True
        return self

    @property
    def yaml_data(self) -> Dict:
        """Return the YAML data."""
        return self._yaml_data

    @property
    def tasks(self) -> List[Task]:
        """Return the tasks."""
        self._check_loaded()
        return self._tasks

    @property
    def graph(self) -> SamplingGraph:
        """Return the graph."""
        self._check_loaded()
        return self._graph

    @property
    def feature(self) -> TorchBasedFeatureStore:
        """Return the feature."""
        self._check_loaded()
        return self._feature

    @property
    def dataset_name(self) -> str:
        """Return the dataset name."""
        self._check_loaded()
        return self._dataset_name

    @property
    def all_nodes_set(self) -> Union[ItemSet, ItemSetDict]:
        """Return the itemset containing all nodes."""
        self._check_loaded()
        return self._all_nodes_set

    def _init_tasks(
        self, tasks: List[OnDiskTaskData], selected_tasks: List[str]
    ) -> List[OnDiskTask]:
        """Initialize the tasks."""
        if isinstance(selected_tasks, str):
            selected_tasks = [selected_tasks]
        if selected_tasks and not isinstance(selected_tasks, list):
            raise TypeError(
                f"The type of selected_task should be list, but got {type(selected_tasks)}"
            )
        ret = []
        if tasks is None:
            return ret
        task_names = set()
        for task in tasks:
            task_name = task.extra_fields.get("name", None)
            if selected_tasks is None or task_name in selected_tasks:
                ret.append(
                    OnDiskTask(
                        task.extra_fields,
                        self._init_tvt_set(task.train_set),
                        self._init_tvt_set(task.validation_set),
                        self._init_tvt_set(task.test_set),
                    )
                )
                if selected_tasks:
                    task_names.add(task_name)
        if selected_tasks:
            not_found_tasks = set(selected_tasks) - task_names
            if len(not_found_tasks):
                dgl_warning(
                    f"Below tasks are not found in YAML: {not_found_tasks}. Skipped."
                )
        return ret

    def _check_loaded(self):
        assert self._loaded, (
            "Please ensure that you have called the OnDiskDataset.load() method"
            + " to properly load the data."
        )

    def _load_graph(
        self, graph_topology: OnDiskGraphTopology
    ) -> FusedCSCSamplingGraph:
        """Load the graph topology."""
        if graph_topology is None:
            return None
        if graph_topology.type == "FusedCSCSamplingGraph":
            return torch.load(graph_topology.path)
        raise NotImplementedError(
            f"Graph topology type {graph_topology.type} is not supported."
        )

    def _init_tvt_set(
        self, tvt_set: List[OnDiskTVTSet]
    ) -> Union[ItemSet, ItemSetDict]:
        """Initialize the TVT set."""
        ret = None
        if (tvt_set is None) or (len(tvt_set) == 0):
            return ret
        if tvt_set[0].type is None:
            assert (
                len(tvt_set) == 1
            ), "Only one TVT set is allowed if type is not specified."
            ret = ItemSet(
                tuple(
                    read_data(data.path, data.format, data.in_memory)
                    for data in tvt_set[0].data
                ),
                names=tuple(data.name for data in tvt_set[0].data),
            )
        else:
            data = {}
            for tvt in tvt_set:
                data[tvt.type] = ItemSet(
                    tuple(
                        read_data(data.path, data.format, data.in_memory)
                        for data in tvt.data
                    ),
                    names=tuple(data.name for data in tvt.data),
                )
            ret = ItemSetDict(data)
        return ret

    def _init_all_nodes_set(self, graph) -> Union[ItemSet, ItemSetDict]:
        if graph is None:
            dgl_warning(
                "`all_node_set` is returned as None, since graph is None."
            )
            return None
        num_nodes = graph.num_nodes
        if isinstance(num_nodes, int):
            return ItemSet(num_nodes, names="seed_nodes")
        else:
            data = {
                node_type: ItemSet(num_node, names="seed_nodes")
                for node_type, num_node in num_nodes.items()
            }
            return ItemSetDict(data)


class BuiltinDataset(OnDiskDataset):
    """A utility class to download built-in dataset from AWS S3 and load it as
    :class:`OnDiskDataset`.

    Available built-in datasets include:

    **cora**
        The cora dataset is a homogeneous citation network dataset, which is
        designed for the node classification task.

    **ogbn-mag**
        The ogbn-mag dataset is a heterogeneous network composed of a subset of
        the Microsoft Academic Graph (MAG). See more details in
        `ogbn-mag <https://ogb.stanford.edu/docs/nodeprop/#ogbn-mag>`_.

        .. note::
            Reverse edges are added to the original graph and duplicated
            edges are removed.

    **ogbl-citation2**
        The ogbl-citation2 dataset is a directed graph, representing the
        citation network between a subset of papers extracted from MAG. See
        more details in `ogbl-citation2
        <https://ogb.stanford.edu/docs/linkprop/#ogbl-citation2>`_.

        .. note::
            Reverse edges are added to the original graph and duplicated
            edges are removed.

    **ogbn-arxiv**
        The ogbn-arxiv dataset is a directed graph, representing the citation
        network between all Computer Science (CS) arXiv papers indexed by MAG.
        See more details in `ogbn-arxiv
        <https://ogb.stanford.edu/docs/nodeprop/#ogbn-arxiv>`_.

        .. note::
            Reverse edges are added to the original graph and duplicated
            edges are removed.

    **ogbn-products**
        The ogbn-products dataset is an undirected and unweighted graph,
        representing an Amazon product co-purchasing network. See more details
        in `ogbn-products
        <https://ogb.stanford.edu/docs/nodeprop/#ogbn-products>`_.

        .. note::
            Reverse edges are added to the original graph.
            Node features are stored as float32.

    **ogb-lsc-mag240m**
        The ogb-lsc-mag240m dataset is a heterogeneous academic graph extracted
        from the Microsoft Academic Graph (MAG). See more details in
        `ogb-lsc-mag240m <https://ogb.stanford.edu/docs/lsc/mag240m/>`_.

        .. note::
            Reverse edges are added to the original graph.

    Parameters
    ----------
    name : str
        The name of the builtin dataset.
    root : str, optional
        The root directory of the dataset. Default ot ``datasets``.
    """

    # For dataset that is smaller than 30GB, we use the base url.
    # Otherwise, we use the accelerated url.
    _base_url = "https://data.dgl.ai/dataset/graphbolt/"
    _accelerated_url = (
        "https://dgl-data.s3-accelerate.amazonaws.com/dataset/graphbolt/"
    )
    _datasets = [
        "cora",
        "ogbn-mag",
        "ogbl-citation2",
        "ogbn-products",
        "ogbn-arxiv",
    ]
    _large_datasets = ["ogb-lsc-mag240m"]
    _all_datasets = _datasets + _large_datasets

    def __init__(self, name: str, root: str = "datasets") -> OnDiskDataset:
        dataset_dir = os.path.join(root, name)
        if not os.path.exists(dataset_dir):
            if name not in self._all_datasets:
                raise RuntimeError(
                    f"Dataset {name} is not available. Available datasets are "
                    f"{self._all_datasets}."
                )
            url = (
                self._accelerated_url
                if name in self._large_datasets
                else self._base_url
            )
            url += name + ".zip"
            os.makedirs(root, exist_ok=True)
            zip_file_path = os.path.join(root, name + ".zip")
            download(url, path=zip_file_path)
            extract_archive(zip_file_path, root, overwrite=True)
            os.remove(zip_file_path)
        super().__init__(dataset_dir, force_preprocess=False)<|MERGE_RESOLUTION|>--- conflicted
+++ resolved
@@ -62,7 +62,12 @@
     sampling_graph : FusedCSCSamplingGraph
         The FusedCSCSamplingGraph constructed from the raw data.
     """
-    is_homogeneous = "type" not in graph_data["nodes"][0]
+    is_homogeneous = (
+        len(input_config["graph"]["nodes"]) == 1
+        and len(input_config["graph"]["edges"]) == 1
+        and "type" not in input_config["graph"]["nodes"][0]
+        and "type" not in input_config["graph"]["edges"][0]
+    )
 
     if is_homogeneous:
         # Homogeneous graph.
@@ -330,106 +335,11 @@
     # 2. Load the data and create a FusedCSCSamplingGraph.
     if "graph" not in input_config:
         raise RuntimeError("Invalid config: does not contain graph field.")
-<<<<<<< HEAD
+
     sampling_graph = _graph_data_to_fused_csc_sampling_graph(
         dataset_dir,
         input_config["graph"],
         include_original_edge_id,
-=======
-    # For any graph that node/edge types are specified, we construct DGLGraph
-    # with `dgl.heterograph()` even there's only one node/edge type. This is
-    # because we want to save the node/edge types in the graph. So the logic of
-    # checking whether the graph is homogeneous is different from the logic in
-    # `DGLGraph.is_homogeneous()`. Otherwise, we construct DGLGraph with
-    # `dgl.graph()`.
-    is_homogeneous = (
-        len(input_config["graph"]["nodes"]) == 1
-        and len(input_config["graph"]["edges"]) == 1
-        and "type" not in input_config["graph"]["nodes"][0]
-        and "type" not in input_config["graph"]["edges"][0]
-    )
-    if is_homogeneous:
-        # Homogeneous graph.
-        num_nodes = input_config["graph"]["nodes"][0]["num"]
-        edge_fmt = input_config["graph"]["edges"][0]["format"]
-        edge_path = input_config["graph"]["edges"][0]["path"]
-        src, dst = read_edges(dataset_dir, edge_fmt, edge_path)
-        g = dgl.graph((src, dst), num_nodes=num_nodes)
-    else:
-        # Heterogeneous graph.
-        # Construct the num nodes dict.
-        num_nodes_dict = {}
-        for node_info in input_config["graph"]["nodes"]:
-            num_nodes_dict[node_info["type"]] = node_info["num"]
-        # Construct the data dict.
-        data_dict = {}
-        for edge_info in input_config["graph"]["edges"]:
-            edge_fmt = edge_info["format"]
-            edge_path = edge_info["path"]
-            src, dst = read_edges(dataset_dir, edge_fmt, edge_path)
-            data_dict[etype_str_to_tuple(edge_info["type"])] = (src, dst)
-        # Construct the heterograph.
-        g = dgl.heterograph(data_dict, num_nodes_dict)
-
-    # 3. Load the sampling related node/edge features and add them to
-    # the sampling-graph.
-    if input_config["graph"].get("feature_data", None):
-        for graph_feature in input_config["graph"]["feature_data"]:
-            in_memory = (
-                True
-                if "in_memory" not in graph_feature
-                else graph_feature["in_memory"]
-            )
-            if graph_feature["domain"] == "node":
-                node_data = read_data(
-                    os.path.join(dataset_dir, graph_feature["path"]),
-                    graph_feature["format"],
-                    in_memory=in_memory,
-                )
-                if is_homogeneous:
-                    g.ndata[graph_feature["name"]] = node_data
-                else:
-                    g.nodes[graph_feature["type"]].data[
-                        graph_feature["name"]
-                    ] = node_data
-            if graph_feature["domain"] == "edge":
-                edge_data = read_data(
-                    os.path.join(dataset_dir, graph_feature["path"]),
-                    graph_feature["format"],
-                    in_memory=in_memory,
-                )
-                if is_homogeneous:
-                    g.edata[graph_feature["name"]] = edge_data
-                else:
-                    g.edges[etype_str_to_tuple(graph_feature["type"])].data[
-                        graph_feature["name"]
-                    ] = edge_data
-        if not is_homogeneous:
-            # For heterogenous graph, a node/edge feature must cover all
-            # node/edge types.
-            ntypes = g.ntypes
-            assert all(
-                set(g.nodes[ntypes[0]].data.keys())
-                == set(g.nodes[ntype].data.keys())
-                for ntype in ntypes
-            ), (
-                "Node feature does not cover all node types: "
-                + f"{set(g.nodes[ntype].data.keys() for ntype in ntypes)}."
-            )
-            etypes = g.canonical_etypes
-            assert all(
-                set(g.edges[etypes[0]].data.keys())
-                == set(g.edges[etype].data.keys())
-                for etype in etypes
-            ), (
-                "Edge feature does not cover all edge types: "
-                + f"{set(g.edges[etype].data.keys() for etype in etypes)}."
-            )
-
-    # 4. Convert the DGLGraph to a FusedCSCSamplingGraph.
-    fused_csc_sampling_graph = from_dglgraph(
-        g, is_homogeneous, include_original_edge_id
->>>>>>> e602ab1b
     )
 
     # 3. Record value of include_original_edge_id.
