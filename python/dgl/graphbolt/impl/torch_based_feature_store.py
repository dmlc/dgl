--- conflicted
+++ resolved
@@ -139,10 +139,7 @@
             `read_async_num_stages(ids.device)`th invocation. The return result
             can be accessed by calling `.wait()`. on the returned future object.
             It is undefined behavior to call `.wait()` more than once.
-<<<<<<< HEAD
-
-=======
->>>>>>> 8d770b61
+
         Example Usage
         --------
         >>> import dgl.graphbolt as gb
@@ -153,7 +150,6 @@
         ...     future = next(async_handle)
         >>> result = future.wait()  # result contains the read values.
         """
-<<<<<<< HEAD
         assert self._tensor.device.type == "cpu"
         if ids.is_cuda and self.is_pinned():
             current_stream = torch.cuda.current_stream()
@@ -208,9 +204,6 @@
             yield _Waiter()
         else:
             yield torch.ops.graphbolt.index_select_async(self._tensor, ids)
-=======
-        raise NotImplementedError
->>>>>>> 8d770b61
 
     def read_async_num_stages(self, ids_device: torch.device):
         """The number of stages of the read_async operation. See read_async
@@ -224,14 +217,10 @@
         int
             The number of stages of the read_async operation.
         """
-<<<<<<< HEAD
         if ids_device.type == "cuda":
             return 1 if self.is_pinned() else 3
         else:
             return 1
-=======
-        raise NotImplementedError
->>>>>>> 8d770b61
 
     def size(self):
         """Get the size of the feature.
@@ -415,11 +404,7 @@
         else:
             return index_select(self._tensor, ids)
 
-<<<<<<< HEAD
-    def read_async(self, ids: torch.Tensor = None):
-=======
     def read_async(self, ids: torch.Tensor):
->>>>>>> 8d770b61
         """Read the feature by index asynchronously.
         Parameters
         ----------
@@ -433,10 +418,7 @@
             `read_async_num_stages(ids.device)`th invocation. The return result
             can be accessed by calling `.wait()`. on the returned future object.
             It is undefined behavior to call `.wait()` more than once.
-<<<<<<< HEAD
-
-=======
->>>>>>> 8d770b61
+
         Example Usage
         --------
         >>> import dgl.graphbolt as gb
@@ -447,7 +429,6 @@
         ...     future = next(async_handle)
         >>> result = future.wait()  # result contains the read values.
         """
-<<<<<<< HEAD
         assert torch.ops.graphbolt.detect_io_uring()
         if ids.is_cuda:
             ids_device = ids.device
@@ -483,9 +464,6 @@
             yield _Waiter()
         else:
             yield self._ondisk_npy_array.index_select(ids)
-=======
-        raise NotImplementedError
->>>>>>> 8d770b61
 
     def read_async_num_stages(self, ids_device: torch.device):
         """The number of stages of the read_async operation. See read_async
@@ -499,11 +477,7 @@
         int
             The number of stages of the read_async operation.
         """
-<<<<<<< HEAD
         return 3 if ids_device.type == "cuda" else 1
-=======
-        raise NotImplementedError
->>>>>>> 8d770b61
 
     def size(self):
         """Get the size of the feature.
