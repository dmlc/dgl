"""CSC format sampling graph."""
# pylint: disable= invalid-name
import os
import tarfile
import tempfile
from collections import defaultdict
from typing import Dict, Optional, Tuple, Union

import torch

from ...base import ETYPE
from ...convert import to_homogeneous
from ...heterograph import DGLGraph
from .sampled_subgraph_impl import SampledSubgraphImpl


class GraphMetadata:
    r"""Class for metadata of csc sampling graph."""

    def __init__(
        self,
        node_type_to_id: Dict[str, int],
        edge_type_to_id: Dict[Tuple[str, str, str], int],
    ):
        """Initialize the GraphMetadata object.

        Parameters
        ----------
        node_type_to_id : Dict[str, int]
            Dictionary from node types to node type IDs.
        edge_type_to_id : Dict[Tuple[str, str, str], int]
            Dictionary from edge types to edge type IDs.

        Raises
        ------
        AssertionError
            If any of the assertions fail.
        """

        node_types = list(node_type_to_id.keys())
        edge_types = list(edge_type_to_id.keys())
        node_type_ids = list(node_type_to_id.values())
        edge_type_ids = list(edge_type_to_id.values())

        # Validate node_type_to_id.
        assert all(
            isinstance(x, str) for x in node_types
        ), "Node type name should be string."
        assert all(
            isinstance(x, int) for x in node_type_ids
        ), "Node type id should be int."
        assert len(node_type_ids) == len(
            set(node_type_ids)
        ), "Multiple node types shoud not be mapped to a same id."
        # Validate edge_type_to_id.
        for edge_type in edge_types:
            src, edge, dst = edge_type
            assert isinstance(edge, str), "Edge type name should be string."
            assert (
                src in node_types
            ), f"Unrecognized node type {src} in edge type {edge_type}"
            assert (
                dst in node_types
            ), f"Unrecognized node type {dst} in edge type {edge_type}"
        assert all(
            isinstance(x, int) for x in edge_type_ids
        ), "Edge type id should be int."
        assert len(edge_type_ids) == len(
            set(edge_type_ids)
        ), "Multiple edge types shoud not be mapped to a same id."

        self.node_type_to_id = node_type_to_id
        self.edge_type_to_id = edge_type_to_id


class CSCSamplingGraph:
    r"""Class for CSC sampling graph."""

    def __repr__(self):
        return _csc_sampling_graph_str(self)

    def __init__(
        self, c_csc_graph: torch.ScriptObject, metadata: Optional[GraphMetadata]
    ):
        self._c_csc_graph = c_csc_graph
        self._metadata = metadata

    @property
    def num_nodes(self) -> int:
        """Returns the number of nodes in the graph.

        Returns
        -------
        int
            The number of rows in the dense format.
        """
        return self._c_csc_graph.num_nodes()

    @property
    def num_edges(self) -> int:
        """Returns the number of edges in the graph.

        Returns
        -------
        int
            The number of edges in the graph.
        """
        return self._c_csc_graph.num_edges()

    @property
    def csc_indptr(self) -> torch.tensor:
        """Returns the indices pointer in the CSC graph.

        Returns
        -------
        torch.tensor
            The indices pointer in the CSC graph. An integer tensor with
            shape `(num_nodes+1,)`.
        """
        return self._c_csc_graph.csc_indptr()

    @property
    def indices(self) -> torch.tensor:
        """Returns the indices in the CSC graph.

        Returns
        -------
        torch.tensor
            The indices in the CSC graph. An integer tensor with shape
            `(num_edges,)`.

        Notes
        -------
        It is assumed that edges of each node are already sorted by edge type
        ids.
        """
        return self._c_csc_graph.indices()

    @property
    def node_type_offset(self) -> Optional[torch.Tensor]:
        """Returns the node type offset tensor if present.

        Returns
        -------
        torch.Tensor or None
            If present, returns a 1D integer tensor of shape
            `(num_node_types + 1,)`. The tensor is in ascending order as nodes
            of the same type have continuous IDs, and larger node IDs are
            paired with larger node type IDs. The first value is 0 and last
            value is the number of nodes. And nodes with IDs between
            `node_type_offset_[i]~node_type_offset_[i+1]` are of type id 'i'.

        """
        return self._c_csc_graph.node_type_offset()

    @property
    def type_per_edge(self) -> Optional[torch.Tensor]:
        """Returns the edge type tensor if present.

        Returns
        -------
        torch.Tensor or None
            If present, returns a 1D integer tensor of shape (num_edges,)
            containing the type of each edge in the graph.
        """
        return self._c_csc_graph.type_per_edge()

    @property
    def edge_attributes(self) -> Optional[Dict[str, torch.Tensor]]:
        """Returns the edge attributes dictionary.

        Returns
        -------
        torch.Tensor or None
            If present, returns a dictionary of edge attributes. Each key
            represents the attribute's name, while the corresponding value
            holds the attribute's specific value. The length of each value
            should match the total number of edges."
        """
        return self._c_csc_graph.edge_attributes()

    @property
    def metadata(self) -> Optional[GraphMetadata]:
        """Returns the metadata of the graph.

        Returns
        -------
        GraphMetadata or None
            If present, returns the metadata of the graph.
        """
        return self._metadata

    def in_subgraph(self, nodes: torch.Tensor) -> torch.ScriptObject:
        """Return the subgraph induced on the inbound edges of the given nodes.

        An in subgraph is equivalent to creating a new graph using the incoming
        edges of the given nodes.

        Parameters
        ----------
        nodes : torch.Tensor
            The nodes to form the subgraph which are type agnostic.

        Returns
        -------
        torch.classes.graphbolt.SampledSubgraph
            The in subgraph.
        """
        # Ensure nodes is 1-D tensor.
        assert nodes.dim() == 1, "Nodes should be 1-D tensor."
        # Ensure that there are no duplicate nodes.
        assert len(torch.unique(nodes)) == len(
            nodes
        ), "Nodes cannot have duplicate values."
        # TODO: change the result to 'SampledSubgraphImpl'.
        return self._c_csc_graph.in_subgraph(nodes)

    def _convert_to_sampled_subgraph(
        self,
        C_sampled_subgraph: torch.ScriptObject,
<<<<<<< HEAD
    ) -> SampledSubgraphImpl:
=======
    ):
>>>>>>> 9ea10ab1
        """An internal function used to convert a fused homogeneous sampled
        subgraph to general struct 'SampledSubgraphImpl'."""
        column_num = (
            C_sampled_subgraph.indptr[1:] - C_sampled_subgraph.indptr[:-1]
        )
        column = C_sampled_subgraph.reverse_column_node_ids.repeat_interleave(
            column_num
        )
        row = C_sampled_subgraph.indices
        type_per_edge = C_sampled_subgraph.type_per_edge
        if type_per_edge is None:
<<<<<<< HEAD
            node_pairs = (row, column)
        else:
=======
            # The sampled graph is already a homogeneous graph.
            node_pairs = (row, column)
        else:
            # The sampled graph is a fused homogenized graph, which need to be
            # converted to heterogeneous graphs.
>>>>>>> 9ea10ab1
            node_pairs = defaultdict(list)
            for etype, etype_id in self.metadata.edge_type_to_id.items():
                src_ntype, _, dst_ntype = etype
                src_ntype_id = self.metadata.node_type_to_id[src_ntype]
                dst_ntype_id = self.metadata.node_type_to_id[dst_ntype]
                mask = type_per_edge == etype_id
                hetero_row = row[mask] - self.node_type_offset[src_ntype_id]
                hetero_column = (
                    column[mask] - self.node_type_offset[dst_ntype_id]
                )
                node_pairs[etype] = (hetero_row, hetero_column)
<<<<<<< HEAD
        return SampledSubgraphImpl(
            node_pairs=node_pairs,
        )
=======
        return SampledSubgraphImpl(node_pairs=node_pairs)
>>>>>>> 9ea10ab1

    def sample_neighbors(
        self,
        nodes: Union[torch.Tensor, Dict[str, torch.Tensor]],
        fanouts: torch.Tensor,
        replace: bool = False,
        probs_name: Optional[str] = None,
    ) -> SampledSubgraphImpl:
        """Sample neighboring edges of the given nodes and return the induced
        subgraph.

        Parameters
        ----------
        nodes: torch.Tensor or Dict[str, torch.Tensor]
            IDs of the given seed nodes.
            - If `nodes` is a tensor: It means the graph is homogeneous
            graph, and ids inside are homogeneous ids.
            - If `nodes` is a dictionary: The keys should be node type and
            ids inside are heterogeneous ids.
        fanouts: torch.Tensor
            The number of edges to be sampled for each node with or without
            considering edge types.
              - When the length is 1, it indicates that the fanout applies to
                all neighbors of the node as a collective, regardless of the
                edge type.
              - Otherwise, the length should equal to the number of edge
                types, and each fanout value corresponds to a specific edge
                type of the nodes.
            The value of each fanout should be >= 0 or = -1.
              - When the value is -1, all neighbors will be chosen for
                sampling. It is equivalent to selecting all neighbors when
                the fanout is >= the number of neighbors (and replace is set to
                false).
              - When the value is a non-negative integer, it serves as a
                minimum threshold for selecting neighbors.
        replace: bool
            Boolean indicating whether the sample is preformed with or
            without replacement. If True, a value can be selected multiple
            times. Otherwise, each value can be selected only once.
        probs_name: str, optional
            An optional string specifying the name of an edge attribute used a. This
            attribute tensor should contain (unnormalized) probabilities
            corresponding to each neighboring edge of a node. It must be a 1D
            floating-point or boolean tensor, with the number of elements
            equalling the total number of edges.
        Returns
        -------
        SampledSubgraphImpl
            The sampled subgraph.

        Examples
        --------
        >>> import dgl.graphbolt as gb
        >>> ntypes = {'n1': 0, 'n2': 1, 'n3': 2}
        >>> etypes = {('n1', 'e1', 'n2'): 0, ('n1', 'e2', 'n3'): 1}
        >>> metadata = gb.GraphMetadata(ntypes, etypes)
        >>> indptr = torch.LongTensor([0, 3, 4, 5, 7])
        >>> indices = torch.LongTensor([0, 1, 3, 2, 3, 0, 1])
        >>> node_type_offset = torch.LongTensor([0, 2, 3, 4])
        >>> type_per_edge = torch.LongTensor([0, 0, 1, 0, 1, 0, 1])
        >>> graph = gb.from_csc(indptr, indices, type_per_edge=type_per_edge,
        ... node_type_offset=node_type_offset, metadata=metadata)
        >>> nodes = {'n1': torch.LongTensor([1]), 'n2': torch.LongTensor([0])}
        >>> fanouts = torch.tensor([1, 1])
        >>> subgraph = graph.sample_neighbors(nodes, fanouts)
        >>> print(subgraph.node_pairs)
        defaultdict(<class 'list'>, {('n1', 'e1', 'n2'): (tensor([2]), \
        tensor([1])), ('n1', 'e2', 'n3'): (tensor([3]), tensor([2]))})
        """

        def convert_to_homogeneous_nodes(nodes):
            homogeneous_nodes = []
            for ntype, ids in nodes.items():
                ntype_id = self.metadata.node_type_to_id[ntype]
                homogeneous_nodes.append(ids + self.node_type_offset[ntype_id])
            return torch.cat(homogeneous_nodes)

        if isinstance(nodes, dict):
            nodes = convert_to_homogeneous_nodes(nodes)

        C_sampled_subgraph = self._sample_neighbors(
            nodes, fanouts, replace, False, probs_name
        )

        return self._convert_to_sampled_subgraph(C_sampled_subgraph)

    def _sample_neighbors(
        self,
        nodes: torch.Tensor,
        fanouts: torch.Tensor,
        replace: bool = False,
        return_eids: bool = False,
        probs_name: Optional[str] = None,
    ) -> torch.ScriptObject:
        """Sample neighboring edges of the given nodes and return the induced
        subgraph.

        Parameters
        ----------
        nodes: torch.Tensor
            IDs of the given seed nodes.
        fanouts: torch.Tensor
            The number of edges to be sampled for each node with or without
            considering edge types.
              - When the length is 1, it indicates that the fanout applies to
                all neighbors of the node as a collective, regardless of the
                edge type.
              - Otherwise, the length should equal to the number of edge
                types, and each fanout value corresponds to a specific edge
                type of the nodes.
            The value of each fanout should be >= 0 or = -1.
              - When the value is -1, all neighbors will be chosen for
                sampling. It is equivalent to selecting all neighbors when
                the fanout is >= the number of neighbors (and replace is set to
                false).
              - When the value is a non-negative integer, it serves as a
                minimum threshold for selecting neighbors.
        replace: bool
            Boolean indicating whether the sample is preformed with or
            without replacement. If True, a value can be selected multiple
            times. Otherwise, each value can be selected only once.
        return_eids: bool
            Boolean indicating whether the edge IDs of sampled edges,
            represented as a 1D tensor, should be returned. This is
            typically used when edge features are required.
        probs_name: str, optional
            An optional string specifying the name of an edge attribute. This
            attribute tensor should contain (unnormalized) probabilities
            corresponding to each neighboring edge of a node. It must be a 1D
            floating-point or boolean tensor, with the number of elements
            equalling the total number of edges.
        Returns
        -------
        torch.classes.graphbolt.SampledSubgraph
            The sampled C subgraph.
        """
        # Ensure nodes is 1-D tensor.
        assert nodes.dim() == 1, "Nodes should be 1-D tensor."
        assert fanouts.dim() == 1, "Fanouts should be 1-D tensor."
        expected_fanout_len = 1
        if self.metadata and self.metadata.edge_type_to_id:
            expected_fanout_len = len(self.metadata.edge_type_to_id)
        assert len(fanouts) in [
            expected_fanout_len,
            1,
        ], "Fanouts should have the same number of elements as etypes or \
            should have a length of 1."
        if fanouts.size(0) > 1:
            assert (
                self.type_per_edge is not None
            ), "To perform sampling for each edge type (when the length of \
                `fanouts` > 1), the graph must include edge type information."
        assert torch.all(
            (fanouts >= 0) | (fanouts == -1)
        ), "Fanouts should consist of values that are either -1 or \
            greater than or equal to 0."
        if probs_name:
            assert (
                probs_name in self.edge_attributes
            ), f"Unknown edge attribute '{probs_name}'."
            probs_or_mask = self.edge_attributes[probs_name]
            assert probs_or_mask.dim() == 1, "Probs should be 1-D tensor."
            assert (
                probs_or_mask.size(0) == self.num_edges
            ), "Probs should have the same number of elements as the number \
                of edges."
            assert probs_or_mask.dtype in [
                torch.bool,
                torch.float16,
                torch.bfloat16,
                torch.float32,
                torch.float64,
            ], "Probs should have a floating-point or boolean data type."
        return self._c_csc_graph.sample_neighbors(
            nodes, fanouts.tolist(), replace, return_eids, probs_name
        )

    def sample_negative_edges_uniform(
        self, edge_type, node_pairs, negative_ratio
    ):
        """
        Sample negative edges by randomly choosing negative source-destination
        pairs according to a uniform distribution. For each edge ``(u, v)``,
        it is supposed to generate `negative_ratio` pairs of negative edges
        ``(u, v')``, where ``v'`` is chosen uniformly from all the nodes in
        the graph.

        Parameters
        ----------
        edge_type: Tuple[str]
            The type of edges in the provided node_pairs. Any negative edges
            sampled will also have the same type. If set to None, it will be
            considered as a homogeneous graph.
        node_pairs : Tuple[Tensor]
            A tuple of two 1D tensors that represent the source and destination
            of positive edges, with 'positive' indicating that these edges are
            present in the graph. It's important to note that within the
            context of a heterogeneous graph, the ids in these tensors signify
            heterogeneous ids.
        negative_ratio: int
            The ratio of the number of negative samples to positive samples.

        Returns
        -------
        Tuple[Tensor]
            A tuple consisting of two 1D tensors represents the source and
            destination of negative edges. In the context of a heterogeneous
            graph, both the input nodes and the selected nodes are represented
            by heterogeneous IDs, and the formed edges are of the input type
            `edge_type`. Note that negative refers to false negatives, which
            means the edge could be present or not present in the graph.
        """
        if edge_type:
            assert (
                self.node_type_offset is not None
            ), "The 'node_type_offset' array is necessary for performing \
                negative sampling by edge type."
            _, _, dst_node_type = edge_type
            dst_node_type_id = self.metadata.node_type_to_id[dst_node_type]
            max_node_id = (
                self.node_type_offset[dst_node_type_id + 1]
                - self.node_type_offset[dst_node_type_id]
            )
        else:
            max_node_id = self.num_nodes
        return self._c_csc_graph.sample_negative_edges_uniform(
            node_pairs,
            negative_ratio,
            max_node_id,
        )

    def sample_neighbors_with_node_pairs(
        self,
        node_pairs: Union[
            Tuple[torch.Tensor, torch.Tensor],
            Dict[Tuple[str, str, str], Tuple[torch.Tensor, torch.Tensor]],
        ],
        fanouts: torch.Tensor,
        replace: bool = False,
        probs_name: Optional[str] = None,
    ):
        """
        Sample neighboring edges for a given list or dictionary of node pairs.
        Return the induced subgraph and the compacted node pairs.

        Parameters
        ----------
        node_pairs : Tuple[torch.Tensor, torch.Tensor] or \
            Dict(Tuple[str, str, str], Tuple[torch.Tensor, torch.Tensor])
            Node pairs representing source-destination edges.
            - If `node_pairs` is a tuple: It means the graph is homogeneous.
            Also, it should be in the format ('u', 'v') representing source
            and destination pairs. And IDs inside are homogeneous ids.
            - If `node_pairs` is a dictionary: The keys should be edge type and
            the values should be corresponding node pairs. And IDs inside are
            heterogeneous ids.
        fanouts: torch.Tensor
            The number of edges to be sampled for each node with or without
            considering edge types.
              - When the length is 1, it indicates that the fanout applies to
                all neighbors of the node as a collective, regardless of the
                edge type.
              - Otherwise, the length should equal to the number of edge
                types, and each fanout value corresponds to a specific edge
                type of the nodes.
            The value of each fanout should be >= 0 or = -1.
              - When the value is -1, all neighbors will be chosen for
                sampling. It is equivalent to selecting all neighbors when
                the fanout is >= the number of neighbors (and replace is set to
                false).
              - When the value is a non-negative integer, it serves as a
                minimum threshold for selecting neighbors.
        replace: bool
            Boolean indicating whether the sample is preformed with or
            without replacement. If True, a value can be selected multiple
            times. Otherwise, each value can be selected only once.
        probs_name: str, optional
            An optional string specifying the name of an edge attribute used a. This
            attribute tensor should contain (unnormalized) probabilities
            corresponding to each neighboring edge of a node. It must be a 1D
            floating-point or boolean tensor, with the number of elements
            equalling the total number of edges.
        Returns
        -------
        Tuple[node_pairs, SampledSubgraphImpl]
            The compacted node pairs and the created SampledSubgraphImpl object.
        """
        nodes_dict = defaultdict(list)
        unique_nodes_all_types = []
        if self.metadata:
            node_type_to_id = self.metadata.node_type_to_id
        node_type_offset = self.node_type_offset
        is_homogeneous = isinstance(node_pairs, Dict)
        # Treat it as a homogeneous graph.
        if is_homogeneous:
            assert (
                node_type_to_id is not None and node_type_offset is not None
            ), "Please note that sampling with different edge types is \
                not supported in a homogeneous graph."
        else:
            node_type_to_id = {"_N": 0}
            node_pairs = {("_N", "_E", "_N"): node_pairs}
            node_type_offset = [0, self.num_nodes]

        def unique_and_compact_node_pairs():
            # Collect nodes for each node type.
            for etype, node_pair in node_pairs.items():
                u_type, _, v_type = etype
                u, v = node_pair
                nodes_dict[u_type].append(u)
                nodes_dict[v_type].append(v)

            compacted_nodes_dict = defaultdict(list)
            for ntype, nodes in nodes_dict.items():
                collected_nodes = torch.cat(nodes)
                # Compact and find unique nodes.
                unique_nodes, collected_nodes = torch.unique(
                    collected_nodes,
                    return_inverse=True,
                )
                ntype_id = node_type_to_id[ntype]
                # Convert heterogeneous unqiue node id to homogeneous node id.
                unique_nodes = unique_nodes + node_type_offset[ntype_id]
                unique_nodes_all_types.append(unique_nodes)
                compacted_nodes_dict[ntype] = collected_nodes

            # Map back in same order as collect.
            compacted_node_pairs = {}
            for etype, node_pair in node_pairs.items():
                u_type, _, v_type = etype
                u, v = node_pair
                u_size, v_size = u.numel(), v.numel()
                u = compacted_nodes_dict[u_type][:u_size]
                compacted_nodes_dict[u_type] = compacted_nodes_dict[u_type][
                    u_size:
                ]
                v = compacted_nodes_dict[v_type][:v_size]
                compacted_nodes_dict[v_type] = compacted_nodes_dict[v_type][
                    v_size:
                ]
                compacted_node_pairs[etype] = (u, v)
            if not is_homogeneous:
                compacted_node_pairs = list(compacted_node_pairs.values())[0]
            # Perform neighbor sampling.
            unique_nodes = torch.cat(unique_nodes_all_types)
            return unique_nodes, compacted_node_pairs

        unique_nodes, compacted_node_pairs = unique_and_compact_node_pairs()
        C_sampled_graph = self._sample_neighbors(
            unique_nodes, fanouts, replace, False, probs_name
        )
        return (
            compacted_node_pairs,
            self._convert_to_sampled_subgraph(C_sampled_graph),
        )

    def copy_to_shared_memory(self, shared_memory_name: str):
        """Copy the graph to shared memory.

        Parameters
        ----------
        shared_memory_name : str
            Name of the shared memory.

        Returns
        -------
        CSCSamplingGraph
            The copied CSCSamplingGraph object on shared memory.
        """
        return CSCSamplingGraph(
            self._c_csc_graph.copy_to_shared_memory(shared_memory_name),
            self._metadata,
        )


def from_csc(
    csc_indptr: torch.Tensor,
    indices: torch.Tensor,
    node_type_offset: Optional[torch.tensor] = None,
    type_per_edge: Optional[torch.tensor] = None,
    edge_attributes: Optional[Dict[str, torch.tensor]] = None,
    metadata: Optional[GraphMetadata] = None,
) -> CSCSamplingGraph:
    """Create a CSCSamplingGraph object from a CSC representation.

    Parameters
    ----------
    csc_indptr : torch.Tensor
        Pointer to the start of each row in the `indices`. An integer tensor
        with shape `(num_nodes+1,)`.
    indices : torch.Tensor
        Column indices of the non-zero elements in the CSC graph. An integer
        tensor with shape `(num_edges,)`.
    node_type_offset : Optional[torch.tensor], optional
        Offset of node types in the graph, by default None.
    type_per_edge : Optional[torch.tensor], optional
        Type ids of each edge in the graph, by default None.
    edge_attributes: Optional[Dict[str, torch.tensor]], optional
        Edge attributes of the graph, by default None.
    metadata: Optional[GraphMetadata], optional
        Metadata of the graph, by default None.
    Returns
    -------
    CSCSamplingGraph
        The created CSCSamplingGraph object.

    Examples
    --------
    >>> ntypes = {'n1': 0, 'n2': 1, 'n3': 2}
    >>> etypes = {('n1', 'e1', 'n2'): 0, ('n1', 'e2', 'n3'): 1}
    >>> metadata = graphbolt.GraphMetadata(ntypes, etypes)
    >>> csc_indptr = torch.tensor([0, 2, 5, 7])
    >>> indices = torch.tensor([1, 3, 0, 1, 2, 0, 3])
    >>> node_type_offset = torch.tensor([0, 1, 2, 3])
    >>> type_per_edge = torch.tensor([0, 1, 0, 1, 1, 0, 0])
    >>> graph = graphbolt.from_csc(csc_indptr, indices, node_type_offset, \
    >>>                            type_per_edge, None, metadata)
    >>> print(graph)
    CSCSamplingGraph(csc_indptr=tensor([0, 2, 5, 7]),
                     indices=tensor([1, 3, 0, 1, 2, 0, 3]),
                     num_nodes=3, num_edges=7)
    """
    if metadata and metadata.node_type_to_id and node_type_offset is not None:
        assert len(metadata.node_type_to_id) + 1 == node_type_offset.size(
            0
        ), "node_type_offset length should be |ntypes| + 1."
    return CSCSamplingGraph(
        torch.ops.graphbolt.from_csc(
            csc_indptr,
            indices,
            node_type_offset,
            type_per_edge,
            edge_attributes,
        ),
        metadata,
    )


def load_from_shared_memory(
    shared_memory_name: str,
    metadata: Optional[GraphMetadata] = None,
) -> CSCSamplingGraph:
    """Load a CSCSamplingGraph object from shared memory.

    Parameters
    ----------
    shared_memory_name : str
        Name of the shared memory.

    Returns
    -------
    CSCSamplingGraph
        The loaded CSCSamplingGraph object on shared memory.
    """
    return CSCSamplingGraph(
        torch.ops.graphbolt.load_from_shared_memory(shared_memory_name),
        metadata,
    )


def _csc_sampling_graph_str(graph: CSCSamplingGraph) -> str:
    """Internal function for converting a csc sampling graph to string
    representation.
    """
    csc_indptr_str = str(graph.csc_indptr)
    indices_str = str(graph.indices)
    meta_str = f"num_nodes={graph.num_nodes}, num_edges={graph.num_edges}"
    prefix = f"{type(graph).__name__}("

    def _add_indent(_str, indent):
        lines = _str.split("\n")
        lines = [lines[0]] + [" " * indent + line for line in lines[1:]]
        return "\n".join(lines)

    final_str = (
        "csc_indptr="
        + _add_indent(csc_indptr_str, len("csc_indptr="))
        + ",\n"
        + "indices="
        + _add_indent(indices_str, len("indices="))
        + ",\n"
        + meta_str
        + ")"
    )

    final_str = prefix + _add_indent(final_str, len(prefix))
    return final_str


def load_csc_sampling_graph(filename):
    """Load CSCSamplingGraph from tar file."""
    with tempfile.TemporaryDirectory() as temp_dir:
        with tarfile.open(filename, "r") as archive:
            archive.extractall(temp_dir)
        graph_filename = os.path.join(temp_dir, "csc_sampling_graph.pt")
        metadata_filename = os.path.join(temp_dir, "metadata.pt")
        return CSCSamplingGraph(
            torch.ops.graphbolt.load_csc_sampling_graph(graph_filename),
            torch.load(metadata_filename),
        )


def save_csc_sampling_graph(graph, filename):
    """Save CSCSamplingGraph to tar file."""
    with tempfile.TemporaryDirectory() as temp_dir:
        graph_filename = os.path.join(temp_dir, "csc_sampling_graph.pt")
        torch.ops.graphbolt.save_csc_sampling_graph(
            graph._c_csc_graph, graph_filename
        )
        metadata_filename = os.path.join(temp_dir, "metadata.pt")
        torch.save(graph.metadata, metadata_filename)
        with tarfile.open(filename, "w") as archive:
            archive.add(
                graph_filename, arcname=os.path.basename(graph_filename)
            )
            archive.add(
                metadata_filename, arcname=os.path.basename(metadata_filename)
            )
    print(f"CSCSamplingGraph has been saved to {filename}.")


def from_dglgraph(g: DGLGraph) -> CSCSamplingGraph:
    """Convert a DGLGraph to CSCSamplingGraph."""
    homo_g, ntype_count, _ = to_homogeneous(g, return_count=True)
    # Initialize metadata.
    node_type_to_id = {ntype: g.get_ntype_id(ntype) for ntype in g.ntypes}
    edge_type_to_id = {
        etype: g.get_etype_id(etype) for etype in g.canonical_etypes
    }
    metadata = GraphMetadata(node_type_to_id, edge_type_to_id)

    # Obtain CSC matrix.
    indptr, indices, _ = homo_g.adj_tensors("csc")
    ntype_count.insert(0, 0)
    node_type_offset = torch.cumsum(torch.LongTensor(ntype_count), 0)
    type_per_edge = homo_g.edata[ETYPE]

    return CSCSamplingGraph(
        torch.ops.graphbolt.from_csc(
            indptr,
            indices,
            node_type_offset,
            type_per_edge,
            None,
        ),
        metadata,
    )<|MERGE_RESOLUTION|>--- conflicted
+++ resolved
@@ -218,11 +218,7 @@
     def _convert_to_sampled_subgraph(
         self,
         C_sampled_subgraph: torch.ScriptObject,
-<<<<<<< HEAD
     ) -> SampledSubgraphImpl:
-=======
-    ):
->>>>>>> 9ea10ab1
         """An internal function used to convert a fused homogeneous sampled
         subgraph to general struct 'SampledSubgraphImpl'."""
         column_num = (
@@ -234,16 +230,11 @@
         row = C_sampled_subgraph.indices
         type_per_edge = C_sampled_subgraph.type_per_edge
         if type_per_edge is None:
-<<<<<<< HEAD
-            node_pairs = (row, column)
-        else:
-=======
             # The sampled graph is already a homogeneous graph.
             node_pairs = (row, column)
         else:
             # The sampled graph is a fused homogenized graph, which need to be
             # converted to heterogeneous graphs.
->>>>>>> 9ea10ab1
             node_pairs = defaultdict(list)
             for etype, etype_id in self.metadata.edge_type_to_id.items():
                 src_ntype, _, dst_ntype = etype
@@ -255,13 +246,7 @@
                     column[mask] - self.node_type_offset[dst_ntype_id]
                 )
                 node_pairs[etype] = (hetero_row, hetero_column)
-<<<<<<< HEAD
-        return SampledSubgraphImpl(
-            node_pairs=node_pairs,
-        )
-=======
         return SampledSubgraphImpl(node_pairs=node_pairs)
->>>>>>> 9ea10ab1
 
     def sample_neighbors(
         self,
