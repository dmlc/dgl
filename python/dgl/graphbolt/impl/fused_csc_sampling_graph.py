--- conflicted
+++ resolved
@@ -438,10 +438,7 @@
             for ntype, ntype_id in self.node_type_to_id.items():
                 # Get all nodes of a specific node type in column.
                 nids = torch.nonzero(node_types == ntype_id).view(-1)
-<<<<<<< HEAD
-=======
                 nids_original_indptr = indptr[nids + 1]
->>>>>>> e8be515c
                 for etype, etype_id in self.edge_type_to_id.items():
                     src_ntype, _, dst_ntype = etype_str_to_tuple(etype)
                     if dst_ntype != ntype:
@@ -451,17 +448,10 @@
                     src_ntype_id = self.node_type_to_id[src_ntype]
                     sub_indices[etype] = (
                         indices[eids] - self.node_type_offset[src_ntype_id]
-<<<<<<< HEAD
-                    )
-                    cum_edges = torch.searchsorted(
-                        eids, indptr[nids + 1], right=False
-                    )
-=======
                     )
                     cum_edges = torch.searchsorted(
                         eids, nids_original_indptr, right=False
                     )
->>>>>>> e8be515c
                     sub_indptr[etype] = torch.cat(
                         (torch.tensor([0], device=indptr.device), cum_edges)
                     )
