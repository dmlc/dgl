--- conflicted
+++ resolved
@@ -922,12 +922,7 @@
         Map edge types to ids, by default None.
     edge_attributes: Optional[Dict[str, torch.tensor]], optional
         Edge attributes of the graph, by default None.
-<<<<<<< HEAD
-=======
-    metadata: Optional[GraphMetadata], optional
-        Metadata of the graph, by default None.
-
->>>>>>> 836fbb00
+
     Returns
     -------
     FusedCSCSamplingGraph
