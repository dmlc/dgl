--- conflicted
+++ resolved
@@ -9,11 +9,8 @@
 from .itemset import *
 from .minibatch_sampler import *
 from .feature_store import *
-<<<<<<< HEAD
 from .dataset import *
-=======
 from .subgraph_sampler import *
->>>>>>> 4bc256b1
 
 
 def load_graphbolt():
