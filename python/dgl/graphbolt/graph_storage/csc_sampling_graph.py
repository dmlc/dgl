"""CSC format sampling graph."""
# pylint: disable= invalid-name
import os
import tarfile
import tempfile
from typing import Dict, Optional, Tuple

import torch


class GraphMetadata:
    r"""Class for metadata of csc sampling graph."""

    def __init__(
        self,
        node_type_to_id: Dict[str, int],
        edge_type_to_id: Dict[Tuple[str, str, str], int],
    ):
        """Initialize the GraphMetadata object.

        Parameters
        ----------
        node_type_to_id : Dict[str, int]
            Dictionary from node types to node type IDs.
        edge_type_to_id : Dict[Tuple[str, str, str], int]
            Dictionary from edge types to edge type IDs.

        Raises
        ------
        AssertionError
            If any of the assertions fail.
        """

        node_types = list(node_type_to_id.keys())
        edge_types = list(edge_type_to_id.keys())
        node_type_ids = list(node_type_to_id.values())
        edge_type_ids = list(edge_type_to_id.values())

        # Validate node_type_to_id.
        assert all(
            isinstance(x, str) for x in node_types
        ), "Node type name should be string."
        assert all(
            isinstance(x, int) for x in node_type_ids
        ), "Node type id should be int."
        assert len(node_type_ids) == len(
            set(node_type_ids)
        ), "Multiple node types shoud not be mapped to a same id."
        # Validate edge_type_to_id.
        for edge_type in edge_types:
            src, edge, dst = edge_type
            assert isinstance(edge, str), "Edge type name should be string."
            assert (
                src in node_types
            ), f"Unrecognized node type {src} in edge type {edge_type}"
            assert (
                dst in node_types
            ), f"Unrecognized node type {dst} in edge type {edge_type}"
        assert all(
            isinstance(x, int) for x in edge_type_ids
        ), "Edge type id should be int."
        assert len(edge_type_ids) == len(
            set(edge_type_ids)
        ), "Multiple edge types shoud not be mapped to a same id."

        self.node_type_to_id = node_type_to_id
        self.edge_type_to_id = edge_type_to_id


class CSCSamplingGraph:
    r"""Class for CSC sampling graph."""

    def __repr__(self):
        return _csc_sampling_graph_str(self)

    def __init__(
        self, c_csc_graph: torch.ScriptObject, metadata: Optional[GraphMetadata]
    ):
        self._c_csc_graph = c_csc_graph
        self._metadata = metadata

    @property
    def num_nodes(self) -> int:
        """Returns the number of nodes in the graph.

        Returns
        -------
        int
            The number of rows in the dense format.
        """
        return self._c_csc_graph.num_nodes()

    @property
    def num_edges(self) -> int:
        """Returns the number of edges in the graph.

        Returns
        -------
        int
            The number of edges in the graph.
        """
        return self._c_csc_graph.num_edges()

    @property
    def csc_indptr(self) -> torch.tensor:
        """Returns the indices pointer in the CSC graph.

        Returns
        -------
        torch.tensor
            The indices pointer in the CSC graph. An integer tensor with
            shape `(num_nodes+1,)`.
        """
        return self._c_csc_graph.csc_indptr()

    @property
    def indices(self) -> torch.tensor:
        """Returns the indices in the CSC graph.

        Returns
        -------
        torch.tensor
            The indices in the CSC graph. An integer tensor with shape
            `(num_edges,)`.

        Notes
        -------
        It is assumed that edges of each node are already sorted by edge type
        ids.
        """
        return self._c_csc_graph.indices()

    @property
    def node_type_offset(self) -> Optional[torch.Tensor]:
        """Returns the node type offset tensor if present.

        Returns
        -------
        torch.Tensor or None
            If present, returns a 1D integer tensor of shape
            `(num_node_types + 1,)`. The tensor is in ascending order as nodes
            of the same type have continuous IDs, and larger node IDs are
            paired with larger node type IDs. The first value is 0 and last
            value is the number of nodes. And nodes with IDs between
            `node_type_offset_[i]~node_type_offset_[i+1]` are of type id 'i'.

        """
        return self._c_csc_graph.node_type_offset()

    @property
    def type_per_edge(self) -> Optional[torch.Tensor]:
        """Returns the edge type tensor if present.

        Returns
        -------
        torch.Tensor or None
            If present, returns a 1D integer tensor of shape (num_edges,)
            containing the type of each edge in the graph.
        """
        return self._c_csc_graph.type_per_edge()

    @property
    def metadata(self) -> Optional[GraphMetadata]:
        """Returns the metadata of the graph.

        Returns
        -------
        GraphMetadata or None
            If present, returns the metadata of the graph.
        """
        return self._metadata

    def in_subgraph(self, nodes: torch.Tensor) -> torch.ScriptObject:
        """Return the subgraph induced on the inbound edges of the given nodes.

        An in subgraph is equivalent to creating a new graph using the incoming
        edges of the given nodes.

        Parameters
        ----------
        nodes : torch.Tensor
            The nodes to form the subgraph which are type agnostic.

        Returns
        -------
        SampledSubgraph
            The in subgraph.
        """
        # Ensure nodes is 1-D tensor.
        assert nodes.dim() == 1, "Nodes should be 1-D tensor."
        # Ensure that there are no duplicate nodes.
        assert len(torch.unique(nodes)) == len(
            nodes
        ), "Nodes cannot have duplicate values."
        return self._c_csc_graph.in_subgraph(nodes)

    def sample_neighbors(
        self,
        nodes: torch.Tensor,
        fanouts: torch.Tensor,
        replace: bool = False,
        return_eids: bool = False,
    ) -> torch.ScriptObject:
        """Sample neighboring edges of the given nodes and return the induced
        subgraph.

        Parameters
        ----------
        nodes: torch.Tensor
            IDs of the given seed nodes.
        fanouts: torch.Tensor
            The number of edges to be sampled for each node with or without
            considering edge types.
              - When the length is 1, it indicates that the fanout applies to
                all neighbors of the node as a collective, regardless of the
                edge type.
              - Otherwise, the length should equal to the number of edge
                types, and each fanout value corresponds to a specific edge
                type of the nodes.
            The value of each fanout should be >= 0 or = -1.
              - When the value is -1, all neighbors will be chosen for
                sampling. It is equivalent to selecting all neighbors when
                the fanout is >= the number of neighbors (and replace is set to
                false).
              - When the value is a non-negative integer, it serves as a
                minimum threshold for selecting neighbors.
        replace: bool
            Boolean indicating whether the sample is preformed with or
            without replacement. If True, a value can be selected multiple
            times. Otherwise, each value can be selected only once.
        return_eids: bool
<<<<<<< HEAD
            Boolean indicating whether edge IDs need to be returned, typically
            used when edge features are required.
=======
            Boolean indicating whether the edge IDs of sampled edges,
            represented as a 1D tensor, should be returned. This is
            typically used when edge features are required
>>>>>>> ae97049e
        """
        # Ensure nodes is 1-D tensor.
        assert nodes.dim() == 1, "Nodes should be 1-D tensor."
        assert fanouts.dim() == 1, "Fanouts should be 1-D tensor."
        if fanouts.size(0) > 1:
            assert (
                self.type_per_edge is not None
            ), "To perform sampling for each edge type (when the length of \
                `fanouts` > 1), the graph must include edge type information."
        assert torch.all(
            (fanouts >= 0) | (fanouts == -1)
        ), "Fanouts should consist of values that are either -1 or \
            greater than or equal to 0."
        return self._c_csc_graph.sample_neighbors(
            nodes, fanouts.tolist(), replace, return_eids
        )

    def copy_to_shared_memory(self, shared_memory_name: str):
        """Copy the graph to shared memory.

        Parameters
        ----------
        shared_memory_name : str
            Name of the shared memory.

        Returns
        -------
        CSCSamplingGraph
            The copied CSCSamplingGraph object on shared memory.
        """
        return CSCSamplingGraph(
            self._c_csc_graph.copy_to_shared_memory(shared_memory_name),
            self._metadata,
        )


def from_csc(
    csc_indptr: torch.Tensor,
    indices: torch.Tensor,
    node_type_offset: Optional[torch.tensor] = None,
    type_per_edge: Optional[torch.tensor] = None,
    metadata: Optional[GraphMetadata] = None,
) -> CSCSamplingGraph:
    """Create a CSCSamplingGraph object from a CSC representation.

    Parameters
    ----------
    csc_indptr : torch.Tensor
        Pointer to the start of each row in the `indices`. An integer tensor
        with shape `(num_nodes+1,)`.
    indices : torch.Tensor
        Column indices of the non-zero elements in the CSC graph. An integer
        tensor with shape `(num_edges,)`.
    node_type_offset : Optional[torch.tensor], optional
        Offset of node types in the graph, by default None.
    type_per_edge : Optional[torch.tensor], optional
        Type ids of each edge in the graph, by default None.
    metadata: Optional[GraphMetadata], optional
        Metadata of the graph, by default None.
    Returns
    -------
    CSCSamplingGraph
        The created CSCSamplingGraph object.

    Examples
    --------
    >>> ntypes = {'n1': 0, 'n2': 1, 'n3': 2}
    >>> etypes = {('n1', 'e1', 'n2'): 0, ('n1', 'e2', 'n3'): 1}
    >>> metadata = graphbolt.GraphMetadata(ntypes, etypes)
    >>> csc_indptr = torch.tensor([0, 2, 5, 7])
    >>> indices = torch.tensor([1, 3, 0, 1, 2, 0, 3])
    >>> node_type_offset = torch.tensor([0, 1, 2, 3])
    >>> type_per_edge = torch.tensor([0, 1, 0, 1, 1, 0, 0])
    >>> graph = graphbolt.from_csc(csc_indptr, indices, node_type_offset, \
    >>>                            type_per_edge, metadata)
    >>> print(graph)
    CSCSamplingGraph(csc_indptr=tensor([0, 2, 5, 7]),
                     indices=tensor([1, 3, 0, 1, 2, 0, 3]),
                     num_nodes=3, num_edges=7)
    """
    if metadata and metadata.node_type_to_id and node_type_offset is not None:
        assert len(metadata.node_type_to_id) + 1 == node_type_offset.size(
            0
        ), "node_type_offset length should be |ntypes| + 1."
    return CSCSamplingGraph(
        torch.ops.graphbolt.from_csc(
            csc_indptr, indices, node_type_offset, type_per_edge
        ),
        metadata,
    )


def load_from_shared_memory(
    shared_memory_name: str,
    metadata: Optional[GraphMetadata] = None,
) -> CSCSamplingGraph:
    """Load a CSCSamplingGraph object from shared memory.

    Parameters
    ----------
    shared_memory_name : str
        Name of the shared memory.

    Returns
    -------
    CSCSamplingGraph
        The loaded CSCSamplingGraph object on shared memory.
    """
    return CSCSamplingGraph(
        torch.ops.graphbolt.load_from_shared_memory(shared_memory_name),
        metadata,
    )


def _csc_sampling_graph_str(graph: CSCSamplingGraph) -> str:
    """Internal function for converting a csc sampling graph to string
    representation.
    """
    csc_indptr_str = str(graph.csc_indptr)
    indices_str = str(graph.indices)
    meta_str = f"num_nodes={graph.num_nodes}, num_edges={graph.num_edges}"
    prefix = f"{type(graph).__name__}("

    def _add_indent(_str, indent):
        lines = _str.split("\n")
        lines = [lines[0]] + [" " * indent + line for line in lines[1:]]
        return "\n".join(lines)

    final_str = (
        "csc_indptr="
        + _add_indent(csc_indptr_str, len("csc_indptr="))
        + ",\n"
        + "indices="
        + _add_indent(indices_str, len("indices="))
        + ",\n"
        + meta_str
        + ")"
    )

    final_str = prefix + _add_indent(final_str, len(prefix))
    return final_str


def load_csc_sampling_graph(filename):
    """Load CSCSamplingGraph from tar file."""
    with tempfile.TemporaryDirectory() as temp_dir:
        with tarfile.open(filename, "r") as archive:
            archive.extractall(temp_dir)
        graph_filename = os.path.join(temp_dir, "csc_sampling_graph.pt")
        metadata_filename = os.path.join(temp_dir, "metadata.pt")
        return CSCSamplingGraph(
            torch.ops.graphbolt.load_csc_sampling_graph(graph_filename),
            torch.load(metadata_filename),
        )


def save_csc_sampling_graph(graph, filename):
    """Save CSCSamplingGraph to tar file."""
    with tempfile.TemporaryDirectory() as temp_dir:
        graph_filename = os.path.join(temp_dir, "csc_sampling_graph.pt")
        torch.ops.graphbolt.save_csc_sampling_graph(
            graph._c_csc_graph, graph_filename
        )
        metadata_filename = os.path.join(temp_dir, "metadata.pt")
        torch.save(graph.metadata, metadata_filename)
        with tarfile.open(filename, "w") as archive:
            archive.add(
                graph_filename, arcname=os.path.basename(graph_filename)
            )
            archive.add(
                metadata_filename, arcname=os.path.basename(metadata_filename)
            )
    print(f"CSCSamplingGraph has been saved to {filename}.")<|MERGE_RESOLUTION|>--- conflicted
+++ resolved
@@ -229,14 +229,33 @@
             without replacement. If True, a value can be selected multiple
             times. Otherwise, each value can be selected only once.
         return_eids: bool
-<<<<<<< HEAD
-            Boolean indicating whether edge IDs need to be returned, typically
-            used when edge features are required.
-=======
             Boolean indicating whether the edge IDs of sampled edges,
             represented as a 1D tensor, should be returned. This is
             typically used when edge features are required
->>>>>>> ae97049e
+        Returns
+            -------
+            SampledSubgraph
+                The sampled subgraph.
+
+        Examples
+            --------
+        >>> indptr = torch.LongTensor([0, 3, 5, 7])
+        >>> indices = torch.LongTensor([0, 1, 4, 2, 3, 0, 1])
+        >>> type_per_edge = torch.LongTensor([0, 0, 1, 0, 1, 0, 1])
+        >>> graph = gb.from_csc(indptr, indices, type_per_edge=type_per_edge)
+        >>> nodes = torch.LongTensor([1, 2])
+        >>> fanouts = torch.tensor([1, 1])
+        >>> subgraph = graph.sample_neighbors(nodes, fanouts, return_eids=True)
+        >>> print(subgraph.indptr)
+        tensor([0, 2, 4])
+        >>> print(subgraph.indices)
+        tensor([2, 3, 0, 1])
+        >>> print(subgraph.reverse_column_node_ids)
+        tensor([1, 2])
+        >>> print(subgraph.reverse_edge_ids)
+        tensor([3, 4, 5, 6])
+        >>> print(subgraph.type_per_edge)
+        tensor([0, 1, 0, 1])
         """
         # Ensure nodes is 1-D tensor.
         assert nodes.dim() == 1, "Nodes should be 1-D tensor."
