"""Graphbolt sampled subgraph."""

# pylint: disable= invalid-name
from typing import Dict, Tuple, Union

import torch

from dgl.utils import recursive_apply

from .base import apply_to, csc_to_coo, CSCFormatBase, etype_str_to_tuple, isin


__all__ = ["SampledSubgraph"]


class SampledSubgraph:
    r"""An abstract class for sampled subgraph. In the context of a
    heterogeneous graph, each field should be of `Dict` type. Otherwise,
    for homogeneous graphs, each field should correspond to its respective
    value type."""

    @property
    def sampled_csc(
        self,
    ) -> Union[CSCFormatBase, Dict[str, CSCFormatBase],]:
        """Returns the node pairs representing edges in csc format.
        - If `sampled_csc` is a CSCFormatBase: It should be in the csc format.
            `indptr` stores the index in the data array where each column
            starts. `indices` stores the row indices of the non-zero elements.
        - If `sampled_csc` is a dictionary: The keys should be edge type and
            the values should be corresponding node pairs. The ids inside
            is heterogeneous ids."""
        raise NotImplementedError

    @property
    def original_column_node_ids(
        self,
    ) -> Union[torch.Tensor, Dict[str, torch.Tensor]]:
        """Returns corresponding reverse column node ids the original graph.
        Column's reverse node ids in the original graph. A graph structure
        can be treated as a coordinated row and column pair, and this is
        the mapped ids of the column.
        - If `original_column_node_ids` is a tensor: It represents the
            original node ids.
        - If `original_column_node_ids` is a dictionary: The keys should be
            node type and the values should be corresponding original
            heterogeneous node ids.
        If present, it means column IDs are compacted, and `sampled_csc`
        column IDs match these compacted ones.
        """
        return None

    @property
    def original_row_node_ids(
        self,
    ) -> Union[torch.Tensor, Dict[str, torch.Tensor]]:
        """Returns corresponding reverse row node ids the original graph.
        Row's reverse node ids in the original graph. A graph structure
        can be treated as a coordinated row and column pair, and this is
        the mapped ids of the row.
        - If `original_row_node_ids` is a tensor: It represents the
            original node ids.
        - If `original_row_node_ids` is a dictionary: The keys should be
            node type and the values should be corresponding original
            heterogeneous node ids.
        If present, it means row IDs are compacted, and `sampled_csc`
        row IDs match these compacted ones."""
        return None

    @property
    def original_edge_ids(self) -> Union[torch.Tensor, Dict[str, torch.Tensor]]:
        """Returns corresponding reverse edge ids the original graph.
        Reverse edge ids in the original graph. This is useful when edge
            features are needed.
            - If `original_edge_ids` is a tensor: It represents the
                original edge ids.
            - If `original_edge_ids` is a dictionary: The keys should be
                edge type and the values should be corresponding original
                heterogeneous edge ids.
        """
        return None

    def exclude_edges(
        self,
        edges: Union[
            Dict[str, Tuple[torch.Tensor, torch.Tensor]],
            Tuple[torch.Tensor, torch.Tensor],
        ],
        assume_num_node_within_int32: bool = True,
    ):
        r"""Exclude edges from the sampled subgraph.

        This function can be used with sampled subgraphs, regardless of whether they
        have compacted row/column nodes or not. If the original subgraph has
        compacted row or column nodes, the corresponding row or column nodes in the
        returned subgraph will also be compacted.

        Parameters
        ----------
        self : SampledSubgraph
            The sampled subgraph.
        edges : Union[Dict[str, Tuple[torch.Tensor, torch.Tensor]],
                    Tuple[torch.Tensor, torch.Tensor]]
            Edges to exclude. If sampled subgraph is homogeneous, then `edges`
            should be a pair of tensors representing the edges to exclude. If
            sampled subgraph is heterogeneous, then `edges` should be a dictionary
            of edge types and the corresponding edges to exclude.
        assume_num_node_within_int32: bool
            If True, assumes the value of node IDs in the provided `edges` fall
            within the int32 range, which can significantly enhance computation
            speed. Default: True

        Returns
        -------
        SampledSubgraph
           An instance of a class that inherits from `SampledSubgraph`.

        Examples
        --------
        >>> import dgl.graphbolt as gb
        >>> import torch
        >>> sampled_csc = {"A:relation:B": gb.CSCFormatBase(
        ...     indptr=torch.tensor([0, 1, 2, 3]),
        ...     indices=torch.tensor([0, 1, 2]))}
        >>> original_column_node_ids = {"B": torch.tensor([10, 11, 12])}
        >>> original_row_node_ids = {"A": torch.tensor([13, 14, 15])}
        >>> original_edge_ids = {"A:relation:B": torch.tensor([19, 20, 21])}
        >>> subgraph = gb.SampledSubgraphImpl(
        ...     sampled_csc=sampled_csc,
        ...     original_column_node_ids=original_column_node_ids,
        ...     original_row_node_ids=original_row_node_ids,
        ...     original_edge_ids=original_edge_ids
        ... )
        >>> edges_to_exclude = {"A:relation:B": (torch.tensor([14, 15]),
        ...     torch.tensor([11, 12]))}
        >>> result = subgraph.exclude_edges(edges_to_exclude)
        >>> print(result.sampled_csc)
        {'A:relation:B': CSCFormatBase(indptr=tensor([0, 1, 1, 1]),
                    indices=tensor([0]),
        )}
        >>> print(result.original_column_node_ids)
        {'B': tensor([10, 11, 12])}
        >>> print(result.original_row_node_ids)
        {'A': tensor([13, 14, 15])}
        >>> print(result.original_edge_ids)
        {'A:relation:B': tensor([19])}
        """
        # TODO: Add support for value > in32, then remove this line.
        assert (
            assume_num_node_within_int32
        ), "Values > int32 are not supported yet."
        assert (
            isinstance(self.sampled_csc, (CSCFormatBase, tuple))
        ) == isinstance(edges, tuple), (
            "The sampled subgraph and the edges to exclude should be both "
            "homogeneous or both heterogeneous."
        )
        # Get type of calling class.
        calling_class = type(self)

        # Three steps to exclude edges:
        # 1. Convert the node pairs to the original ids if they are compacted.
        # 2. Exclude the edges and get the index of the edges to keep.
        # 3. Slice the subgraph according to the index.
        if isinstance(self.sampled_csc, CSCFormatBase):
            reverse_edges = _to_reverse_ids(
                self.sampled_csc,
                self.original_row_node_ids,
                self.original_column_node_ids,
            )
            index = _exclude_homo_edges(
                reverse_edges, edges, assume_num_node_within_int32
            )
            return calling_class(*_slice_subgraph(self, index))
        else:
            index = {}
            for etype, pair in self.sampled_csc.items():
                if etype not in edges:
                    # No edges need to be excluded.
                    index[etype] = None
                    continue
                src_type, _, dst_type = etype_str_to_tuple(etype)
                original_row_node_ids = (
                    None
                    if self.original_row_node_ids is None
                    else self.original_row_node_ids.get(src_type)
                )
                original_column_node_ids = (
                    None
                    if self.original_column_node_ids is None
                    else self.original_column_node_ids.get(dst_type)
                )
                reverse_edges = _to_reverse_ids(
                    pair,
                    original_row_node_ids,
                    original_column_node_ids,
                )
                index[etype] = _exclude_homo_edges(
                    reverse_edges,
                    edges[etype],
                    assume_num_node_within_int32,
                )
            return calling_class(*_slice_subgraph(self, index))

    def to(self, device: torch.device) -> None:  # pylint: disable=invalid-name
        """Copy `SampledSubgraph` to the specified device using reflection."""

        for attr in dir(self):
            # Only copy member variables.
            if not callable(getattr(self, attr)) and not attr.startswith("__"):
                setattr(
                    self,
                    attr,
                    recursive_apply(
                        getattr(self, attr), lambda x: apply_to(x, device)
                    ),
                )

        return self


def _to_reverse_ids(node_pair, original_row_node_ids, original_column_node_ids):
    indptr = node_pair.indptr
    indices = node_pair.indices
    if original_row_node_ids is not None:
<<<<<<< HEAD
        indices = original_row_node_ids[indices]
    indptr = csc_to_coo(
        indptr, original_column_node_ids, indices.dtype, len(indices)
    )
=======
        indices = torch.index_select(
            original_row_node_ids, dim=0, index=indices
        )
    if original_column_node_ids is not None:
        indptr = original_column_node_ids.repeat_interleave(
            indptr[1:] - indptr[:-1]
        )
    else:
        indptr = torch.arange(len(indptr) - 1).repeat_interleave(
            indptr[1:] - indptr[:-1]
        )
>>>>>>> d32a5980
    return (indices, indptr)


def _relabel_two_arrays(lhs_array, rhs_array):
    """Relabel two arrays into a consecutive range starting from 0."""
    concated = torch.cat([lhs_array, rhs_array])
    _, mapping = torch.unique(concated, return_inverse=True)
    return mapping[: lhs_array.numel()], mapping[lhs_array.numel() :]


def _exclude_homo_edges(
    edges: Tuple[torch.Tensor, torch.Tensor],
    edges_to_exclude: Tuple[torch.Tensor, torch.Tensor],
    assume_num_node_within_int32: bool,
):
    """Return the indices of edges to be included."""
    if assume_num_node_within_int32:
        val = edges[0] << 32 | edges[1]
        val_to_exclude = edges_to_exclude[0] << 32 | edges_to_exclude[1]
    else:
        # TODO: Add support for value > int32.
        raise NotImplementedError(
            "Values out of range int32 are not supported yet"
        )
    mask = ~isin(val, val_to_exclude)
    return torch.nonzero(mask, as_tuple=True)[0]


def _slice_subgraph(subgraph: SampledSubgraph, index: torch.Tensor):
    """Slice the subgraph according to the index."""

    def _index_select(obj, index):
        if obj is None:
            return None
        if index is None:
            return obj
        if isinstance(obj, CSCFormatBase):
            new_indices = obj.indices[index]
            new_indptr = torch.searchsorted(index, obj.indptr)
            return CSCFormatBase(
                indptr=new_indptr,
                indices=new_indices,
            )
        if isinstance(obj, torch.Tensor):
            return obj[index]
        # Handle the case when obj is a dictionary.
        assert isinstance(obj, dict)
        assert isinstance(index, dict)
        ret = {}
        for k, v in obj.items():
            ret[k] = _index_select(v, index[k])
        return ret

    return (
        _index_select(subgraph.sampled_csc, index),
        subgraph.original_column_node_ids,
        subgraph.original_row_node_ids,
        _index_select(subgraph.original_edge_ids, index),
    )<|MERGE_RESOLUTION|>--- conflicted
+++ resolved
@@ -223,24 +223,12 @@
     indptr = node_pair.indptr
     indices = node_pair.indices
     if original_row_node_ids is not None:
-<<<<<<< HEAD
-        indices = original_row_node_ids[indices]
+        indices = torch.index_select(
+            original_row_node_ids, dim=0, index=indices
+        )
     indptr = csc_to_coo(
         indptr, original_column_node_ids, indices.dtype, len(indices)
     )
-=======
-        indices = torch.index_select(
-            original_row_node_ids, dim=0, index=indices
-        )
-    if original_column_node_ids is not None:
-        indptr = original_column_node_ids.repeat_interleave(
-            indptr[1:] - indptr[:-1]
-        )
-    else:
-        indptr = torch.arange(len(indptr) - 1).repeat_interleave(
-            indptr[1:] - indptr[:-1]
-        )
->>>>>>> d32a5980
     return (indices, indptr)
 
 
