"""Graphbolt sampled subgraph."""

# pylint: disable= invalid-name
from typing import Dict, Tuple, Union

import torch

from dgl.utils import recursive_apply

from .base import apply_to, CSCFormatBase, etype_str_to_tuple, isin


__all__ = ["SampledSubgraph"]


class SampledSubgraph:
    r"""An abstract class for sampled subgraph. In the context of a
    heterogeneous graph, each field should be of `Dict` type. Otherwise,
    for homogeneous graphs, each field should correspond to its respective
    value type."""

    @property
    def sampled_csc(
        self,
    ) -> Union[CSCFormatBase, Dict[str, CSCFormatBase],]:
        """Returns the node pairs representing edges in csc format.
        - If `sampled_csc` is a CSCFormatBase: It should be in the csc format.
            `indptr` stores the index in the data array where each column
            starts. `indices` stores the row indices of the non-zero elements.
        - If `sampled_csc` is a dictionary: The keys should be edge type and
            the values should be corresponding node pairs. The ids inside
            is heterogeneous ids."""
        raise NotImplementedError

    @property
    def original_column_node_ids(
        self,
    ) -> Union[torch.Tensor, Dict[str, torch.Tensor]]:
        """Returns corresponding reverse column node ids the original graph.
        Column's reverse node ids in the original graph. A graph structure
        can be treated as a coordinated row and column pair, and this is
        the mapped ids of the column.
        - If `original_column_node_ids` is a tensor: It represents the
            original node ids.
        - If `original_column_node_ids` is a dictionary: The keys should be
            node type and the values should be corresponding original
            heterogeneous node ids.
        If present, it means column IDs are compacted, and `sampled_csc`
        column IDs match these compacted ones.
        """
        return None

    @property
    def original_row_node_ids(
        self,
    ) -> Union[torch.Tensor, Dict[str, torch.Tensor]]:
        """Returns corresponding reverse row node ids the original graph.
        Row's reverse node ids in the original graph. A graph structure
        can be treated as a coordinated row and column pair, and this is
        the mapped ids of the row.
        - If `original_row_node_ids` is a tensor: It represents the
            original node ids.
        - If `original_row_node_ids` is a dictionary: The keys should be
            node type and the values should be corresponding original
            heterogeneous node ids.
        If present, it means row IDs are compacted, and `sampled_csc`
        row IDs match these compacted ones."""
        return None

    @property
    def original_edge_ids(self) -> Union[torch.Tensor, Dict[str, torch.Tensor]]:
        """Returns corresponding reverse edge ids the original graph.
        Reverse edge ids in the original graph. This is useful when edge
            features are needed.
            - If `original_edge_ids` is a tensor: It represents the
                original edge ids.
            - If `original_edge_ids` is a dictionary: The keys should be
                edge type and the values should be corresponding original
                heterogeneous edge ids.
        """
        return None

    def exclude_edges(
        self,
        edges: Union[
            Dict[str, Tuple[torch.Tensor, torch.Tensor]],
            Tuple[torch.Tensor, torch.Tensor],
        ],
        assume_num_node_within_int32: bool = True,
    ):
        r"""Exclude edges from the sampled subgraph.

        This function can be used with sampled subgraphs, regardless of whether they
        have compacted row/column nodes or not. If the original subgraph has
        compacted row or column nodes, the corresponding row or column nodes in the
        returned subgraph will also be compacted.

        Parameters
        ----------
        self : SampledSubgraph
            The sampled subgraph.
        edges : Union[Dict[str, Tuple[torch.Tensor, torch.Tensor]],
                    Tuple[torch.Tensor, torch.Tensor]]
            Edges to exclude. If sampled subgraph is homogeneous, then `edges`
            should be a pair of tensors representing the edges to exclude. If
            sampled subgraph is heterogeneous, then `edges` should be a dictionary
            of edge types and the corresponding edges to exclude.
        assume_num_node_within_int32: bool
            If True, assumes the value of node IDs in the provided `edges` fall
            within the int32 range, which can significantly enhance computation
            speed. Default: True

        Returns
        -------
        SampledSubgraph
           An instance of a class that inherits from `SampledSubgraph`.

        Examples
        --------
        >>> import dgl.graphbolt as gb
        >>> import torch
        >>> sampled_csc = {"A:relation:B": gb.CSCFormatBase(
        ...     indptr=torch.tensor([0, 1, 2, 3]),
        ...     indices=torch.tensor([0, 1, 2]))}
        >>> original_column_node_ids = {"B": torch.tensor([10, 11, 12])}
        >>> original_row_node_ids = {"A": torch.tensor([13, 14, 15])}
        >>> original_edge_ids = {"A:relation:B": torch.tensor([19, 20, 21])}
        >>> subgraph = gb.SampledSubgraphImpl(
        ...     sampled_csc=sampled_csc,
        ...     original_column_node_ids=original_column_node_ids,
        ...     original_row_node_ids=original_row_node_ids,
        ...     original_edge_ids=original_edge_ids
        ... )
        >>> edges_to_exclude = {"A:relation:B": (torch.tensor([14, 15]),
        ...     torch.tensor([11, 12]))}
        >>> result = subgraph.exclude_edges(edges_to_exclude)
        >>> print(result.sampled_csc)
        {'A:relation:B': CSCFormatBase(indptr=tensor([0, 1, 1, 1]),
                    indices=tensor([0]),
        )}
        >>> print(result.original_column_node_ids)
        {'B': tensor([10, 11, 12])}
        >>> print(result.original_row_node_ids)
        {'A': tensor([13, 14, 15])}
        >>> print(result.original_edge_ids)
        {'A:relation:B': tensor([19])}
        """
        # TODO: Add support for value > in32, then remove this line.
        assert (
            assume_num_node_within_int32
        ), "Values > int32 are not supported yet."
        assert (
            isinstance(self.sampled_csc, (CSCFormatBase, tuple))
        ) == isinstance(edges, tuple), (
            "The sampled subgraph and the edges to exclude should be both "
            "homogeneous or both heterogeneous."
        )
        # Get type of calling class.
        calling_class = type(self)

        # Three steps to exclude edges:
        # 1. Convert the node pairs to the original ids if they are compacted.
        # 2. Exclude the edges and get the index of the edges to keep.
        # 3. Slice the subgraph according to the index.
        if isinstance(self.sampled_csc, CSCFormatBase):
            reverse_edges = _to_reverse_ids(
                self.sampled_csc,
                self.original_row_node_ids,
                self.original_column_node_ids,
            )
            index = _exclude_homo_edges(
                reverse_edges, edges, assume_num_node_within_int32
            )
            return calling_class(*_slice_subgraph(self, index))
        else:
            index = {}
            for etype, pair in self.sampled_csc.items():
                if etype not in edges:
                    # No edges need to be excluded.
                    index[etype] = None
                    continue
                src_type, _, dst_type = etype_str_to_tuple(etype)
                original_row_node_ids = (
                    None
                    if self.original_row_node_ids is None
                    else self.original_row_node_ids.get(src_type)
                )
                original_column_node_ids = (
                    None
                    if self.original_column_node_ids is None
                    else self.original_column_node_ids.get(dst_type)
                )
                reverse_edges = _to_reverse_ids(
                    pair,
                    original_row_node_ids,
                    original_column_node_ids,
                )
                index[etype] = _exclude_homo_edges(
                    reverse_edges,
                    edges[etype],
                    assume_num_node_within_int32,
                )
            return calling_class(*_slice_subgraph(self, index))

    def to(self, device: torch.device) -> None:  # pylint: disable=invalid-name
        """Copy `SampledSubgraph` to the specified device using reflection."""

        for attr in dir(self):
            # Only copy member variables.
            if not callable(getattr(self, attr)) and not attr.startswith("__"):
                setattr(
                    self,
                    attr,
                    recursive_apply(
                        getattr(self, attr), lambda x: apply_to(x, device)
                    ),
                )

        return self


<<<<<<< HEAD
def _to_reverse_ids_node_pairs(
    node_pair, original_row_node_ids, original_column_node_ids
):
    u, v = node_pair
    if original_row_node_ids is not None:
        u = torch.index_select(original_row_node_ids, dim=0, index=u)
    if original_column_node_ids is not None:
        v = torch.index_select(original_column_node_ids, dim=0, index=v)
    return (u, v)


=======
>>>>>>> 6e76bf3f
def _to_reverse_ids(node_pair, original_row_node_ids, original_column_node_ids):
    indptr = node_pair.indptr
    indices = node_pair.indices
    if original_row_node_ids is not None:
        indices = torch.index_select(
            original_row_node_ids, dim=0, index=indices
        )
    if original_column_node_ids is not None:
        indptr = original_column_node_ids.repeat_interleave(
            indptr[1:] - indptr[:-1]
        )
    else:
        indptr = torch.arange(len(indptr) - 1).repeat_interleave(
            indptr[1:] - indptr[:-1]
        )
    return (indices, indptr)


def _relabel_two_arrays(lhs_array, rhs_array):
    """Relabel two arrays into a consecutive range starting from 0."""
    concated = torch.cat([lhs_array, rhs_array])
    _, mapping = torch.unique(concated, return_inverse=True)
    return mapping[: lhs_array.numel()], mapping[lhs_array.numel() :]


def _exclude_homo_edges(
    edges: Tuple[torch.Tensor, torch.Tensor],
    edges_to_exclude: Tuple[torch.Tensor, torch.Tensor],
    assume_num_node_within_int32: bool,
):
    """Return the indices of edges to be included."""
    if assume_num_node_within_int32:
        val = edges[0] << 32 | edges[1]
        val_to_exclude = edges_to_exclude[0] << 32 | edges_to_exclude[1]
    else:
        # TODO: Add support for value > int32.
        raise NotImplementedError(
            "Values out of range int32 are not supported yet"
        )
    mask = ~isin(val, val_to_exclude)
    return torch.nonzero(mask, as_tuple=True)[0]


def _slice_subgraph(subgraph: SampledSubgraph, index: torch.Tensor):
    """Slice the subgraph according to the index."""

    def _index_select(obj, index):
        if obj is None:
            return None
        if index is None:
            return obj
        if isinstance(obj, CSCFormatBase):
            new_indices = obj.indices[index]
            new_indptr = torch.searchsorted(index, obj.indptr)
            return CSCFormatBase(
                indptr=new_indptr,
                indices=new_indices,
            )
        if isinstance(obj, torch.Tensor):
            return obj[index]
        # Handle the case when obj is a dictionary.
        assert isinstance(obj, dict)
        assert isinstance(index, dict)
        ret = {}
        for k, v in obj.items():
            ret[k] = _index_select(v, index[k])
        return ret

    return (
        _index_select(subgraph.sampled_csc, index),
        subgraph.original_column_node_ids,
        subgraph.original_row_node_ids,
        _index_select(subgraph.original_edge_ids, index),
    )<|MERGE_RESOLUTION|>--- conflicted
+++ resolved
@@ -219,20 +219,6 @@
         return self
 
 
-<<<<<<< HEAD
-def _to_reverse_ids_node_pairs(
-    node_pair, original_row_node_ids, original_column_node_ids
-):
-    u, v = node_pair
-    if original_row_node_ids is not None:
-        u = torch.index_select(original_row_node_ids, dim=0, index=u)
-    if original_column_node_ids is not None:
-        v = torch.index_select(original_column_node_ids, dim=0, index=v)
-    return (u, v)
-
-
-=======
->>>>>>> 6e76bf3f
 def _to_reverse_ids(node_pair, original_row_node_ids, original_column_node_ids):
     indptr = node_pair.indptr
     indices = node_pair.indices
