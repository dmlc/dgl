--- conflicted
+++ resolved
@@ -12,12 +12,8 @@
 from .rpc_client import connect_to_server, exit_client, init_rpc
 from .kvstore import KVServer, KVClient
 from .server_state import ServerState
-<<<<<<< HEAD
 from .dist_dataloader import DistDataLoader
-from .graph_services import sample_neighbors, in_subgraph
-=======
 from .graph_services import sample_neighbors, in_subgraph, find_edges
->>>>>>> 65e9644e
 
 if os.environ.get('DGL_ROLE', 'client') == 'server':
     assert os.environ.get('DGL_SERVER_ID') is not None, \
