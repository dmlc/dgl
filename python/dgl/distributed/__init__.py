--- conflicted
+++ resolved
@@ -9,11 +9,7 @@
 
 from .rpc import *
 from .rpc_server import start_server
-<<<<<<< HEAD
-from .rpc_client import connect_to_server, exit_client
-=======
 from .rpc_client import connect_to_server, finalize_client, shutdown_servers, init_rpc
->>>>>>> 2a905b8b
 from .kvstore import KVServer, KVClient
 from .server_state import ServerState
 from .dist_dataloader import DistDataLoader
