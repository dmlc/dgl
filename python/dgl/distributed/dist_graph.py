--- conflicted
+++ resolved
@@ -333,14 +333,11 @@
     part_config : str
         The partition config file. It's used in the standalone mode.
     '''
-<<<<<<< HEAD
     def __init__(self, ip_config, server_count, graph_name, gpb=None, part_config=None):
-=======
-    def __init__(self, ip_config, graph_name, gpb=None, part_config=None):
         self.ip_config = ip_config
+        self.server_count = server_count
         self.graph_name = graph_name
         self._gpb_input = gpb
->>>>>>> 4f499c7f
         if os.environ.get('DGL_DIST_MODE', 'standalone') == 'standalone':
             assert part_config is not None, \
                     'When running in the standalone model, the partition config file is required'
@@ -358,17 +355,7 @@
                 self._client.add_data(_get_data_name(name, EDGE_PART_POLICY), edge_feats[name])
             rpc.set_num_client(1)
         else:
-<<<<<<< HEAD
-            connect_to_server(ip_config=ip_config, server_count=server_count)
-            self._client = KVClient(ip_config, server_count)
-            self._g = _get_graph_from_shared_mem(graph_name)
-            self._gpb = get_shared_mem_partition_book(graph_name, self._g)
-            if self._gpb is None:
-                self._gpb = gpb
-
-=======
             self._init()
->>>>>>> 4f499c7f
             # Tell the backup servers to load the graph structure from shared memory.
             for server_id in range(self._client.num_servers):
                 rpc.send_request(server_id, InitGraphRequest(graph_name))
@@ -387,7 +374,7 @@
 
     def _init(self):
         # Init KVStore client if it's not initialized yet.
-        init_kvstore(self.ip_config)
+        init_kvstore(self.ip_config, self.server_count)
         self._client = get_kvstore()
 
         self._g = _get_graph_from_shared_mem(self.graph_name)
