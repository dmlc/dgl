--- conflicted
+++ resolved
@@ -284,11 +284,7 @@
         """
         # start server
         server_state = ServerState(kv_store=self, local_g=self.client_g, partition_book=self.gpb)
-<<<<<<< HEAD
-        print('start graph service on server ' + str(self.server_id), flush=True)
-=======
         print('start graph service on server {} for part {}'.format(self.server_id, self.part_id))
->>>>>>> 65e9644e
         start_server(server_id=self.server_id, ip_config=self.ip_config,
                      num_clients=self.num_clients, server_state=server_state)
 
@@ -325,14 +321,10 @@
     part_config : str
         The partition config file. It's used in the standalone mode.
     '''
-<<<<<<< HEAD
-    def __init__(self, ip_config, graph_name, gpb=None, conf_file=None):
+    def __init__(self, ip_config, graph_name, gpb=None, part_config=None):
         self.ip_config = ip_config
         self.graph_name = graph_name
         self._gpb_input = gpb
-=======
-    def __init__(self, ip_config, graph_name, gpb=None, part_config=None):
->>>>>>> 65e9644e
         if os.environ.get('DGL_DIST_MODE', 'standalone') == 'standalone':
             assert part_config is not None, \
                     'When running in the standalone model, the partition config file is required'
@@ -350,24 +342,13 @@
                 self._client.add_data(_get_data_name(name, EDGE_PART_POLICY), edge_feats[name])
             rpc.set_num_client(1)
         else:
-<<<<<<< HEAD
             self._init()
-=======
-            connect_to_server(ip_config=ip_config)
-            self._client = KVClient(ip_config)
-            self._g = _get_graph_from_shared_mem(graph_name)
-            self._gpb = get_shared_mem_partition_book(graph_name, self._g)
-            if self._gpb is None:
-                self._gpb = gpb
-
             # Tell the backup servers to load the graph structure from shared memory.
             for server_id in range(self._client.num_servers):
                 rpc.send_request(server_id, InitGraphRequest(graph_name))
             for server_id in range(self._client.num_servers):
                 rpc.recv_response()
             self._client.barrier()
-            self._client.map_shared_data(self._gpb)
->>>>>>> 65e9644e
 
         self._ndata = NodeDataView(self)
         self._edata = EdgeDataView(self)
@@ -387,7 +368,6 @@
         self._gpb = get_shared_mem_partition_book(self.graph_name, self._g)
         if self._gpb is None:
             self._gpb = self._gpb_input
-        self._client.barrier()
         self._client.map_shared_data(self._gpb)
 
     def __getstate__(self):
