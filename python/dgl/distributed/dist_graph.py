"""Define distributed graph."""

from collections.abc import MutableMapping
import os
import numpy as np

from ..heterograph import DGLHeteroGraph
from .. import heterograph_index
from .. import backend as F
from ..base import NID, EID
from .kvstore import KVServer, get_kvstore
from .standalone_kvstore import KVClient as SA_KVClient
from .._ffi.ndarray import empty_shared_mem
from ..frame import infer_scheme
from .partition import load_partition, load_partition_book
from .graph_partition_book import PartitionPolicy, get_shared_mem_partition_book
from .graph_partition_book import NODE_PART_POLICY, EDGE_PART_POLICY
from .shared_mem_utils import _to_shared_mem, _get_ndata_path, _get_edata_path, DTYPE_DICT
from . import rpc
from . import role
from .server_state import ServerState
from .rpc_server import start_server
from .graph_services import find_edges as dist_find_edges
from .dist_tensor import DistTensor, _get_data_name

INIT_GRAPH = 800001

class InitGraphRequest(rpc.Request):
    """ Init graph on the backup servers.

    When the backup server starts, they don't load the graph structure.
    This request tells the backup servers that they can map to the graph structure
    with shared memory.
    """
    def __init__(self, graph_name):
        self._graph_name = graph_name

    def __getstate__(self):
        return self._graph_name

    def __setstate__(self, state):
        self._graph_name = state

    def process_request(self, server_state):
        if server_state.graph is None:
            server_state.graph = _get_graph_from_shared_mem(self._graph_name)
        return InitGraphResponse(self._graph_name)

class InitGraphResponse(rpc.Response):
    """ Ack the init graph request
    """
    def __init__(self, graph_name):
        self._graph_name = graph_name

    def __getstate__(self):
        return self._graph_name

    def __setstate__(self, state):
        self._graph_name = state

def _copy_graph_to_shared_mem(g, graph_name):
    new_g = g.shared_memory(graph_name, formats='csc')
    # We should share the node/edge data to the client explicitly instead of putting them
    # in the KVStore because some of the node/edge data may be duplicated.
    local_node_path = _get_ndata_path(graph_name, 'inner_node')
    new_g.ndata['inner_node'] = _to_shared_mem(g.ndata['inner_node'], local_node_path)
    local_edge_path = _get_edata_path(graph_name, 'inner_edge')
    new_g.edata['inner_edge'] = _to_shared_mem(g.edata['inner_edge'], local_edge_path)
    new_g.ndata[NID] = _to_shared_mem(g.ndata[NID], _get_ndata_path(graph_name, NID))
    new_g.edata[EID] = _to_shared_mem(g.edata[EID], _get_edata_path(graph_name, EID))
    return new_g

FIELD_DICT = {'inner_node': F.int64,
              'inner_edge': F.int64,
              NID: F.int64,
              EID: F.int64}

def _is_ndata_name(name):
    ''' Is this node data in the kvstore '''
    return name[:5] == NODE_PART_POLICY + ':'

def _is_edata_name(name):
    ''' Is this edge data in the kvstore '''
    return name[:5] == EDGE_PART_POLICY + ':'

def _get_shared_mem_ndata(g, graph_name, name):
    ''' Get shared-memory node data from DistGraph server.

    This is called by the DistGraph client to access the node data in the DistGraph server
    with shared memory.
    '''
    shape = (g.number_of_nodes(),)
    dtype = FIELD_DICT[name]
    dtype = DTYPE_DICT[dtype]
    data = empty_shared_mem(_get_ndata_path(graph_name, name), False, shape, dtype)
    dlpack = data.to_dlpack()
    return F.zerocopy_from_dlpack(dlpack)

def _get_shared_mem_edata(g, graph_name, name):
    ''' Get shared-memory edge data from DistGraph server.

    This is called by the DistGraph client to access the edge data in the DistGraph server
    with shared memory.
    '''
    shape = (g.number_of_edges(),)
    dtype = FIELD_DICT[name]
    dtype = DTYPE_DICT[dtype]
    data = empty_shared_mem(_get_edata_path(graph_name, name), False, shape, dtype)
    dlpack = data.to_dlpack()
    return F.zerocopy_from_dlpack(dlpack)

def _get_graph_from_shared_mem(graph_name):
    ''' Get the graph from the DistGraph server.

    The DistGraph server puts the graph structure of the local partition in the shared memory.
    The client can access the graph structure and some metadata on nodes and edges directly
    through shared memory to reduce the overhead of data access.
    '''
    g, ntypes, etypes = heterograph_index.create_heterograph_from_shared_memory(graph_name)
    if g is None:
        return None
    g = DGLHeteroGraph(g, ntypes, etypes)
    g.ndata['inner_node'] = _get_shared_mem_ndata(g, graph_name, 'inner_node')
    g.edata['inner_edge'] = _get_shared_mem_edata(g, graph_name, 'inner_edge')
    g.ndata[NID] = _get_shared_mem_ndata(g, graph_name, NID)
    g.edata[EID] = _get_shared_mem_edata(g, graph_name, EID)
    return g

class NodeDataView(MutableMapping):
    """The data view class when dist_graph.ndata[...].data is called.
    """
    __slots__ = ['_graph', '_data']

    def __init__(self, g):
        self._graph = g
        # When this is created, the server may already load node data. We need to
        # initialize the node data in advance.
        names = g._get_all_ndata_names()
        policy = PartitionPolicy(NODE_PART_POLICY, g.get_partition_book())
        self._data = {}
        for name in names:
            name1 = _get_data_name(name, policy.policy_str)
            dtype, shape, _ = g._client.get_data_meta(name1)
            # We create a wrapper on the existing tensor in the kvstore.
            self._data[name] = DistTensor(g, shape, dtype, name, part_policy=policy)

    def _get_names(self):
        return list(self._data.keys())

    def __getitem__(self, key):
        return self._data[key]

    def __setitem__(self, key, val):
        self._data[key] = val

    def __delitem__(self, key):
        del self._data[key]

    def __len__(self):
        # The number of node data may change. Let's count it every time we need them.
        # It's not called frequently. It should be fine.
        return len(self._data)

    def __iter__(self):
        return iter(self._data)

    def __repr__(self):
        reprs = {}
        for name in self._data:
            dtype = F.dtype(self._data[name])
            shape = F.shape(self._data[name])
            reprs[name] = 'DistTensor(shape={}, dtype={})'.format(str(shape), str(dtype))
        return repr(reprs)

class EdgeDataView(MutableMapping):
    """The data view class when G.edges[...].data is called.
    """
    __slots__ = ['_graph', '_data']

    def __init__(self, g):
        self._graph = g
        # When this is created, the server may already load edge data. We need to
        # initialize the edge data in advance.
        names = g._get_all_edata_names()
        policy = PartitionPolicy(EDGE_PART_POLICY, g.get_partition_book())
        self._data = {}
        for name in names:
            name1 = _get_data_name(name, policy.policy_str)
            dtype, shape, _ = g._client.get_data_meta(name1)
            # We create a wrapper on the existing tensor in the kvstore.
            self._data[name] = DistTensor(g, shape, dtype, name, part_policy=policy)

    def _get_names(self):
        return list(self._data.keys())

    def __getitem__(self, key):
        return self._data[key]

    def __setitem__(self, key, val):
        self._data[key] = val

    def __delitem__(self, key):
        del self._data[key]

    def __len__(self):
        # The number of edge data may change. Let's count it every time we need them.
        # It's not called frequently. It should be fine.
        return len(self._data)

    def __iter__(self):
        return iter(self._data)

    def __repr__(self):
        reprs = {}
        for name in self._data:
            dtype = F.dtype(self._data[name])
            shape = F.shape(self._data[name])
            reprs[name] = 'DistTensor(shape={}, dtype={})'.format(str(shape), str(dtype))
        return repr(reprs)


class DistGraphServer(KVServer):
    ''' The DistGraph server.

    This DistGraph server loads the graph data and sets up a service so that clients can read data
    of a graph partition (graph structure, node data and edge data) from remote machines.
    A server is responsible for one graph partition.

    Currently, each machine runs only one main server with a set of backup servers to handle
    clients' requests. The main server and the backup servers all handle the requests for the same
    graph partition. They all share the partition data (graph structure and node/edge data) with
    shared memory.

    By default, the partition data is shared with the DistGraph clients that run on
    the same machine. However, a user can disable shared memory option. This is useful for the case
    that a user wants to run the server and the client on different machines.

    Parameters
    ----------
    server_id : int
        The server ID (start from 0).
    ip_config : str
        Path of IP configuration file.
    server_count : int
        Server count on each machine.
    num_clients : int
        Total number of client nodes.
    part_config : string
        The path of the config file generated by the partition tool.
    disable_shared_mem : bool
        Disable shared memory.
    '''
    def __init__(self, server_id, ip_config, server_count,
                 num_clients, part_config, disable_shared_mem=False):
        super(DistGraphServer, self).__init__(server_id=server_id,
                                              ip_config=ip_config,
                                              server_count=server_count,
                                              num_clients=num_clients)
        self.ip_config = ip_config
        self.server_count = server_count
        # Load graph partition data.
        if self.is_backup_server():
            # The backup server doesn't load the graph partition. It'll initialized afterwards.
            self.gpb, graph_name = load_partition_book(part_config, self.part_id)
            self.client_g = None
        else:
            self.client_g, node_feats, edge_feats, self.gpb, \
                    graph_name = load_partition(part_config, self.part_id)
            print('load ' + graph_name)
            if not disable_shared_mem:
                self.client_g = _copy_graph_to_shared_mem(self.client_g, graph_name)

        if not disable_shared_mem:
            self.gpb.shared_memory(graph_name)
        assert self.gpb.partid == self.part_id
        self.add_part_policy(PartitionPolicy(NODE_PART_POLICY, self.gpb))
        self.add_part_policy(PartitionPolicy(EDGE_PART_POLICY, self.gpb))

        if not self.is_backup_server():
            for name in node_feats:
                self.init_data(name=_get_data_name(name, NODE_PART_POLICY),
                               policy_str=NODE_PART_POLICY,
                               data_tensor=node_feats[name])
            for name in edge_feats:
                self.init_data(name=_get_data_name(name, EDGE_PART_POLICY),
                               policy_str=EDGE_PART_POLICY,
                               data_tensor=edge_feats[name])

    def start(self):
        """ Start graph store server.
        """
        # start server
        server_state = ServerState(kv_store=self, local_g=self.client_g, partition_book=self.gpb)
        print('start graph service on server {} for part {}'.format(self.server_id, self.part_id))
        start_server(server_id=self.server_id,
                     ip_config=self.ip_config,
                     server_count=self.server_count,
                     num_clients=self.num_clients, server_state=server_state)

class DistGraph:
    ''' The DistGraph client.

    This provides the graph interface to access the partitioned graph data for distributed GNN
    training. All data of partitions are loaded by the DistGraph server.

    DistGraph can run in two modes: the standalone mode and the distributed mode.

    * When a user runs the training script normally, DistGraph will be in the standalone mode.
    In this mode, the input graph has to be constructed with only one partition. This mode is
    used for testing and debugging purpose.
    * When a user runs the training script with the distributed launch script, DistGraph will
    be set into the distributed mode. This is used for actual distributed training.

    When running in the distributed mode, `DistGraph` uses shared-memory to access
    the partition data in the local machine.
    This gives the best performance for distributed training when we run `DistGraphServer`
    and `DistGraph` on the same machine. However, a user may want to run them in separate
    machines. In this case, a user may want to disable shared memory by passing
    `disable_shared_mem=False` when creating `DistGraphServer`. When shared-memory is disabled,
    a user has to pass a partition book.

    Parameters
    ----------
    ip_config : str
        Path of IP configuration file.
    server_count : int
        Server count on each machine.
    graph_name : str
        The name of the graph. This name has to be the same as the one used in DistGraphServer.
    gpb : PartitionBook
        The partition book object
    part_config : str
        The partition config file. It's used in the standalone mode.
    '''
    def __init__(self, ip_config, server_count, graph_name, gpb=None, part_config=None):
        self.ip_config = ip_config
        self.server_count = server_count
        self.graph_name = graph_name
        self._gpb_input = gpb
        if os.environ.get('DGL_DIST_MODE', 'standalone') == 'standalone':
            assert part_config is not None, \
                    'When running in the standalone model, the partition config file is required'
            self._client = SA_KVClient()
            # Load graph partition data.
            g, node_feats, edge_feats, self._gpb, _ = load_partition(part_config, 0)
            assert self._gpb.num_partitions() == 1, \
                    'The standalone mode can only work with the graph data with one partition'
            if self._gpb is None:
                self._gpb = gpb
            self._g = g
            for name in node_feats:
                self._client.add_data(_get_data_name(name, NODE_PART_POLICY), node_feats[name])
            for name in edge_feats:
                self._client.add_data(_get_data_name(name, EDGE_PART_POLICY), edge_feats[name])
            rpc.set_num_client(1)
        else:
            self._init()
            # Tell the backup servers to load the graph structure from shared memory.
            for server_id in range(self._client.num_servers):
                rpc.send_request(server_id, InitGraphRequest(graph_name))
            for server_id in range(self._client.num_servers):
                rpc.recv_response()
            self._client.barrier()

        self._ndata = NodeDataView(self)
        self._edata = EdgeDataView(self)

        self._num_nodes = 0
        self._num_edges = 0
        for part_md in self._gpb.metadata():
            self._num_nodes += int(part_md['num_nodes'])
            self._num_edges += int(part_md['num_edges'])

    def _init(self):
        self._client = get_kvstore()
        self._g = _get_graph_from_shared_mem(self.graph_name)
        self._gpb = get_shared_mem_partition_book(self.graph_name, self._g)
        if self._gpb is None:
            self._gpb = self._gpb_input
        self._client.map_shared_data(self._gpb)

    def __getstate__(self):
<<<<<<< HEAD
        return self.ip_config, self.server_count, self.graph_name, self._gpb_input
=======
        return self.ip_config, self.graph_name, self._gpb
>>>>>>> ee30b2aa

    def __setstate__(self, state):
        self.ip_config, self.server_count, self.graph_name, self._gpb_input = state
        self._init()

        self._ndata = NodeDataView(self)
        self._edata = EdgeDataView(self)
        self._num_nodes = 0
        self._num_edges = 0
        for part_md in self._gpb.metadata():
            self._num_nodes += int(part_md['num_nodes'])
            self._num_edges += int(part_md['num_edges'])

    @property
    def local_partition(self):
        ''' Return the local partition on the client

        DistGraph provides a global view of the distributed graph. Internally,
        it may contains a partition of the graph if it is co-located with
        the server. If there is no co-location, this returns None.

        Returns
        -------
        DGLHeterograph
            The local partition
        '''
        return self._g

    @property
    def ndata(self):
        """Return the data view of all the nodes.

        Returns
        -------
        NodeDataView
            The data view in the distributed graph storage.
        """
        return self._ndata

    @property
    def edata(self):
        """Return the data view of all the edges.

        Returns
        -------
        EdgeDataView
            The data view in the distributed graph storage.
        """
        return self._edata

    @property
    def ntypes(self):
        """Return the list of node types of this graph.

        Returns
        -------
        list of str

        Examples
        --------

        >>> g = DistGraph("ip_config.txt", "test")
        >>> g.ntypes
        ['_U']
        """
        # Currently, we only support a graph with one node type.
        return ['_U']

    @property
    def etypes(self):
        """Return the list of edge types of this graph.

        Returns
        -------
        list of str

        Examples
        --------

        >>> g = DistGraph("ip_config.txt", "test")
        >>> g.etypes
        ['_E']
        """
        # Currently, we only support a graph with one edge type.
        return ['_E']

    def number_of_nodes(self):
        """Return the number of nodes"""
        return self._num_nodes

    def number_of_edges(self):
        """Return the number of edges"""
        return self._num_edges

    def node_attr_schemes(self):
        """Return the node feature and embedding schemes."""
        schemes = {}
        for key in self.ndata:
            schemes[key] = infer_scheme(self.ndata[key])
        return schemes

    def edge_attr_schemes(self):
        """Return the edge feature and embedding schemes."""
        schemes = {}
        for key in self.edata:
            schemes[key] = infer_scheme(self.edata[key])
        return schemes

    def rank(self):
        ''' The rank of the distributed graph store.

        Returns
        -------
        int
            The rank of the current graph store.
        '''
        return role.get_global_rank()

    def find_edges(self, edges):
        """ Given an edge ID array, return the source
        and destination node ID array ``s`` and ``d``.  ``s[i]`` and ``d[i]``
        are source and destination node ID for edge ``eid[i]``.

        Parameters
        ----------
        edges : tensor
            The edge ID array.

        Returns
        -------
        tensor
            The source node ID array.
        tensor
            The destination node ID array.
        """
        return dist_find_edges(self, edges)

    def get_partition_book(self):
        """Get the partition information.

        Returns
        -------
        GraphPartitionBook
            Object that stores all kinds of partition information.
        """
        return self._gpb

    def barrier(self):
        '''Barrier for all client nodes.

        This API will be blocked untill all the clients invoke this API.
        '''
        self._client.barrier()

    def _get_all_ndata_names(self):
        ''' Get the names of all node data.
        '''
        names = self._client.data_name_list()
        ndata_names = []
        for name in names:
            if _is_ndata_name(name):
                # Remove the prefix "node:"
                ndata_names.append(name[5:])
        return ndata_names

    def _get_all_edata_names(self):
        ''' Get the names of all edge data.
        '''
        names = self._client.data_name_list()
        edata_names = []
        for name in names:
            if _is_edata_name(name):
                # Remove the prefix "edge:"
                edata_names.append(name[5:])
        return edata_names

def _get_overlap(mask_arr, ids):
    """ Select the Ids given a boolean mask array.

    The boolean mask array indicates all of the Ids to be selected. We want to
    find the overlap between the Ids selected by the boolean mask array and
    the Id array.

    Parameters
    ----------
    mask_arr : 1D tensor
        A boolean mask array.
    ids : 1D tensor
        A vector with Ids.

    Returns
    -------
    1D tensor
        The selected Ids.
    """
    if isinstance(mask_arr, DistTensor):
        masks = mask_arr[ids]
        return F.boolean_mask(ids, masks)
    else:
        masks = F.gather_row(F.tensor(mask_arr), ids)
        return F.boolean_mask(ids, masks)

def _split_local(partition_book, rank, elements, local_eles):
    ''' Split the input element list with respect to data locality.
    '''
    num_clients = role.get_num_trainers()
    num_client_per_part = num_clients // partition_book.num_partitions()
    if rank is None:
        rank = role.get_trainer_rank()
    assert rank < num_clients, \
            'The input rank ({}) is incorrect. #Trainers: {}'.format(rank, num_clients)
    # all ranks of the clients in the same machine are in a contiguous range.
    client_id_in_part = rank  % num_client_per_part
    local_eles = _get_overlap(elements, local_eles)

    # get a subset for the local client.
    size = len(local_eles) // num_client_per_part
    # if this isn't the last client in the partition.
    if client_id_in_part + 1 < num_client_per_part:
        return local_eles[(size * client_id_in_part):(size * (client_id_in_part + 1))]
    else:
        return local_eles[(size * client_id_in_part):]

def _split_even(partition_book, rank, elements):
    ''' Split the input element list evenly.
    '''
    num_clients = role.get_num_trainers()
    num_client_per_part = num_clients // partition_book.num_partitions()
    # all ranks of the clients in the same machine are in a contiguous range.
    if rank is None:
        rank = role.get_trainer_rank()
    assert rank < num_clients, \
            'The input rank ({}) is incorrect. #Trainers: {}'.format(rank, num_clients)
    # This conversion of rank is to make the new rank aligned with partitioning.
    client_id_in_part = rank  % num_client_per_part
    rank = client_id_in_part + num_client_per_part * partition_book.partid

    if isinstance(elements, DistTensor):
        # Here we need to fetch all elements from the kvstore server.
        # I hope it's OK.
        eles = F.nonzero_1d(elements[0:len(elements)])
    else:
        eles = F.nonzero_1d(F.tensor(elements))

    # here we divide the element list as evenly as possible. If we use range partitioning,
    # the split results also respect the data locality. Range partitioning is the default
    # strategy.
    # TODO(zhegnda) we need another way to divide the list for other partitioning strategy.

    # compute the offset of each split and ensure that the difference of each partition size
    # is 1.
    part_size = len(eles) // num_clients
    sizes = [part_size] * num_clients
    remain = len(eles) - part_size * num_clients
    if remain > 0:
        for i in range(num_clients):
            sizes[i] += 1
            remain -= 1
            if remain == 0:
                break
    offsets = np.cumsum(sizes)
    assert offsets[-1] == len(eles)

    if rank == 0:
        return eles[0:offsets[0]]
    else:
        return eles[offsets[rank-1]:offsets[rank]]


def node_split(nodes, partition_book=None, rank=None, force_even=True):
    ''' Split nodes and return a subset for the local rank.

    This function splits the input nodes based on the partition book and
    returns a subset of nodes for the local rank. This method is used for
    dividing workloads for distributed training.

    The input nodes can be stored as a vector of masks. The length of the vector is
    the same as the number of nodes in a graph; 1 indicates that the vertex in
    the corresponding location exists.

    There are two strategies to split the nodes. By default, it splits the nodes
    in a way to maximize data locality. That is, all nodes that belong to a process
    are returned. If `force_even` is set to true, the nodes are split evenly so
    that each process gets almost the same number of nodes. The current implementation
    can still enable data locality when a graph is partitioned with range partitioning.
    In this case, majority of the nodes returned for a process are the ones that
    belong to the process. If range partitioning is not used, data locality isn't guaranteed.

    Parameters
    ----------
    nodes : 1D tensor or DistTensor
        A boolean mask vector that indicates input nodes.
    partition_book : GraphPartitionBook
        The graph partition book
    rank : int
        The rank of a process. If not given, the rank of the current process is used.
    force_even : bool
        Force the nodes are split evenly.

    Returns
    -------
    1D-tensor
        The vector of node Ids that belong to the rank.
    '''
    num_nodes = 0
    if not isinstance(nodes, DistTensor):
        assert partition_book is not None, 'Regular tensor requires a partition book.'
    elif partition_book is None:
        partition_book = nodes.part_policy.partition_book
    for part in partition_book.metadata():
        num_nodes += part['num_nodes']
    assert len(nodes) == num_nodes, \
            'The length of boolean mask vector should be the number of nodes in the graph.'
    if force_even:
        return _split_even(partition_book, rank, nodes)
    else:
        # Get all nodes that belong to the rank.
        local_nids = partition_book.partid2nids(partition_book.partid)
        return _split_local(partition_book, rank, nodes, local_nids)

def edge_split(edges, partition_book=None, rank=None, force_even=True):
    ''' Split edges and return a subset for the local rank.

    This function splits the input edges based on the partition book and
    returns a subset of edges for the local rank. This method is used for
    dividing workloads for distributed training.

    The input edges can be stored as a vector of masks. The length of the vector is
    the same as the number of edges in a graph; 1 indicates that the edge in
    the corresponding location exists.

    There are two strategies to split the edges. By default, it splits the edges
    in a way to maximize data locality. That is, all edges that belong to a process
    are returned. If `force_even` is set to true, the edges are split evenly so
    that each process gets almost the same number of edges. The current implementation
    can still enable data locality when a graph is partitioned with range partitioning.
    In this case, majority of the edges returned for a process are the ones that
    belong to the process. If range partitioning is not used, data locality isn't guaranteed.

    Parameters
    ----------
    edges : 1D tensor or DistTensor
        A boolean mask vector that indicates input edges.
    partition_book : GraphPartitionBook
        The graph partition book
    rank : int
        The rank of a process. If not given, the rank of the current process is used.
    force_even : bool
        Force the edges are split evenly.

    Returns
    -------
    1D-tensor
        The vector of edge Ids that belong to the rank.
    '''
    num_edges = 0
    if not isinstance(edges, DistTensor):
        assert partition_book is not None, 'Regular tensor requires a partition book.'
    elif partition_book is None:
        partition_book = edges.part_policy.partition_book
    for part in partition_book.metadata():
        num_edges += part['num_edges']
    assert len(edges) == num_edges, \
            'The length of boolean mask vector should be the number of edges in the graph.'

    if force_even:
        return _split_even(partition_book, rank, edges)
    else:
        # Get all edges that belong to the rank.
        local_eids = partition_book.partid2eids(partition_book.partid)
        return _split_local(partition_book, rank, edges, local_eids)

rpc.register_service(INIT_GRAPH, InitGraphRequest, InitGraphResponse)<|MERGE_RESOLUTION|>--- conflicted
+++ resolved
@@ -380,11 +380,7 @@
         self._client.map_shared_data(self._gpb)
 
     def __getstate__(self):
-<<<<<<< HEAD
-        return self.ip_config, self.server_count, self.graph_name, self._gpb_input
-=======
-        return self.ip_config, self.graph_name, self._gpb
->>>>>>> ee30b2aa
+        return self.ip_config, self.server_count, self.graph_name, self._gpb
 
     def __setstate__(self, state):
         self.ip_config, self.server_count, self.graph_name, self._gpb_input = state
