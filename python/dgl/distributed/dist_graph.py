"""Define distributed graph."""

from collections.abc import MutableMapping

from ..graph import DGLGraph
from .. import backend as F
from ..base import NID, EID
from .kvstore import KVServer, KVClient
from ..graph_index import from_shared_mem_graph_index
from .._ffi.ndarray import empty_shared_mem
from ..frame import infer_scheme
from .partition import load_partition
from .graph_partition_book import PartitionPolicy, get_shared_mem_partition_book
from .. import utils
from .shared_mem_utils import _to_shared_mem, _get_ndata_path, _get_edata_path, DTYPE_DICT
from .rpc_client import connect_to_server
from .server_state import ServerState
from .rpc_server import start_server

def _get_graph_path(graph_name):
    return "/" + graph_name

def _copy_graph_to_shared_mem(g, graph_name):
    gidx = g._graph.copyto_shared_mem(_get_graph_path(graph_name))
    new_g = DGLGraph(gidx)
    # We should share the node/edge data to the client explicitly instead of putting them
    # in the KVStore because some of the node/edge data may be duplicated.
    local_node_path = _get_ndata_path(graph_name, 'inner_node')
    new_g.ndata['inner_node'] = _to_shared_mem(g.ndata['inner_node'], local_node_path)
    local_edge_path = _get_edata_path(graph_name, 'inner_edge')
    new_g.edata['inner_edge'] = _to_shared_mem(g.edata['inner_edge'], local_edge_path)
    new_g.ndata[NID] = _to_shared_mem(g.ndata[NID], _get_ndata_path(graph_name, NID))
    new_g.edata[EID] = _to_shared_mem(g.edata[EID], _get_edata_path(graph_name, EID))
    return new_g

FIELD_DICT = {'inner_node': F.int64,
              'inner_edge': F.int64,
              NID: F.int64,
              EID: F.int64}

def _get_ndata_name(name):
    ''' This is to get the name of node data in the kvstore.

    KVStore doesn't understand node data or edge data. We'll use a prefix to distinguish them.
    '''
    return 'node:' + name

def _get_edata_name(name):
    ''' This is to get the name of edge data in the kvstore.

    KVStore doesn't understand node data or edge data. We'll use a prefix to distinguish them.
    '''
    return 'edge:' + name

def _is_ndata_name(name):
    ''' Is this node data in the kvstore '''
    return name[:5] == 'node:'

def _is_edata_name(name):
    ''' Is this edge data in the kvstore '''
    return name[:5] == 'edge:'

def _get_shared_mem_ndata(g, graph_name, name):
    ''' Get shared-memory node data from DistGraph server.

    This is called by the DistGraph client to access the node data in the DistGraph server
    with shared memory.
    '''
    shape = (g.number_of_nodes(),)
    dtype = FIELD_DICT[name]
    dtype = DTYPE_DICT[dtype]
    data = empty_shared_mem(_get_ndata_path(graph_name, name), False, shape, dtype)
    dlpack = data.to_dlpack()
    return F.zerocopy_from_dlpack(dlpack)

def _get_shared_mem_edata(g, graph_name, name):
    ''' Get shared-memory edge data from DistGraph server.

    This is called by the DistGraph client to access the edge data in the DistGraph server
    with shared memory.
    '''
    shape = (g.number_of_edges(),)
    dtype = FIELD_DICT[name]
    dtype = DTYPE_DICT[dtype]
    data = empty_shared_mem(_get_edata_path(graph_name, name), False, shape, dtype)
    dlpack = data.to_dlpack()
    return F.zerocopy_from_dlpack(dlpack)

def _get_graph_from_shared_mem(graph_name):
    ''' Get the graph from the DistGraph server.

    The DistGraph server puts the graph structure of the local partition in the shared memory.
    The client can access the graph structure and some metadata on nodes and edges directly
    through shared memory to reduce the overhead of data access.
    '''
    gidx = from_shared_mem_graph_index(_get_graph_path(graph_name))
    if gidx is None:
        return gidx

    g = DGLGraph(gidx)
    g.ndata['inner_node'] = _get_shared_mem_ndata(g, graph_name, 'inner_node')
    g.edata['inner_edge'] = _get_shared_mem_edata(g, graph_name, 'inner_edge')
    g.ndata[NID] = _get_shared_mem_ndata(g, graph_name, NID)
    g.edata[EID] = _get_shared_mem_edata(g, graph_name, EID)
    return g

class DistTensor:
    ''' Distributed tensor.

    This is a wrapper to access a tensor stored in multiple machines.
    This wrapper provides an interface similar to the local tensor.

    Parameters
    ----------
    kv : DistGraph
        The distributed graph object.
    name : string
        The name of the tensor.
    '''
    def __init__(self, g, name):
        self.kvstore = g._client
        self.name = name
        dtype, shape, _ = g._client.get_data_meta(name)
        self._shape = shape
        self._dtype = dtype

    def __getitem__(self, idx):
        return self.kvstore.pull(name=self.name, id_tensor=idx)

    def __setitem__(self, idx, val):
        # TODO(zhengda) how do we want to support broadcast (e.g., G.ndata['h'][idx] = 1).
        self.kvstore.push(name=self.name, id_tensor=idx, data_tensor=val)

    def __len__(self):
        return self._shape[0]

    @property
    def shape(self):
        ''' Return the shape of the distributed tensor. '''
        return self._shape

    @property
    def dtype(self):
        ''' Return the data type of the distributed tensor. '''
        return self._dtype


class NodeDataView(MutableMapping):
    """The data view class when dist_graph.ndata[...].data is called.
    """
    __slots__ = ['_graph', '_data']

    def __init__(self, g):
        self._graph = g
        # When this is created, the server may already load node data. We need to
        # initialize the node data in advance.
        names = g._get_all_ndata_names()
        self._data = {name: DistTensor(g, _get_ndata_name(name)) for name in names}

    def _get_names(self):
        return list(self._data.keys())

    def _add(self, name):
        self._data[name] = DistTensor(self._graph, _get_ndata_name(name))

    def __getitem__(self, key):
        return self._data[key]

    def __setitem__(self, key, val):
        raise DGLError("DGL doesn't support assignment. "
                       + "Please call init_ndata to initialize new node data.")

    def __delitem__(self, key):
        #TODO(zhengda) how to delete data in the kvstore.
        raise NotImplementedError("delete node data isn't supported yet")

    def __len__(self):
        # The number of node data may change. Let's count it every time we need them.
        # It's not called frequently. It should be fine.
        return len(self._data)

    def __iter__(self):
        return iter(self._data)

    def __repr__(self):
        reprs = {}
        for name in self._data:
            dtype = F.dtype(self._data[name])
            shape = F.shape(self._data[name])
            reprs[name] = 'DistTensor(shape={}, dtype={})'.format(str(shape), str(dtype))
        return repr(reprs)

class EdgeDataView(MutableMapping):
    """The data view class when G.edges[...].data is called.
    """
    __slots__ = ['_graph', '_data']

    def __init__(self, g):
        self._graph = g
        # When this is created, the server may already load edge data. We need to
        # initialize the edge data in advance.
        names = g._get_all_edata_names()
        self._data = {name: DistTensor(g, _get_edata_name(name)) for name in names}

    def _get_names(self):
        return list(self._data.keys())

    def _add(self, name):
        self._data[name] = DistTensor(self._graph, _get_edata_name(name))

    def __getitem__(self, key):
        return self._data[key]

    def __setitem__(self, key, val):
        raise DGLError("DGL doesn't support assignment. "
                       + "Please call init_edata to initialize new edge data.")

    def __delitem__(self, key):
        #TODO(zhengda) how to delete data in the kvstore.
        raise NotImplementedError("delete edge data isn't supported yet")

    def __len__(self):
        # The number of edge data may change. Let's count it every time we need them.
        # It's not called frequently. It should be fine.
        return len(self._data)

    def __iter__(self):
        return iter(self._data)

    def __repr__(self):
        reprs = {}
        for name in self._data:
            dtype = F.dtype(self._data[name])
            shape = F.shape(self._data[name])
            reprs[name] = 'DistTensor(shape={}, dtype={})'.format(str(shape), str(dtype))
        return repr(reprs)


class DistGraphServer(KVServer):
    ''' The DistGraph server.

    This DistGraph server loads the graph data and sets up a service so that clients can read data
    of a graph partition (graph structure, node data and edge data) from remote machines.
    A server is responsible for one graph partition.

    Currently, each machine runs only one main server with a set of backup servers to handle
    clients' requests. The main server and the backup servers all handle the requests for the same
    graph partition. They all share the partition data (graph structure and node/edge data) with
    shared memory.

    In addition, the partition data is also shared with the DistGraph clients that run on
    the same machine.

    Parameters
    ----------
    server_id : int
        The server ID (start from 0).
    ip_config : str
        Path of IP configuration file.
    num_clients : int
        Total number of client nodes.
    graph_name : string
        The name of the graph. The server and the client need to specify the same graph name.
    conf_file : string
        The path of the config file generated by the partition tool.
    '''
    def __init__(self, server_id, ip_config, num_clients, graph_name, conf_file):
        super(DistGraphServer, self).__init__(server_id=server_id, ip_config=ip_config,
                                              num_clients=num_clients)
        self.ip_config = ip_config

        # Load graph partition data.
<<<<<<< HEAD
        self.client_g, node_feats, edge_feats, self.meta = load_partition(conf_file, server_id)
        self.total_num_nodes, self.total_num_edges, node_map, edge_map, num_partitions = self.meta
=======
        self.client_g, node_feats, edge_feats, self.gpb = load_partition(conf_file, server_id)
>>>>>>> e8a56dc1
        self.client_g = _copy_graph_to_shared_mem(self.client_g, graph_name)

        # Init kvstore.
        self.gpb.shared_memory(graph_name)
        self.add_part_policy(PartitionPolicy('node', server_id, self.gpb))
        self.add_part_policy(PartitionPolicy('edge', server_id, self.gpb))

        if not self.is_backup_server():
            for name in node_feats:
                self.init_data(name=_get_ndata_name(name), policy_str='node',
                               data_tensor=node_feats[name])
            for name in edge_feats:
                self.init_data(name=_get_edata_name(name), policy_str='edge',
                               data_tensor=edge_feats[name])
        else:
            for name in node_feats:
                self.init_data(name=_get_ndata_name(name), policy_str='node')
            for name in edge_feats:
                self.init_data(name=_get_edata_name(name), policy_str='edge')

    def start(self):
        """ Start graph store server.
        """
        # start server
        server_state = ServerState(kv_store=self, local_g=self.client_g, partition_book=self.gpb)
        start_server(server_id=self.server_id, ip_config=self.ip_config,
                     num_clients=self.num_clients, server_state=server_state)

def _default_init_data(shape, dtype):
    return F.zeros(shape, dtype, F.cpu())

class DistGraph:
    ''' The DistGraph client.

    This provides the graph interface to access the partitioned graph data for distributed GNN
    training. All data of partitions are loaded by the DistGraph server. The client doesn't need
    to load any data.

    Parameters
    ----------
    ip_config : str
        Path of IP configuration file.
    graph_name : str
        The name of the graph. This name has to be the same as the one used in DistGraphServer.
    '''
    def __init__(self, ip_config, graph_name):
        connect_to_server(ip_config=ip_config)
        self._client = KVClient(ip_config)

        self._g = _get_graph_from_shared_mem(graph_name)
        self._gpb = get_shared_mem_partition_book(graph_name, self._g)
        self._client.barrier()
        self._client.map_shared_data(self._gpb)
        self._ndata = NodeDataView(self)
        self._edata = EdgeDataView(self)
        self._default_init_ndata = _default_init_data
        self._default_init_edata = _default_init_data

        self._num_nodes = 0
        self._num_edges = 0
        for part_md in self._gpb.metadata():
            self._num_nodes += int(part_md['num_nodes'])
            self._num_edges += int(part_md['num_edges'])


    def init_ndata(self, ndata_name, shape, dtype):
        '''Initialize node data

        This initializes the node data in the distributed graph storage.

        Parameters
        ----------
        name : string
            The name of the node data.
        shape : tuple
            The shape of the node data.
        dtype : dtype
            The data type of the node data.
        '''
        assert shape[0] == self.number_of_nodes()
        self._client.init_data(_get_ndata_name(ndata_name), shape, dtype, 'node', self._gpb,
                               self._default_init_ndata)
        self._ndata._add(ndata_name)

    def init_edata(self, edata_name, shape, dtype):
        '''Initialize edge data

        This initializes the edge data in the distributed graph storage.

        Parameters
        ----------
        name : string
            The name of the edge data.
        shape : tuple
            The shape of the edge data.
        dtype : dtype
            The data type of the edge data.
        '''
        assert shape[0] == self.number_of_edges()
        self._client.init_data(_get_edata_name(edata_name), shape, dtype, 'edge', self._gpb,
                               self._default_init_edata)
        self._edata._add(edata_name)

    def init_node_emb(self, name, shape, dtype, initializer):
        ''' Initialize node embeddings.

        This initializes the node embeddings in the distributed graph storage.

        Parameters
        ----------
        name : string
            The name of the node embeddings.
        shape : tuple
            The shape of the node embeddings.
        dtype : string
            The data type of the node embeddings.
        initializer : callable
            The initializer.
        '''
        # TODO(zhengda)
        raise NotImplementedError("init_node_emb isn't supported yet")

    def get_node_embeddings(self):
        ''' Return node embeddings

        Returns
        -------
        a dict of SparseEmbedding
            All node embeddings in the graph store.
        '''
        # TODO(zhengda)
        raise NotImplementedError("get_node_embeddings isn't supported yet")

    @property
    def ndata(self):
        """Return the data view of all the nodes.

        Returns
        -------
        NodeDataView
            The data view in the distributed graph storage.
        """
        return self._ndata

    @property
    def edata(self):
        """Return the data view of all the edges.

        Returns
        -------
        EdgeDataView
            The data view in the distributed graph storage.
        """
        return self._edata

    def number_of_nodes(self):
        """Return the number of nodes"""
        return self._num_nodes

    def number_of_edges(self):
        """Return the number of edges"""
        return self._num_edges

    def node_attr_schemes(self):
        """Return the node feature and embedding schemes."""
        schemes = {}
        for key in self.ndata:
            schemes[key] = infer_scheme(self.ndata[key])
        return schemes

    def edge_attr_schemes(self):
        """Return the edge feature and embedding schemes."""
        schemes = {}
        for key in self.edata:
            schemes[key] = infer_scheme(self.edata[key])
        return schemes

    def rank(self):
        ''' The rank of the distributed graph store.

        Returns
        -------
        int
            The rank of the current graph store.
        '''
        return self._client.client_id

    def get_partition_book(self):
        """Get the partition information.

        Returns
        -------
        GraphPartitionBook
            Object that stores all kinds of partition information.
        """
        return self._gpb

    def _get_all_ndata_names(self):
        ''' Get the names of all node data.
        '''
        names = self._client.data_name_list()
        ndata_names = []
        for name in names:
            if _is_ndata_name(name):
                # Remove the prefix "node:"
                ndata_names.append(name[5:])
        return ndata_names

    def _get_all_edata_names(self):
        ''' Get the names of all edge data.
        '''
        names = self._client.data_name_list()
        edata_names = []
        for name in names:
            if _is_edata_name(name):
                # Remove the prefix "edge:"
                edata_names.append(name[5:])
        return edata_names

def _get_overlap(mask_arr, ids):
    """ Select the Ids given a boolean mask array.

    The boolean mask array indicates all of the Ids to be selected. We want to
    find the overlap between the Ids selected by the boolean mask array and
    the Id array.

    Parameters
    ----------
    mask_arr : 1D tensor
        A boolean mask array.
    ids : 1D tensor
        A vector with Ids.

    Returns
    -------
    1D tensor
        The selected Ids.
    """
    if isinstance(mask_arr, DistTensor):
        masks = mask_arr[ids]
        return F.boolean_mask(ids, masks)
    else:
        mask_arr = utils.toindex(mask_arr)
        masks = F.gather_row(mask_arr.tousertensor(), ids)
        return F.boolean_mask(ids, masks)

def node_split(nodes, partition_book, rank):
    ''' Split nodes and return a subset for the local rank.

    This function splits the input nodes based on the partition book and
    returns a subset of nodes for the local rank. This method is used for
    dividing workloads for distributed training.

    The input nodes can be stored as a vector of masks. The length of the vector is
    the same as the number of nodes in a graph; 1 indicates that the vertex in
    the corresponding location exists.

    Parameters
    ----------
    nodes : 1D tensor or DistTensor
        A boolean mask vector that indicates input nodes.
    partition_book : GraphPartitionBook
        The graph partition book
    rank : int
        The rank of the current process

    Returns
    -------
    1D-tensor
        The vector of node Ids that belong to the rank.
    '''
    num_nodes = 0
    for part in partition_book.metadata():
        num_nodes += part['num_nodes']
    assert len(nodes) == num_nodes, \
            'The length of boolean mask vector should be the number of nodes in the graph.'
    # Get all nodes that belong to the rank.
    local_nids = partition_book.partid2nids(rank)
    return _get_overlap(nodes, local_nids)

def edge_split(edges, partition_book, rank):
    ''' Split edges and return a subset for the local rank.

    This function splits the input edges based on the partition book and
    returns a subset of edges for the local rank. This method is used for
    dividing workloads for distributed training.

    The input edges can be stored as a vector of masks. The length of the vector is
    the same as the number of edges in a graph; 1 indicates that the edge in
    the corresponding location exists.

    Parameters
    ----------
    edges : 1D tensor or DistTensor
        A boolean mask vector that indicates input nodes.
    partition_book : GraphPartitionBook
        The graph partition book
    rank : int
        The rank of the current process

    Returns
    -------
    1D-tensor
        The vector of edge Ids that belong to the rank.
    '''
    num_edges = 0
    for part in partition_book.metadata():
        num_edges += part['num_edges']
    assert len(edges) == num_edges, \
            'The length of boolean mask vector should be the number of edges in the graph.'
    # Get all edges that belong to the rank.
    local_eids = partition_book.partid2eids(rank)
    return _get_overlap(edges, local_eids)<|MERGE_RESOLUTION|>--- conflicted
+++ resolved
@@ -270,12 +270,7 @@
         self.ip_config = ip_config
 
         # Load graph partition data.
-<<<<<<< HEAD
-        self.client_g, node_feats, edge_feats, self.meta = load_partition(conf_file, server_id)
-        self.total_num_nodes, self.total_num_edges, node_map, edge_map, num_partitions = self.meta
-=======
         self.client_g, node_feats, edge_feats, self.gpb = load_partition(conf_file, server_id)
->>>>>>> e8a56dc1
         self.client_g = _copy_graph_to_shared_mem(self.client_g, graph_name)
 
         # Init kvstore.
