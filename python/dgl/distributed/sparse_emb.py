--- conflicted
+++ resolved
@@ -7,8 +7,6 @@
 class DistEmbedding:
     '''Distributed embeddings.
 
-<<<<<<< HEAD
-=======
     DGL provides a distributed embedding to support models that require learnable embeddings.
     DGL's distributed embeddings are mainly used for learning node embeddings of graph models.
     Because distributed embeddings are part of a model, they are updated by mini-batches.
@@ -26,7 +24,6 @@
     in the same way as nodes and edges of a distributed graph, it is usually much more
     efficient to access than the sparse embeddings provided by the deep learning frameworks.
 
->>>>>>> 30f90fb5
     Parameters
     ----------
     num_embeddings : int
@@ -47,16 +44,11 @@
 
     Examples
     --------
-<<<<<<< HEAD
-    >>> emb_init = lambda shape, dtype: F.zeros(shape, dtype, F.cpu())
-    >>> emb = dgl.distributed.DistEmbedding(g.number_of_nodes(), 10)
-=======
     >>> def initializer(shape, dtype):
             arr = th.zeros(shape, dtype=dtype)
             arr.uniform_(-1, 1)
             return arr
     >>> emb = dgl.distributed.DistEmbedding(g.number_of_nodes(), 10, init_func=initializer)
->>>>>>> 30f90fb5
     >>> optimizer = dgl.distributed.SparseAdagrad([emb], lr=0.001)
     >>> for blocks in dataloader:
     ...     feats = emb(nids)
