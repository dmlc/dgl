"""Define a fake kvstore

This kvstore is used when running in the standalone mode
"""

from .. import backend as F

class KVClient(object):
    ''' The fake KVStore client.

    This is to mimic the distributed KVStore client. It's used for DistGraph
    in standalone mode.
    '''
    def __init__(self):
        self._data = {}
        self._all_possible_part_policy = {}
        self._push_handlers = {}
        self._pull_handlers = {}
        # Store all graph data name
        self._gdata_name_list = set()

    @property
    def all_possible_part_policy(self):
        """Get all possible partition policies"""
        return self._all_possible_part_policy

    @property
    def num_servers(self):
        """Get the number of servers"""
        return 1

    def barrier(self):
        '''barrier'''

    def register_push_handler(self, name, func):
        '''register push handler'''
        self._push_handlers[name] = func

    def register_pull_handler(self, name, func):
        '''register pull handler'''
        self._pull_handlers[name] = func

    def add_data(self, name, tensor, part_policy):
        '''add data to the client'''
        self._data[name] = tensor
        self._gdata_name_list.add(name)
        if part_policy.policy_str not in self._all_possible_part_policy:
            self._all_possible_part_policy[part_policy.policy_str] = part_policy

    def init_data(self, name, shape, dtype, part_policy, init_func, is_gdata=True):
        '''add new data to the client'''
        self._data[name] = init_func(shape, dtype)
        if part_policy.policy_str not in self._all_possible_part_policy:
            self._all_possible_part_policy[part_policy.policy_str] = part_policy
        if is_gdata:
            self._gdata_name_list.add(name)

    def delete_data(self, name):
        '''delete the data'''
        del self._data[name]

    def data_name_list(self):
        '''get the names of all data'''
        return list(self._data.keys())

    def gdata_name_list(self):
        '''get the names of graph data'''
        return list(self._gdata_name_list)

    def get_data_meta(self, name):
        '''get the metadata of data'''
        return F.dtype(self._data[name]), F.shape(self._data[name]), None

    def push(self, name, id_tensor, data_tensor):
        '''push data to kvstore'''
        if name in self._push_handlers:
            self._push_handlers[name](self._data, name, id_tensor, data_tensor)
        else:
            F.scatter_row_inplace(self._data[name], id_tensor, data_tensor)

    def pull(self, name, id_tensor):
        '''pull data from kvstore'''
        if name in self._pull_handlers:
            return self._pull_handlers[name](self._data, name, id_tensor)
        else:
            return F.gather_row(self._data[name], id_tensor)

    def map_shared_data(self, partition_book):
        '''Mapping shared-memory tensor from server to client.'''

    def count_nonzero(self, name):
        """Count nonzero value by pull request from KVServers.

        Parameters
        ----------
        name : str
            data name

        Returns
        -------
        int
            the number of nonzero in this data.
        """
        return F.count_nonzero(self._data[name])

<<<<<<< HEAD
    @property
    def local_store(self):
        """Return the local partition of the data storage.
        """
        return self._data
=======
    def union(self, operand1_name, operand2_name, output_name):
        """Compute the union of two mask arrays in the KVStore.
        """
        self._data[output_name][:] = (
                self._data[operand1_name] | self._data[operand2_name]
        )
>>>>>>> be8763fa
<|MERGE_RESOLUTION|>--- conflicted
+++ resolved
@@ -103,17 +103,15 @@
         """
         return F.count_nonzero(self._data[name])
 
-<<<<<<< HEAD
     @property
     def local_store(self):
         """Return the local partition of the data storage.
         """
         return self._data
-=======
+
     def union(self, operand1_name, operand2_name, output_name):
         """Compute the union of two mask arrays in the KVStore.
         """
         self._data[output_name][:] = (
                 self._data[operand1_name] | self._data[operand2_name]
-        )
->>>>>>> be8763fa
+        )