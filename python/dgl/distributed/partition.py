"""Functions for partitions. """

import json
import os
import time
import numpy as np

from .. import backend as F
from ..base import NID, EID, NTYPE, ETYPE, dgl_warning
from ..convert import to_homogeneous
from ..random import choice as random_choice
from ..data.utils import load_graphs, save_graphs, load_tensors, save_tensors
from ..transform import metis_partition_assignment, partition_graph_with_halo
from .graph_partition_book import BasicPartitionBook, RangePartitionBook

def _get_inner_node_mask(graph, ntype_id):
    if NTYPE in graph.ndata:
        dtype = F.dtype(graph.ndata['inner_node'])
        return graph.ndata['inner_node'] * F.astype(graph.ndata[NTYPE] == ntype_id, dtype) == 1
    else:
        return graph.ndata['inner_node'] == 1

def _get_inner_edge_mask(graph, etype_id):
    if ETYPE in graph.edata:
        dtype = F.dtype(graph.edata['inner_edge'])
        return graph.edata['inner_edge'] * F.astype(graph.edata[ETYPE] == etype_id, dtype) == 1
    else:
        return graph.edata['inner_edge'] == 1

def _get_part_ranges(id_ranges):
    res = {}
    for key in id_ranges:
        # Normally, each element has two values that represent the starting ID and the ending ID
        # of the ID range in a partition.
        # If not, the data is probably still in the old format, in which only the ending ID is
        # stored. We need to convert it to the format we expect.
        if not isinstance(id_ranges[key][0], list):
            start = 0
            for i, end in enumerate(id_ranges[key]):
                id_ranges[key][i] = [start, end]
                start = end
        res[key] = np.concatenate([np.array(l) for l in id_ranges[key]]).reshape(-1, 2)
    return res

def load_partition(part_config, part_id):
    ''' Load data of a partition from the data path.

    A partition data includes a graph structure of the partition, a dict of node tensors,
    a dict of edge tensors and some metadata. The partition may contain the HALO nodes,
    which are the nodes replicated from other partitions. However, the dict of node tensors
    only contains the node data that belongs to the local partition. Similarly, edge tensors
    only contains the edge data that belongs to the local partition. The metadata include
    the information of the global graph (not the local partition), which includes the number
    of nodes, the number of edges as well as the node assignment of the global graph.

    The function currently loads data through the local filesystem interface.

    Parameters
    ----------
    part_config : str
        The path of the partition config file.
    part_id : int
        The partition ID.

    Returns
    -------
    DGLGraph
        The graph partition structure.
    Dict[str, Tensor]
        Node features.
    Dict[str, Tensor]
        Edge features.
    GraphPartitionBook
        The graph partition information.
    str
        The graph name
    List[str]
        The node types
    List[str]
        The edge types
    '''
    config_path = os.path.dirname(part_config)
    relative_to_config = lambda path: os.path.join(config_path, path)

    with open(part_config) as conf_f:
        part_metadata = json.load(conf_f)
    assert 'part-{}'.format(part_id) in part_metadata, "part-{} does not exist".format(part_id)
    part_files = part_metadata['part-{}'.format(part_id)]
    assert 'node_feats' in part_files, "the partition does not contain node features."
    assert 'edge_feats' in part_files, "the partition does not contain edge feature."
    assert 'part_graph' in part_files, "the partition does not contain graph structure."
    node_feats = load_tensors(relative_to_config(part_files['node_feats']))
    edge_feats = load_tensors(relative_to_config(part_files['edge_feats']))
    graph = load_graphs(relative_to_config(part_files['part_graph']))[0][0]
    # In the old format, the feature name doesn't contain node/edge type.
    # For compatibility, let's add node/edge types to the feature names.
    node_feats1 = {}
    edge_feats1 = {}
    for name in node_feats:
        feat = node_feats[name]
        if name.find('/') == -1:
            name = '_N/' + name
        node_feats1[name] = feat
    for name in edge_feats:
        feat = edge_feats[name]
        if name.find('/') == -1:
            name = '_E/' + name
        edge_feats1[name] = feat
    node_feats = node_feats1
    edge_feats = edge_feats1

    assert NID in graph.ndata, "the partition graph should contain node mapping to global node ID"
    assert EID in graph.edata, "the partition graph should contain edge mapping to global edge ID"

    gpb, graph_name, ntypes, etypes = load_partition_book(part_config, part_id, graph)
    ntypes_list, etypes_list = [], []
    for ntype in ntypes:
        ntype_id = ntypes[ntype]
        # graph.ndata[NID] are global homogeneous node IDs.
        nids = F.boolean_mask(graph.ndata[NID], _get_inner_node_mask(graph, ntype_id))
        partids1 = gpb.nid2partid(nids)
        _, per_type_nids = gpb.map_to_per_ntype(nids)
        partids2 = gpb.nid2partid(per_type_nids, ntype)
        assert np.all(F.asnumpy(partids1 == part_id)), 'load a wrong partition'
        assert np.all(F.asnumpy(partids2 == part_id)), 'load a wrong partition'
        ntypes_list.append(ntype)
    for etype in etypes:
        etype_id = etypes[etype]
        # graph.edata[EID] are global homogeneous edge IDs.
        eids = F.boolean_mask(graph.edata[EID], _get_inner_edge_mask(graph, etype_id))
        partids1 = gpb.eid2partid(eids)
        _, per_type_eids = gpb.map_to_per_etype(eids)
        partids2 = gpb.eid2partid(per_type_eids, etype)
        assert np.all(F.asnumpy(partids1 == part_id)), 'load a wrong partition'
        assert np.all(F.asnumpy(partids2 == part_id)), 'load a wrong partition'
        etypes_list.append(etype)
    return graph, node_feats, edge_feats, gpb, graph_name, ntypes_list, etypes_list

def load_partition_book(part_config, part_id, graph=None):
    ''' Load a graph partition book from the partition config file.

    Parameters
    ----------
    part_config : str
        The path of the partition config file.
    part_id : int
        The partition ID.
    graph : DGLGraph
        The graph structure

    Returns
    -------
    GraphPartitionBook
        The global partition information.
    str
        The graph name
    dict
        The node types
    dict
        The edge types
    '''
    with open(part_config) as conf_f:
        part_metadata = json.load(conf_f)
    assert 'num_parts' in part_metadata, 'num_parts does not exist.'
    assert part_metadata['num_parts'] > part_id, \
            'part {} is out of range (#parts: {})'.format(part_id, part_metadata['num_parts'])
    num_parts = part_metadata['num_parts']
    assert 'num_nodes' in part_metadata, "cannot get the number of nodes of the global graph."
    assert 'num_edges' in part_metadata, "cannot get the number of edges of the global graph."
    assert 'node_map' in part_metadata, "cannot get the node map."
    assert 'edge_map' in part_metadata, "cannot get the edge map."
    assert 'graph_name' in part_metadata, "cannot get the graph name"

    # If this is a range partitioning, node_map actually stores a list, whose elements
    # indicate the boundary of range partitioning. Otherwise, node_map stores a filename
    # that contains node map in a NumPy array.
    node_map = part_metadata['node_map']
    edge_map = part_metadata['edge_map']
    if isinstance(node_map, dict):
        for key in node_map:
            is_range_part = isinstance(node_map[key], list)
            break
    elif isinstance(node_map, list):
        is_range_part = True
        node_map = {'_N': node_map}
    else:
        is_range_part = False
    if isinstance(edge_map, list):
        edge_map = {'_E': edge_map}

    ntypes = {'_N': 0}
    etypes = {'_E': 0}
    if 'ntypes' in part_metadata:
        ntypes = part_metadata['ntypes']
    if 'etypes' in part_metadata:
        etypes = part_metadata['etypes']

    if isinstance(node_map, dict):
        for key in node_map:
            assert key in ntypes, 'The node type {} is invalid'.format(key)
    if isinstance(edge_map, dict):
        for key in edge_map:
            assert key in etypes, 'The edge type {} is invalid'.format(key)

    if is_range_part:
        node_map = _get_part_ranges(node_map)
        edge_map = _get_part_ranges(edge_map)
        return RangePartitionBook(part_id, num_parts, node_map, edge_map, ntypes, etypes), \
                part_metadata['graph_name'], ntypes, etypes
    else:
        node_map = np.load(node_map)
        edge_map = np.load(edge_map)
        return BasicPartitionBook(part_id, num_parts, node_map, edge_map, graph), \
                part_metadata['graph_name'], ntypes, etypes

def _get_orig_ids(g, sim_g, reshuffle, orig_nids, orig_eids):
    '''Convert/construct the original node IDs and edge IDs.

    It handles multiple cases:
     * If the graph has been reshuffled and it's a homogeneous graph, we just return
       the original node IDs and edge IDs in the inputs.
     * If the graph has been reshuffled and it's a heterogeneous graph, we need to
       split the original node IDs and edge IDs in the inputs based on the node types
       and edge types.
     * If the graph is not shuffled, the original node IDs and edge IDs don't change.

    Parameters
    ----------
    g : DGLGraph
       The input graph for partitioning.
    sim_g : DGLGraph
        The homogeneous version of the input graph.
    reshuffle : bool
        Whether the input graph is reshuffled during partitioning.
    orig_nids : tensor or None
        The original node IDs after the input graph is reshuffled.
    orig_eids : tensor or None
        The original edge IDs after the input graph is reshuffled.

    Returns
    -------
    tensor or dict of tensors, tensor or dict of tensors
    '''
    is_hetero = len(g.etypes) > 1 or len(g.ntypes) > 1
    if reshuffle and is_hetero:
        # Get the type IDs
        orig_ntype = F.gather_row(sim_g.ndata[NTYPE], orig_nids)
        orig_etype = F.gather_row(sim_g.edata[ETYPE], orig_eids)
        # Mapping between shuffled global IDs to original per-type IDs
        orig_nids = F.gather_row(sim_g.ndata[NID], orig_nids)
        orig_eids = F.gather_row(sim_g.edata[EID], orig_eids)
        orig_nids = {ntype: F.boolean_mask(orig_nids, orig_ntype == g.get_ntype_id(ntype)) \
                for ntype in g.ntypes}
        orig_eids = {etype: F.boolean_mask(orig_eids, orig_etype == g.get_etype_id(etype)) \
                for etype in g.etypes}
    elif not reshuffle and not is_hetero:
        orig_nids = F.arange(0, sim_g.number_of_nodes())
        orig_eids = F.arange(0, sim_g.number_of_edges())
    elif not reshuffle:
        orig_nids = {ntype: F.arange(0, g.number_of_nodes(ntype)) for ntype in g.ntypes}
        orig_eids = {etype: F.arange(0, g.number_of_edges(etype)) for etype in g.etypes}
    return orig_nids, orig_eids

def _set_trainer_ids(g, sim_g, node_parts):
    '''Set the trainer IDs for each node and edge on the input graph.

    The trainer IDs will be stored as node data and edge data in the input graph.

    Parameters
    ----------
    g : DGLGraph
       The input graph for partitioning.
    sim_g : DGLGraph
        The homogeneous version of the input graph.
    node_parts : tensor
        The node partition ID for each node in `sim_g`.
    '''
    if len(g.etypes) == 1:
        g.ndata['trainer_id'] = node_parts
        # An edge is assigned to a partition based on its destination node.
        g.edata['trainer_id'] = F.gather_row(node_parts, g.edges()[1])
    else:
        for ntype_id, ntype in enumerate(g.ntypes):
            type_idx = sim_g.ndata[NTYPE] == ntype_id
            orig_nid = F.boolean_mask(sim_g.ndata[NID], type_idx)
            trainer_id = F.zeros((len(orig_nid),), F.dtype(node_parts), F.cpu())
            F.scatter_row_inplace(trainer_id, orig_nid, F.boolean_mask(node_parts, type_idx))
            g.nodes[ntype].data['trainer_id'] = trainer_id
        for _, etype, dst_type in g.canonical_etypes:
            # An edge is assigned to a partition based on its destination node.
            trainer_id = F.gather_row(g.nodes[dst_type].data['trainer_id'], g.edges(etype=etype)[1])
            g.edges[etype].data['trainer_id'] = trainer_id

def partition_graph(g, graph_name, num_parts, out_path, num_hops=1, part_method="metis",
<<<<<<< HEAD
                    reshuffle=True, balance_ntypes=None, balance_edges=False, objtype='cut'):
=======
                    reshuffle=True, balance_ntypes=None, balance_edges=False, return_mapping=False,
                    num_trainers_per_machine=1):
>>>>>>> 5798ee8d
    ''' Partition a graph for distributed training and store the partitions on files.

    The partitioning occurs in three steps: 1) run a partition algorithm (e.g., Metis) to
    assign nodes to partitions; 2) construct partition graph structure based on
    the node assignment; 3) split the node features and edge features based on
    the partition result.

    When a graph is partitioned, each partition can contain *HALO* nodes, which are assigned
    to other partitions but are included in this partition for efficiency purpose.
    In this document, *local nodes/edges* refers to the nodes and edges that truly belong to
    a partition. The rest are "HALO nodes/edges".

    The partitioned data is stored into multiple files organized as follows:

    .. code-block:: none

        data_root_dir/
          |-- graph_name.json     # partition configuration file in JSON
          |-- node_map.npy        # partition id of each node stored in a numpy array (optional)
          |-- edge_map.npy        # partition id of each edge stored in a numpy array (optional)
          |-- part0/              # data for partition 0
              |-- node_feats.dgl  # node features stored in binary format
              |-- edge_feats.dgl  # edge features stored in binary format
              |-- graph.dgl       # graph structure of this partition stored in binary format
          |-- part1/              # data for partition 1
              |-- node_feats.dgl
              |-- edge_feats.dgl
              |-- graph.dgl

    First, the metadata of the original graph and the partitioning is stored in a JSON file
    named after ``graph_name``. This JSON file contains the information of the original graph
    as well as the path of the files that store each partition. Below show an example.

    .. code-block:: none

        {
           "graph_name" : "test",
           "part_method" : "metis",
           "num_parts" : 2,
           "halo_hops" : 1,
           "node_map": {
               "_U": [ [ 0, 1261310 ],
                       [ 1261310, 2449029 ] ]
           },
           "edge_map": {
               "_V": [ [ 0, 62539528 ],
                       [ 62539528, 123718280 ] ]
           },
           "etypes": { "_V": 0 },
           "ntypes": { "_U": 0 },
           "num_nodes" : 1000000,
           "num_edges" : 52000000,
           "part-0" : {
             "node_feats" : "data_root_dir/part0/node_feats.dgl",
             "edge_feats" : "data_root_dir/part0/edge_feats.dgl",
             "part_graph" : "data_root_dir/part0/graph.dgl",
           },
           "part-1" : {
             "node_feats" : "data_root_dir/part1/node_feats.dgl",
             "edge_feats" : "data_root_dir/part1/edge_feats.dgl",
             "part_graph" : "data_root_dir/part1/graph.dgl",
           },
        }

    Here are the definition of the fields in the partition configuration file:

    * ``graph_name`` is the name of the graph given by a user.
    * ``part_method`` is the method used to assign nodes to partitions.
      Currently, it supports "random" and "metis".
    * ``num_parts`` is the number of partitions.
    * ``halo_hops`` is the number of hops of nodes we include in a partition as HALO nodes.
    * ``node_map`` is the node assignment map, which tells the partition ID a node is assigned to.
      The format of ``node_map`` is described below.
    * ``edge_map`` is the edge assignment map, which tells the partition ID an edge is assigned to.
    * ``num_nodes`` is the number of nodes in the global graph.
    * ``num_edges`` is the number of edges in the global graph.
    * `part-*` stores the data of a partition.

    If ``reshuffle=False``, node IDs and edge IDs of a partition do not fall into contiguous
    ID ranges. In this case, DGL stores node/edge mappings (from
    node/edge IDs to partition IDs) in separate files (node_map.npy and edge_map.npy).
    The node/edge mappings are stored in numpy files.

    .. warning::
        this format is deprecated and will not be supported by the next release. In other words,
        the future release will always shuffle node IDs and edge IDs when partitioning a graph.

    If ``reshuffle=True``, ``node_map`` and ``edge_map`` contains the information
    for mapping between global node/edge IDs to partition-local node/edge IDs.
    For heterogeneous graphs, the information in ``node_map`` and ``edge_map`` can also be used
    to compute node types and edge types. The format of the data in ``node_map`` and ``edge_map``
    is as follows:

    .. code-block:: none

        {
            "node_type": [ [ part1_start, part1_end ],
                           [ part2_start, part2_end ],
                           ... ],
            ...
        },

    Essentially, ``node_map`` and ``edge_map`` are dictionaries. The keys are
    node/edge types. The values are lists of pairs containing the start and end of
    the ID range for the corresponding types in a partition.
    The length of the list is the number of
    partitions; each element in the list is a tuple that stores the start and the end of
    an ID range for a particular node/edge type in the partition.

    The graph structure of a partition is stored in a file with the DGLGraph format.
    Nodes in each partition is *relabeled* to always start with zero. We call the node
    ID in the original graph, *global ID*, while the relabeled ID in each partition,
    *local ID*. Each partition graph has an integer node data tensor stored under name
    `dgl.NID` and each value is the node's global ID. Similarly, edges are relabeled too
    and the mapping from local ID to global ID is stored as an integer edge data tensor
    under name `dgl.EID`. For a heterogeneous graph, the DGLGraph also contains a node
    data `dgl.NTYPE` for node type and an edge data `dgl.ETYPE` for the edge type.

    The partition graph contains additional node data ("inner_node" and "orig_id") and
    edge data ("inner_edge"):

    * "inner_node" indicates whether a node belongs to a partition.
    * "inner_edge" indicates whether an edge belongs to a partition.
    * "orig_id" exists when reshuffle=True. It indicates the original node IDs in the original
      graph before reshuffling.

    Node and edge features are splitted and stored together with each graph partition.
    All node/edge features in a partition are stored in a file with DGL format. The node/edge
    features are stored in dictionaries, in which the key is the node/edge data name and
    the value is a tensor. We do not store features of HALO nodes and edges.

    When performing Metis partitioning, we can put some constraint on the partitioning.
    Current, it supports two constrants to balance the partitioning. By default, Metis
    always tries to balance the number of nodes in each partition.

    * ``balance_ntypes`` balances the number of nodes of different types in each partition.
    * ``balance_edges`` balances the number of edges in each partition.

    To balance the node types, a user needs to pass a vector of N elements to indicate
    the type of each node. N is the number of nodes in the input graph.

    Parameters
    ----------
    g : DGLGraph
        The input graph to partition
    graph_name : str
        The name of the graph. The name will be used to construct
        :py:meth:`~dgl.distributed.DistGraph`.
    num_parts : int
        The number of partitions
    out_path : str
        The path to store the files for all partitioned data.
    num_hops : int, optional
        The number of hops of HALO nodes we construct on a partition graph structure.
        The default value is 1.
    part_method : str, optional
        The partition method. It supports "random" and "metis". The default value is "metis".
    reshuffle : bool, optional
        Reshuffle nodes and edges so that nodes and edges in a partition are in
        contiguous ID range. The default value is True. The argument is deprecated
        and will be removed in the next release.
    balance_ntypes : tensor, optional
        Node type of each node. This is a 1D-array of integers. Its values indicates the node
        type of each node. This argument is used by Metis partition. When the argument is
        specified, the Metis algorithm will try to partition the input graph into partitions where
        each partition has roughly the same number of nodes for each node type. The default value
        is None, which means Metis partitions the graph to only balance the number of nodes.
    balance_edges : bool
        Indicate whether to balance the edges in each partition. This argument is used by
        the Metis algorithm.
    return_mapping : bool
        If `reshuffle=True`, this indicates to return the mapping between shuffled node/edge IDs
        and the original node/edge IDs.
    num_trainers_per_machine : int, optional
        The number of trainers per machine. If is not 1, the whole graph will be first partitioned
        to each trainer, that is num_parts*num_trainers_per_machine parts. And the trainer ids of
        each node will be stored in the node feature 'trainer_id'. Then the partitions of trainers
        on the same machine will be coalesced into one larger partition. The final number of
        partitions is `num_part`.

    Returns
    -------
    Tensor or dict of tensors, optional
        If `return_mapping=True`, return a 1D tensor that indicates the mapping between shuffled
        node IDs and the original node IDs for a homogeneous graph; return a dict of 1D tensors
        whose key is the node type and value is a 1D tensor mapping between shuffled node IDs and
        the original node IDs for each node type for a heterogeneous graph.
    Tensor or dict of tensors, optional
        If `return_mapping=True`, return a 1D tensor that indicates the mapping between shuffled
        edge IDs and the original edge IDs for a homogeneous graph; return a dict of 1D tensors
        whose key is the edge type and value is a 1D tensor mapping between shuffled edge IDs and
        the original edge IDs for each edge type for a heterogeneous graph.

    Examples
    --------
    >>> dgl.distributed.partition_graph(g, 'test', 4, num_hops=1, part_method='metis',
    ...                                 out_path='output/', reshuffle=True,
    ...                                 balance_ntypes=g.ndata['train_mask'],
    ...                                 balance_edges=True)
    >>> g, node_feats, edge_feats, gpb, graph_name = dgl.distributed.load_partition(
    ...                                 'output/test.json', 0)
    '''
    def get_homogeneous(g, balance_ntypes):
        if len(g.etypes) == 1:
            sim_g = to_homogeneous(g)
            if isinstance(balance_ntypes, dict):
                assert len(balance_ntypes) == 1
                bal_ntypes = list(balance_ntypes.values())[0]
            else:
                bal_ntypes = balance_ntypes
        elif isinstance(balance_ntypes, dict):
            # Here we assign node types for load balancing.
            # The new node types includes the ones provided by users.
            num_ntypes = 0
            for key in g.ntypes:
                if key in balance_ntypes:
                    g.nodes[key].data['bal_ntype'] = F.astype(balance_ntypes[key],
                                                              F.int32) + num_ntypes
                    uniq_ntypes = F.unique(balance_ntypes[key])
                    assert np.all(F.asnumpy(uniq_ntypes) == np.arange(len(uniq_ntypes)))
                    num_ntypes += len(uniq_ntypes)
                else:
                    g.nodes[key].data['bal_ntype'] = F.ones((g.number_of_nodes(key),), F.int32,
                                                            F.cpu()) * num_ntypes
                    num_ntypes += 1
            sim_g = to_homogeneous(g, ndata=['bal_ntype'])
            bal_ntypes = sim_g.ndata['bal_ntype']
            print('The graph has {} node types and balance among {} types'.format(
                len(g.ntypes), len(F.unique(bal_ntypes))))
            # We now no longer need them.
            for key in g.ntypes:
                del g.nodes[key].data['bal_ntype']
            del sim_g.ndata['bal_ntype']
        else:
            sim_g = to_homogeneous(g)
            bal_ntypes = sim_g.ndata[NTYPE]
        return sim_g, bal_ntypes

    if objtype not in ['cut', 'vol']:
        raise ValueError

    if not reshuffle:
        dgl_warning("The argument reshuffle will be deprecated in the next release. "
                    "For heterogeneous graphs, reshuffle must be enabled.")

    if num_parts == 1:
        sim_g, balance_ntypes = get_homogeneous(g, balance_ntypes)
        assert num_trainers_per_machine >= 1
        if num_trainers_per_machine > 1:
            # First partition the whole graph to each trainer and save the trainer ids in
            # the node feature "trainer_id".
            node_parts = metis_partition_assignment(
                sim_g, num_parts * num_trainers_per_machine,
                balance_ntypes=balance_ntypes,
                balance_edges=balance_edges,
                mode='k-way')
            _set_trainer_ids(g, sim_g, node_parts)

        node_parts = F.zeros((sim_g.number_of_nodes(),), F.int64, F.cpu())
        parts = {0: sim_g.clone()}
        orig_nids = parts[0].ndata[NID] = F.arange(0, sim_g.number_of_nodes())
        orig_eids = parts[0].edata[EID] = F.arange(0, sim_g.number_of_edges())
        # For one partition, we don't really shuffle nodes and edges. We just need to simulate
        # it and set node data and edge data of orig_id.
        if reshuffle:
            parts[0].ndata['orig_id'] = orig_nids
            parts[0].edata['orig_id'] = orig_eids
        if return_mapping:
            orig_nids, orig_eids = _get_orig_ids(g, sim_g, False, orig_nids, orig_eids)
        parts[0].ndata['inner_node'] = F.ones((sim_g.number_of_nodes(),), F.int8, F.cpu())
        parts[0].edata['inner_edge'] = F.ones((sim_g.number_of_edges(),), F.int8, F.cpu())
    elif part_method in ('metis', 'random'):
        sim_g, balance_ntypes = get_homogeneous(g, balance_ntypes)
<<<<<<< HEAD
        node_parts = metis_partition_assignment(sim_g, num_parts, balance_ntypes=balance_ntypes,
                                                balance_edges=balance_edges, objtype=objtype)
        parts = partition_graph_with_halo(sim_g, node_parts, num_hops, reshuffle=reshuffle)
    elif part_method == 'random':
        sim_g, _ = get_homogeneous(g, balance_ntypes)
        node_parts = random_choice(num_parts, sim_g.number_of_nodes())
        parts = partition_graph_with_halo(sim_g, node_parts, num_hops, reshuffle=reshuffle)
=======
        if part_method == 'metis':
            assert num_trainers_per_machine >= 1
            if num_trainers_per_machine > 1:
                # First partition the whole graph to each trainer and save the trainer ids in
                # the node feature "trainer_id".
                node_parts = metis_partition_assignment(
                    sim_g, num_parts * num_trainers_per_machine,
                    balance_ntypes=balance_ntypes,
                    balance_edges=balance_edges,
                    mode='k-way')
                _set_trainer_ids(g, sim_g, node_parts)

                # And then coalesce the partitions of trainers on the same machine into one
                # larger partition.
                node_parts = F.floor_div(node_parts, num_trainers_per_machine)
            else:
                node_parts = metis_partition_assignment(sim_g, num_parts,
                                                        balance_ntypes=balance_ntypes,
                                                        balance_edges=balance_edges)
        else:
            node_parts = random_choice(num_parts, sim_g.number_of_nodes())
        parts, orig_nids, orig_eids = partition_graph_with_halo(sim_g, node_parts, num_hops,
                                                                reshuffle=reshuffle)
        if return_mapping:
            orig_nids, orig_eids = _get_orig_ids(g, sim_g, reshuffle, orig_nids, orig_eids)
>>>>>>> 5798ee8d
    else:
        raise Exception('Unknown partitioning method: ' + part_method)

    # If the input is a heterogeneous graph, get the original node types and original node IDs.
    # `part' has three types of node data at this point.
    # NTYPE: the node type.
    # orig_id: the global node IDs in the homogeneous version of input graph.
    # NID: the global node IDs in the reshuffled homogeneous version of the input graph.
    if len(g.etypes) > 1:
        if reshuffle:
            for name in parts:
                orig_ids = parts[name].ndata['orig_id']
                ntype = F.gather_row(sim_g.ndata[NTYPE], orig_ids)
                parts[name].ndata[NTYPE] = F.astype(ntype, F.int32)
                assert np.all(F.asnumpy(ntype) == F.asnumpy(parts[name].ndata[NTYPE]))
                # Get the original edge types and original edge IDs.
                orig_ids = parts[name].edata['orig_id']
                etype = F.gather_row(sim_g.edata[ETYPE], orig_ids)
                parts[name].edata[ETYPE] = F.astype(etype, F.int32)
                assert np.all(F.asnumpy(etype) == F.asnumpy(parts[name].edata[ETYPE]))

                # Calculate the global node IDs to per-node IDs mapping.
                inner_ntype = F.boolean_mask(parts[name].ndata[NTYPE],
                                             parts[name].ndata['inner_node'] == 1)
                inner_nids = F.boolean_mask(parts[name].ndata[NID],
                                            parts[name].ndata['inner_node'] == 1)
                for ntype in g.ntypes:
                    inner_ntype_mask = inner_ntype == g.get_ntype_id(ntype)
                    typed_nids = F.boolean_mask(inner_nids, inner_ntype_mask)
                    # inner node IDs are in a contiguous ID range.
                    expected_range = np.arange(int(F.as_scalar(typed_nids[0])),
                                               int(F.as_scalar(typed_nids[-1])) + 1)
                    assert np.all(F.asnumpy(typed_nids) == expected_range)
                # Calculate the global edge IDs to per-edge IDs mapping.
                inner_etype = F.boolean_mask(parts[name].edata[ETYPE],
                                             parts[name].edata['inner_edge'] == 1)
                inner_eids = F.boolean_mask(parts[name].edata[EID],
                                            parts[name].edata['inner_edge'] == 1)
                for etype in g.etypes:
                    inner_etype_mask = inner_etype == g.get_etype_id(etype)
                    typed_eids = np.sort(F.asnumpy(F.boolean_mask(inner_eids, inner_etype_mask)))
                    assert np.all(typed_eids == np.arange(int(typed_eids[0]),
                                                          int(typed_eids[-1]) + 1))
        else:
            raise NotImplementedError('not shuffled case')

    # Let's calculate edge assignment.
    if not reshuffle:
        start = time.time()
        # We only optimize for reshuffled case. So it's fine to use int64 here.
        edge_parts = np.zeros((g.number_of_edges(),), dtype=np.int64) - 1
        for part_id in parts:
            part = parts[part_id]
            # To get the edges in the input graph, we should use original node IDs.
            local_edges = F.boolean_mask(part.edata[EID], part.edata['inner_edge'])
            edge_parts[F.asnumpy(local_edges)] = part_id
        print('Calculate edge assignment: {:.3f} seconds'.format(time.time() - start))

    os.makedirs(out_path, mode=0o775, exist_ok=True)
    tot_num_inner_edges = 0
    out_path = os.path.abspath(out_path)

    # Without reshuffling, we have to store the entire node/edge mapping in a file.
    if not reshuffle:
        node_part_file = os.path.join(out_path, "node_map")
        edge_part_file = os.path.join(out_path, "edge_map")
        np.save(node_part_file, F.asnumpy(node_parts), allow_pickle=False)
        np.save(edge_part_file, edge_parts, allow_pickle=False)
        node_map_val = node_part_file + ".npy"
        edge_map_val = edge_part_file + ".npy"
    else:
        # With reshuffling, we can ensure that all nodes and edges are reshuffled
        # and are in contiguous ID space.
        if num_parts > 1:
            node_map_val = {}
            edge_map_val = {}
            for ntype in g.ntypes:
                ntype_id = g.get_ntype_id(ntype)
                val = []
                node_map_val[ntype] = []
                for i in parts:
                    inner_node_mask = _get_inner_node_mask(parts[i], ntype_id)
                    val.append(F.as_scalar(F.sum(F.astype(inner_node_mask, F.int64), 0)))
                    inner_nids = F.boolean_mask(parts[i].ndata[NID], inner_node_mask)
                    node_map_val[ntype].append([int(F.as_scalar(inner_nids[0])),
                                                int(F.as_scalar(inner_nids[-1])) + 1])
                val = np.cumsum(val).tolist()
                assert val[-1] == g.number_of_nodes(ntype)
            for etype in g.etypes:
                etype_id = g.get_etype_id(etype)
                val = []
                edge_map_val[etype] = []
                for i in parts:
                    inner_edge_mask = _get_inner_edge_mask(parts[i], etype_id)
                    val.append(F.as_scalar(F.sum(F.astype(inner_edge_mask, F.int64), 0)))
                    inner_eids = np.sort(F.asnumpy(F.boolean_mask(parts[i].edata[EID],
                                                                  inner_edge_mask)))
                    edge_map_val[etype].append([int(inner_eids[0]), int(inner_eids[-1]) + 1])
                val = np.cumsum(val).tolist()
                assert val[-1] == g.number_of_edges(etype)
        else:
            node_map_val = {}
            edge_map_val = {}
            for ntype in g.ntypes:
                ntype_id = g.get_ntype_id(ntype)
                inner_node_mask = _get_inner_node_mask(parts[0], ntype_id)
                inner_nids = F.boolean_mask(parts[0].ndata[NID], inner_node_mask)
                node_map_val[ntype] = [[int(F.as_scalar(inner_nids[0])),
                                        int(F.as_scalar(inner_nids[-1])) + 1]]
            for etype in g.etypes:
                etype_id = g.get_etype_id(etype)
                inner_edge_mask = _get_inner_edge_mask(parts[0], etype_id)
                inner_eids = F.boolean_mask(parts[0].edata[EID], inner_edge_mask)
                edge_map_val[etype] = [[int(F.as_scalar(inner_eids[0])),
                                        int(F.as_scalar(inner_eids[-1])) + 1]]

        # Double check that the node IDs in the global ID space are sorted.
        for ntype in node_map_val:
            val = np.concatenate([np.array(l) for l in node_map_val[ntype]])
            assert np.all(val[:-1] <= val[1:])
        for etype in edge_map_val:
            val = np.concatenate([np.array(l) for l in edge_map_val[etype]])
            assert np.all(val[:-1] <= val[1:])

    start = time.time()
    ntypes = {ntype:g.get_ntype_id(ntype) for ntype in g.ntypes}
    etypes = {etype:g.get_etype_id(etype) for etype in g.etypes}
    part_metadata = {'graph_name': graph_name,
                     'num_nodes': g.number_of_nodes(),
                     'num_edges': g.number_of_edges(),
                     'part_method': part_method,
                     'num_parts': num_parts,
                     'halo_hops': num_hops,
                     'node_map': node_map_val,
                     'edge_map': edge_map_val,
                     'ntypes': ntypes,
                     'etypes': etypes}
    for part_id in range(num_parts):
        part = parts[part_id]

        # Get the node/edge features of each partition.
        node_feats = {}
        edge_feats = {}
        if num_parts > 1:
            for ntype in g.ntypes:
                ntype_id = g.get_ntype_id(ntype)
                # To get the edges in the input graph, we should use original node IDs.
                # Both orig_id and NID stores the per-node-type IDs.
                ndata_name = 'orig_id' if reshuffle else NID
                inner_node_mask = _get_inner_node_mask(part, ntype_id)
                # This is global node IDs.
                local_nodes = F.boolean_mask(part.ndata[ndata_name], inner_node_mask)
                if len(g.ntypes) > 1:
                    # If the input is a heterogeneous graph.
                    local_nodes = F.gather_row(sim_g.ndata[NID], local_nodes)
                    print('part {} has {} nodes of type {} and {} are inside the partition'.format(
                        part_id, F.as_scalar(F.sum(part.ndata[NTYPE] == ntype_id, 0)),
                        ntype, len(local_nodes)))
                else:
                    print('part {} has {} nodes and {} are inside the partition'.format(
                        part_id, part.number_of_nodes(), len(local_nodes)))

                for name in g.nodes[ntype].data:
                    if name in [NID, 'inner_node']:
                        continue
                    node_feats[ntype + '/' + name] = F.gather_row(g.nodes[ntype].data[name],
                                                                  local_nodes)

            for etype in g.etypes:
                etype_id = g.get_etype_id(etype)
                edata_name = 'orig_id' if reshuffle else EID
                inner_edge_mask = _get_inner_edge_mask(part, etype_id)
                # This is global edge IDs.
                local_edges = F.boolean_mask(part.edata[edata_name], inner_edge_mask)
                if len(g.etypes) > 1:
                    local_edges = F.gather_row(sim_g.edata[EID], local_edges)
                    print('part {} has {} edges of type {} and {} are inside the partition'.format(
                        part_id, F.as_scalar(F.sum(part.edata[ETYPE] == etype_id, 0)),
                        etype, len(local_edges)))
                else:
                    print('part {} has {} edges and {} are inside the partition'.format(
                        part_id, part.number_of_edges(), len(local_edges)))
                tot_num_inner_edges += len(local_edges)

                for name in g.edges[etype].data:
                    if name in [EID, 'inner_edge']:
                        continue
                    edge_feats[etype + '/' + name] = F.gather_row(g.edges[etype].data[name],
                                                                  local_edges)
        else:
            for ntype in g.ntypes:
                if reshuffle and len(g.ntypes) > 1:
                    ndata_name = 'orig_id'
                    ntype_id = g.get_ntype_id(ntype)
                    inner_node_mask = _get_inner_node_mask(part, ntype_id)
                    # This is global node IDs.
                    local_nodes = F.boolean_mask(part.ndata[ndata_name], inner_node_mask)
                    local_nodes = F.gather_row(sim_g.ndata[NID], local_nodes)
                elif reshuffle:
                    local_nodes = sim_g.ndata[NID]
                for name in g.nodes[ntype].data:
                    if name in [NID, 'inner_node']:
                        continue
                    if reshuffle:
                        node_feats[ntype + '/' + name] = F.gather_row(g.nodes[ntype].data[name],
                                                                      local_nodes)
                    else:
                        node_feats[ntype + '/' + name] = g.nodes[ntype].data[name]
            for etype in g.etypes:
                if reshuffle and len(g.etypes) > 1:
                    edata_name = 'orig_id'
                    etype_id = g.get_etype_id(etype)
                    inner_edge_mask = _get_inner_edge_mask(part, etype_id)
                    # This is global edge IDs.
                    local_edges = F.boolean_mask(part.edata[edata_name], inner_edge_mask)
                    local_edges = F.gather_row(sim_g.edata[EID], local_edges)
                elif reshuffle:
                    local_edges = sim_g.edata[EID]
                for name in g.edges[etype].data:
                    if name in [EID, 'inner_edge']:
                        continue
                    if reshuffle:
                        edge_feats[etype + '/' + name] = F.gather_row(g.edges[etype].data[name],
                                                                      local_edges)
                    else:
                        edge_feats[etype + '/' + name] = g.edges[etype].data[name]
        # Some adjustment for heterogeneous graphs.
        if len(g.etypes) > 1:
            part.ndata['orig_id'] = F.gather_row(sim_g.ndata[NID], part.ndata['orig_id'])
            part.edata['orig_id'] = F.gather_row(sim_g.edata[EID], part.edata['orig_id'])

        part_dir = os.path.join(out_path, "part" + str(part_id))
        node_feat_file = os.path.join(part_dir, "node_feat.dgl")
        edge_feat_file = os.path.join(part_dir, "edge_feat.dgl")
        part_graph_file = os.path.join(part_dir, "graph.dgl")
        part_metadata['part-{}'.format(part_id)] = {
            'node_feats': os.path.relpath(node_feat_file, out_path),
            'edge_feats': os.path.relpath(edge_feat_file, out_path),
            'part_graph': os.path.relpath(part_graph_file, out_path)}
        os.makedirs(part_dir, mode=0o775, exist_ok=True)
        save_tensors(node_feat_file, node_feats)
        save_tensors(edge_feat_file, edge_feats)

        save_graphs(part_graph_file, [part])

    with open('{}/{}.json'.format(out_path, graph_name), 'w') as outfile:
        json.dump(part_metadata, outfile, sort_keys=True, indent=4)
    print('Save partitions: {:.3f} seconds'.format(time.time() - start))

    num_cuts = sim_g.number_of_edges() - tot_num_inner_edges
    if num_parts == 1:
        num_cuts = 0
    print('There are {} edges in the graph and {} edge cuts for {} partitions.'.format(
        g.number_of_edges(), num_cuts, num_parts))

    if return_mapping:
        return orig_nids, orig_eids<|MERGE_RESOLUTION|>--- conflicted
+++ resolved
@@ -292,12 +292,8 @@
             g.edges[etype].data['trainer_id'] = trainer_id
 
 def partition_graph(g, graph_name, num_parts, out_path, num_hops=1, part_method="metis",
-<<<<<<< HEAD
-                    reshuffle=True, balance_ntypes=None, balance_edges=False, objtype='cut'):
-=======
                     reshuffle=True, balance_ntypes=None, balance_edges=False, return_mapping=False,
-                    num_trainers_per_machine=1):
->>>>>>> 5798ee8d
+                    num_trainers_per_machine=1, objtype='cut'):
     ''' Partition a graph for distributed training and store the partitions on files.
 
     The partitioning occurs in three steps: 1) run a partition algorithm (e.g., Metis) to
@@ -571,15 +567,6 @@
         parts[0].edata['inner_edge'] = F.ones((sim_g.number_of_edges(),), F.int8, F.cpu())
     elif part_method in ('metis', 'random'):
         sim_g, balance_ntypes = get_homogeneous(g, balance_ntypes)
-<<<<<<< HEAD
-        node_parts = metis_partition_assignment(sim_g, num_parts, balance_ntypes=balance_ntypes,
-                                                balance_edges=balance_edges, objtype=objtype)
-        parts = partition_graph_with_halo(sim_g, node_parts, num_hops, reshuffle=reshuffle)
-    elif part_method == 'random':
-        sim_g, _ = get_homogeneous(g, balance_ntypes)
-        node_parts = random_choice(num_parts, sim_g.number_of_nodes())
-        parts = partition_graph_with_halo(sim_g, node_parts, num_hops, reshuffle=reshuffle)
-=======
         if part_method == 'metis':
             assert num_trainers_per_machine >= 1
             if num_trainers_per_machine > 1:
@@ -589,7 +576,7 @@
                     sim_g, num_parts * num_trainers_per_machine,
                     balance_ntypes=balance_ntypes,
                     balance_edges=balance_edges,
-                    mode='k-way')
+                    mode='k-way', objtype=objtype)
                 _set_trainer_ids(g, sim_g, node_parts)
 
                 # And then coalesce the partitions of trainers on the same machine into one
@@ -598,14 +585,14 @@
             else:
                 node_parts = metis_partition_assignment(sim_g, num_parts,
                                                         balance_ntypes=balance_ntypes,
-                                                        balance_edges=balance_edges)
+                                                        balance_edges=balance_edges,
+                                                        objtype=objtype)
         else:
             node_parts = random_choice(num_parts, sim_g.number_of_nodes())
         parts, orig_nids, orig_eids = partition_graph_with_halo(sim_g, node_parts, num_hops,
                                                                 reshuffle=reshuffle)
         if return_mapping:
             orig_nids, orig_eids = _get_orig_ids(g, sim_g, reshuffle, orig_nids, orig_eids)
->>>>>>> 5798ee8d
     else:
         raise Exception('Unknown partitioning method: ' + part_method)
 
