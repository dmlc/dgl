--- conflicted
+++ resolved
@@ -389,10 +389,6 @@
     >>> g, node_feats, edge_feats, gpb, graph_name = dgl.distributed.load_partition(
     ...                                 'output/test.json', 0)
     '''
-<<<<<<< HEAD
-    if objtype not in ['cut', 'vol']:
-        raise ValueError
-=======
     def get_homogeneous(g, balance_ntypes):
         if len(g.etypes) == 1:
             sim_g = g
@@ -429,11 +425,13 @@
             bal_ntypes = sim_g.ndata[NTYPE]
         return sim_g, bal_ntypes
 
+    if objtype not in ['cut', 'vol']:
+        raise ValueError
+
     if not reshuffle:
         dgl_warning("The argument reshuffle will be deprecated in the next release. "
                     "For heterogeneous graphs, reshuffle must be enabled.")
 
->>>>>>> 16861063
     if num_parts == 1:
         sim_g = to_homogeneous(g)
         node_parts = F.zeros((sim_g.number_of_nodes(),), F.int64, F.cpu())
@@ -449,16 +447,10 @@
         parts[0].ndata['inner_node'] = F.ones((sim_g.number_of_nodes(),), F.int8, F.cpu())
         parts[0].edata['inner_edge'] = F.ones((sim_g.number_of_edges(),), F.int8, F.cpu())
     elif part_method == 'metis':
-<<<<<<< HEAD
-        node_parts = metis_partition_assignment(g, num_parts, balance_ntypes=balance_ntypes,
-                                                balance_edges=balance_edges, objtype=objtype)
-        parts = partition_graph_with_halo(g, node_parts, num_hops, reshuffle=reshuffle)
-=======
         sim_g, balance_ntypes = get_homogeneous(g, balance_ntypes)
         node_parts = metis_partition_assignment(sim_g, num_parts, balance_ntypes=balance_ntypes,
-                                                balance_edges=balance_edges)
+                                                balance_edges=balance_edges, objtype=objtype)
         parts = partition_graph_with_halo(sim_g, node_parts, num_hops, reshuffle=reshuffle)
->>>>>>> 16861063
     elif part_method == 'random':
         sim_g, _ = get_homogeneous(g, balance_ntypes)
         node_parts = random_choice(num_parts, sim_g.number_of_nodes())
