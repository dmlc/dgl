--- conflicted
+++ resolved
@@ -959,15 +959,9 @@
         if prob is not None:
             # See NOTE 1
             _prob = [
-<<<<<<< HEAD
-                # NOTE (BarclayII)
-                # Currently DistGraph.edges[] does not accept canonical etype.
-                (
-=======
                 (
                     # NOTE (BarclayII)
                     # Currently DistGraph.edges[] does not accept canonical etype.
->>>>>>> d2a2bf0f
                     g.edges[etype].data[prob].kvstore_key
                     if prob in g.edges[etype].data
                     else ""
