--- conflicted
+++ resolved
@@ -220,11 +220,7 @@
         if kv_store.barrier_count[self.role] == len(role[self.role]):
             kv_store.barrier_count[self.role] = 0
             res_list = []
-<<<<<<< HEAD
-            for client_id, machine_id in kv_store.role[self.role]:
-=======
             for client_id, _ in role[self.role]:
->>>>>>> 5454471f
                 res_list.append((client_id, BarrierResponse(BARRIER_MSG)))
             return res_list
         return None
