"""Classes for heterogeneous graphs."""
#pylint: disable= too-many-lines
from collections import defaultdict
from collections.abc import Mapping, Iterable
from contextlib import contextmanager
import copy
import numbers
import networkx as nx
import numpy as np

from ._ffi.function import _init_api
from .base import ALL, SLICE_FULL, NTYPE, NID, ETYPE, EID, is_all, DGLError, dgl_warning
from . import core
from . import graph_index
from . import heterograph_index
from . import utils
from . import backend as F
from .frame import Frame
from .view import HeteroNodeView, HeteroNodeDataView, HeteroEdgeView, HeteroEdgeDataView

__all__ = ['DGLHeteroGraph', 'combine_names']

class DGLHeteroGraph(object):
    """Class for storing graph structure and node/edge feature data.

    There are a few ways to create create a DGLGraph:

    * To create a homogeneous graph from Tensor data, use :func:`dgl.graph`.
    * To create a heterogeneous graph from Tensor data, use :func:`dgl.heterograph`.
    * To create a graph from other data sources, use ``dgl.*`` create ops. See
      :ref:`api-graph-create-ops`.

    Read the user guide chapter :ref:`guide-graph` for an in-depth explanation about its
    usage.
    """
    is_block = False

    # pylint: disable=unused-argument, dangerous-default-value
    def __init__(self,
                 gidx=[],
                 ntypes=['_U'],
                 etypes=['_V'],
                 node_frames=None,
                 edge_frames=None,
                 **deprecate_kwargs):
        """Internal constructor for creating a DGLGraph.

        Parameters
        ----------
        gidx : HeteroGraphIndex
            Graph index object.
        ntypes : list of str, pair of list of str
            Node type list. ``ntypes[i]`` stores the name of node type i.
            If a pair is given, the graph created is a uni-directional bipartite graph,
            and its SRC node types and DST node types are given as in the pair.
        etypes : list of str
            Edge type list. ``etypes[i]`` stores the name of edge type i.
        node_frames : list[Frame], optional
            Node feature storage. If None, empty frame is created.
            Otherwise, ``node_frames[i]`` stores the node features
            of node type i. (default: None)
        edge_frames : list[Frame], optional
            Edge feature storage. If None, empty frame is created.
            Otherwise, ``edge_frames[i]`` stores the edge features
            of edge type i. (default: None)
        """
        if isinstance(gidx, DGLHeteroGraph):
            raise DGLError('The input is already a DGLGraph. No need to create it again.')
        if not isinstance(gidx, heterograph_index.HeteroGraphIndex):
            dgl_warning('Recommend creating graphs by `dgl.graph(data)`'
                        ' instead of `dgl.DGLGraph(data)`.')
            u, v, num_src, num_dst = utils.graphdata2tensors(gidx)
            gidx = heterograph_index.create_unitgraph_from_coo(
                1, num_src, num_dst, u, v, ['coo', 'csr', 'csc'])
        if len(deprecate_kwargs) != 0:
            dgl_warning('Keyword arguments {} are deprecated in v0.5, and can be safely'
                        ' removed in all cases.'.format(list(deprecate_kwargs.keys())))
        self._init(gidx, ntypes, etypes, node_frames, edge_frames)

    def _init(self, gidx, ntypes, etypes, node_frames, edge_frames):
        """Init internal states."""
        self._graph = gidx
        self._canonical_etypes = None
        self._batch_num_nodes = None
        self._batch_num_edges = None

        # Handle node types
        if isinstance(ntypes, tuple):
            if len(ntypes) != 2:
                errmsg = 'Invalid input. Expect a pair (srctypes, dsttypes) but got {}'.format(
                    ntypes)
                raise TypeError(errmsg)
            if not is_unibipartite(self._graph.metagraph):
                raise ValueError('Invalid input. The metagraph must be a uni-directional'
                                 ' bipartite graph.')
            self._ntypes = ntypes[0] + ntypes[1]
            self._srctypes_invmap = {t : i for i, t in enumerate(ntypes[0])}
            self._dsttypes_invmap = {t : i + len(ntypes[0]) for i, t in enumerate(ntypes[1])}
            self._is_unibipartite = True
            if len(ntypes[0]) == 1 and len(ntypes[1]) == 1 and len(etypes) == 1:
                self._canonical_etypes = [(ntypes[0][0], etypes[0], ntypes[1][0])]
        else:
            self._ntypes = ntypes
            if len(ntypes) == 1:
                src_dst_map = None
            else:
                src_dst_map = find_src_dst_ntypes(self._ntypes, self._graph.metagraph)
            self._is_unibipartite = (src_dst_map is not None)
            if self._is_unibipartite:
                self._srctypes_invmap, self._dsttypes_invmap = src_dst_map
            else:
                self._srctypes_invmap = {t : i for i, t in enumerate(self._ntypes)}
                self._dsttypes_invmap = self._srctypes_invmap

        # Handle edge types
        self._etypes = etypes
        if self._canonical_etypes is None:
            if (len(etypes) == 1 and len(ntypes) == 1):
                self._canonical_etypes = [(ntypes[0], etypes[0], ntypes[0])]
            else:
                self._canonical_etypes = make_canonical_etypes(
                    self._etypes, self._ntypes, self._graph.metagraph)

        # An internal map from etype to canonical etype tuple.
        # If two etypes have the same name, an empty tuple is stored instead to indicate
        # ambiguity.
        self._etype2canonical = {}
        for i, ety in enumerate(self._etypes):
            if ety in self._etype2canonical:
                self._etype2canonical[ety] = tuple()
            else:
                self._etype2canonical[ety] = self._canonical_etypes[i]
        self._etypes_invmap = {t : i for i, t in enumerate(self._canonical_etypes)}

        # node and edge frame
        if node_frames is None:
            node_frames = [None] * len(self._ntypes)
        node_frames = [Frame(num_rows=self._graph.number_of_nodes(i))
                       if frame is None else frame
                       for i, frame in enumerate(node_frames)]
        self._node_frames = node_frames

        if edge_frames is None:
            edge_frames = [None] * len(self._etypes)
        edge_frames = [Frame(num_rows=self._graph.number_of_edges(i))
                       if frame is None else frame
                       for i, frame in enumerate(edge_frames)]
        self._edge_frames = edge_frames

    def __setstate__(self, state):
        # Compatibility check
        # TODO: version the storage
        if isinstance(state, dict):
            # Since 0.5 we use the default __dict__ method
            self.__dict__.update(state)
        elif isinstance(state, tuple) and len(state) == 5:
            # DGL == 0.4.3
            dgl_warning("The object is pickled with DGL == 0.4.3.  "
                        "Some of the original attributes are ignored.")
            self._init(*state)
        elif isinstance(state, dict):
            # DGL <= 0.4.2
            dgl_warning("The object is pickled with DGL <= 0.4.2.  "
                        "Some of the original attributes are ignored.")
            self._init(state['_graph'], state['_ntypes'], state['_etypes'], state['_node_frames'],
                       state['_edge_frames'])
        else:
            raise IOError("Unrecognized pickle format.")

    def __repr__(self):
        if len(self.ntypes) == 1 and len(self.etypes) == 1:
            ret = ('Graph(num_nodes={node}, num_edges={edge},\n'
                   '      ndata_schemes={ndata}\n'
                   '      edata_schemes={edata})')
            return ret.format(node=self.number_of_nodes(), edge=self.number_of_edges(),
                              ndata=str(self.node_attr_schemes()),
                              edata=str(self.edge_attr_schemes()))
        else:
            ret = ('Graph(num_nodes={node},\n'
                   '      num_edges={edge},\n'
                   '      metagraph={meta})')
            nnode_dict = {self.ntypes[i] : self._graph.number_of_nodes(i)
                          for i in range(len(self.ntypes))}
            nedge_dict = {self.canonical_etypes[i] : self._graph.number_of_edges(i)
                          for i in range(len(self.etypes))}
            meta = str(self.metagraph().edges(keys=True))
            return ret.format(node=nnode_dict, edge=nedge_dict, meta=meta)

    def __copy__(self):
        """Shallow copy implementation."""
        #TODO(minjie): too many states in python; should clean up and lower to C
        cls = type(self)
        obj = cls.__new__(cls)
        obj.__dict__.update(self.__dict__)
        return obj

    #################################################################
    # Mutation operations
    #################################################################

    def add_nodes(self, num, data=None, ntype=None):
        r"""Add new nodes of the same node type

        Parameters
        ----------
        num : int
            Number of nodes to add.
        data : dict, optional
            Feature data of the added nodes.
        ntype : str, optional
            The type of the new nodes. Can be omitted if there is
            only one node type in the graph.

        Notes
        -----

        * Inplace update is applied to the current graph.
        * If the key of ``data`` does not contain some existing feature fields,
        those features for the new nodes will be created by initializers
        defined with :func:`set_n_initializer` (default initializer fills zeros).
        * If the key of ``data`` contains new feature fields, those features for
        the old nodes will be created by initializers defined with
        :func:`set_n_initializer` (default initializer fills zeros).

        Examples
        --------

        The following example uses PyTorch backend.

        >>> import dgl
        >>> import torch

        **Homogeneous Graphs or Heterogeneous Graphs with A Single Node Type**

        >>> g = dgl.graph((torch.tensor([0, 1]), torch.tensor([1, 2])))
        >>> g.num_nodes()
        3
        >>> g.add_nodes(2)
        >>> g.num_nodes()
        5

        If the graph has some node features and new nodes are added without
        features, their features will be created by initializers defined
        with :func:`set_n_initializer`.

        >>> g.ndata['h'] = torch.ones(5, 1)
        >>> g.add_nodes(1)
        >>> g.ndata['h']
        tensor([[1.], [1.], [1.], [1.], [1.], [0.]])

        We can also assign features for the new nodes in adding new nodes.

        >>> g.add_nodes(1, {'h': torch.ones(1, 1), 'w': torch.ones(1, 1)})
        >>> g.ndata['h']
        tensor([[1.], [1.], [1.], [1.], [1.], [0.], [1.]])

        Since ``data`` contains new feature fields, the features for old nodes
        will be created by initializers defined with :func:`set_n_initializer`.

        >>> g.ndata['w']
        tensor([[0.], [0.], [0.], [0.], [0.], [0.], [1.]])


        **Heterogeneous Graphs with Multiple Node Types**

        >>> g = dgl.heterograph({
        ...     ('user', 'plays', 'game'): (torch.tensor([0, 1, 1, 2]),
        ...                                 torch.tensor([0, 0, 1, 1])),
        ...     ('developer', 'develops', 'game'): (torch.tensor([0, 1]),
        ...                                         torch.tensor([0, 1]))
        ...     })
        >>> g.add_nodes(2)
        DGLError: Node type name must be specified
        if there are more than one node types.
        >>> g.num_nodes('user')
        3
        >>> g.add_nodes(2, ntype='user')
        >>> g.num_nodes('user')
        5

        See Also
        --------
        remove_nodes
        add_edges
        remove_edges
        """
        # TODO(xiangsx): block do not support add_nodes
        if ntype is None:
            if self._graph.number_of_ntypes() != 1:
                raise DGLError('Node type name must be specified if there are more than one '
                               'node types.')

        # nothing happen
        if num == 0:
            return

        assert num > 0, 'Number of new nodes should be larger than one.'
        ntid = self.get_ntype_id(ntype)
        # update graph idx
        metagraph = self._graph.metagraph
        num_nodes_per_type = []
        for c_ntype in self.ntypes:
            if self.get_ntype_id(c_ntype) == ntid:
                num_nodes_per_type.append(self.number_of_nodes(c_ntype) + num)
            else:
                num_nodes_per_type.append(self.number_of_nodes(c_ntype))

        relation_graphs = []
        for c_etype in self.canonical_etypes:
            # src or dst == ntype, update the relation graph
            if self.get_ntype_id(c_etype[0]) == ntid or self.get_ntype_id(c_etype[2]) == ntid:
                u, v = self.edges(form='uv', order='eid', etype=c_etype)
                hgidx = heterograph_index.create_unitgraph_from_coo(
                    1 if c_etype[0] == c_etype[2] else 2,
                    self.number_of_nodes(c_etype[0]) + \
                        (num if self.get_ntype_id(c_etype[0]) == ntid else 0),
                    self.number_of_nodes(c_etype[2]) + \
                        (num if self.get_ntype_id(c_etype[2]) == ntid else 0),
                    u,
                    v,
                    ['coo', 'csr', 'csc'])
                relation_graphs.append(hgidx)
            else:
                # do nothing
                relation_graphs.append(self._graph.get_relation_graph(self.get_etype_id(c_etype)))
        hgidx = heterograph_index.create_heterograph_from_relations(
            metagraph, relation_graphs, utils.toindex(num_nodes_per_type, "int64"))
        self._graph = hgidx

        # update data frames
        if data is None:
            # Initialize feature with :func:`set_n_initializer`
            self._node_frames[ntid].add_rows(num)
        else:
            self._node_frames[ntid].append(data)
        self._reset_cached_info()

    def add_edge(self, u, v, data=None, etype=None):
        """Add one edge to the graph.

        DEPRECATED: please use ``add_edges``.
        """
        dgl_warning("DGLGraph.add_edge is deprecated. Please use DGLGraph.add_edges")
        self.add_edges(u, v, data, etype)

    def add_edges(self, u, v, data=None, etype=None):
        r"""Add multiple new edges for the specified edge type

        The i-th new edge will be from ``u[i]`` to ``v[i]``.

        Parameters
        ----------
        u : int, tensor, numpy.ndarray, list
            Source node IDs, ``u[i]`` gives the source node for the i-th new edge.
        v : int, tensor, numpy.ndarray, list
            Destination node IDs, ``v[i]`` gives the destination node for the i-th new edge.
        data : dict, optional
            Feature data of the added edges. The i-th row of the feature data
            corresponds to the i-th new edge.
        etype : str or tuple of str, optional
            The type of the new edges. Can be omitted if there is
            only one edge type in the graph.

        Notes
        -----

        * Inplace update is applied to the current graph.
        * If end nodes of adding edges does not exists, add_nodes is invoked
        to add new nodes. The node features of the new nodes will be created
        by initializers defined with :func:`set_n_initializer` (default
        initializer fills zeros). In certain cases, it is recommanded to
        add_nodes first and then add_edges.
        * If the key of ``data`` does not contain some existing feature fields,
        those features for the new edges will be created by initializers
        defined with :func:`set_n_initializer` (default initializer fills zeros).
        * If the key of ``data`` contains new feature fields, those features for
        the old edges will be created by initializers defined with
        :func:`set_n_initializer` (default initializer fills zeros).

        Examples
        --------

        The following example uses PyTorch backend.

        >>> import dgl
        >>> import torch

        **Homogeneous Graphs or Heterogeneous Graphs with A Single Edge Type**

        >>> g = dgl.graph((torch.tensor([0, 1]), torch.tensor([1, 2])))
        >>> g.num_edges()
        2
        >>> g.add_edges(torch.tensor([1, 3]), torch.tensor([0, 1]))
        >>> g.num_edges()
        4

        Since ``u`` or ``v`` contains a non-existing node ID, the nodes are
        added implicitly.
        >>> g.num_nodes()
        4

        If the graph has some edge features and new edges are added without
        features, their features will be created by initializers defined
        with :func:`set_n_initializer`.

        >>> g.edata['h'] = torch.ones(4, 1)
        >>> g.add_edges(torch.tensor([1]), torch.tensor([1]))
        >>> g.edata['h']
        tensor([[1.], [1.], [1.], [1.], [0.]])

        We can also assign features for the new edges in adding new edges.

        >>> g.add_edges(torch.tensor([0, 0]), torch.tensor([2, 2]),
        ...             {'h': torch.tensor([[1.], [2.]]), 'w': torch.ones(2, 1)})
        >>> g.edata['h']
        tensor([[1.], [1.], [1.], [1.], [0.], [1.], [2.]])

        Since ``data`` contains new feature fields, the features for old edges
        will be created by initializers defined with :func:`set_n_initializer`.

        >>> g.edata['w']
        tensor([[0.], [0.], [0.], [0.], [0.], [1.], [1.]])

        **Heterogeneous Graphs with Multiple Edge Types**

        >>> g = dgl.heterograph({
        ...     ('user', 'plays', 'game'): (torch.tensor([0, 1, 1, 2]),
        ...                                 torch.tensor([0, 0, 1, 1])),
        ...     ('developer', 'develops', 'game'): (torch.tensor([0, 1]),
        ...                                         torch.tensor([0, 1]))
        ...     })
        >>> g.add_edges(torch.tensor([3]), torch.tensor([3]))
        DGLError: Edge type name must be specified
        if there are more than one edge types.
        >>> g.number_of_edges('plays')
        4
        >>> g.add_edges(torch.tensor([3]), torch.tensor([3]), etype='plays')
        >>> g.number_of_edges('plays')
        5

        See Also
        --------
        add_nodes
        remove_nodes
        remove_edges
        """
        # TODO(xiangsx): block do not support add_edges
        u = utils.prepare_tensor(self, u, 'u')
        v = utils.prepare_tensor(self, v, 'v')

        if etype is None:
            if self._graph.number_of_etypes() != 1:
                raise DGLError('Edge type name must be specified if there are more than one '
                               'edge types.')

        # nothing changed
        if len(u) == 0 or len(v) == 0:
            return

        assert len(u) == len(v) or len(u) == 1 or len(v) == 1, \
            'The number of source nodes and the number of destination nodes should be same, ' \
            'or either the number of source nodes or the number of destination nodes is 1.'

        if len(u) == 1 and len(v) > 1:
            u = F.full_1d(len(v), F.as_scalar(u), dtype=F.dtype(u), ctx=F.context(u))
        if len(v) == 1 and len(u) > 1:
            v = F.full_1d(len(u), F.as_scalar(v), dtype=F.dtype(v), ctx=F.context(v))

        u_type, e_type, v_type = self.to_canonical_etype(etype)
        # if end nodes of adding edges does not exists
        # use add_nodes to add new nodes first.
        num_of_u = self.number_of_nodes(u_type)
        num_of_v = self.number_of_nodes(v_type)
        u_max = F.as_scalar(F.max(u, dim=0)) + 1
        v_max = F.as_scalar(F.max(v, dim=0)) + 1

        if u_type == v_type:
            num_nodes = max(u_max, v_max)
            if num_nodes > num_of_u:
                self.add_nodes(num_nodes - num_of_u, ntype=u_type)
        else:
            if u_max > num_of_u:
                self.add_nodes(u_max - num_of_u, ntype=u_type)
            if v_max > num_of_v:
                self.add_nodes(v_max - num_of_v, ntype=v_type)

        # metagraph is not changed
        metagraph = self._graph.metagraph
        num_nodes_per_type = []
        for ntype in self.ntypes:
            num_nodes_per_type.append(self.number_of_nodes(ntype))
        # update graph idx
        relation_graphs = []
        for c_etype in self.canonical_etypes:
            # the target edge type
            if c_etype == (u_type, e_type, v_type):
                old_u, old_v = self.edges(form='uv', order='eid', etype=c_etype)
                hgidx = heterograph_index.create_unitgraph_from_coo(
                    1 if u_type == v_type else 2,
                    self.number_of_nodes(u_type),
                    self.number_of_nodes(v_type),
                    F.cat([old_u, u], dim=0),
                    F.cat([old_v, v], dim=0),
                    ['coo', 'csr', 'csc'])
                relation_graphs.append(hgidx)
            else:
                # do nothing
                # Note: node range change has been handled in add_nodes()
                relation_graphs.append(self._graph.get_relation_graph(self.get_etype_id(c_etype)))

        hgidx = heterograph_index.create_heterograph_from_relations(
            metagraph, relation_graphs, utils.toindex(num_nodes_per_type, "int64"))
        self._graph = hgidx

        # handle data
        etid = self.get_etype_id(etype)
        if data is None:
            self._edge_frames[etid].add_rows(len(u))
        else:
            self._edge_frames[etid].append(data)
        self._reset_cached_info()

    def remove_edges(self, eids, etype=None):
        r"""Remove multiple edges with the specified edge type

        Nodes will not be removed. After removing edges, the rest
        edges will be re-indexed using consecutive integers from 0,
        with their relative order preserved.

        The features for the removed edges will be removed accordingly.

        Parameters
        ----------
        eids : int, tensor, numpy.ndarray, list
            IDs for the edges to remove.
        etype : str or tuple of str, optional
            The type of the edges to remove. Can be omitted if there is
            only one edge type in the graph.

        Examples
        --------

        >>> import dgl
        >>> import torch

        **Homogeneous Graphs or Heterogeneous Graphs with A Single Edge Type**

        >>> g = dgl.graph((torch.tensor([0, 0, 2]), torch.tensor([0, 1, 2])))
        >>> g.edata['he'] = torch.arange(3).float().reshape(-1, 1)
        >>> g.remove_edges(torch.tensor([0, 1]))
        >>> g
        Graph(num_nodes=3, num_edges=1,
            ndata_schemes={}
            edata_schemes={'he': Scheme(shape=(1,), dtype=torch.float32)})
        >>> g.edges('all')
        (tensor([2]), tensor([2]), tensor([0]))
        >>> g.edata['he']
        tensor([[2.]])

        **Heterogeneous Graphs with Multiple Edge Types**

        >>> g = dgl.heterograph({
        ...     ('user', 'plays', 'game'): (torch.tensor([0, 1, 1, 2]),
        ...                                 torch.tensor([0, 0, 1, 1])),
        ...     ('developer', 'develops', 'game'): (torch.tensor([0, 1]),
        ...                                         torch.tensor([0, 1]))
        ...     })
        >>> g.remove_edges(torch.tensor([0, 1]))
        DGLError: Edge type name must be specified
        if there are more than one edge types.
        >>> g.remove_edges(torch.tensor([0, 1]), 'plays')
        >>> g.edges('all', etype='plays')
        (tensor([0, 1]), tensor([0, 0]), tensor([0, 1]))

        See Also
        --------
        add_nodes
        add_edges
        remove_nodes
        """
        # TODO(xiangsx): block do not support remove_edges
        if etype is None:
            if self._graph.number_of_etypes() != 1:
                raise DGLError('Edge type name must be specified if there are more than one ' \
                               'edge types.')
        eids = utils.prepare_tensor(self, eids, 'u')
        if len(eids) == 0:
            # no edge to delete
            return
        assert self.number_of_edges(etype) > F.as_scalar(F.max(eids, dim=0)), \
            'The input eid {} is out of the range [0:{})'.format(
                F.as_scalar(F.max(eids, dim=0)), self.number_of_edges(etype))

        # edge_subgraph
        edges = {}
        u_type, e_type, v_type = self.to_canonical_etype(etype)
        for c_etype in self.canonical_etypes:
            # the target edge type
            if c_etype == (u_type, e_type, v_type):
                origin_eids = self.edges(form='eid', order='eid', etype=c_etype)
                edges[c_etype] = utils.compensate(eids, origin_eids)
            else:
                edges[c_etype] = self.edges(form='eid', order='eid', etype=c_etype)

        sub_g = self.edge_subgraph(edges, preserve_nodes=True)
        self._graph = sub_g._graph
        self._node_frames = sub_g._node_frames
        self._edge_frames = sub_g._edge_frames

    def remove_nodes(self, nids, ntype=None):
        r"""Remove multiple nodes with the specified node type

        Edges that connect to the nodes will be removed as well. After removing
        nodes and edges, the rest nodes and edges will be re-indexed using
        consecutive integers from 0, with their relative order preserved.

        The features for the removed nodes/edges will be removed accordingly.

        Parameters
        ----------
        nids : int, tensor, numpy.ndarray, list
            Nodes to remove.
        ntype : str, optional
            The type of the nodes to remove. Can be omitted if there is
            only one node type in the graph.

        Examples
        --------

        >>> import dgl
        >>> import torch

        **Homogeneous Graphs or Heterogeneous Graphs with A Single Node Type**

        >>> g = dgl.graph((torch.tensor([0, 0, 2]), torch.tensor([0, 1, 2])))
        >>> g.ndata['hv'] = torch.arange(3).float().reshape(-1, 1)
        >>> g.edata['he'] = torch.arange(3).float().reshape(-1, 1)
        >>> g.remove_nodes(torch.tensor([0, 1]))
        >>> g
        Graph(num_nodes=1, num_edges=1,
            ndata_schemes={'hv': Scheme(shape=(1,), dtype=torch.float32)}
            edata_schemes={'he': Scheme(shape=(1,), dtype=torch.float32)})
        >>> g.ndata['hv']
        tensor([[2.]])
        >>> g.edata['he']
        tensor([[2.]])

        **Heterogeneous Graphs with Multiple Node Types**

        >>> g = dgl.heterograph({
        ...     ('user', 'plays', 'game'): (torch.tensor([0, 1, 1, 2]),
        ...                                 torch.tensor([0, 0, 1, 1])),
        ...     ('developer', 'develops', 'game'): (torch.tensor([0, 1]),
        ...                                         torch.tensor([0, 1]))
        ...     })
        >>> g.remove_nodes(torch.tensor([0, 1]))
        DGLError: Node type name must be specified
        if there are more than one node types.
        >>> g.remove_nodes(torch.tensor([0, 1]), ntype='game')
        >>> g.num_nodes('user')
        3
        >>> g.num_nodes('game')
        0
        >>> g.num_edges('plays')
        0

        See Also
        --------
        add_nodes
        add_edges
        remove_edges
        """
        # TODO(xiangsx): block do not support remove_nodes
        if ntype is None:
            if self._graph.number_of_ntypes() != 1:
                raise DGLError('Node type name must be specified if there are more than one ' \
                               'node types.')

        nids = utils.prepare_tensor(self, nids, 'u')
        if len(nids) == 0:
            # no node to delete
            return
        assert self.number_of_nodes(ntype) > F.as_scalar(F.max(nids, dim=0)), \
            'The input nids {} is out of the range [0:{})'.format(
                F.as_scalar(F.max(nids, dim=0)), self.number_of_nodes(ntype))

        ntid = self.get_ntype_id(ntype)
        nodes = {}
        for c_ntype in self.ntypes:
            if self.get_ntype_id(c_ntype) == ntid:
                original_nids = self.nodes(c_ntype)
                nodes[c_ntype] = utils.compensate(nids, original_nids)
            else:
                nodes[c_ntype] = self.nodes(c_ntype)

        # node_subgraph
        sub_g = self.subgraph(nodes)
        self._graph = sub_g._graph
        self._node_frames = sub_g._node_frames
        self._edge_frames = sub_g._edge_frames

    def _reset_cached_info(self):
        """Some info like batch_num_nodes may be stale after mutation
        Clean these cached info
        """
        self._batch_num_nodes = None
        self._batch_num_edges = None


    #################################################################
    # Metagraph query
    #################################################################

    @property
    def is_unibipartite(self):
        """Return whether the graph is a uni-bipartite graph.

        A uni-bipartite heterograph can further divide its node types into two sets:
        SRC and DST. All edges are from nodes in SRC to nodes in DST. The following APIs
        can be used to get the type, data, and nodes that belong to SRC and DST sets:

        * :func:`srctype` and :func:`dsttype`
        * :func:`srcdata` and :func:`dstdata`
        * :func:`srcnodes` and :func:`dstnodes`

        Note that we allow two node types to have the same name as long as one
        belongs to SRC while the other belongs to DST. To distinguish them, prepend
        the name with ``"SRC/"`` or ``"DST/"`` when specifying a node type.
        """
        return self._is_unibipartite

    @property
    def ntypes(self):
        """Return all the node type names in the graph.

        Returns
        -------
        list[str]
            All the node type names in a list.

        Notes
        -----
        DGL internally assigns an integer ID for each node type. The returned
        node type names are sorted according to their IDs.

        Examples
        --------
        The following example uses PyTorch backend.

        >>> import dgl
        >>> import torch

        >>> g = dgl.heterograph({
        ...     ('user', 'follows', 'user'): (torch.tensor([0, 1]), torch.tensor([1, 2])),
        ...     ('user', 'follows', 'game'): (torch.tensor([0, 1, 2]), torch.tensor([1, 2, 3])),
        ...     ('user', 'plays', 'game'): (torch.tensor([1, 3]), torch.tensor([2, 3]))
        ... })
        >>> g.ntypes
        ['game', 'user']
        """
        return self._ntypes

    @property
    def etypes(self):
        """Return all the edge type names in the graph.

        Returns
        -------
        list[str]
            All the edge type names in a list.

        Notes
        -----
        DGL internally assigns an integer ID for each edge type. The returned
        edge type names are sorted according to their IDs.

        The complete format to specify an relation is a string triplet ``(str, str, str)``
        for source node type, edge type and destination node type. DGL calls this
        format *canonical edge type*. An edge type can appear in multiple canonical edge types.
        For example, ``'interacts'`` can appear in two canonical edge types
        ``('drug', 'interacts', 'drug')`` and ``('protein', 'interacts', 'protein')``.

        See Also
        --------
        canonical_etypes

        Examples
        --------
        The following example uses PyTorch backend.

        >>> import dgl
        >>> import torch

        >>> g = dgl.heterograph({
        ...     ('user', 'follows', 'user'): (torch.tensor([0, 1]), torch.tensor([1, 2])),
        ...     ('user', 'follows', 'game'): (torch.tensor([0, 1, 2]), torch.tensor([1, 2, 3])),
        ...     ('user', 'plays', 'game'): (torch.tensor([1, 3]), torch.tensor([2, 3]))
        ... })
        >>> g.etypes
        ['follows', 'follows', 'plays']
        """
        return self._etypes

    @property
    def canonical_etypes(self):
        """Return all the canonical edge types in the graph.

        A canonical edge type is a string triplet ``(str, str, str)``
        for source node type, edge type and destination node type.

        Returns
        -------
        list[(str, str, str)]
            All the canonical edge type triplets in a list.

        Notes
        -----
        DGL internally assigns an integer ID for each edge type. The returned
        edge type names are sorted according to their IDs.

        See Also
        --------
        etypes

        Examples
        --------
        The following example uses PyTorch backend.

        >>> import dgl
        >>> import torch

        >>> g = dgl.heterograph({
        ...     ('user', 'follows', 'user'): (torch.tensor([0, 1]), torch.tensor([1, 2])),
        ...     ('user', 'follows', 'game'): (torch.tensor([0, 1, 2]), torch.tensor([1, 2, 3])),
        ...     ('user', 'plays', 'game'): (torch.tensor([1, 3]), torch.tensor([2, 3]))
        ... })
        >>> g.canonical_etypes
        [('user', 'follows', 'user'),
         ('user', 'follows', 'game'),
         ('user', 'plays', 'game')]
        """
        return self._canonical_etypes

    @property
    def srctypes(self):
        """Return all the source node type names in this graph.

        If the graph can further divide its node types into two subsets A and B where
        all the edeges are from nodes of types in A to nodes of types in B, we call
        this graph a *uni-bipartite* graph and the nodes in A being the *source*
        nodes and the ones in B being the *destination* nodes. If the graph is not
        uni-bipartite, the source and destination nodes are just the entire set of
        nodes in the graph.

        Returns
        -------
        list[str]
            All the source node type names in a list.

        See Also
        --------
        dsttypes
        is_unibipartite

        Examples
        --------
        The following example uses PyTorch backend.

        >>> import dgl
        >>> import torch

        Query for a uni-bipartite graph.

        >>> g = dgl.heterograph({
        ...     ('user', 'plays', 'game'): (torch.tensor([0]), torch.tensor([1])),
        ...     ('developer', 'develops', 'game'): (torch.tensor([1]), torch.tensor([2]))
        ... })
        >>> g.srctypes
        ['developer', 'user']

        Query for a graph that is not uni-bipartite.

        >>> g = dgl.heterograph({
        ...     ('user', 'follows', 'user'): (torch.tensor([0]), torch.tensor([1])),
        ...     ('developer', 'develops', 'game'): (torch.tensor([1]), torch.tensor([2]))
        ... })
        >>> g.srctypes
        ['developer', 'game', 'user']
        """
        if self.is_unibipartite:
            return sorted(list(self._srctypes_invmap.keys()))
        else:
            return self.ntypes

    @property
    def dsttypes(self):
        """Return all the destination node type names in this graph.

        If the graph can further divide its node types into two subsets A and B where
        all the edeges are from nodes of types in A to nodes of types in B, we call
        this graph a *uni-bipartite* graph and the nodes in A being the *source*
        nodes and the ones in B being the *destination* nodes. If the graph is not
        uni-bipartite, the source and destination nodes are just the entire set of
        nodes in the graph.

        Returns
        -------
        list[str]
            All the destination node type names in a list.

        See Also
        --------
        srctypes
        is_unibipartite

        Examples
        --------
        The following example uses PyTorch backend.

        >>> import dgl
        >>> import torch

        Query for a uni-bipartite graph.

        >>> g = dgl.heterograph({
        ...     ('user', 'plays', 'game'): (torch.tensor([0]), torch.tensor([1])),
        ...     ('developer', 'develops', 'game'): (torch.tensor([1]), torch.tensor([2]))
        ... })
        >>> g.dsttypes
        ['game']

        Query for a graph that is not uni-bipartite.

        >>> g = dgl.heterograph({
        ...     ('user', 'follows', 'user'): (torch.tensor([0]), torch.tensor([1])),
        ...     ('developer', 'develops', 'game'): (torch.tensor([1]), torch.tensor([2]))
        ... })
        >>> g.dsttypes
        ['developer', 'game', 'user']
        """
        if self.is_unibipartite:
            return sorted(list(self._dsttypes_invmap.keys()))
        else:
            return self.ntypes

    def metagraph(self):
        """Return the metagraph of the heterograph.

        The metagraph (or network schema) of a heterogeneous network specifies type constraints
        on the sets of nodes and edges between the nodes. For a formal definition, refer to
        `Yizhou et al. <https://www.kdd.org/exploration_files/V14-02-03-Sun.pdf>`_.

        Returns
        -------
        networkx.MultiDiGraph
            The metagraph.

        Examples
        --------
        The following example uses PyTorch backend.

        >>> import dgl
        >>> import torch

        >>> g = dgl.heterograph({
        ...     ('user', 'follows', 'user'): (torch.tensor([0, 1]), torch.tensor([1, 2])),
        ...     ('user', 'follows', 'game'): (torch.tensor([0, 1, 2]), torch.tensor([1, 2, 3])),
        ...     ('user', 'plays', 'game'): (torch.tensor([1, 3]), torch.tensor([2, 3]))
        ... })
        >>> meta_g = g.metagraph()
        >>> meta_g.nodes()
        NodeView(('user', 'game'))
        >>> meta_g.edges()
        OutMultiEdgeDataView([('user', 'user'), ('user', 'game'), ('user', 'game')])
        """
        nx_graph = self._graph.metagraph.to_networkx()
        nx_metagraph = nx.MultiDiGraph()
        for u_v in nx_graph.edges:
            srctype, etype, dsttype = self.canonical_etypes[nx_graph.edges[u_v]['id']]
            nx_metagraph.add_edge(srctype, dsttype, etype)
        return nx_metagraph

    def to_canonical_etype(self, etype):
        """Convert an edge type to the corresponding canonical edge type in the graph.

        A canonical edge type is a string triplet ``(str, str, str)``
        for source node type, edge type and destination node type.

        The function expects the given edge type name can uniquely identify a canonical edge
        type. DGL will raise error if this is not the case.

        Parameters
        ----------
        etype : str or (str, str, str)
            If :attr:`etype` is an edge type (str), it returns the corresponding canonical edge
            type in the graph. If :attr:`etype` is already a canonical edge type,
            it directly returns the input unchanged.

        Returns
        -------
        (str, str, str)
            The canonical edge type corresponding to the edge type.

        Examples
        --------
        The following example uses PyTorch backend.

        >>> import dgl
        >>> import torch

        Create a heterograph.

        >>> g = dgl.heterograph({
        ...     ('user', 'follows', 'user'): ([0, 1], [1, 2]),
        ...     ('user', 'plays', 'game'): ([0, 1, 1, 2], [0, 0, 1, 1]),
        ...     ('developer', 'follows', 'game'): ([0, 1], [0, 1])
        ... })

        Map an edge type to its corresponding canonical edge type.

        >>> g.to_canonical_etype('plays')
        ('user', 'plays', 'game')
        >>> g.to_canonical_etype(('user', 'plays', 'game'))
        ('user', 'plays', 'game')

        See Also
        --------
        canonical_etypes
        """
        if etype is None:
            if len(self.etypes) != 1:
                raise DGLError('Edge type name must be specified if there are more than one '
                               'edge types.')
            etype = self.etypes[0]
        if isinstance(etype, tuple):
            return etype
        else:
            ret = self._etype2canonical.get(etype, None)
            if ret is None:
                raise DGLError('Edge type "{}" does not exist.'.format(etype))
            if len(ret) == 0:
                raise DGLError('Edge type "%s" is ambiguous. Please use canonical edge type '
                               'in the form of (srctype, etype, dsttype)' % etype)
            return ret

    def get_ntype_id(self, ntype):
        """Return the ID of the given node type.

        ntype can also be None. If so, there should be only one node type in the
        graph.

        Parameters
        ----------
        ntype : str
            Node type

        Returns
        -------
        int
        """
        if self.is_unibipartite and ntype is not None:
            # Only check 'SRC/' and 'DST/' prefix when is_unibipartite graph is True.
            if ntype.startswith('SRC/'):
                return self.get_ntype_id_from_src(ntype[4:])
            elif ntype.startswith('DST/'):
                return self.get_ntype_id_from_dst(ntype[4:])
            # If there is no prefix, fallback to normal lookup.

        # Lookup both SRC and DST
        if ntype is None:
            if self.is_unibipartite or len(self._srctypes_invmap) != 1:
                raise DGLError('Node type name must be specified if there are more than one '
                               'node types.')
            return 0
        ntid = self._srctypes_invmap.get(ntype, self._dsttypes_invmap.get(ntype, None))
        if ntid is None:
            raise DGLError('Node type "{}" does not exist.'.format(ntype))
        return ntid

    def get_ntype_id_from_src(self, ntype):
        """Internal function to return the ID of the given SRC node type.

        ntype can also be None. If so, there should be only one node type in the
        SRC category. Callable even when the self graph is not uni-bipartite.

        Parameters
        ----------
        ntype : str
            Node type

        Returns
        -------
        int
        """
        if ntype is None:
            if len(self._srctypes_invmap) != 1:
                raise DGLError('SRC node type name must be specified if there are more than one '
                               'SRC node types.')
            return next(iter(self._srctypes_invmap.values()))
        ntid = self._srctypes_invmap.get(ntype, None)
        if ntid is None:
            raise DGLError('SRC node type "{}" does not exist.'.format(ntype))
        return ntid

    def get_ntype_id_from_dst(self, ntype):
        """Internal function to return the ID of the given DST node type.

        ntype can also be None. If so, there should be only one node type in the
        DST category. Callable even when the self graph is not uni-bipartite.

        Parameters
        ----------
        ntype : str
            Node type

        Returns
        -------
        int
        """
        if ntype is None:
            if len(self._dsttypes_invmap) != 1:
                raise DGLError('DST node type name must be specified if there are more than one '
                               'DST node types.')
            return next(iter(self._dsttypes_invmap.values()))
        ntid = self._dsttypes_invmap.get(ntype, None)
        if ntid is None:
            raise DGLError('DST node type "{}" does not exist.'.format(ntype))
        return ntid

    def get_etype_id(self, etype):
        """Return the id of the given edge type.

        etype can also be None. If so, there should be only one edge type in the
        graph.

        Parameters
        ----------
        etype : str or tuple of str
            Edge type

        Returns
        -------
        int
        """
        if etype is None:
            if self._graph.number_of_etypes() != 1:
                raise DGLError('Edge type name must be specified if there are more than one '
                               'edge types.')
            return 0
        etid = self._etypes_invmap.get(self.to_canonical_etype(etype), None)
        if etid is None:
            raise DGLError('Edge type "{}" does not exist.'.format(etype))
        return etid

    #################################################################
    # Batching
    #################################################################
    @property
    def batch_size(self):
        """Return the number of graphs in the batched graph.

        Returns
        -------
        int
            The Number of graphs in the batch. If the graph is not a batched one,
            it will return 1.

        Examples
        --------

        The following example uses PyTorch backend.

        >>> import dgl
        >>> import torch

        Query for homogeneous graphs.

        >>> g1 = dgl.graph((torch.tensor([0, 1, 2]), torch.tensor([1, 2, 3])))
        >>> g1.batch_size
        1
        >>> g2 = dgl.graph((torch.tensor([0, 0, 0, 1]), torch.tensor([0, 1, 2, 0])))
        >>> bg = dgl.batch([g1, g2])
        >>> bg.batch_size
        2

        Query for heterogeneous graphs.

        >>> hg1 = dgl.heterograph({
        ...       ('user', 'plays', 'game') : (torch.tensor([0, 1]), torch.tensor([0, 0]))})
        >>> hg1.batch_size
        1
        >>> hg2 = dgl.heterograph({
        ...       ('user', 'plays', 'game') : (torch.tensor([0, 0]), torch.tensor([1, 0]))})
        >>> bg = dgl.batch([hg1, hg2])
        >>> bg.batch_size
        2
        """
        return len(self.batch_num_nodes(self.ntypes[0]))

    def batch_num_nodes(self, ntype=None):
        """Return the number of nodes for each graph in the batch with the specified node type.

        Parameters
        ----------
        ntype : str, optional
            The node type for query. If the graph has multiple node types, one must
            specify the argument. Otherwise, it can be omitted. If the graph is not a batched
            one, it will return a list of length 1 that holds the number of nodes in the graph.

        Returns
        -------
        Tensor
            The number of nodes with the specified type for each graph in the batch. The i-th
            element of it is the number of nodes with the specified type for the i-th graph.

        Examples
        --------

        The following example uses PyTorch backend.

        >>> import dgl
        >>> import torch

        Query for homogeneous graphs.

        >>> g1 = dgl.graph((torch.tensor([0, 1, 2]), torch.tensor([1, 2, 3])))
        >>> g1.batch_num_nodes()
        tensor([4])
        >>> g2 = dgl.graph((torch.tensor([0, 0, 0, 1]), torch.tensor([0, 1, 2, 0])))
        >>> bg = dgl.batch([g1, g2])
        >>> bg.batch_num_nodes()
        tensor([4, 3])

        Query for heterogeneous graphs.

        >>> hg1 = dgl.heterograph({
        ...       ('user', 'plays', 'game') : (torch.tensor([0, 1]), torch.tensor([0, 0]))})
        >>> hg2 = dgl.heterograph({
        ...       ('user', 'plays', 'game') : (torch.tensor([0, 0]), torch.tensor([1, 0]))})
        >>> bg = dgl.batch([hg1, hg2])
        >>> bg.batch_num_nodes('user')
        tensor([2, 1])
        """
        if ntype is not None and ntype not in self.ntypes:
            raise DGLError('Expect ntype in {}, got {}'.format(self.ntypes, ntype))

        if self._batch_num_nodes is None:
            self._batch_num_nodes = {}
            for ty in self.ntypes:
                bnn = F.copy_to(F.tensor([self.number_of_nodes(ty)], F.int64), self.device)
                self._batch_num_nodes[ty] = bnn
        if ntype is None:
            if len(self.ntypes) != 1:
                raise DGLError('Node type name must be specified if there are more than one '
                               'node types.')
            ntype = self.ntypes[0]
        return self._batch_num_nodes[ntype]

    def set_batch_num_nodes(self, val):
        """TBD"""
        if not isinstance(val, Mapping):
            if len(self.ntypes) != 1:
                raise DGLError('Must provide a dictionary when there are multiple node types.')
            val = {self.ntypes[0] : val}
        self._batch_num_nodes = val

    def batch_num_edges(self, etype=None):
        """Return the number of edges for each graph in the batch with the specified edge type.

        Parameters
        ----------
        etype : str or tuple of str, optional
            The edge type for query, which can be an edge type (str) or a canonical edge type
            (3-tuple of str). When an edge type appears in multiple canonical edge types, one
            must use a canonical edge type. If the graph has multiple edge types, one must
            specify the argument. Otherwise, it can be omitted.

        Returns
        -------
        Tensor
            The number of edges with the specified type for each graph in the batch. The i-th
            element of it is the number of edges with the specified type for the i-th graph.
            If the graph is not a batched one, it will return a list of length 1 that holds
            the number of edges in the graph.

        Examples
        --------

        The following example uses PyTorch backend.

        >>> import dgl
        >>> import torch

        Query for homogeneous graphs.

        >>> g1 = dgl.graph((torch.tensor([0, 1, 2]), torch.tensor([1, 2, 3])))
        >>> g1.batch_num_edges()
        tensor([3])
        >>> g2 = dgl.graph((torch.tensor([0, 0, 0, 1]), torch.tensor([0, 1, 2, 0])))
        >>> bg = dgl.batch([g1, g2])
        >>> bg.batch_num_edges()
        tensor([3, 4])

        Query for heterogeneous graphs.

        >>> hg1 = dgl.heterograph({
        ...       ('user', 'plays', 'game') : (torch.tensor([0, 1]), torch.tensor([0, 0]))})
        >>> hg2 = dgl.heterograph({
        ...       ('user', 'plays', 'game') : (torch.tensor([0, 0]), torch.tensor([1, 0]))})
        >>> bg = dgl.batch([hg1, hg2])
        >>> bg.batch_num_edges('plays')
        tensor([2, 2])
        """
        if self._batch_num_edges is None:
            self._batch_num_edges = {}
            for ty in self.canonical_etypes:
                bne = F.copy_to(F.tensor([self.number_of_edges(ty)], F.int64), self.device)
                self._batch_num_edges[ty] = bne
        if etype is None:
            if len(self.etypes) != 1:
                raise DGLError('Edge type name must be specified if there are more than one '
                               'edge types.')
            etype = self.canonical_etypes[0]
        else:
            etype = self.to_canonical_etype(etype)
        return self._batch_num_edges[etype]

    def set_batch_num_edges(self, val):
        """TBD"""
        if not isinstance(val, Mapping):
            if len(self.etypes) != 1:
                raise DGLError('Must provide a dictionary when there are multiple edge types.')
            val = {self.canonical_etypes[0] : val}
        self._batch_num_edges = val

    #################################################################
    # View
    #################################################################

    @property
    def nodes(self):
        """Return a node view

        One can use it for:

        1. Getting the node IDs for a single node type.
        2. Setting/getting features for all nodes of a single node type.

        Examples
        --------
        The following example uses PyTorch backend.

        >>> import dgl
        >>> import torch

        Create a homogeneous graph and a heterogeneous graph of two node types.

        >>> g = dgl.graph((torch.tensor([0, 1]), torch.tensor([1, 2])))
        >>> hg = dgl.heterograph({
        ...     ('user', 'follows', 'user'): (torch.tensor([0, 1]), torch.tensor([1, 2])),
        ...     ('user', 'plays', 'game'): (torch.tensor([3, 4]), torch.tensor([5, 6]))
        ... })

        Get the node IDs of the homogeneous graph.

        >>> g.nodes()
        tensor([0, 1, 2])

        Get the node IDs of the heterogeneous graph. With multiple node types introduced,
        one needs to specify the node type for query.

        >>> hg.nodes('user')
        tensor([0, 1, 2, 3, 4])

        Set and get a feature 'h' for all nodes of a single type in the heterogeneous graph.

        >>> hg.nodes['user'].data['h'] = torch.ones(5, 1)
        >>> hg.nodes['user'].data['h']
        tensor([[1.], [1.], [1.], [1.], [1.]])

        To set node features for a graph with a single node type, use :func:`DGLGraph.ndata`.

        See Also
        --------
        ndata
        """
        # Todo (Mufei) Replace the syntax g.nodes[...].ndata[...] with g.nodes[...][...]
        return HeteroNodeView(self, self.get_ntype_id)

    @property
    def srcnodes(self):
        """Return a node view for source nodes

        If the graph is a uni-bipartite graph (see :func:`is_unibipartite` for reference),
        this is :func:`nodes` restricted to source node types. Otherwise, it is an alias
        for :func:`nodes`.

        One can use it for:

        1. Getting the node IDs for a single node type.
        2. Setting/getting features for all nodes of a single node type.

        Examples
        --------
        The following example uses PyTorch backend.

        >>> import dgl
        >>> import torch

        Create a uni-bipartite graph.

        >>> g = dgl.heterograph({
        ...     ('user', 'plays', 'game'): (torch.tensor([0]), torch.tensor([1])),
        ...     ('developer', 'develops', 'game'): (torch.tensor([1]), torch.tensor([2]))
        ... })

        Get the node IDs for source node types.

        >>> g.srcnodes('user')
        tensor([0])
        >>> g.srcnodes('developer')
        tensor([0, 1])

        Set/get features for source node types.

        >>> g.srcnodes['user'].data['h'] = torch.ones(1, 1)
        >>> g.srcnodes['user'].data['h']
        tensor([[1.]])

        Create a graph that is not uni-bipartite.

        >>> g = dgl.heterograph({
        ...     ('user', 'follows', 'user'): (torch.tensor([0]), torch.tensor([1])),
        ...     ('developer', 'develops', 'game'): (torch.tensor([1]), torch.tensor([2]))
        ... })

        :func:`dgl.DGLGraph.srcnodes` falls back to :func:`dgl.DGLGraph.nodes` and one can
        get the node IDs for both source and destination node types.

        >>> g.srcnodes('game')
        tensor([0, 1, 2])

        One can also set/get features for destination node types in this case.

        >>> g.srcnodes['game'].data['h'] = torch.ones(3, 1)
        >>> g.srcnodes['game'].data['h']
        tensor([[1.],
                [1.],
                [1.]])

        See Also
        --------
        srcdata
        """
        return HeteroNodeView(self, self.get_ntype_id_from_src)

    @property
    def dstnodes(self):
        """Return a node view for destination nodes

        If the graph is a uni-bipartite graph (see :func:`is_unibipartite` for reference),
        this is :func:`nodes` restricted to destination node types. Otherwise, it is an alias
        for :func:`nodes`.

        One can use it for:

        1. Getting the node IDs for a single node type.
        2. Setting/getting features for all nodes of a single node type.

        Examples
        --------
        The following example uses PyTorch backend.

        >>> import dgl
        >>> import torch

        Create a uni-bipartite graph.

        >>> g = dgl.heterograph({
        ...     ('user', 'plays', 'game'): (torch.tensor([0]), torch.tensor([1])),
        ...     ('developer', 'develops', 'game'): (torch.tensor([1]), torch.tensor([2]))
        ... })

        Get the node IDs for destination node types.

        >>> g.dstnodes('game')
        tensor([0, 1, 2])

        Set/get features for destination node types.

        >>> g.dstnodes['game'].data['h'] = torch.ones(3, 1)
        >>> g.dstnodes['game'].data['h']
        tensor([[1.],
                [1.],
                [1.]])

        Create a graph that is not uni-bipartite.

        >>> g = dgl.heterograph({
        ...     ('user', 'follows', 'user'): (torch.tensor([0]), torch.tensor([1])),
        ...     ('developer', 'develops', 'game'): (torch.tensor([1]), torch.tensor([2]))
        ... })

        :func:`dgl.DGLGraph.dstnodes` falls back to :func:`dgl.DGLGraph.nodes` and one can
        get the node IDs for both source and destination node types.

        >>> g.dstnodes('developer')
        tensor([0, 1])

        One can also set/get features for source node types in this case.

        >>> g.dstnodes['developer'].data['h'] = torch.ones(2, 1)
        >>> g.dstnodes['developer'].data['h']
        tensor([[1.],
                [1.]])

        See Also
        --------
        dstdata
        """
        return HeteroNodeView(self, self.get_ntype_id_from_dst)

    @property
    def ndata(self):
        """Return a node data view for setting/getting node features

        Let ``g`` be a DGLGraph. If ``g`` is a graph of a single node type, ``g.ndata[feat]``
        returns the node feature associated with the name ``feat``. One can also set a node
        feature associated with the name ``feat`` by setting ``g.ndata[feat]`` to a tensor.

        If ``g`` is a graph of multiple node types, ``g.ndata[feat]`` returns a
        dict[str, Tensor] mapping node types to the node features associated with the name
        ``feat`` for the corresponding type. One can also set a node feature associated
        with the name ``feat`` for some node type(s) by setting ``g.ndata[feat]`` to a
        dictionary as described.

        Notes
        -----
        For setting features, the device of the features must be the same as the device
        of the graph.

        Examples
        --------
        The following example uses PyTorch backend.

        >>> import dgl
        >>> import torch

        Set and get feature 'h' for a graph of a single node type.

        >>> g = dgl.graph((torch.tensor([0, 1]), torch.tensor([1, 2])))
        >>> g.ndata['h'] = torch.ones(3, 1)
        >>> g.ndata['h']
        tensor([[1.],
                [1.],
                [1.]])

        Set and get feature 'h' for a graph of multiple node types.

        >>> g = dgl.heterograph({
        ...     ('user', 'follows', 'user'): (torch.tensor([1, 2]), torch.tensor([3, 4])),
        ...     ('player', 'plays', 'game'): (torch.tensor([2, 2]), torch.tensor([1, 1]))
        ... })
        >>> g.ndata['h'] = {'game': torch.zeros(2, 1), 'player': torch.ones(3, 1)}
        >>> g.ndata['h']
        {'game': tensor([[0.], [0.]]),
         'player': tensor([[1.], [1.], [1.]])}
        >>> g.ndata['h'] = {'game': torch.ones(2, 1)}
        >>> g.ndata['h']
        {'game': tensor([[1.], [1.]]),
         'player': tensor([[1.], [1.], [1.]])}

        See Also
        --------
        nodes
        """
        if len(self.ntypes) == 1:
            ntid = self.get_ntype_id(None)
            ntype = self.ntypes[0]
            return HeteroNodeDataView(self, ntype, ntid, ALL)
        else:
            ntids = [self.get_ntype_id(ntype) for ntype in self.ntypes]
            ntypes = self.ntypes
            return HeteroNodeDataView(self, ntypes, ntids, ALL)

    @property
    def srcdata(self):
        """Return a node data view for setting/getting source node features.

        Let ``g`` be a DGLGraph. If ``g`` is a graph of a single source node type,
        ``g.srcdata[feat]`` returns the source node feature associated with the name ``feat``.
        One can also set a source node feature associated with the name ``feat`` by
        setting ``g.srcdata[feat]`` to a tensor.

        If ``g`` is a graph of multiple source node types, ``g.srcdata[feat]`` returns a
        dict[str, Tensor] mapping source node types to the node features associated with
        the name ``feat`` for the corresponding type. One can also set a node feature
        associated with the name ``feat`` for some source node type(s) by setting
        ``g.srcdata[feat]`` to a dictionary as described.

        Notes
        -----
        For setting features, the device of the features must be the same as the device
        of the graph.

        Examples
        --------
        The following example uses PyTorch backend.

        >>> import dgl
        >>> import torch

        Set and get feature 'h' for a graph of a single source node type.

        >>> g = dgl.heterograph({
        ...     ('user', 'plays', 'game'): (torch.tensor([0, 1]), torch.tensor([1, 2]))})
        >>> g.srcdata['h'] = torch.ones(2, 1)
        >>> g.srcdata['h']
        tensor([[1.],
                [1.]])

        Set and get feature 'h' for a graph of multiple source node types.

        >>> g = dgl.heterograph({
        ...     ('user', 'plays', 'game'): (torch.tensor([1, 2]), torch.tensor([3, 4])),
        ...     ('player', 'plays', 'game'): (torch.tensor([2, 2]), torch.tensor([1, 1]))
        ... })
        >>> g.srcdata['h'] = {'user': torch.zeros(3, 1), 'player': torch.ones(3, 1)}
        >>> g.srcdata['h']
        {'player': tensor([[1.], [1.], [1.]]),
         'user': tensor([[0.], [0.], [0.]])}
        >>> g.srcdata['h'] = {'user': torch.ones(3, 1)}
        >>> g.srcdata['h']
        {'player': tensor([[1.], [1.], [1.]]),
         'user': tensor([[1.], [1.], [1.]])}

        See Also
        --------
        nodes
        ndata
        srcnodes
        """
        if len(self.srctypes) == 1:
            ntype = self.srctypes[0]
            ntid = self.get_ntype_id_from_src(ntype)
            return HeteroNodeDataView(self, ntype, ntid, ALL)
        else:
            ntypes = self.srctypes
            ntids = [self.get_ntype_id_from_src(ntype) for ntype in ntypes]
            return HeteroNodeDataView(self, ntypes, ntids, ALL)

    @property
    def dstdata(self):
        """Return a node data view for setting/getting destination node features.

        Let ``g`` be a DGLGraph. If ``g`` is a graph of a single destination node type,
        ``g.dstdata[feat]`` returns the destination node feature associated with the name
        ``feat``. One can also set a destination node feature associated with the name
        ``feat`` by setting ``g.dstdata[feat]`` to a tensor.

        If ``g`` is a graph of multiple destination node types, ``g.dstdata[feat]`` returns a
        dict[str, Tensor] mapping destination node types to the node features associated with
        the name ``feat`` for the corresponding type. One can also set a node feature
        associated with the name ``feat`` for some destination node type(s) by setting
        ``g.dstdata[feat]`` to a dictionary as described.

        Notes
        -----
        For setting features, the device of the features must be the same as the device
        of the graph.

        Examples
        --------
        The following example uses PyTorch backend.

        >>> import dgl
        >>> import torch

        Set and get feature 'h' for a graph of a single destination node type.

        >>> g = dgl.heterograph({
        ...     ('user', 'plays', 'game'): (torch.tensor([0, 1]), torch.tensor([1, 2]))})
        >>> g.dstdata['h'] = torch.ones(3, 1)
        >>> g.dstdata['h']
        tensor([[1.],
                [1.],
                [1.]])

        Set and get feature 'h' for a graph of multiple destination node types.

        >>> g = dgl.heterograph({
        ...     ('user', 'plays', 'game'): (torch.tensor([1, 2]), torch.tensor([1, 2])),
        ...     ('user', 'watches', 'movie'): (torch.tensor([2, 2]), torch.tensor([1, 1]))
        ... })
        >>> g.dstdata['h'] = {'game': torch.zeros(3, 1), 'movie': torch.ones(2, 1)}
        >>> g.dstdata['h']
        {'game': tensor([[0.], [0.], [0.]]),
         'movie': tensor([[1.], [1.]])}
        >>> g.dstdata['h'] = {'game': torch.ones(3, 1)}
        >>> g.dstdata['h']
        {'game': tensor([[1.], [1.], [1.]]),
         'movie': tensor([[1.], [1.]])}

        See Also
        --------
        nodes
        ndata
        dstnodes
        """
        if len(self.dsttypes) == 1:
            ntype = self.dsttypes[0]
            ntid = self.get_ntype_id_from_dst(ntype)
            return HeteroNodeDataView(self, ntype, ntid, ALL)
        else:
            ntypes = self.dsttypes
            ntids = [self.get_ntype_id_from_dst(ntype) for ntype in ntypes]
            return HeteroNodeDataView(self, ntypes, ntids, ALL)

    @property
    def edges(self):
        """Return an edge view

        One can use it for:

        1. Getting the edges for a single edge type. In this case, it can take the
           following optional arguments:

            - form : str, optional
                  The return form, which can be one of the following:

                  - ``'uv'`` (default): The returned result is a 2-tuple of 1D tensors
                    :math:`(U, V)`, representing the source and destination nodes of all edges.
                    For each :math:`i`, :math:`(U[i], V[i])` forms an edge.
                  - ``'eid'``: The returned result is a 1D tensor :math:`EID`, representing
                    the IDs of all edges.
                  - ``'all'``: The returned result is a 3-tuple of 1D tensors :math:`(U, V, EID)`,
                    representing the source nodes, destination nodes and IDs of all edges.
                    For each :math:`i`, :math:`(U[i], V[i])` forms an edge with ID :math:`EID[i]`.
            - order : str, optional
                  The order of the returned edges, which can be one of the following:

                  - ``'eid'`` (default): The edges are sorted by their IDs.
                  - ``'srcdst'``: The edges are sorted first by their source node IDs and then
                    by their destination node IDs to break ties.
            - etype : str or tuple of str, optional
                  The edge type for query, which can be an edge type (str) or a canonical edge
                  type (3-tuple of str). When an edge type appears in multiple canonical edge
                  types, one must use a canonical edge type. If the graph has multiple edge
                  types, one must specify the argument. Otherwise, it can be omitted.
        2. Setting/getting features for all edges of a single edge type. To set/get a feature
           ``feat`` for edges of type ``etype`` in a graph ``g``, one can use
           ``g.edges[etype].data[feat]``.

        Examples
        --------
        The following example uses PyTorch backend.

        >>> import dgl
        >>> import torch

        **Get the Edges for a Single Edge Type**

        Create a graph with a single edge type.

        >>> g = dgl.graph((torch.tensor([1, 0, 0]), torch.tensor([1, 1, 0])))
        >>> g.edges()
        (tensor([1, 0, 0]), tensor([1, 1, 0]))

        Specify a different value for :attr:`form` and :attr:`order`.

        >>> g.edges(form='all', order='srcdst')
        (tensor([0, 0, 1]), tensor([0, 1, 1]), tensor([2, 1, 0]))

        For a graph of multiple edge types, it is required to specify the edge type in query.

        >>> hg = dgl.heterograph({
        ...     ('user', 'follows', 'user'): (torch.tensor([0, 1]), torch.tensor([1, 2])),
        ...     ('user', 'plays', 'game'): (torch.tensor([3, 4]), torch.tensor([5, 6]))
        ... })
        >>> hg.edges(etype='plays')
        (tensor([3, 4]), tensor([5, 6]))

        **Set/get Features for All Edges of a Single Edge Type**

        Create a heterogeneous graph of two edge types.

        >>> hg = dgl.heterograph({
        ...     ('user', 'follows', 'user'): (torch.tensor([0, 1]), torch.tensor([1, 2])),
        ...     ('user', 'plays', 'game'): (torch.tensor([3, 4]), torch.tensor([5, 6]))
        ... })

        Set and get a feature 'h' for all edges of a single type in the heterogeneous graph.

        >>> hg.edges['follows'].data['h'] = torch.ones(2, 1)
        >>> hg.edges['follows'].data['h']
        tensor([[1.], [1.]])

        To set edge features for a graph with a single edge type, use :func:`DGLGraph.edata`.

        See Also
        --------
        edata
        """
        # TODO(Mufei): Replace the syntax g.edges[...].edata[...] with g.edges[...][...]
        return HeteroEdgeView(self)

    @property
    def edata(self):
        """Return an edge data view for setting/getting edge features.

        Let ``g`` be a DGLGraph. If ``g`` is a graph of a single edge type, ``g.edata[feat]``
        returns the edge feature associated with the name ``feat``. One can also set an
        edge feature associated with the name ``feat`` by setting ``g.edata[feat]`` to a tensor.

        If ``g`` is a graph of multiple edge types, ``g.edata[feat]`` returns a
        dict[str, Tensor] mapping canonical edge types to the edge features associated with
        the name ``feat`` for the corresponding type. One can also set an edge feature
        associated with the name ``feat`` for some edge type(s) by setting
        ``g.edata[feat]`` to a dictionary as described.

        Notes
        -----
        For setting features, the device of the features must be the same as the device
        of the graph.

        Examples
        --------
        The following example uses PyTorch backend.

        >>> import dgl
        >>> import torch

        Set and get feature 'h' for a graph of a single edge type.

        >>> g = dgl.graph((torch.tensor([0, 1]), torch.tensor([1, 2])))
        >>> g.edata['h'] = torch.ones(2, 1)
        >>> g.edata['h']
        tensor([[1.],
                [1.]])

        Set and get feature 'h' for a graph of multiple edge types.

        >>> g = dgl.heterograph({
        ...     ('user', 'follows', 'user'): (torch.tensor([1, 2]), torch.tensor([3, 4])),
        ...     ('user', 'plays', 'user'): (torch.tensor([2, 2]), torch.tensor([1, 1])),
        ...     ('player', 'plays', 'game'): (torch.tensor([2, 2]), torch.tensor([1, 1]))
        ... })
        >>> g.edata['h'] = {('user', 'follows', 'user'): torch.zeros(2, 1),
        ...                 ('user', 'plays', 'user'): torch.ones(2, 1)}
        >>> g.edata['h']
        {('user', 'follows', 'user'): tensor([[0.], [0.]]),
         ('user', 'plays', 'user'): tensor([[1.], [1.]])}
        >>> g.edata['h'] = {('user', 'follows', 'user'): torch.ones(2, 1)}
        >>> g.edata['h']
        {('user', 'follows', 'user'): tensor([[1.], [1.]]),
         ('user', 'plays', 'user'): tensor([[1.], [1.]])}

        See Also
        --------
        edges
        """
        if len(self.canonical_etypes) == 1:
            return HeteroEdgeDataView(self, None, ALL)
        else:
            return HeteroEdgeDataView(self, self.canonical_etypes, ALL)

    def _find_etypes(self, key):
        etypes = [
            i for i, (srctype, etype, dsttype) in enumerate(self._canonical_etypes) if
            (key[0] == SLICE_FULL or key[0] == srctype) and
            (key[1] == SLICE_FULL or key[1] == etype) and
            (key[2] == SLICE_FULL or key[2] == dsttype)]
        return etypes

    def __getitem__(self, key):
        """Return the relation slice of this graph.

        A relation slice is accessed with ``self[srctype, etype, dsttype]``, where
        ``srctype``, ``etype``, and ``dsttype`` can be either a string or a full
        slice (``:``) representing wildcard (i.e. any source/edge/destination type).

        A relation slice is a homogeneous (with one node type and one edge type) or
        bipartite (with two node types and one edge type) graph, transformed from
        the original heterogeneous graph.

        If there is only one canonical edge type found, then the returned relation
        slice would be a subgraph induced from the original graph.  That is, it is
        equivalent to ``self.edge_type_subgraph(etype)``.  The node and edge features
        of the returned graph would be shared with thew original graph.

        If there are multiple canonical edge types found, then the source/edge/destination
        node types would be a *concatenation* of original node/edge types.  The
        new source/destination node type would have the concatenation determined by
        :func:`dgl.combine_names() <dgl.combine_names>` called on original source/destination
        types as its name.  The source/destination node would be formed by concatenating the
        common features of the original source/destination types, therefore they are not
        shared with the original graph.  Edge type is similar.
        """
        err_msg = "Invalid slice syntax. Use G['etype'] or G['srctype', 'etype', 'dsttype'] " +\
                  "to get view of one relation type. Use : to slice multiple types (e.g. " +\
                  "G['srctype', :, 'dsttype'])."

        orig_key = key
        if not isinstance(key, tuple):
            key = (SLICE_FULL, key, SLICE_FULL)

        if len(key) != 3:
            raise DGLError(err_msg)

        etypes = self._find_etypes(key)

        if len(etypes) == 0:
            raise DGLError('Invalid key "{}". Must be one of the edge types.'.format(orig_key))

        if len(etypes) == 1:
            # no ambiguity: return the unitgraph itself
            srctype, etype, dsttype = self._canonical_etypes[etypes[0]]
            stid = self.get_ntype_id_from_src(srctype)
            etid = self.get_etype_id((srctype, etype, dsttype))
            dtid = self.get_ntype_id_from_dst(dsttype)
            new_g = self._graph.get_relation_graph(etid)

            if stid == dtid:
                new_ntypes = [srctype]
                new_nframes = [self._node_frames[stid]]
            else:
                new_ntypes = ([srctype], [dsttype])
                new_nframes = [self._node_frames[stid], self._node_frames[dtid]]
            new_etypes = [etype]
            new_eframes = [self._edge_frames[etid]]

            return self.__class__(new_g, new_ntypes, new_etypes, new_nframes, new_eframes)
        else:
            flat = self._graph.flatten_relations(etypes)
            new_g = flat.graph

            # merge frames
            stids = flat.induced_srctype_set.asnumpy()
            dtids = flat.induced_dsttype_set.asnumpy()
            etids = flat.induced_etype_set.asnumpy()
            new_ntypes = [combine_names(self.ntypes, stids)]
            if new_g.number_of_ntypes() == 2:
                new_ntypes.append(combine_names(self.ntypes, dtids))
                new_nframes = [
                    combine_frames(self._node_frames, stids),
                    combine_frames(self._node_frames, dtids)]
            else:
                assert np.array_equal(stids, dtids)
                new_nframes = [combine_frames(self._node_frames, stids)]
            new_etypes = [combine_names(self.etypes, etids)]
            new_eframes = [combine_frames(self._edge_frames, etids)]

            # create new heterograph
            new_hg = self.__class__(new_g, new_ntypes, new_etypes, new_nframes, new_eframes)

            src = new_ntypes[0]
            dst = new_ntypes[1] if new_g.number_of_ntypes() == 2 else src
            # put the parent node/edge type and IDs
            new_hg.nodes[src].data[NTYPE] = F.zerocopy_from_dgl_ndarray(flat.induced_srctype)
            new_hg.nodes[src].data[NID] = F.zerocopy_from_dgl_ndarray(flat.induced_srcid)
            new_hg.nodes[dst].data[NTYPE] = F.zerocopy_from_dgl_ndarray(flat.induced_dsttype)
            new_hg.nodes[dst].data[NID] = F.zerocopy_from_dgl_ndarray(flat.induced_dstid)
            new_hg.edata[ETYPE] = F.zerocopy_from_dgl_ndarray(flat.induced_etype)
            new_hg.edata[EID] = F.zerocopy_from_dgl_ndarray(flat.induced_eid)

            return new_hg

    #################################################################
    # Graph query
    #################################################################

    def number_of_nodes(self, ntype=None):
        """Alias of :meth:`num_nodes`"""
        return self.num_nodes(ntype)

    def num_nodes(self, ntype=None):
        """Return the number of nodes of in the graph.

        Parameters
        ----------
        ntype : str, optional
            The node type name. If given, it returns the number of nodes of the
            type. If not given (default), it returns the total number of nodes of all types.

        Returns
        -------
        int
            The number of nodes.

        Examples
        --------

        The following example uses PyTorch backend.

        >>> import dgl
        >>> import torch

        Create a graph with two node types -- 'user' and 'game'.

        >>> g = dgl.heterograph({
        ...     ('user', 'follows', 'user'): (torch.tensor([0, 1]), torch.tensor([1, 2])),
        ...     ('user', 'plays', 'game'): (torch.tensor([3, 4]), torch.tensor([5, 6]))
        ... })

        Query for the number of nodes.

        >>> g.num_nodes('user')
        5
        >>> g.num_nodes('game')
        7
        >>> g.num_nodes()
        12
        """
        if ntype is None:
            return sum([self._graph.number_of_nodes(ntid) for ntid in range(len(self.ntypes))])
        else:
            return self._graph.number_of_nodes(self.get_ntype_id(ntype))

    def number_of_src_nodes(self, ntype=None):
        """Alias of :meth:`num_src_nodes`"""
        return self.num_src_nodes(ntype)

    def num_src_nodes(self, ntype=None):
        """Return the number of source nodes in the graph.

        If the graph can further divide its node types into two subsets A and B where
        all the edeges are from nodes of types in A to nodes of types in B, we call
        this graph a *uni-bipartite* graph and the nodes in A being the *source*
        nodes and the ones in B being the *destination* nodes. If the graph is not
        uni-bipartite, the source and destination nodes are just the entire set of
        nodes in the graph.

        Parameters
        ----------
        ntype : str, optional
            The source node type name. If given, it returns the number of nodes for
            the source node type. If not given (default), it returns the number of
            nodes summed over all source node types.

        Returns
        -------
        int
            The number of nodes

        See Also
        --------
        num_dst_nodes
        is_unibipartite

        Examples
        --------
        The following example uses PyTorch backend.

        >>> import dgl
        >>> import torch

        Create a homogeneous graph for query.

        >>> g = dgl.graph((torch.tensor([0, 1]), torch.tensor([1, 2])))
        >>> g.num_src_nodes()
        3

        Create a heterogeneous graph with two source node types -- 'developer' and 'user'.

        >>> g = dgl.heterograph({
        ...     ('developer', 'develops', 'game'): (torch.tensor([0, 1]), torch.tensor([1, 2])),
        ...     ('user', 'plays', 'game'): (torch.tensor([3, 4]), torch.tensor([5, 6]))
        ... })

        Query for the number of nodes.

        >>> g.num_src_nodes('developer')
        2
        >>> g.num_src_nodes('user')
        5
        >>> g.num_src_nodes()
        7
        """
        if ntype is None:
            return sum([self._graph.number_of_nodes(self.get_ntype_id_from_src(nty))
                        for nty in self.srctypes])
        else:
            return self._graph.number_of_nodes(self.get_ntype_id_from_src(ntype))

    def number_of_dst_nodes(self, ntype=None):
        """Alias of :func:`num_dst_nodes`"""
        return self.num_dst_nodes(ntype)

    def num_dst_nodes(self, ntype=None):
        """Return the number of destination nodes in the graph.

        If the graph can further divide its node types into two subsets A and B where
        all the edeges are from nodes of types in A to nodes of types in B, we call
        this graph a *uni-bipartite* graph and the nodes in A being the *source*
        nodes and the ones in B being the *destination* nodes. If the graph is not
        uni-bipartite, the source and destination nodes are just the entire set of
        nodes in the graph.

        Parameters
        ----------
        ntype : str, optional
            The destination node type name. If given, it returns the number of nodes of
            the destination node type. If not given (default), it returns the number of
            nodes summed over all the destination node types.

        Returns
        -------
        int
            The number of nodes

        See Also
        --------
        num_src_nodes
        is_unibipartite

        Examples
        --------
        The following example uses PyTorch backend.

        >>> import dgl
        >>> import torch

        Create a homogeneous graph for query.

        >>> g = dgl.graph((torch.tensor([0, 1]), torch.tensor([1, 2])))
        >>> g.num_dst_nodes()
        3

        Create a heterogeneous graph with two destination node types -- 'user' and 'game'.

        >>> g = dgl.heterograph({
        ...     ('user', 'follows', 'user'): (torch.tensor([0, 1]), torch.tensor([1, 2])),
        ...     ('user', 'plays', 'game'): (torch.tensor([3, 4]), torch.tensor([5, 6]))
        ... })

        Query for the number of nodes.

        >>> g.num_dst_nodes('user')
        5
        >>> g.num_dst_nodes('game')
        7
        >>> g.num_dst_nodes()
        12
        """
        if ntype is None:
            return sum([self._graph.number_of_nodes(self.get_ntype_id_from_dst(nty))
                        for nty in self.dsttypes])
        else:
            return self._graph.number_of_nodes(self.get_ntype_id_from_dst(ntype))

    def number_of_edges(self, etype=None):
        """Alias of :func:`num_edges`"""
        return self.num_edges(etype)

    def num_edges(self, etype=None):
        """Return the number of edges in the graph.

        Parameters
        ----------
        etype : str or (str, str, str), optional
            The type name of the edges. The allowed type name formats are:

            * ``(str, str, str)`` for source node type, edge type and destination node type.
            * or one ``str`` edge type name if the name can uniquely identify a
              triplet format in the graph.

            If not provided, return the total number of edges regardless of the types
            in the graph.

        Returns
        -------
        int
            The number of edges.

        Examples
        --------

        The following example uses PyTorch backend.

        >>> import dgl
        >>> import torch

        Create a graph with three canonical edge types.

        >>> g = dgl.heterograph({
        ...     ('user', 'follows', 'user'): (torch.tensor([0, 1]), torch.tensor([1, 2])),
        ...     ('user', 'follows', 'game'): (torch.tensor([0, 1, 2]), torch.tensor([1, 2, 3])),
        ...     ('user', 'plays', 'game'): (torch.tensor([1, 3]), torch.tensor([2, 3]))
        ... })

        Query for the number of edges.

        >>> g.num_edges('plays')
        2
        >>> g.num_edges()
        7

        Use a canonical edge type instead when there is ambiguity for an edge type.

        >>> g.num_edges(('user', 'follows', 'user'))
        2
        >>> g.num_edges(('user', 'follows', 'game'))
        3
        """
        if etype is None:
            return sum([self._graph.number_of_edges(etid)
                        for etid in range(len(self.canonical_etypes))])
        else:
            return self._graph.number_of_edges(self.get_etype_id(etype))

    def __len__(self):
        """Deprecated: please directly call :func:`number_of_nodes`
        """
        dgl_warning('DGLGraph.__len__ is deprecated.'
                    'Please directly call DGLGraph.number_of_nodes.')
        return self.number_of_nodes()

    @property
    def is_multigraph(self):
        """Return whether the graph is a multigraph with parallel edges.

        A multigraph has more than one edges between the same pair of nodes, called
        *parallel edges*.  For heterogeneous graphs, parallel edge further requires
        the canonical edge type to be the same (see :meth:`canonical_etypes` for the
        definition).

        Returns
        -------
        bool
            True if the graph is a multigraph.

        Notes
        -----
        Checking whether the graph is a multigraph could be expensive for a large one.

        Examples
        --------

        The following example uses PyTorch backend.

        >>> import dgl
        >>> import torch

        Check for homogeneous graphs.

        >>> g = dgl.graph((torch.tensor([0, 1]), torch.tensor([1, 3])))
        >>> g.is_multigraph
        False
        >>> g = dgl.graph((torch.tensor([0, 1, 1]), torch.tensor([1, 3, 3])))
        >>> g.is_multigraph
        True

        Check for heterogeneous graphs.

        >>> g = dgl.heterograph({
        ...     ('user', 'follows', 'user'): (torch.tensor([0, 1]), torch.tensor([1, 2])),
        ...     ('user', 'follows', 'game'): (torch.tensor([0, 1, 2]), torch.tensor([1, 2, 3]))
        ... })
        >>> g.is_multigraph
        False
        >>> g = dgl.heterograph({
        ...     ('user', 'follows', 'user'): (torch.tensor([0, 1, 1]), torch.tensor([1, 2, 2])),
        ...     ('user', 'follows', 'game'): (torch.tensor([0, 1, 2]), torch.tensor([1, 2, 3]))
        ... })
        >>> g.is_multigraph
        True
        """
        return self._graph.is_multigraph()

    @property
    def is_homogeneous(self):
        """Return whether the graph is a homogeneous graph.

        A homogeneous graph only has one node type and one edge type.

        Returns
        -------
        bool
            True if the graph is a homogeneous graph.

        Examples
        --------

        The following example uses PyTorch backend.

        >>> import dgl
        >>> import torch

        Create a homogeneous graph for check.

        >>> g = dgl.graph((torch.tensor([0, 0, 1, 1]), torch.tensor([1, 0, 2, 3])))
        >>> g.is_homogeneous
        True

        Create a heterogeneous graph for check.

        If the graph has multiple edge types, one need to specify the edge type.

        >>> g = dgl.heterograph({
        ...     ('user', 'follows', 'game'): (torch.tensor([0, 1, 2]), torch.tensor([1, 2, 3]))})
        >>> g.is_homogeneous
        False
        """
        return len(self.ntypes) == 1 and len(self.etypes) == 1

    @property
    def is_readonly(self):
        """**DEPRECATED**: DGLGraph will always be mutable.

        Returns
        -------
        bool
            True if the graph is readonly, False otherwise.
        """
        dgl_warning('DGLGraph.is_readonly is deprecated in v0.5.\n'
                    'DGLGraph now always supports mutable operations like add_nodes'
                    ' and add_edges.')
        return False

    @property
    def idtype(self):
        """The data type for storing the structure-related graph information
        such as node and edge IDs.

        Returns
        -------
        Framework-specific device object
            For example, this can be ``torch.int32`` or ``torch.int64`` for PyTorch.

        Examples
        --------

        The following example uses PyTorch backend.

        >>> import dgl
        >>> import torch

        >>> src_ids = torch.tensor([0, 0, 1])
        >>> dst_ids = torch.tensor([1, 2, 2])
        >>> g = dgl.graph((src_ids, dst_ids))
        >>> g.idtype
        torch.int64
        >>> g = dgl.graph((src_ids, dst_ids), idtype=torch.int32)
        >>> g.idtype
        torch.int32

        See Also
        --------
        long
        int
        """
        return getattr(F, self._graph.dtype)

    @property
    def _idtype_str(self):
        """The dtype of graph index

        Returns
        -------
        backend dtype object
            th.int32/th.int64 or tf.int32/tf.int64 etc.
        """
        return self._graph.dtype

    def __contains__(self, vid):
        """**DEPRECATED**: please directly call :func:`has_nodes`."""
        dgl_warning('DGLGraph.__contains__ is deprecated.'
                    ' Please directly call has_nodes.')
        return self.has_nodes(vid)

    def has_nodes(self, vid, ntype=None):
        """Return whether the graph contains the given nodes.

        Parameters
        ----------
        vid : node ID(s)
            The nodes IDs. The allowed nodes ID formats are:

            * ``int``: The ID of a single node.
            * Int Tensor: Each element is a node ID. The tensor must have the same device type
              and ID data type as the graph's.
            * iterable[int]: Each element is a node ID.

        ntype : str, optional
            The node type name. Can be omitted if there is
            only one type of nodes in the graph.

        Returns
        -------
        bool or bool Tensor
            A tensor of bool flags where each element is True if the node is in the graph.
            If the input is a single node, return one bool value.

        Examples
        --------

        The following example uses PyTorch backend.

        >>> import dgl
        >>> import torch

        Create a graph with two node types -- 'user' and 'game'.

        >>> g = dgl.heterograph({
        ...     ('user', 'follows', 'user'): (torch.tensor([0, 1]), torch.tensor([1, 2])),
        ...     ('user', 'plays', 'game'): (torch.tensor([3, 4]), torch.tensor([0, 1]))
        ... })

        Query for the nodes.

        >>> g.has_nodes(0, 'user')
        True
        >>> g.has_nodes(3, 'game')
        False
        >>> g.has_nodes(torch.tensor([3, 0, 1]), 'game')
        tensor([False,  True,  True])
        """
        vid_tensor = utils.prepare_tensor(self, vid, "vid")
        if len(vid_tensor) > 0 and F.as_scalar(F.min(vid_tensor, 0)) < 0 < len(vid_tensor):
            raise DGLError('All IDs must be non-negative integers.')
        ret = self._graph.has_nodes(
            self.get_ntype_id(ntype), vid_tensor)
        if isinstance(vid, numbers.Integral):
            return bool(F.as_scalar(ret))
        else:
            return F.astype(ret, F.bool)

    def has_node(self, vid, ntype=None):
        """Whether the graph has a particular node of a given type.

        **DEPRECATED**: see :func:`~DGLGraph.has_nodes`
        """
        dgl_warning("DGLGraph.has_node is deprecated. Please use DGLGraph.has_nodes")
        return self.has_nodes(vid, ntype)

    def has_edges_between(self, u, v, etype=None):
        """Return whether the graph contains the given edges.

        Parameters
        ----------
        u : node IDs
            The source node IDs of the edges. The allowed formats are:

            * ``int``: A single node.
            * Int Tensor: Each element is a node ID. The tensor must have the same device type
              and ID data type as the graph's.
            * iterable[int]: Each element is a node ID.

        v : node IDs
            The destination node IDs of the edges. The allowed formats are:

            * ``int``: A single node.
            * Int Tensor: Each element is a node ID. The tensor must have the same device type
              and ID data type as the graph's.
            * iterable[int]: Each element is a node ID.

        etype : str or (str, str, str), optional
            The type names of the edges. The allowed type name formats are:

            * ``(str, str, str)`` for source node type, edge type and destination node type.
            * or one ``str`` edge type name if the name can uniquely identify a
              triplet format in the graph.

            Can be omitted if the graph has only one type of edges.


        Returns
        -------
        bool or bool Tensor
            A tensor of bool flags where each element is True if the node is in the graph.
            If the input is a single node, return one bool value.

        Examples
        --------

        The following example uses PyTorch backend.

        >>> import dgl
        >>> import torch

        Create a homogeneous graph.

        >>> g = dgl.graph((torch.tensor([0, 0, 1, 1]), torch.tensor([1, 0, 2, 3])))

        Query for the edges.

        >>> g.has_edges_between(1, 2)
        True
        >>> g.has_edges_between(torch.tensor([1, 2]), torch.tensor([2, 3]))
        tensor([ True, False])

        If the graph has multiple edge types, one need to specify the edge type.

        >>> g = dgl.heterograph({
        ...     ('user', 'follows', 'user'): (torch.tensor([0, 1]), torch.tensor([1, 2])),
        ...     ('user', 'follows', 'game'): (torch.tensor([0, 1, 2]), torch.tensor([1, 2, 3])),
        ...     ('user', 'plays', 'game'): (torch.tensor([1, 3]), torch.tensor([2, 3]))
        ... })
        >>> g.has_edges_between(torch.tensor([1, 2]), torch.tensor([2, 3]), 'plays')
        tensor([ True, False])

        Use a canonical edge type instead when there is ambiguity for an edge type.

        >>> g.has_edges_between(torch.tensor([1, 2]), torch.tensor([2, 3]),
        ...                     ('user', 'follows', 'user'))
        tensor([ True, False])
        >>> g.has_edges_between(torch.tensor([1, 2]), torch.tensor([2, 3]),
        ...                     ('user', 'follows', 'game'))
        tensor([True, True])
        """
        srctype, _, dsttype = self.to_canonical_etype(etype)
        u_tensor = utils.prepare_tensor(self, u, 'u')
        if F.as_scalar(F.sum(self.has_nodes(u_tensor, ntype=srctype), dim=0)) != len(u_tensor):
            raise DGLError('u contains invalid node IDs')
        v_tensor = utils.prepare_tensor(self, v, 'v')
        if F.as_scalar(F.sum(self.has_nodes(v_tensor, ntype=dsttype), dim=0)) != len(v_tensor):
            raise DGLError('v contains invalid node IDs')
        ret = self._graph.has_edges_between(
            self.get_etype_id(etype),
            u_tensor, v_tensor)
        if isinstance(u, numbers.Integral) and isinstance(v, numbers.Integral):
            return bool(F.as_scalar(ret))
        else:
            return F.astype(ret, F.bool)

    def has_edge_between(self, u, v, etype=None):
        """Whether the graph has edges of type ``etype``.

        **DEPRECATED**: please use :func:`~DGLGraph.has_edge_between`.
        """
        dgl_warning("DGLGraph.has_edge_between is deprecated. "
                    "Please use DGLGraph.has_edges_between")
        return self.has_edges_between(u, v, etype)

    def predecessors(self, v, etype=None):
        """Return the predecessor(s) of a particular node with the specified edge type.

        Node ``u`` is a predecessor of node ``v`` if there is an edge ``(u, v)`` with type
        ``etype`` in the graph.

        Parameters
        ----------
        v : int
            The node ID.
        etype : str or (str, str, str), optional
            The type names of the edges. The allowed type name formats are:

            * ``(str, str, str)`` for source node type, edge type and destination node type.
            * or one ``str`` edge type name if the name can uniquely identify a
              triplet format in the graph.

            Can be omitted if the graph has only one type of edges.


        Returns
        -------
        Tensor
            The predecessors of :attr:`v` with the specified edge type.

        Examples
        --------
        The following example uses PyTorch backend.

        >>> import dgl
        >>> import torch

        Create a homogeneous graph.

        >>> g = dgl.graph((torch.tensor([0, 0, 1, 1]), torch.tensor([1, 1, 2, 3])))

        Query for node 1.

        >>> g.predecessors(1)
        tensor([0, 0])

        For a graph of multiple edge types, it is required to specify the edge type in query.

        >>> hg = dgl.heterograph({
        ...     ('user', 'follows', 'user'): (torch.tensor([0, 1]), torch.tensor([1, 2])),
        ...     ('user', 'plays', 'game'): (torch.tensor([3, 4]), torch.tensor([5, 6]))
        ... })
        >>> hg.predecessors(1, etype='follows')
        tensor([0])

        See Also
        --------
        successors
        """
        if not self.has_nodes(v, self.to_canonical_etype(etype)[-1]):
            raise DGLError('Non-existing node ID {}'.format(v))
        return self._graph.predecessors(self.get_etype_id(etype), v)

    def successors(self, v, etype=None):
        """Return the successor(s) of a particular node with the specified edge type.

        Node ``u`` is a successor of node ``v`` if there is an edge ``(v, u)`` with type
        ``etype`` in the graph.

        Parameters
        ----------
        v : int
            The node ID.
        etype : str or (str, str, str), optional
            The type names of the edges. The allowed type name formats are:

            * ``(str, str, str)`` for source node type, edge type and destination node type.
            * or one ``str`` edge type name if the name can uniquely identify a
              triplet format in the graph.

            Can be omitted if the graph has only one type of edges.

        Returns
        -------
        Tensor
            The successors of :attr:`v` with the specified edge type.

        Examples
        --------
        The following example uses PyTorch backend.

        >>> import dgl
        >>> import torch

        Create a homogeneous graph.

        >>> g = dgl.graph((torch.tensor([0, 0, 1, 1]), torch.tensor([1, 1, 2, 3])))

        Query for node 1.

        >>> g.successors(1)
        tensor([2, 3])

        For a graph of multiple edge types, it is required to specify the edge type in query.

        >>> hg = dgl.heterograph({
        ...     ('user', 'follows', 'user'): (torch.tensor([0, 1]), torch.tensor([1, 2])),
        ...     ('user', 'plays', 'game'): (torch.tensor([3, 4]), torch.tensor([5, 6]))
        ... })
        >>> hg.successors(1, etype='follows')
        tensor([2])

        See Also
        --------
        predecessors
        """
        if not self.has_nodes(v, self.to_canonical_etype(etype)[0]):
            raise DGLError('Non-existing node ID {}'.format(v))
        return self._graph.successors(self.get_etype_id(etype), v)

    def edge_id(self, u, v, force_multi=None, return_uv=False, etype=None):
        """Return the edge ID, or an array of edge IDs, between source node
        `u` and destination node `v`, with the specified edge type

        **DEPRECATED**: See edge_ids
        """
        dgl_warning("DGLGraph.edge_id is deprecated. Please use DGLGraph.edge_ids.")
        return self.edge_ids(u, v, force_multi=force_multi,
                             return_uv=return_uv, etype=etype)

    def edge_ids(self, u, v, force_multi=None, return_uv=False, etype=None):
        """Return the edge ID(s) given the two endpoints of the edge(s).

        Parameters
        ----------
        u : node IDs
            The source node IDs of the edges. The allowed formats are:

            * ``int``: A single node.
            * Int Tensor: Each element is a node ID. The tensor must have the same device type
              and ID data type as the graph's.
            * iterable[int]: Each element is a node ID.

        v : node IDs
            The destination node IDs of the edges. The allowed formats are:

            * ``int``: A single node.
            * Int Tensor: Each element is a node ID. The tensor must have the same device type
              and ID data type as the graph's.
            * iterable[int]: Each element is a node ID.
        force_multi : bool, optional
            **DEPRECATED**, use :attr:`return_uv` instead. Whether to allow the graph to be a
            multigraph, i.e. there can be multiple edges from one node to another.
        return_uv : bool, optional
            Whether to return the source and destination node IDs along with the edges. If
            False (default), it assumes that the graph is a simple graph and there is only
            one edge from one node to another. If True, there can be multiple edges found
            from one node to another.
        etype : str or (str, str, str), optional
            The type names of the edges. The allowed type name formats are:

            * ``(str, str, str)`` for source node type, edge type and destination node type.
            * or one ``str`` edge type name if the name can uniquely identify a
              triplet format in the graph.

            Can be omitted if the graph has only one type of edges.

        Returns
        -------
        Tensor, or (Tensor, Tensor, Tensor)

            * If ``return_uv=False``, it returns the edge IDs in a tensor, where the i-th
              element is the ID of the edge ``(u[i], v[i])``.
            * If ``return_uv=True``, it returns a tuple of three 1D tensors ``(eu, ev, e)``.
              ``e[i]`` is the ID of an edge from ``eu[i]`` to ``ev[i]``. It returns all edges
              (including parallel edges) from ``eu[i]`` to ``ev[i]`` in this case.

        Notes
        -----
        If the graph is a simple graph, ``return_uv=False``, and there are no edges
        between some pairs of node(s), it will raise an error.

        If the graph is a multigraph, ``return_uv=False``, and there are multiple edges
        between some pairs of node(s), it returns an arbitrary one from them.

        Examples
        --------
        The following example uses PyTorch backend.

        >>> import dgl
        >>> import torch

        Create a homogeneous graph.

        >>> g = dgl.graph((torch.tensor([0, 0, 1, 1, 1]), torch.tensor([1, 0, 2, 3, 2])))

        Query for the edges.

        >>> g.edge_ids(0, 0)
        1
        >>> g.edge_ids(torch.tensor([1, 0]), torch.tensor([3, 1]))
        tensor([3, 0])

        Get all edges for pairs of nodes.

        >>> g.edge_ids(torch.tensor([1, 0]), torch.tensor([3, 1]), return_uv=True)
        (tensor([1, 0]), tensor([3, 1]), tensor([3, 0]))

        If the graph has multiple edge types, one need to specify the edge type.

        >>> g = dgl.heterograph({
        ...     ('user', 'follows', 'user'): (torch.tensor([0, 1]), torch.tensor([1, 2])),
        ...     ('user', 'follows', 'game'): (torch.tensor([0, 1, 2]), torch.tensor([1, 2, 3])),
        ...     ('user', 'plays', 'game'): (torch.tensor([1, 3]), torch.tensor([2, 3]))
        ... })
        >>> g.edge_ids(torch.tensor([1]), torch.tensor([2]), etype='plays')
        tensor([0])

        Use a canonical edge type instead when there is ambiguity for an edge type.

        >>> g.edge_ids(torch.tensor([0, 1]), torch.tensor([1, 2]),
        ...            etype=('user', 'follows', 'user'))
        tensor([0, 1])
        >>> g.edge_ids(torch.tensor([1, 2]), torch.tensor([2, 3]),
        ...            etype=('user', 'follows', 'game'))
        tensor([1, 2])
        """
        is_int = isinstance(u, numbers.Integral) and isinstance(v, numbers.Integral)
        srctype, _, dsttype = self.to_canonical_etype(etype)
        u = utils.prepare_tensor(self, u, 'u')
        if F.as_scalar(F.sum(self.has_nodes(u, ntype=srctype), dim=0)) != len(u):
            raise DGLError('u contains invalid node IDs')
        v = utils.prepare_tensor(self, v, 'v')
        if F.as_scalar(F.sum(self.has_nodes(v, ntype=dsttype), dim=0)) != len(v):
            raise DGLError('v contains invalid node IDs')
        if force_multi is not None:
            dgl_warning("force_multi will be deprecated, " \
                        "Please use return_uv instead")
            return_uv = force_multi

        if return_uv:
            return self._graph.edge_ids_all(self.get_etype_id(etype), u, v)
        else:
            eid = self._graph.edge_ids_one(self.get_etype_id(etype), u, v)
            is_neg_one = F.equal(eid, -1)
            if F.as_scalar(F.sum(is_neg_one, 0)):
                # Raise error since some (u, v) pair is not a valid edge.
                idx = F.nonzero_1d(is_neg_one)
                raise DGLError("Error: (%d, %d) does not form a valid edge." % (
                    F.as_scalar(F.gather_row(u, idx)),
                    F.as_scalar(F.gather_row(v, idx))))
            return F.as_scalar(eid) if is_int else eid

    def find_edges(self, eid, etype=None):
        """Return the source and destination node ID(s) given the edge ID(s).

        Parameters
        ----------
        eid : edge ID(s)
            The edge IDs. The allowed formats are:

            * ``int``: A single ID.
            * Int Tensor: Each element is an ID. The tensor must have the same device type
              and ID data type as the graph's.
            * iterable[int]: Each element is an ID.

        etype : str or (str, str, str), optional
            The type names of the edges. The allowed type name formats are:

            * ``(str, str, str)`` for source node type, edge type and destination node type.
            * or one ``str`` edge type name if the name can uniquely identify a
              triplet format in the graph.

            Can be omitted if the graph has only one type of edges.

        Returns
        -------
        Tensor
            The source node IDs of the edges. The i-th element is the source node ID of
            the i-th edge.
        Tensor
            The destination node IDs of the edges. The i-th element is the destination node
            ID of the i-th edge.

        Examples
        --------
        The following example uses PyTorch backend.

        >>> import dgl
        >>> import torch

        Create a homogeneous graph.

        >>> g = dgl.graph((torch.tensor([0, 0, 1, 1]), torch.tensor([1, 0, 2, 3])))

        Find edges of IDs 0 and 2.

        >>> g.find_edges(torch.tensor([0, 2]))
        (tensor([0, 1]), tensor([1, 2]))

        For a graph of multiple edge types, it is required to specify the edge type in query.

        >>> hg = dgl.heterograph({
        ...     ('user', 'follows', 'user'): (torch.tensor([0, 1]), torch.tensor([1, 2])),
        ...     ('user', 'plays', 'game'): (torch.tensor([3, 4]), torch.tensor([5, 6]))
        ... })
        >>> hg.find_edges(torch.tensor([1, 0]), 'plays')
        (tensor([4, 3]), tensor([6, 5]))
        """
        eid = utils.prepare_tensor(self, eid, 'eid')
        if len(eid) > 0:
            min_eid = F.as_scalar(F.min(eid, 0))
            if min_eid < 0:
                raise DGLError('Invalid edge ID {:d}'.format(min_eid))
            max_eid = F.as_scalar(F.max(eid, 0))
            if max_eid >= self.num_edges(etype):
                raise DGLError('Invalid edge ID {:d}'.format(max_eid))

        if len(eid) == 0:
            empty = F.copy_to(F.tensor([], self.idtype), self.device)
            return empty, empty
        src, dst, _ = self._graph.find_edges(self.get_etype_id(etype), eid)
        return src, dst

    def in_edges(self, v, form='uv', etype=None):
        """Return the incoming edges of the given nodes.

        Parameters
        ----------
        v : node ID(s)
            The node IDs. The allowed formats are:

            * ``int``: A single node.
            * Int Tensor: Each element is a node ID. The tensor must have the same device type
              and ID data type as the graph's.
            * iterable[int]: Each element is a node ID.
        form : str, optional
            The result format, which can be one of the following:

            - ``'eid'``: The returned result is a 1D tensor :math:`EID`, representing
              the IDs of all edges.
            - ``'uv'`` (default): The returned result is a 2-tuple of 1D tensors :math:`(U, V)`,
              representing the source and destination nodes of all edges. For each :math:`i`,
              :math:`(U[i], V[i])` forms an edge.
            - ``'all'``: The returned result is a 3-tuple of 1D tensors :math:`(U, V, EID)`,
              representing the source nodes, destination nodes and IDs of all edges.
              For each :math:`i`, :math:`(U[i], V[i])` forms an edge with ID :math:`EID[i]`.
        etype : str or (str, str, str), optional
            The type names of the edges. The allowed type name formats are:

            * ``(str, str, str)`` for source node type, edge type and destination node type.
            * or one ``str`` edge type name if the name can uniquely identify a
              triplet format in the graph.

            Can be omitted if the graph has only one type of edges.

        Returns
        -------
        Tensor or (Tensor, Tensor) or (Tensor, Tensor, Tensor)
            All incoming edges of the nodes with the specified type. For a description of the
            returned result, see the description of :attr:`form`.

        Examples
        --------
        The following example uses PyTorch backend.

        >>> import dgl
        >>> import torch

        Create a homogeneous graph.

        >>> g = dgl.graph((torch.tensor([0, 0, 1, 1]), torch.tensor([1, 0, 2, 3])))

        Query for the nodes 1 and 0.

        >>> g.in_edges(torch.tensor([1, 0]))
        (tensor([0, 0]), tensor([1, 0]))

        Specify a different value for :attr:`form`.

        >>> g.in_edges(torch.tensor([1, 0]), form='all')
        (tensor([0, 0]), tensor([1, 0]), tensor([0, 1]))

        For a graph of multiple edge types, it is required to specify the edge type in query.

        >>> hg = dgl.heterograph({
        ...     ('user', 'follows', 'user'): (torch.tensor([0, 1]), torch.tensor([1, 2])),
        ...     ('user', 'plays', 'game'): (torch.tensor([3, 4]), torch.tensor([5, 6]))
        ... })
        >>> hg.in_edges(torch.tensor([1, 0]), etype='follows')
        (tensor([0]), tensor([1]))

        See Also
        --------
        edges
        out_edges
        """
        v = utils.prepare_tensor(self, v, 'v')
        src, dst, eid = self._graph.in_edges(self.get_etype_id(etype), v)
        if form == 'all':
            return src, dst, eid
        elif form == 'uv':
            return src, dst
        elif form == 'eid':
            return eid
        else:
            raise DGLError('Invalid form: {}. Must be "all", "uv" or "eid".'.format(form))

    def out_edges(self, u, form='uv', etype=None):
        """Return the outgoing edges of the given nodes.

        Parameters
        ----------
        u : node ID(s)
            The node IDs. The allowed formats are:

            * ``int``: A single node.
            * Int Tensor: Each element is a node ID. The tensor must have the same device type
              and ID data type as the graph's.
            * iterable[int]: Each element is a node ID.
        form : str, optional
            The return form, which can be one of the following:

            - ``'eid'``: The returned result is a 1D tensor :math:`EID`, representing
              the IDs of all edges.
            - ``'uv'`` (default): The returned result is a 2-tuple of 1D tensors :math:`(U, V)`,
              representing the source and destination nodes of all edges. For each :math:`i`,
              :math:`(U[i], V[i])` forms an edge.
            - ``'all'``: The returned result is a 3-tuple of 1D tensors :math:`(U, V, EID)`,
              representing the source nodes, destination nodes and IDs of all edges.
              For each :math:`i`, :math:`(U[i], V[i])` forms an edge with ID :math:`EID[i]`.
        etype : str or (str, str, str), optional
            The type names of the edges. The allowed type name formats are:

            * ``(str, str, str)`` for source node type, edge type and destination node type.
            * or one ``str`` edge type name if the name can uniquely identify a
              triplet format in the graph.

            Can be omitted if the graph has only one type of edges.

        Returns
        -------
        Tensor or (Tensor, Tensor) or (Tensor, Tensor, Tensor)
            All outgoing edges of the nodes with the specified type. For a description of the
            returned result, see the description of :attr:`form`.

        Examples
        --------
        The following example uses PyTorch backend.

        >>> import dgl
        >>> import torch

        Create a homogeneous graph.

        >>> g = dgl.graph((torch.tensor([0, 0, 1, 1]), torch.tensor([1, 0, 2, 3])))

        Query for the nodes 1 and 2.

        >>> g.out_edges(torch.tensor([1, 2]))
        (tensor([1, 1]), tensor([2, 3]))

        Specify a different value for :attr:`form`.

        >>> g.out_edges(torch.tensor([1, 2]), form='all')
        (tensor([1, 1]), tensor([2, 3]), tensor([2, 3]))

        For a graph of multiple edge types, it is required to specify the edge type in query.

        >>> hg = dgl.heterograph({
        ...     ('user', 'follows', 'user'): (torch.tensor([0, 1]), torch.tensor([1, 2])),
        ...     ('user', 'plays', 'game'): (torch.tensor([3, 4]), torch.tensor([5, 6]))
        ... })
        >>> hg.out_edges(torch.tensor([1, 2]), etype='follows')
        (tensor([1]), tensor([2]))

        See Also
        --------
        edges
        in_edges
        """
        u = utils.prepare_tensor(self, u, 'u')
        srctype, _, _ = self.to_canonical_etype(etype)
        if F.as_scalar(F.sum(self.has_nodes(u, ntype=srctype), dim=0)) != len(u):
            raise DGLError('u contains invalid node IDs')
        src, dst, eid = self._graph.out_edges(self.get_etype_id(etype), u)
        if form == 'all':
            return src, dst, eid
        elif form == 'uv':
            return src, dst
        elif form == 'eid':
            return eid
        else:
            raise DGLError('Invalid form: {}. Must be "all", "uv" or "eid".'.format(form))

    def all_edges(self, form='uv', order='eid', etype=None):
        """Return all edges with the specified edge type.

        Parameters
        ----------
        form : str, optional
            The return form, which can be one of the following:

            - ``'eid'``: The returned result is a 1D tensor :math:`EID`, representing
              the IDs of all edges.
            - ``'uv'`` (default): The returned result is a 2-tuple of 1D tensors :math:`(U, V)`,
              representing the source and destination nodes of all edges. For each :math:`i`,
              :math:`(U[i], V[i])` forms an edge.
            - ``'all'``: The returned result is a 3-tuple of 1D tensors :math:`(U, V, EID)`,
              representing the source nodes, destination nodes and IDs of all edges.
              For each :math:`i`, :math:`(U[i], V[i])` forms an edge with ID :math:`EID[i]`.
        order : str, optional
            The order of the returned edges, which can be one of the following:

            - ``'srcdst'``: The edges are sorted first by their source node IDs and then
              by their destination node IDs to break ties.
            - ``'eid'`` (default): The edges are sorted by their IDs.
        etype : str or tuple of str, optional
            The edge type for query, which can be an edge type (str) or a canonical edge type
            (3-tuple of str). When an edge type appears in multiple canonical edge types, one
            must use a canonical edge type. If the graph has multiple edge types, one must
            specify the argument. Otherwise, it can be omitted.

        Returns
        -------
        Tensor or (Tensor, Tensor) or (Tensor, Tensor, Tensor)
            All edges of the specified edge type. For a description of the returned result,
            see the description of :attr:`form`.

        Examples
        --------
        The following example uses PyTorch backend.

        >>> import dgl
        >>> import torch

        Create a homogeneous graph.

        >>> g = dgl.graph((torch.tensor([0, 0, 1, 1]), torch.tensor([1, 0, 2, 3])))

        Query for edges.

        >>> g.all_edges()
        (tensor([0, 0, 1, 1]), tensor([1, 0, 2, 3]))

        Specify a different value for :attr:`form` and :attr:`order`.

        >>> g.all_edges(form='all', order='srcdst')
        (tensor([0, 0, 1, 1]), tensor([0, 1, 2, 3]), tensor([1, 0, 2, 3]))

        For a graph of multiple edge types, it is required to specify the edge type in query.

        >>> hg = dgl.heterograph({
        ...     ('user', 'follows', 'user'): (torch.tensor([0, 1]), torch.tensor([1, 2])),
        ...     ('user', 'plays', 'game'): (torch.tensor([3, 4]), torch.tensor([5, 6]))
        ... })
        >>> hg.all_edges(etype='plays')
        (tensor([3, 4]), tensor([5, 6]))

        See Also
        --------
        edges
        in_edges
        out_edges
        """
        src, dst, eid = self._graph.edges(self.get_etype_id(etype), order)
        if form == 'all':
            return src, dst, eid
        elif form == 'uv':
            return src, dst
        elif form == 'eid':
            return eid
        else:
            raise DGLError('Invalid form: {}. Must be "all", "uv" or "eid".'.format(form))

    def in_degree(self, v, etype=None):
        """Return the in-degree of node ``v`` with edges of type ``etype``.

        **DEPRECATED**: Please use in_degrees
        """
        dgl_warning("DGLGraph.in_degree is deprecated. Please use DGLGraph.in_degrees")
        return self.in_degrees(v, etype)

    def in_degrees(self, v=ALL, etype=None):
        """Return the in-degree(s) of the given nodes.

        It computes the in-degree(s) w.r.t. to the edges of the given edge type.

        Parameters
        ----------
        v : node IDs
            The node IDs. The allowed formats are:

            * ``int``: A single node.
            * Int Tensor: Each element is a node ID. The tensor must have the same device type
              and ID data type as the graph's.
            * iterable[int]: Each element is a node ID.

            If not given, return the in-degrees of all the nodes.
        etype : str or (str, str, str), optional
            The type name of the edges. The allowed type name formats are:

            * ``(str, str, str)`` for source node type, edge type and destination node type.
            * or one ``str`` edge type name if the name can uniquely identify a
              triplet format in the graph.

            Can be omitted if the graph has only one type of edges.

        Returns
        -------
        int or Tensor
            The in-degree(s) of the node(s) in a Tensor. The i-th element is the in-degree
            of the i-th input node. If :attr:`v` is an ``int``, return an ``int`` too.

        Examples
        --------
        The following example uses PyTorch backend.

        >>> import dgl
        >>> import torch

        Create a homogeneous graph.

        >>> g = dgl.graph((torch.tensor([0, 0, 1, 1]), torch.tensor([1, 1, 2, 3])))

        Query for all nodes.

        >>> g.in_degrees()
        tensor([0, 2, 1, 1])

        Query for nodes 1 and 2.

        >>> g.in_degrees(torch.tensor([1, 2]))
        tensor([2, 1])

        For a graph of multiple edge types, it is required to specify the edge type in query.

        >>> hg = dgl.heterograph({
        ...     ('user', 'follows', 'user'): (torch.tensor([0, 1]), torch.tensor([1, 2])),
        ...     ('user', 'plays', 'game'): (torch.tensor([3, 4]), torch.tensor([5, 6]))
        ... })
        >>> hg.in_degrees(torch.tensor([1, 0]), etype='follows')
        tensor([1, 0])

        See Also
        --------
        out_degrees
        """
        dsttype = self.to_canonical_etype(etype)[2]
        etid = self.get_etype_id(etype)
        if is_all(v):
            v = self.dstnodes(dsttype)
        v_tensor = utils.prepare_tensor(self, v, 'v')
        deg = self._graph.in_degrees(etid, v_tensor)
        if isinstance(v, numbers.Integral):
            return F.as_scalar(deg)
        else:
            return deg

    def out_degree(self, u, etype=None):
        """Return the out-degree of node `u` with edges of type ``etype``.

        DEPRECATED: please use DGL.out_degrees
        """
        dgl_warning("DGLGraph.out_degree is deprecated. Please use DGLGraph.out_degrees")
        return self.out_degrees(u, etype)

    def out_degrees(self, u=ALL, etype=None):
        """Return the out-degree(s) of the given nodes.

        It computes the out-degree(s) w.r.t. to the edges of the given edge type.

        Parameters
        ----------
        u : node IDs
            The node IDs. The allowed formats are:

            * ``int``: A single node.
            * Int Tensor: Each element is a node ID. The tensor must have the same device type
              and ID data type as the graph's.
            * iterable[int]: Each element is a node ID.

            If not given, return the in-degrees of all the nodes.
        etype : str or (str, str, str), optional
            The type names of the edges. The allowed type name formats are:

            * ``(str, str, str)`` for source node type, edge type and destination node type.
            * or one ``str`` edge type name if the name can uniquely identify a
              triplet format in the graph.

            Can be omitted if the graph has only one type of edges.

        Returns
        -------
        int or Tensor
            The out-degree(s) of the node(s) in a Tensor. The i-th element is the out-degree
            of the i-th input node. If :attr:`v` is an ``int``, return an ``int`` too.

        Examples
        --------
        The following example uses PyTorch backend.

        >>> import dgl
        >>> import torch

        Create a homogeneous graph.

        >>> g = dgl.graph((torch.tensor([0, 0, 1, 1]), torch.tensor([1, 1, 2, 3])))

        Query for all nodes.

        >>> g.out_degrees()
        tensor([2, 2, 0, 0])

        Query for nodes 1 and 2.

        >>> g.out_degrees(torch.tensor([1, 2]))
        tensor([2, 0])

        For a graph of multiple edge types, it is required to specify the edge type in query.

        >>> hg = dgl.heterograph({
        ...     ('user', 'follows', 'user'): (torch.tensor([0, 1]), torch.tensor([1, 2])),
        ...     ('user', 'plays', 'game'): (torch.tensor([3, 4]), torch.tensor([5, 6]))
        ... })
        >>> hg.out_degrees(torch.tensor([1, 0]), etype='follows')
        tensor([1, 1])

        See Also
        --------
        in_degrees
        """
        srctype = self.to_canonical_etype(etype)[0]
        etid = self.get_etype_id(etype)
        if is_all(u):
            u = self.srcnodes(srctype)
        u_tensor = utils.prepare_tensor(self, u, 'u')
        if F.as_scalar(F.sum(self.has_nodes(u_tensor, ntype=srctype), dim=0)) != len(u_tensor):
            raise DGLError('u contains invalid node IDs')
        deg = self._graph.out_degrees(etid, utils.prepare_tensor(self, u, 'u'))
        if isinstance(u, numbers.Integral):
            return F.as_scalar(deg)
        else:
            return deg

<<<<<<< HEAD
    def adj(self, transpose=None, ctx=F.cpu(), scipy_fmt=None, etype=None):
=======
    def adjacency_matrix(self, transpose=True, ctx=F.cpu(), scipy_fmt=None, etype=None):
        """Alias of :func:`adj`"""
        return self.adj(transpose, ctx, scipy_fmt, etype)

    def adj(self, transpose=True, ctx=F.cpu(), scipy_fmt=None, etype=None):
>>>>>>> ef78d675
        """Return the adjacency matrix of edges of the given edge type.

        By default, a row of returned adjacency matrix represents the
        destination of an edge and the column represents the source.

        When transpose is True, a row represents the source and a column
        represents a destination.

        Parameters
        ----------
        transpose : bool, optional
            A flag to transpose the returned adjacency matrix. (Default: True)
        ctx : context, optional
            The context of returned adjacency matrix. (Default: cpu)
        scipy_fmt : str, optional
            If specified, return a scipy sparse matrix in the given format.
            Otherwise, return a backend dependent sparse tensor. (Default: None)
        etype : str or (str, str, str), optional
            The type names of the edges. The allowed type name formats are:

            * ``(str, str, str)`` for source node type, edge type and destination node type.
            * or one ``str`` edge type name if the name can uniquely identify a
              triplet format in the graph.

            Can be omitted if the graph has only one type of edges.


        Returns
        -------
        SparseTensor or scipy.sparse.spmatrix
            Adjacency matrix.

        Examples
        --------

        The following example uses PyTorch backend.

        >>> import dgl
        >>> import torch

        Instantiate a heterogeneous graph.

        >>> g = dgl.heterograph({
        ...     ('user', 'follows', 'user'): ([0, 1], [0, 1]),
        ...     ('developer', 'develops', 'game'): ([0, 1], [0, 2])
        ... })

        Get a backend dependent sparse tensor. Here we use PyTorch for example.

        >>> g.adj(etype='develops')
        tensor(indices=tensor([[0, 1],
                               [0, 2]]),
               values=tensor([1., 1.]),
               size=(2, 3), nnz=2, layout=torch.sparse_coo)

        Get a scipy coo sparse matrix.

        >>> g.adj(scipy_fmt='coo', etype='develops')
        <2x3 sparse matrix of type '<class 'numpy.int64'>'
	    with 2 stored elements in COOrdinate format>
        """
        etid = self.get_etype_id(etype)
        if scipy_fmt is None:
            return self._graph.adjacency_matrix(etid, transpose, ctx)[0]
        else:
            return self._graph.adjacency_matrix_scipy(etid, transpose, scipy_fmt, False)

<<<<<<< HEAD
    adjacency_matrix = adj

    def adjacency_matrix_scipy(self, transpose=None, fmt='csr', return_edge_ids=None):
        """**DEPRECATED**: please use ``dgl.adjacency_matrix(transpose, scipy_fmt=fmt)``.
=======
    def adjacency_matrix_scipy(self, transpose=True, fmt='csr', return_edge_ids=None):
        """DEPRECATED: please use ``dgl.adjacency_matrix(transpose, scipy_fmt=fmt)``.
>>>>>>> ef78d675
        """
        dgl_warning('DGLGraph.adjacency_matrix_scipy is deprecated. '
                    'Please replace it with:\n\n\t'
                    'DGLGraph.adjacency_matrix(transpose, scipy_fmt="{}").\n'.format(fmt))

        return self.adjacency_matrix(transpose=transpose, scipy_fmt=fmt)

    def inc(self, typestr, ctx=F.cpu(), etype=None):
        """Return the incidence matrix representation of edges with the given
        edge type.

        An incidence matrix is an n-by-m sparse matrix, where n is
        the number of nodes and m is the number of edges. Each nnz
        value indicating whether the edge is incident to the node
        or not.

        There are three types of incidence matrices :math:`I`:

        * ``in``:

            - :math:`I[v, e] = 1` if :math:`e` is the in-edge of :math:`v`
              (or :math:`v` is the dst node of :math:`e`);
            - :math:`I[v, e] = 0` otherwise.

        * ``out``:

            - :math:`I[v, e] = 1` if :math:`e` is the out-edge of :math:`v`
              (or :math:`v` is the src node of :math:`e`);
            - :math:`I[v, e] = 0` otherwise.

        * ``both`` (only if source and destination node type are the same):

            - :math:`I[v, e] = 1` if :math:`e` is the in-edge of :math:`v`;
            - :math:`I[v, e] = -1` if :math:`e` is the out-edge of :math:`v`;
            - :math:`I[v, e] = 0` otherwise (including self-loop).

        Parameters
        ----------
        typestr : str
            Can be either ``in``, ``out`` or ``both``
        ctx : context, optional
            The context of returned incidence matrix. (Default: cpu)
        etype : str or (str, str, str), optional
            The type names of the edges. The allowed type name formats are:

            * ``(str, str, str)`` for source node type, edge type and destination node type.
            * or one ``str`` edge type name if the name can uniquely identify a
              triplet format in the graph.

            Can be omitted if the graph has only one type of edges.

        Returns
        -------
        Framework SparseTensor
            The incidence matrix.

        Examples
        --------

        The following example uses PyTorch backend.

        >>> import dgl

        >>> g = dgl.graph(([0, 1], [0, 2]))
        >>> g.inc('in')
        tensor(indices=tensor([[0, 2],
                               [0, 1]]),
               values=tensor([1., 1.]),
               size=(3, 2), nnz=2, layout=torch.sparse_coo)
        >>> g.inc('out')
        tensor(indices=tensor([[0, 1],
                               [0, 1]]),
               values=tensor([1., 1.]),
               size=(3, 2), nnz=2, layout=torch.sparse_coo)
        >>> g.inc('both')
        tensor(indices=tensor([[1, 2],
                               [1, 1]]),
               values=tensor([-1.,  1.]),
               size=(3, 2), nnz=2, layout=torch.sparse_coo)
        """
        etid = self.get_etype_id(etype)
        return self._graph.incidence_matrix(etid, typestr, ctx)[0]

    incidence_matrix = inc

    #################################################################
    # Features
    #################################################################

    def node_attr_schemes(self, ntype=None):
        """Return the node feature schemes for the specified type.

        The scheme of a feature describes the shape and data type of it.

        Parameters
        ----------
        ntype : str, optional
            The node type name. Can be omitted if there is only one type of nodes
            in the graph.

        Returns
        -------
        dict[str, Scheme]
            A dictionary mapping a feature name to its associated feature scheme.

        Examples
        --------
        The following example uses PyTorch backend.

        >>> import dgl
        >>> import torch

        Query for a homogeneous graph.

        >>> g = dgl.graph((torch.tensor([0, 1]), torch.tensor([1, 2])))
        >>> g.ndata['h1'] = torch.randn(3, 1)
        >>> g.ndata['h2'] = torch.randn(3, 2)
        >>> g.node_attr_schemes()
        {'h1': Scheme(shape=(1,), dtype=torch.float32),
         'h2': Scheme(shape=(2,), dtype=torch.float32)}

        Query for a heterogeneous graph of multiple node types.

        >>> g = dgl.heterograph({('user', 'plays', 'game'):
        ...                      (torch.tensor([1, 2]), torch.tensor([3, 4]))})
        >>> g.nodes['user'].data['h1'] = torch.randn(3, 1)
        >>> g.nodes['user'].data['h2'] = torch.randn(3, 2)
        >>> g.node_attr_schemes('user')
        {'h1': Scheme(shape=(1,), dtype=torch.float32),
         'h2': Scheme(shape=(2,), dtype=torch.float32)}

        See Also
        --------
        edge_attr_schemes
        """
        return self._node_frames[self.get_ntype_id(ntype)].schemes

    def edge_attr_schemes(self, etype=None):
        """Return the edge feature schemes for the specified type.

        The scheme of a feature describes the shape and data type of it.

        Parameters
        ----------
        etype : str or (str, str, str), optional
            The type names of the edges. The allowed type name formats are:

            * ``(str, str, str)`` for source node type, edge type and destination node type.
            * or one ``str`` edge type name if the name can uniquely identify a
              triplet format in the graph.

            Can be omitted if the graph has only one type of edges.


        Returns
        -------
        dict[str, Scheme]
            A dictionary mapping a feature name to its associated feature scheme.

        Examples
        --------
        The following example uses PyTorch backend.

        >>> import dgl
        >>> import torch

        Query for a homogeneous graph.

        >>> g = dgl.graph((torch.tensor([0, 1]), torch.tensor([1, 2])))
        >>> g.edata['h1'] = torch.randn(2, 1)
        >>> g.edata['h2'] = torch.randn(2, 2)
        >>> g.edge_attr_schemes()
        {'h1': Scheme(shape=(1,), dtype=torch.float32),
         'h2': Scheme(shape=(2,), dtype=torch.float32)}

        Query for a heterogeneous graph of multiple edge types.

        >>> g = dgl.heterograph({('user', 'plays', 'game'):
        ...                      (torch.tensor([1, 2]), torch.tensor([3, 4])),
        ...                      ('user', 'follows', 'user'):
        ...                      (torch.tensor([3, 4]), torch.tensor([5, 6]))})
        >>> g.edges['plays'].data['h1'] = torch.randn(2, 1)
        >>> g.edges['plays'].data['h2'] = torch.randn(2, 2)
        >>> g.edge_attr_schemes('plays')
        {'h1': Scheme(shape=(1,), dtype=torch.float32),
         'h2': Scheme(shape=(2,), dtype=torch.float32)}

        See Also
        --------
        node_attr_schemes
        """
        return self._edge_frames[self.get_etype_id(etype)].schemes

    def set_n_initializer(self, initializer, field=None, ntype=None):
        """Set the initializer for node features.

        When only part of the nodes have a feature (e.g. new nodes are added,
        features are set for a subset of nodes), the initializer initializes
        features for the rest nodes.

        Parameters
        ----------
        initializer : callable
            A function of signature ``func(shape, dtype, ctx, id_range) -> Tensor``.
            The tensor will be the initialized features. The arguments are:

            - ``shape``: The shape of the tensor to return, which is a tuple of int.
              The first dimension is the number of nodes for feature initialization.
            - ``dtype``: The data type of the tensor to return, which is a
              framework-specific data type object.
            - ``ctx``: The device of the tensor to return, which is a framework-specific
              device object.
            - ``id_range``: The start and end ID of the nodes for feature initialization,
              which is a slice.
        field : str, optional
            The name of the feature that the initializer applies. If not given, the
            initializer applies to all features.
        ntype : str, optional
            The type name of the nodes. Can be omitted if the graph has only one type of nodes.

        Notes
        -----
        Without setting a node feature initializer, zero tensors are generated
        for nodes without a feature.

        Examples
        --------

        The following example uses PyTorch backend.

        >>> import dgl
        >>> import torch

        Define a function for initializer.

        >>> def init_feats(shape, dtype, device, id_range):
        ...     return torch.ones(shape, dtype=dtype, device=device)

        An example for a homogeneous graph.

        >>> g = dgl.graph((torch.tensor([0]), torch.tensor([1])))
        >>> g.ndata['h1'] = torch.zeros(2, 2)
        >>> g.ndata['h2'] = torch.ones(2, 1)
        >>> # Apply the initializer to feature 'h2' only.
        >>> g.set_n_initializer(init_feats, field='h2')
        >>> g.add_nodes(1)
        >>> print(g.ndata['h1'])
        tensor([[0., 0.],
                [0., 0.],
                [0., 0.]])
        >>> print(g.ndata['h2'])
        tensor([[1.], [1.], [1.]])

        An example for a heterogeneous graph of multiple node types.

        >>> g = dgl.heterograph({
        ...     ('user', 'plays', 'game'): (torch.tensor([0, 1, 1, 2]),
        ...                                 torch.tensor([0, 0, 1, 1])),
        ...     ('developer', 'develops', 'game'): (torch.tensor([0, 1]),
        ...                                         torch.tensor([0, 1]))
        ...     })
        >>> g.nodes['user'].data['h'] = torch.zeros(3, 2)
        >>> g.nodes['game'].data['w'] = torch.ones(2, 2)
        >>> g.set_n_initializer(init_feats, ntype='game')
        >>> g.add_nodes(1, ntype='user')
        >>> # Initializer not set for 'user', use zero tensors by default
        >>> g.nodes['user'].data['h']
        tensor([[0., 0.],
                [0., 0.],
                [0., 0.],
                [0., 0.]])
        >>> # Initializer set for 'game'
        >>> g.add_nodes(1, ntype='game')
        >>> g.nodes['game'].data['w']
        tensor([[1., 1.],
                [1., 1.],
                [1., 1.]])
        """
        ntid = self.get_ntype_id(ntype)
        self._node_frames[ntid].set_initializer(initializer, field)

    def set_e_initializer(self, initializer, field=None, etype=None):
        """Set the initializer for edge features.

        When only part of the edges have a feature (e.g. new edges are added,
        features are set for a subset of edges), the initializer initializes
        features for the rest edges.

        Parameters
        ----------
        initializer : callable
            A function of signature ``func(shape, dtype, ctx, id_range) -> Tensor``.
            The tensor will be the initialized features. The arguments are:

            - ``shape``: The shape of the tensor to return, which is a tuple of int.
              The first dimension is the number of edges for feature initialization.
            - ``dtype``: The data type of the tensor to return, which is a
              framework-specific data type object.
            - ``ctx``: The device of the tensor to return, which is a framework-specific
              device object.
            - ``id_range``: The start and end ID of the edges for feature initialization,
              which is a slice.
        field : str, optional
            The name of the feature that the initializer applies. If not given, the
            initializer applies to all features.
        etype : str or (str, str, str), optional
            The type names of the edges. The allowed type name formats are:

            * ``(str, str, str)`` for source node type, edge type and destination node type.
            * or one ``str`` edge type name if the name can uniquely identify a
              triplet format in the graph.

            Can be omitted if the graph has only one type of edges.


        Notes
        -----
        Without setting an edge feature initializer, zero tensors are generated
        for edges without a feature.

        Examples
        --------

        The following example uses PyTorch backend.

        >>> import dgl
        >>> import torch

        Define a function for initializer.

        >>> def init_feats(shape, dtype, device, id_range):
        ...     return torch.ones(shape, dtype=dtype, device=device)

        An example for a homogeneous graph.

        >>> g = dgl.graph((torch.tensor([0]), torch.tensor([1])))
        >>> g.edata['h1'] = torch.zeros(1, 2)
        >>> g.edata['h2'] = torch.ones(1, 1)
        >>> # Apply the initializer to feature 'h2' only.
        >>> g.set_e_initializer(init_feats, field='h2')
        >>> g.add_edges(torch.tensor([1]), torch.tensor([1]))
        >>> print(g.edata['h1'])
        tensor([[0., 0.],
                [0., 0.]])
        >>> print(g.edata['h2'])
        tensor([[1.], [1.]])

        An example for a heterogeneous graph of multiple edge types.

        >>> g = dgl.heterograph({
        ...     ('user', 'plays', 'game'): (torch.tensor([0, 1]),
        ...                                 torch.tensor([0, 0])),
        ...     ('developer', 'develops', 'game'): (torch.tensor([0, 1]),
        ...                                         torch.tensor([0, 1]))
        ...     })
        >>> g.edges['plays'].data['h'] = torch.zeros(2, 2)
        >>> g.edges['develops'].data['w'] = torch.ones(2, 2)
        >>> g.set_e_initializer(init_feats, etype='plays')
        >>> # Initializer not set for 'develops', use zero tensors by default
        >>> g.add_edges(torch.tensor([1]), torch.tensor([1]), etype='develops')
        >>> g.edges['develops'].data['w']
        tensor([[1., 1.],
                [1., 1.],
                [0., 0.]])
        >>> # Initializer set for 'plays'
        >>> g.add_edges(torch.tensor([1]), torch.tensor([1]), etype='plays')
        >>> g.edges['plays'].data['h']
        tensor([[0., 0.],
                [0., 0.],
                [1., 1.]])
        """
        etid = self.get_etype_id(etype)
        self._edge_frames[etid].set_initializer(initializer, field)

    def _set_n_repr(self, ntid, u, data):
        """Internal API to set node features.

        `data` is a dictionary from the feature name to feature tensor. Each tensor
        is of shape (B, D1, D2, ...), where B is the number of nodes to be updated,
        and (D1, D2, ...) be the shape of the node representation tensor. The
        length of the given node ids must match B (i.e, len(u) == B).

        All updates will be done out of place to work with autograd.

        Parameters
        ----------
        ntid : int
            Node type id.
        u : node, container or tensor
            The node(s).
        data : dict of tensor
            Node representation.
        """
        if is_all(u):
            num_nodes = self._graph.number_of_nodes(ntid)
        else:
            u = utils.prepare_tensor(self, u, 'u')
            num_nodes = len(u)
        for key, val in data.items():
            nfeats = F.shape(val)[0]
            if nfeats != num_nodes:
                raise DGLError('Expect number of features to match number of nodes (len(u)).'
                               ' Got %d and %d instead.' % (nfeats, num_nodes))
            if F.context(val) != self.device:
                raise DGLError('Cannot assign node feature "{}" on device {} to a graph on'
                               ' device {}. Call DGLGraph.to() to copy the graph to the'
                               ' same device.'.format(key, F.context(val), self.device))

        if is_all(u):
            self._node_frames[ntid].update(data)
        else:
            self._node_frames[ntid].update_row(u, data)

    def _get_n_repr(self, ntid, u):
        """Get node(s) representation of a single node type.

        The returned feature tensor batches multiple node features on the first dimension.

        Parameters
        ----------
        ntid : int
            Node type id.
        u : node, container or tensor
            The node(s).

        Returns
        -------
        dict
            Representation dict from feature name to feature tensor.
        """
        if is_all(u):
            return self._node_frames[ntid]
        else:
            u = utils.prepare_tensor(self, u, 'u')
            return self._node_frames[ntid].subframe(u)

    def _pop_n_repr(self, ntid, key):
        """Internal API to get and remove the specified node feature.

        Parameters
        ----------
        ntid : int
            Node type id.
        key : str
            The attribute name.

        Returns
        -------
        Tensor
            The popped representation
        """
        return self._node_frames[ntid].pop(key)

    def _set_e_repr(self, etid, edges, data):
        """Internal API to set edge(s) features.

        `data` is a dictionary from the feature name to feature tensor. Each tensor
        is of shape (B, D1, D2, ...), where B is the number of edges to be updated,
        and (D1, D2, ...) be the shape of the edge representation tensor.

        All update will be done out of place to work with autograd.

        Parameters
        ----------
        etid : int
            Edge type id.
        edges : edges
            Edges can be either

            * A pair of endpoint nodes (u, v), where u is the node ID of source
              node type and v is that of destination node type.
            * A tensor of edge ids of the given type.

            The default value is all the edges.
        data : tensor or dict of tensor
            Edge representation.
        """
        # parse argument
        if not is_all(edges):
            eid = utils.parse_edges_arg_to_eid(self, edges, etid, 'edges')

        # sanity check
        if not utils.is_dict_like(data):
            raise DGLError('Expect dictionary type for feature data.'
                           ' Got "%s" instead.' % type(data))

        if is_all(edges):
            num_edges = self._graph.number_of_edges(etid)
        else:
            num_edges = len(eid)
        for key, val in data.items():
            nfeats = F.shape(val)[0]
            if nfeats != num_edges:
                raise DGLError('Expect number of features to match number of edges.'
                               ' Got %d and %d instead.' % (nfeats, num_edges))
            if F.context(val) != self.device:
                raise DGLError('Cannot assign edge feature "{}" on device {} to a graph on'
                               ' device {}. Call DGLGraph.to() to copy the graph to the'
                               ' same device.'.format(key, F.context(val), self.device))

        # set
        if is_all(edges):
            self._edge_frames[etid].update(data)
        else:
            self._edge_frames[etid].update_row(eid, data)

    def _get_e_repr(self, etid, edges):
        """Internal API to get edge features.

        Parameters
        ----------
        etid : int
            Edge type id.
        edges : edges
            Edges can be a pair of endpoint nodes (u, v), or a
            tensor of edge ids. The default value is all the edges.

        Returns
        -------
        dict
            Representation dict
        """
        # parse argument
        if is_all(edges):
            return dict(self._edge_frames[etid])
        else:
            eid = utils.parse_edges_arg_to_eid(self, edges, etid, 'edges')
            return self._edge_frames[etid].subframe(eid)

    def _pop_e_repr(self, etid, key):
        """Get and remove the specified edge repr of a single edge type.

        Parameters
        ----------
        etid : int
            Edge type id.
        key : str
          The attribute name.

        Returns
        -------
        Tensor
            The popped representation
        """
        self._edge_frames[etid].pop(key)

    #################################################################
    # Message passing
    #################################################################

    def apply_nodes(self, func, v=ALL, ntype=None, inplace=False):
        """Update the features of the specified nodes by the provided function.

        Parameters
        ----------
        func : callable
            The function to update node features. It must be
            a :ref:`apiudf`.
        v : node IDs
            The node IDs. The allowed formats are:

            * ``int``: A single node.
            * Int Tensor: Each element is a node ID. The tensor must have the same device type
              and ID data type as the graph's.
            * iterable[int]: Each element is a node ID.

            If not given (default), use all the nodes in the graph.
        ntype : str, optional
            The node type name. Can be omitted if there is
            only one type of nodes in the graph.
        inplace : bool, optional
            **DEPRECATED**.

        Examples
        --------

        The following example uses PyTorch backend.

        >>> import dgl
        >>> import torch

        **Homogeneous graph**

        >>> g = dgl.graph(([0, 1, 2, 3], [1, 2, 3, 4]))
        >>> g.ndata['h'] = torch.ones(5, 2)
        >>> g.apply_nodes(lambda nodes: {'x' : nodes.data['h'] * 2})
        >>> g.ndata['x']
        tensor([[2., 2.],
                [2., 2.],
                [2., 2.],
                [2., 2.],
                [2., 2.]])

        **Heterogeneous graph**

        >>> g = dgl.heterograph({('user', 'follows', 'user'): ([0, 1], [1, 2])})
        >>> g.nodes['user'].data['h'] = torch.ones(3, 5)
        >>> g.apply_nodes(lambda nodes: {'h': nodes.data['h'] * 2}, ntype='user')
        >>> g.nodes['user'].data['h']
        tensor([[2., 2., 2., 2., 2.],
                [2., 2., 2., 2., 2.],
                [2., 2., 2., 2., 2.]])

        See Also
        --------
        apply_edges
        """
        if inplace:
            raise DGLError('The `inplace` option is removed in v0.5.')
        ntid = self.get_ntype_id(ntype)
        ntype = self.ntypes[ntid]
        if is_all(v):
            v = self.nodes(ntype)
        else:
            v = utils.prepare_tensor(self, v, 'v')
        ndata = core.invoke_node_udf(self, v, ntype, func, orig_nid=v)
        self._set_n_repr(ntid, v, ndata)

    def apply_edges(self, func, edges=ALL, etype=None, inplace=False):
        """Update the features of the specified edges by the provided function.

        Parameters
        ----------
        func : dgl.function.BuiltinFunction or callable
            The function to generate new edge features. It must be either
            a :ref:`api-built-in` or a :ref:`apiudf`.
        edges : edges
            The edges to update features on. The allowed input formats are:

            * ``int``: A single edge ID.
            * Int Tensor: Each element is an edge ID.  The tensor must have the same device type
              and ID data type as the graph's.
            * iterable[int]: Each element is an edge ID.
            * (Tensor, Tensor): The node-tensors format where the i-th elements
              of the two tensors specify an edge.
            * (iterable[int], iterable[int]): Similar to the node-tensors format but
              stores edge endpoints in python iterables.

            Default value specifies all the edges in the graph.

        etype : str or (str, str, str), optional
            The type name of the edges. The allowed type name formats are:

            * ``(str, str, str)`` for source node type, edge type and destination node type.
            * or one ``str`` edge type name if the name can uniquely identify a
              triplet format in the graph.

            Can be omitted if the graph has only one type of edges.

        inplace: bool, optional
            **DEPRECATED**.

        Notes
        -----
        DGL recommends using DGL's bulit-in function for the :attr:`func` argument,
        because DGL will invoke efficient kernels that avoids copying node features to
        edge features in this case.

        Examples
        --------

        The following example uses PyTorch backend.

        >>> import dgl
        >>> import torch

        **Homogeneous graph**

        >>> g = dgl.graph(([0, 1, 2, 3], [1, 2, 3, 4]))
        >>> g.ndata['h'] = torch.ones(5, 2)
        >>> g.apply_edges(lambda edges: {'x' : edges.src['h'] + edges.dst['h']})
        >>> g.edata['x']
        tensor([[2., 2.],
                [2., 2.],
                [2., 2.],
                [2., 2.]])

        Use built-in function

        >>> import dgl.function as fn
        >>> g.apply_edges(fn.u_add_v('h', 'h', 'x'))
        >>> g.edata['x']
        tensor([[2., 2.],
                [2., 2.],
                [2., 2.],
                [2., 2.]])

        **Heterogeneous graph**

        >>> g = dgl.heterograph({('user', 'plays', 'game'): ([0, 1, 1, 2], [0, 0, 2, 1])})
        >>> g.edges[('user', 'plays', 'game')].data['h'] = torch.ones(4, 5)
        >>> g.apply_edges(lambda edges: {'h': edges.data['h'] * 2})
        >>> g.edges[('user', 'plays', 'game')].data['h']
        tensor([[2., 2., 2., 2., 2.],
                [2., 2., 2., 2., 2.],
                [2., 2., 2., 2., 2.],
                [2., 2., 2., 2., 2.]])

        See Also
        --------
        apply_nodes
        """
        if inplace:
            raise DGLError('The `inplace` option is removed in v0.5.')
        etid = self.get_etype_id(etype)
        etype = self.canonical_etypes[etid]
        g = self if etype is None else self[etype]
        if is_all(edges):
            eid = ALL
        else:
            eid = utils.parse_edges_arg_to_eid(self, edges, etid, 'edges')
        if core.is_builtin(func):
            if not is_all(eid):
                g = g.edge_subgraph(eid, preserve_nodes=True)
            edata = core.invoke_gsddmm(g, func)
        else:
            edata = core.invoke_edge_udf(g, eid, etype, func)
        self._set_e_repr(etid, eid, edata)

    def send_and_recv(self,
                      edges,
                      message_func,
                      reduce_func,
                      apply_node_func=None,
                      etype=None,
                      inplace=False):
        """Send messages along the specified edges and reduce them on
        the destination nodes to update their features.

        Parameters
        ----------
        edges : edges
            The edges to send and receive messages on. The allowed input formats are:

            * ``int``: A single edge ID.
            * Int Tensor: Each element is an edge ID.  The tensor must have the same device type
              and ID data type as the graph's.
            * iterable[int]: Each element is an edge ID.
            * (Tensor, Tensor): The node-tensors format where the i-th elements
              of the two tensors specify an edge.
            * (iterable[int], iterable[int]): Similar to the node-tensors format but
              stores edge endpoints in python iterables.

        message_func : dgl.function.BuiltinFunction or callable
            The message function to generate messages along the edges.
            It must be either a :ref:`api-built-in` or a :ref:`apiudf`.
        reduce_func : dgl.function.BuiltinFunction or callable
            The reduce function to aggregate the messages.
            It must be either a :ref:`api-built-in` or a :ref:`apiudf`.
        apply_node_func : callable, optional
            An optional apply function to further update the node features
            after the message reduction. It must be a :ref:`apiudf`.
        etype : str or (str, str, str), optional
            The type name of the edges. The allowed type name formats are:

            * ``(str, str, str)`` for source node type, edge type and destination node type.
            * or one ``str`` edge type name if the name can uniquely identify a
              triplet format in the graph.

            Can be omitted if the graph has only one type of edges.

        inplace: bool, optional
            **DEPRECATED**.

        Notes
        -----
        DGL recommends using DGL's bulit-in function for the :attr:`message_func`
        and the :attr:`reduce_func` arguments,
        because DGL will invoke efficient kernels that avoids copying node features to
        edge features in this case.

        Examples
        --------

        >>> import dgl
        >>> import dgl.function as fn
        >>> import torch

        **Homogeneous graph**

        >>> g = dgl.graph(([0, 1, 2, 3], [1, 2, 3, 4]))
        >>> g.ndata['x'] = torch.ones(5, 2)
        >>> # Specify edges using (Tensor, Tensor).
        >>> g.send_and_recv(([1, 2], [2, 3]), fn.copy_u('x', 'm'), fn.sum('m', 'h'))
        >>> g.ndata['h']
        tensor([[0., 0.],
                [0., 0.],
                [1., 1.],
                [1., 1.],
                [0., 0.]])
        >>> # Specify edges using IDs.
        >>> g.send_and_recv([0, 2, 3], fn.copy_u('x', 'm'), fn.sum('m', 'h'))
        >>> g.ndata['h']
        tensor([[0., 0.],
                [1., 1.],
                [0., 0.],
                [1., 1.],
                [1., 1.]])

        **Heterogeneous graph**

        >>> g = dgl.heterograph({
        ...     ('user', 'follows', 'user'): ([0, 1], [1, 2]),
        ...     ('user', 'plays', 'game'): ([0, 1, 1, 2], [0, 0, 1, 1])
        ... })
        >>> g.nodes['user'].data['h'] = torch.tensor([[0.], [1.], [2.]])
        >>> g.send_and_recv(g['follows'].edges(), fn.copy_src('h', 'm'),
        ...                 fn.sum('m', 'h'), etype='follows')
        >>> g.nodes['user'].data['h']
        tensor([[0.],
                [0.],
                [1.]])
        """
        if inplace:
            raise DGLError('The `inplace` option is removed in v0.5.')
        # edge type
        etid = self.get_etype_id(etype)
        _, dtid = self._graph.metagraph.find_edge(etid)
        etype = self.canonical_etypes[etid]
        # edge IDs
        eid = utils.parse_edges_arg_to_eid(self, edges, etid, 'edges')
        if len(eid) == 0:
            # no computation
            return
        u, v = self.find_edges(eid, etype=etype)
        # call message passing onsubgraph
        g = self if etype is None else self[etype]
        ndata = core.message_passing(_create_compute_graph(g, u, v, eid),
                                     message_func, reduce_func, apply_node_func)
        dstnodes = F.unique(v)
        self._set_n_repr(dtid, dstnodes, ndata)

    def pull(self,
             v,
             message_func,
             reduce_func,
             apply_node_func=None,
             etype=None,
             inplace=False):
        """Pull messages from the specified node(s)' predecessors along the
        specified edge type, aggregate them to update the node features.

        Parameters
        ----------
        v : node IDs
            The node IDs. The allowed formats are:

            * ``int``: A single node.
            * Int Tensor: Each element is a node ID. The tensor must have the same device type
              and ID data type as the graph's.
            * iterable[int]: Each element is a node ID.

        message_func : dgl.function.BuiltinFunction or callable
            The message function to generate messages along the edges.
            It must be either a :ref:`api-built-in` or a :ref:`apiudf`.
        reduce_func : dgl.function.BuiltinFunction or callable
            The reduce function to aggregate the messages.
            It must be either a :ref:`api-built-in` or a :ref:`apiudf`.
        apply_node_func : callable, optional
            An optional apply function to further update the node features
            after the message reduction. It must be a :ref:`apiudf`.
        etype : str or (str, str, str), optional
            The type name of the edges. The allowed type name formats are:

            * ``(str, str, str)`` for source node type, edge type and destination node type.
            * or one ``str`` edge type name if the name can uniquely identify a
              triplet format in the graph.

            Can be omitted if the graph has only one type of edges.

        inplace: bool, optional
            **DEPRECATED**.

        Notes
        -----
        * If some of the given nodes :attr:`v` has no in-edges, DGL does not invoke
          message and reduce functions for these nodes and fill their aggregated messages
          with zero. Users can control the filled values via :meth:`set_n_initializer`.
          DGL still invokes :attr:`apply_node_func` if provided.
        * DGL recommends using DGL's bulit-in function for the :attr:`message_func`
          and the :attr:`reduce_func` arguments,
          because DGL will invoke efficient kernels that avoids copying node features to
          edge features in this case.

        Examples
        --------

        >>> import dgl
        >>> import dgl.function as fn
        >>> import torch

        **Homogeneous graph**

        >>> g = dgl.graph(([0, 1, 2, 3], [1, 2, 3, 4]))
        >>> g.ndata['x'] = torch.ones(5, 2)
        >>> g.pull([0, 3, 4], fn.copy_u('x', 'm'), fn.sum('m', 'h'))
        >>> g.ndata['h']
        tensor([[0., 0.],
                [0., 0.],
                [0., 0.],
                [1., 1.],
                [1., 1.]])

        **Heterogeneous graph**

        >>> g = dgl.heterograph({
        ...     ('user', 'follows', 'user'): ([0, 1], [1, 2]),
        ...     ('user', 'plays', 'game'): ([0, 2], [0, 1])
        ... })
        >>> g.nodes['user'].data['h'] = torch.tensor([[0.], [1.], [2.]])

        Pull.

        >>> g['follows'].pull(2, fn.copy_src('h', 'm'), fn.sum('m', 'h'), etype='follows')
        >>> g.nodes['user'].data['h']
        tensor([[0.],
                [1.],
                [1.]])
        """
        if inplace:
            raise DGLError('The `inplace` option is removed in v0.5.')
        v = utils.prepare_tensor(self, v, 'v')
        if len(v) == 0:
            # no computation
            return
        etid = self.get_etype_id(etype)
        _, dtid = self._graph.metagraph.find_edge(etid)
        etype = self.canonical_etypes[etid]
        g = self if etype is None else self[etype]
        # call message passing on subgraph
        src, dst, eid = g.in_edges(v, form='all')
        ndata = core.message_passing(_create_compute_graph(g, src, dst, eid, v),
                                     message_func, reduce_func, apply_node_func)
        self._set_n_repr(dtid, v, ndata)

    def push(self,
             u,
             message_func,
             reduce_func,
             apply_node_func=None,
             etype=None,
             inplace=False):
        """Send message from the specified node(s) to their successors
        along the specified edge type and update their node features.

        Parameters
        ----------
        v : node IDs
            The node IDs. The allowed formats are:

            * ``int``: A single node.
            * Int Tensor: Each element is a node ID. The tensor must have the same device type
              and ID data type as the graph's.
            * iterable[int]: Each element is a node ID.

        message_func : dgl.function.BuiltinFunction or callable
            The message function to generate messages along the edges.
            It must be either a :ref:`api-built-in` or a :ref:`apiudf`.
        reduce_func : dgl.function.BuiltinFunction or callable
            The reduce function to aggregate the messages.
            It must be either a :ref:`api-built-in` or a :ref:`apiudf`.
        apply_node_func : callable, optional
            An optional apply function to further update the node features
            after the message reduction. It must be a :ref:`apiudf`.
        etype : str or (str, str, str), optional
            The type name of the edges. The allowed type name formats are:

            * ``(str, str, str)`` for source node type, edge type and destination node type.
            * or one ``str`` edge type name if the name can uniquely identify a
              triplet format in the graph.

            Can be omitted if the graph has only one type of edges.

        inplace: bool, optional
            **DEPRECATED**.

        Notes
        -----
        DGL recommends using DGL's bulit-in function for the :attr:`message_func`
        and the :attr:`reduce_func` arguments,
        because DGL will invoke efficient kernels that avoids copying node features to
        edge features in this case.

        Examples
        --------

        >>> import dgl
        >>> import dgl.function as fn
        >>> import torch

        **Homogeneous graph**

        >>> g = dgl.graph(([0, 1, 2, 3], [1, 2, 3, 4]))
        >>> g.ndata['x'] = torch.ones(5, 2)
        >>> g.push([0, 1], fn.copy_u('x', 'm'), fn.sum('m', 'h'))
        >>> g.ndata['h']
        tensor([[0., 0.],
                [1., 1.],
                [1., 1.],
                [0., 0.],
                [0., 0.]])

        **Heterogeneous graph**

        >>> g = dgl.heterograph({('user', 'follows', 'user'): ([0, 0], [1, 2])})
        >>> g.nodes['user'].data['h'] = torch.tensor([[0.], [1.], [2.]])

        Push.

        >>> g['follows'].push(0, fn.copy_src('h', 'm'), fn.sum('m', 'h'), etype='follows')
        >>> g.nodes['user'].data['h']
        tensor([[0.],
                [0.],
                [0.]])
        """
        if inplace:
            raise DGLError('The `inplace` option is removed in v0.5.')
        edges = self.out_edges(u, form='eid', etype=etype)
        self.send_and_recv(edges, message_func, reduce_func, apply_node_func, etype=etype)

    def update_all(self,
                   message_func,
                   reduce_func,
                   apply_node_func=None,
                   etype=None):
        """Send messages along all the edges of the specified type
        and update all the nodes of the corresponding destination type.

        Parameters
        ----------
        message_func : dgl.function.BuiltinFunction or callable
            The message function to generate messages along the edges.
            It must be either a :ref:`api-built-in` or a :ref:`apiudf`.
        reduce_func : dgl.function.BuiltinFunction or callable
            The reduce function to aggregate the messages.
            It must be either a :ref:`api-built-in` or a :ref:`apiudf`.
        apply_node_func : callable, optional
            An optional apply function to further update the node features
            after the message reduction. It must be a :ref:`apiudf`.
        etype : str or (str, str, str), optional
            The type name of the edges. The allowed type name formats are:

            * ``(str, str, str)`` for source node type, edge type and destination node type.
            * or one ``str`` edge type name if the name can uniquely identify a
              triplet format in the graph.

            Can be omitted if the graph has only one type of edges.

        Notes
        -----
        * If some of the nodes in the graph has no in-edges, DGL does not invoke
          message and reduce functions for these nodes and fill their aggregated messages
          with zero. Users can control the filled values via :meth:`set_n_initializer`.
          DGL still invokes :attr:`apply_node_func` if provided.
        * DGL recommends using DGL's bulit-in function for the :attr:`message_func`
          and the :attr:`reduce_func` arguments,
          because DGL will invoke efficient kernels that avoids copying node features to
          edge features in this case.

        Examples
        --------
        >>> import dgl
        >>> import dgl.function as fn
        >>> import torch

        **Homogeneous graph**

        >>> g = dgl.graph(([0, 1, 2, 3], [1, 2, 3, 4]))
        >>> g.ndata['x'] = torch.ones(5, 2)
        >>> g.update_all(fn.copy_u('x', 'm'), fn.sum('m', 'h'))
        >>> g.ndata['h']
        tensor([[0., 0.],
                [1., 1.],
                [1., 1.],
                [1., 1.],
                [1., 1.]])

        **Heterogeneous graph**

        >>> g = dgl.heterograph({('user', 'follows', 'user'): ([0, 1, 2], [1, 2, 2])})

        Update all.

        >>> g.nodes['user'].data['h'] = torch.tensor([[0.], [1.], [2.]])
        >>> g['follows'].update_all(fn.copy_src('h', 'm'), fn.sum('m', 'h'), etype='follows')
        >>> g.nodes['user'].data['h']
        tensor([[0.],
                [0.],
                [3.]])
        """
        etid = self.get_etype_id(etype)
        etype = self.canonical_etypes[etid]
        _, dtid = self._graph.metagraph.find_edge(etid)
        g = self if etype is None else self[etype]
        ndata = core.message_passing(g, message_func, reduce_func, apply_node_func)
        self._set_n_repr(dtid, ALL, ndata)

    #################################################################
    # Message passing on heterograph
    #################################################################

    def multi_update_all(self, etype_dict, cross_reducer, apply_node_func=None):
        r"""Send messages along all the edges, reduce them by first type-wisely
        then across different types, and then update the node features of all
        the nodes.

        Parameters
        ----------
        etype_dict : dict
            Arguments for edge-type-wise message passing. The keys are edge types
            while the values are message passing arguments.

            The allowed key formats are:

            * ``(str, str, str)`` for source node type, edge type and destination node type.
            * or one ``str`` edge type name if the name can uniquely identify a
              triplet format in the graph.

            The value must be a tuple ``(message_func, reduce_func, [apply_node_func])``, where

            * message_func : dgl.function.BuiltinFunction or callable
                The message function to generate messages along the edges.
                It must be either a :ref:`api-built-in` or a :ref:`apiudf`.
            * reduce_func : dgl.function.BuiltinFunction or callable
                The reduce function to aggregate the messages.
                It must be either a :ref:`api-built-in` or a :ref:`apiudf`.
            * apply_node_func : callable, optional
                An optional apply function to further update the node features
                after the message reduction. It must be a :ref:`apiudf`.

        cross_reducer : str
            Cross type reducer. One of ``"sum"``, ``"min"``, ``"max"``, ``"mean"``, ``"stack"``.
        apply_node_func : callable, optional
            An optional apply function after the messages are reduced both
            type-wisely and across different types.
            It must be a :ref:`apiudf`.

        Notes
        -----
        DGL recommends using DGL's bulit-in function for the message_func
        and the reduce_func in the type-wise message passing arguments,
        because DGL will invoke efficient kernels that avoids copying node features to
        edge features in this case.


        Examples
        --------
        >>> import dgl
        >>> import dgl.function as fn
        >>> import torch

        Instantiate a heterograph.

        >>> g = dgl.heterograph({
        ...     ('user', 'follows', 'user'): ([0, 1], [1, 1]),
        ...     ('game', 'attracts', 'user'): ([0], [1])
        ... })
        >>> g.nodes['user'].data['h'] = torch.tensor([[1.], [2.]])
        >>> g.nodes['game'].data['h'] = torch.tensor([[1.]])

        Update all.

        >>> g.multi_update_all(
        ...     {'follows': (fn.copy_src('h', 'm'), fn.sum('m', 'h')),
        ...      'attracts': (fn.copy_src('h', 'm'), fn.sum('m', 'h'))},
        ... "sum")
        >>> g.nodes['user'].data['h']
        tensor([[0.],
                [4.]])
        """
        all_out = defaultdict(list)
        merge_order = defaultdict(list)
        for etype, args in etype_dict.items():
            etid = self.get_etype_id(etype)
            _, dtid = self._graph.metagraph.find_edge(etid)
            args = pad_tuple(args, 3)
            if args is None:
                raise DGLError('Invalid arguments for edge type "{}". Should be '
                               '(msg_func, reduce_func, [apply_node_func])'.format(etype))
            mfunc, rfunc, afunc = args
            g = self if etype is None else self[etype]
            all_out[dtid].append(core.message_passing(g, mfunc, rfunc, afunc))
            merge_order[dtid].append(etid)  # use edge type id as merge order hint
        for dtid, frames in all_out.items():
            # merge by cross_reducer
            self._node_frames[dtid].update(
                reduce_dict_data(frames, cross_reducer, merge_order[dtid]))
            # apply
            if apply_node_func is not None:
                self.apply_nodes(apply_node_func, ALL, self.ntypes[dtid])

    #################################################################
    # Message propagation
    #################################################################

    def prop_nodes(self,
                   nodes_generator,
                   message_func,
                   reduce_func,
                   apply_node_func=None,
                   etype=None):
        """Propagate messages using graph traversal by sequentially triggering
        :func:`pull()` on nodes.

        The traversal order is specified by the ``nodes_generator``. It generates
        node frontiers, which is a list or a tensor of nodes. The nodes in the
        same frontier will be triggered together, while nodes in different frontiers
        will be triggered according to the generating order.

        Parameters
        ----------
        nodes_generator : iterable[node IDs]
            The generator of node frontiers. Each frontier is a set of node IDs
            stored in Tensor or python iterables.
            It specifies which nodes perform :func:`pull` at each step.
        message_func : dgl.function.BuiltinFunction or callable
            The message function to generate messages along the edges.
            It must be either a :ref:`api-built-in` or a :ref:`apiudf`.
        reduce_func : dgl.function.BuiltinFunction or callable
            The reduce function to aggregate the messages.
            It must be either a :ref:`api-built-in` or a :ref:`apiudf`.
        apply_node_func : callable, optional
            An optional apply function to further update the node features
            after the message reduction. It must be a :ref:`apiudf`.
        etype : str or (str, str, str), optional
            The type name of the edges. The allowed type name formats are:

            * ``(str, str, str)`` for source node type, edge type and destination node type.
            * or one ``str`` edge type name if the name can uniquely identify a
              triplet format in the graph.

            Can be omitted if the graph has only one type of edges.

        Examples
        --------
        >>> import torch
        >>> import dgl
        >>> import dgl.function as fn

        Instantiate a heterogrph and perform multiple rounds of message passing.

        >>> g = dgl.heterograph({('user', 'follows', 'user'): ([0, 1, 2, 3], [2, 3, 4, 4])})
        >>> g.nodes['user'].data['h'] = torch.tensor([[1.], [2.], [3.], [4.], [5.]])
        >>> g['follows'].prop_nodes([[2, 3], [4]], fn.copy_src('h', 'm'),
        ...                         fn.sum('m', 'h'), etype='follows')
        tensor([[1.],
                [2.],
                [1.],
                [2.],
                [3.]])

        See Also
        --------
        prop_edges
        """
        for node_frontier in nodes_generator:
            self.pull(node_frontier, message_func, reduce_func, apply_node_func, etype=etype)

    def prop_edges(self,
                   edges_generator,
                   message_func,
                   reduce_func,
                   apply_node_func=None,
                   etype=None):
        """Propagate messages using graph traversal by sequentially triggering
        :func:`send_and_recv()` on edges.

        The traversal order is specified by the ``edges_generator``. It generates
        edge frontiers. The edge frontiers should be of *valid edges type*.
        See :func:`send` for more details.

        Edges in the same frontier will be triggered together, and edges in
        different frontiers will be triggered according to the generating order.

        Parameters
        ----------
        edges_generator : generator
            The generator of edge frontiers.
        message_func : dgl.function.BuiltinFunction or callable
            The message function to generate messages along the edges.
            It must be either a :ref:`api-built-in` or a :ref:`apiudf`.
        reduce_func : dgl.function.BuiltinFunction or callable
            The reduce function to aggregate the messages.
            It must be either a :ref:`api-built-in` or a :ref:`apiudf`.
        apply_node_func : callable, optional
            An optional apply function to further update the node features
            after the message reduction. It must be a :ref:`apiudf`.
        etype : str or (str, str, str), optional
            The type name of the edges. The allowed type name formats are:

            * ``(str, str, str)`` for source node type, edge type and destination node type.
            * or one ``str`` edge type name if the name can uniquely identify a
              triplet format in the graph.

            Can be omitted if the graph has only one type of edges.

        Examples
        --------
        >>> import torch
        >>> import dgl
        >>> import dgl.function as fn

        Instantiate a heterogrph and perform multiple rounds of message passing.

        >>> g = dgl.heterograph({('user', 'follows', 'user'): ([0, 1, 2, 3], [2, 3, 4, 4])})
        >>> g.nodes['user'].data['h'] = torch.tensor([[1.], [2.], [3.], [4.], [5.]])
        >>> g['follows'].prop_edges([[0, 1], [2, 3]], fn.copy_src('h', 'm'),
        ...                         fn.sum('m', 'h'), etype='follows')
        >>> g.nodes['user'].data['h']
        tensor([[1.],
                [2.],
                [1.],
                [2.],
                [3.]])

        See Also
        --------
        prop_nodes
        """
        for edge_frontier in edges_generator:
            self.send_and_recv(edge_frontier, message_func, reduce_func,
                               apply_node_func, etype=etype)

    #################################################################
    # Misc
    #################################################################

    def filter_nodes(self, predicate, nodes=ALL, ntype=None):
        """Return the IDs of the nodes with the given node type that satisfy
        the given predicate.

        Parameters
        ----------
        predicate : callable
            A function of signature ``func(nodes) -> Tensor``.
            ``nodes`` are :class:`dgl.NodeBatch` objects.
            Its output tensor should be a 1D boolean tensor with
            each element indicating whether the corresponding node in
            the batch satisfies the predicate.
        nodes : node ID(s), optional
            The node(s) for query. The allowed formats are:

            - Tensor: A 1D tensor that contains the node(s) for query, whose data type
              and device should be the same as the :py:attr:`idtype` and device of the graph.
            - iterable[int] : Similar to the tensor, but stores node IDs in a sequence
              (e.g. list, tuple, numpy.ndarray).

            By default, it considers all nodes.
        ntype : str, optional
            The node type for query. If the graph has multiple node types, one must
            specify the argument. Otherwise, it can be omitted.

        Returns
        -------
        Tensor
            A 1D tensor that contains the ID(s) of the node(s) that satisfy the predicate.

        Examples
        --------

        The following example uses PyTorch backend.

        >>> import dgl
        >>> import torch

        Define a predicate function.

        >>> def nodes_with_feature_one(nodes):
        ...     # Whether a node has feature 1
        ...     return (nodes.data['h'] == 1.).squeeze(1)

        Filter nodes for a homogeneous graph.

        >>> g = dgl.graph((torch.tensor([0, 1, 2]), torch.tensor([1, 2, 3])))
        >>> g.ndata['h'] = torch.tensor([[0.], [1.], [1.], [0.]])
        >>> print(g.filter_nodes(nodes_with_feature_one))
        tensor([1, 2])

        Filter on nodes with IDs 0 and 1

        >>> print(g.filter_nodes(nodes_with_feature_one, nodes=torch.tensor([0, 1])))
        tensor([1])

        Filter nodes for a heterogeneous graph.

        >>> g = dgl.heterograph({
        ...     ('user', 'plays', 'game'): (torch.tensor([0, 1, 1, 2]),
        ...                                 torch.tensor([0, 0, 1, 1]))})
        >>> g.nodes['user'].data['h'] = torch.tensor([[0.], [1.], [1.]])
        >>> g.nodes['game'].data['h'] = torch.tensor([[0.], [1.]])
        >>> # Filter for 'user' nodes
        >>> print(g.filter_nodes(nodes_with_feature_one, ntype='user'))
        tensor([1, 2])
        """
        if is_all(nodes):
            nodes = self.nodes(ntype)
        v = utils.prepare_tensor(self, nodes, 'nodes')
        if F.as_scalar(F.sum(self.has_nodes(v, ntype=ntype), dim=0)) != len(v):
            raise DGLError('v contains invalid node IDs')

        with self.local_scope():
            self.apply_nodes(lambda nbatch: {'_mask' : predicate(nbatch)}, nodes, ntype)
            ntype = self.ntypes[0] if ntype is None else ntype
            mask = self.nodes[ntype].data['_mask']
            if is_all(nodes):
                return F.nonzero_1d(mask)
            else:
                return F.boolean_mask(v, F.gather_row(mask, v))

    def filter_edges(self, predicate, edges=ALL, etype=None):
        """Return the IDs of the edges with the given edge type that satisfy
        the given predicate.

        Parameters
        ----------
        predicate : callable
            A function of signature ``func(edges) -> Tensor``.
            ``edges`` are :class:`dgl.EdgeBatch` objects.
            Its output tensor should be a 1D boolean tensor with
            each element indicating whether the corresponding edge in
            the batch satisfies the predicate.
        edges : edges
            The edges to send and receive messages on. The allowed input formats are:

            * ``int``: A single edge ID.
            * Int Tensor: Each element is an edge ID.  The tensor must have the same device type
              and ID data type as the graph's.
            * iterable[int]: Each element is an edge ID.
            * (Tensor, Tensor): The node-tensors format where the i-th elements
              of the two tensors specify an edge.
            * (iterable[int], iterable[int]): Similar to the node-tensors format but
              stores edge endpoints in python iterables.

            By default, it considers all the edges.
        etype : str or (str, str, str), optional
            The type name of the edges. The allowed type name formats are:

            * ``(str, str, str)`` for source node type, edge type and destination node type.
            * or one ``str`` edge type name if the name can uniquely identify a
              triplet format in the graph.

            Can be omitted if the graph has only one type of edges.

        Returns
        -------
        Tensor
            A 1D tensor that contains the ID(s) of the edge(s) that satisfy the predicate.

        Examples
        --------

        The following example uses PyTorch backend.

        >>> import dgl
        >>> import torch

        Define a predicate function.

        >>> def edges_with_feature_one(edges):
        ...     # Whether an edge has feature 1
        ...     return (edges.data['h'] == 1.).squeeze(1)

        Filter edges for a homogeneous graph.

        >>> g = dgl.graph((torch.tensor([0, 1, 2]), torch.tensor([1, 2, 3])))
        >>> g.edata['h'] = torch.tensor([[0.], [1.], [1.]])
        >>> print(g.filter_edges(edges_with_feature_one))
        tensor([1, 2])

        Filter on edges with IDs 0 and 1

        >>> print(g.filter_edges(edges_with_feature_one, edges=torch.tensor([0, 1])))
        tensor([1])

        Filter edges for a heterogeneous graph.

        >>> g = dgl.heterograph({
        ...     ('user', 'plays', 'game'): (torch.tensor([0, 1, 1, 2]),
        ...                                 torch.tensor([0, 0, 1, 1])),
        ...     ('user', 'follows', 'user'): (torch.tensor([0, 1]), torch.tensor([1, 2]))})
        >>> g.edges['plays'].data['h'] = torch.tensor([[0.], [1.], [1.], [0.]])
        >>> # Filter for 'plays' nodes
        >>> print(g.filter_edges(edges_with_feature_one, etype='plays'))
        tensor([1, 2])
        """
        if is_all(edges):
            pass
        elif isinstance(edges, tuple):
            u, v = edges
            srctype, _, dsttype = self.to_canonical_etype(etype)
            u = utils.prepare_tensor(self, u, 'u')
            if F.as_scalar(F.sum(self.has_nodes(u, ntype=srctype), dim=0)) != len(u):
                raise DGLError('edges[0] contains invalid node IDs')
            v = utils.prepare_tensor(self, v, 'v')
            if F.as_scalar(F.sum(self.has_nodes(v, ntype=dsttype), dim=0)) != len(v):
                raise DGLError('edges[1] contains invalid node IDs')
        elif isinstance(edges, Iterable) or F.is_tensor(edges):
            edges = utils.prepare_tensor(self, edges, 'edges')
            min_eid = F.as_scalar(F.min(edges, 0))
            if len(edges) > 0 > min_eid:
                raise DGLError('Invalid edge ID {:d}'.format(min_eid))
            max_eid = F.as_scalar(F.max(edges, 0))
            if len(edges) > 0 and max_eid >= self.num_edges(etype):
                raise DGLError('Invalid edge ID {:d}'.format(max_eid))
        else:
            raise ValueError('Unsupported type of edges:', type(edges))

        with self.local_scope():
            self.apply_edges(lambda ebatch: {'_mask' : predicate(ebatch)}, edges, etype)
            etype = self.canonical_etypes[0] if etype is None else etype
            mask = self.edges[etype].data['_mask']
            if is_all(edges):
                return F.nonzero_1d(mask)
            else:
                if isinstance(edges, tuple):
                    e = self.edge_ids(edges[0], edges[1], etype=etype)
                else:
                    e = utils.prepare_tensor(self, edges, 'edges')
                return F.boolean_mask(e, F.gather_row(mask, e))

    @property
    def device(self):
        """Get the device of the graph.

        Returns
        -------
        device context
            The device of the graph, which should be a framework-specific device object
            (e.g., ``torch.device``).

        Examples
        --------
        The following example uses PyTorch backend.

        >>> import dgl
        >>> import torch

        Create a homogeneous graph for demonstration.

        >>> g = dgl.graph((torch.tensor([0, 1]), torch.tensor([1, 2])))
        >>> print(g.device)
        device(type='cpu')

        The case of heterogeneous graphs is the same.
        """
        return F.to_backend_ctx(self._graph.ctx)

    def to(self, device, **kwargs):  # pylint: disable=invalid-name
        """Move ndata, edata and graph structure to the targeted device (cpu/gpu).

        If the graph is already on the specified device, the function directly returns it.
        Otherwise, it returns a cloned graph on the specified device.

        Parameters
        ----------
        device : Framework-specific device context object
            The context to move data to (e.g., ``torch.device``).
        kwargs : Key-word arguments.
            Key-word arguments fed to the framework copy function.

        Returns
        -------
        DGLGraph
            The graph on the specified device.

        Examples
        --------
        The following example uses PyTorch backend.

        >>> import dgl
        >>> import torch

        >>> g = dgl.graph((torch.tensor([1, 0]), torch.tensor([1, 2])))
        >>> g.ndata['h'] = torch.ones(3, 1)
        >>> g.edata['h'] = torch.zeros(2, 2)
        >>> g1 = g.to(torch.device('cuda:0'))
        >>> print(g1.device)
        device(type='cuda', index=0)
        >>> print(g1.ndata['h'].device)
        device(type='cuda', index=0)
        >>> print(g1.nodes().device)
        device(type='cuda', index=0)

        The original graph is still on CPU.

        >>> print(g.device)
        device(type='cpu')
        >>> print(g.ndata['h'].device)
        device(type='cpu')
        >>> print(g.nodes().device)
        device(type='cpu')

        The case of heterogeneous graphs is the same.
        """
        if device is None or self.device == device:
            return self

        ret = copy.copy(self)

        # 1. Copy graph structure
        ret._graph = self._graph.copy_to(utils.to_dgl_context(device))

        # 2. Copy features
        # TODO(minjie): handle initializer
        new_nframes = []
        for nframe in self._node_frames:
            new_nframes.append(nframe.to(device, **kwargs))
        ret._node_frames = new_nframes

        new_eframes = []
        for eframe in self._edge_frames:
            new_eframes.append(eframe.to(device, **kwargs))
        ret._edge_frames = new_eframes

        # 2. Copy misc info
        if self._batch_num_nodes is not None:
            new_bnn = {k : F.copy_to(num, device, **kwargs)
                       for k, num in self._batch_num_nodes.items()}
            ret._batch_num_nodes = new_bnn
        if self._batch_num_edges is not None:
            new_bne = {k : F.copy_to(num, device, **kwargs)
                       for k, num in self._batch_num_edges.items()}
            ret._batch_num_edges = new_bne

        return ret

    def cpu(self):
        """Return a new copy of this graph on CPU.

        Returns
        -------
        DGLHeteroGraph
            Graph on CPU.

        See Also
        --------
        to
        """
        return self.to(F.cpu())

    def clone(self):
        """Return a heterograph object that is a clone of current graph.

        Returns
        -------
        DGLHeteroGraph
            The graph object that is a clone of current graph.
        """
        # XXX(minjie): Do a shallow copy first to clone some internal metagraph information.
        #   Not a beautiful solution though.
        ret = copy.copy(self)

        # Clone the graph structure
        meta_edges = []
        for s_ntype, _, d_ntype in self.canonical_etypes:
            meta_edges.append((self.get_ntype_id(s_ntype), self.get_ntype_id(d_ntype)))

        metagraph = graph_index.from_edge_list(meta_edges, True)
        # rebuild graph idx
        num_nodes_per_type = [self.number_of_nodes(c_ntype) for c_ntype in self.ntypes]
        relation_graphs = [self._graph.get_relation_graph(self.get_etype_id(c_etype))
                           for c_etype in self.canonical_etypes]
        ret._graph = heterograph_index.create_heterograph_from_relations(
            metagraph, relation_graphs, utils.toindex(num_nodes_per_type, "int64"))

        # Clone the frames
        ret._node_frames = [fr.clone() for fr in self._node_frames]
        ret._edge_frames = [fr.clone() for fr in self._edge_frames]

        return ret

    def local_var(self):
        """Return a graph object for usage in a local function scope.

        The returned graph object shares the feature data and graph structure of this graph.
        However, any out-place mutation to the feature data will not reflect to this graph,
        thus making it easier to use in a function scope (e.g. forward computation of a model).

        If set, the local graph object will use same initializers for node features and
        edge features.

        Returns
        -------
        DGLGraph
            The graph object for a local variable.

        Notes
        -----
        Inplace operations do reflect to the original graph. This function also has little
        overhead when the number of feature tensors in this graph is small.

        Examples
        --------

        The following example uses PyTorch backend.

        >>> import dgl
        >>> import torch

        Create a function for computation on graphs.

        >>> def foo(g):
        ...     g = g.local_var()
        ...     g.edata['h'] = torch.ones((g.num_edges(), 3))
        ...     g.edata['h2'] = torch.ones((g.num_edges(), 3))
        ...     return g.edata['h']

        ``local_var`` avoids changing the graph features when exiting the function.

        >>> g = dgl.graph((torch.tensor([0, 1, 1]), torch.tensor([0, 0, 2])))
        >>> g.edata['h'] = torch.zeros((g.num_edges(), 3))
        >>> newh = foo(g)
        >>> print(g.edata['h'])  # still get tensor of all zeros
        tensor([[0., 0., 0.],
                [0., 0., 0.],
                [0., 0., 0.]])
        >>> 'h2' in g.edata      # new feature set in the function scope is not found
        False

        In-place operations will still reflect to the original graph.

        >>> def foo(g):
        ...     g = g.local_var()
        ...     # in-place operation
        ...     g.edata['h'] += 1
        ...     return g.edata['h']

        >>> g = dgl.graph((torch.tensor([0, 1, 1]), torch.tensor([0, 0, 2])))
        >>> g.edata['h'] = torch.zeros((g.num_edges(), 1))
        >>> newh = foo(g)
        >>> print(g.edata['h'])  # the result changes
        tensor([[1.],
                [1.],
                [1.]])

        See Also
        --------
        local_scope
        """
        ret = copy.copy(self)
        ret._node_frames = [fr.clone() for fr in self._node_frames]
        ret._edge_frames = [fr.clone() for fr in self._edge_frames]
        return ret

    @contextmanager
    def local_scope(self):
        """Enter a local scope context for the graph.

        By entering a local scope, any out-place mutation to the feature data will
        not reflect to the original graph, thus making it easier to use in a function scope
        (e.g. forward computation of a model).

        If set, the local scope will use same initializers for node features and
        edge features.

        Notes
        -----
        Inplace operations do reflect to the original graph. This function also has little
        overhead when the number of feature tensors in this graph is small.

        Examples
        --------

        The following example uses PyTorch backend.

        >>> import dgl
        >>> import torch

        Create a function for computation on graphs.

        >>> def foo(g):
        ...     with g.local_scope():
        ...         g.edata['h'] = torch.ones((g.num_edges(), 3))
        ...         g.edata['h2'] = torch.ones((g.num_edges(), 3))
        ...         return g.edata['h']

        ``local_scope`` avoids changing the graph features when exiting the function.

        >>> g = dgl.graph((torch.tensor([0, 1, 1]), torch.tensor([0, 0, 2])))
        >>> g.edata['h'] = torch.zeros((g.num_edges(), 3))
        >>> newh = foo(g)
        >>> print(g.edata['h'])  # still get tensor of all zeros
        tensor([[0., 0., 0.],
                [0., 0., 0.],
                [0., 0., 0.]])
        >>> 'h2' in g.edata      # new feature set in the function scope is not found
        False

        In-place operations will still reflect to the original graph.

        >>> def foo(g):
        ...     with g.local_scope():
        ...         # in-place operation
        ...         g.edata['h'] += 1
        ...         return g.edata['h']

        >>> g = dgl.graph((torch.tensor([0, 1, 1]), torch.tensor([0, 0, 2])))
        >>> g.edata['h'] = torch.zeros((g.num_edges(), 1))
        >>> newh = foo(g)
        >>> print(g.edata['h'])  # the result changes
        tensor([[1.],
                [1.],
                [1.]])

        See Also
        --------
        local_var
        """
        old_nframes = self._node_frames
        old_eframes = self._edge_frames
        self._node_frames = [fr.clone() for fr in self._node_frames]
        self._edge_frames = [fr.clone() for fr in self._edge_frames]
        yield
        self._node_frames = old_nframes
        self._edge_frames = old_eframes

    def formats(self, formats=None):
        r"""Get a cloned graph with the specified sparse format(s) or query
        for the usage status of sparse formats

        The API copies both the graph structure and the features.

        If the input graph has multiple edge types, they will have the same
        sparse format.

        Parameters
        ----------
        formats : str or list of str or None

            * If formats is None, return the usage status of sparse formats
            * Otherwise, it can be ``'coo'``/``'csr'``/``'csc'`` or a sublist of
            them, specifying the sparse formats to use.

        Returns
        -------
        dict or DGLGraph

            * If formats is None, the result will be a dict recording the usage
              status of sparse formats.
            * Otherwise, a DGLGraph will be returned, which is a clone of the
              original graph with the specified sparse format(s) ``formats``.

        Examples
        --------

        The following example uses PyTorch backend.

        >>> import dgl
        >>> import torch

        **Homographs or Heterographs with A Single Edge Type**

        >>> g = dgl.graph(([0, 0, 1], [2, 3, 2]))
        >>> g.ndata['h'] = torch.ones(4, 1)
        >>> # Check status of format usage
        >>> g.formats()
        {'created': ['coo'], 'not created': ['csr', 'csc']}
        >>> # Get a clone of the graph with 'csr' format
        >>> csr_g = g.formats('csr')
        >>> # Only allowed formats will be displayed in the status query
        >>> csr_g.formats()
        {'created': ['csr'], 'not created': []}
        >>> # Features are copied as well
        >>> csr_g.ndata['h']
        tensor([[1.],
                [1.],
                [1.],
                [1.]])

        **Heterographs with Multiple Edge Types**

        >>> g = dgl.heterograph({
        ...     ('user', 'plays', 'game'): (torch.tensor([0, 1, 1, 2]),
        ...                                 torch.tensor([0, 0, 1, 1])),
        ...     ('developer', 'develops', 'game'): (torch.tensor([0, 1]),
        ...                                         torch.tensor([0, 1]))
        ...     })
        >>> g.formats()
        {'created': ['coo'], 'not created': ['csr', 'csc']}
        >>> # Get a clone of the graph with 'csr' format
        >>> csr_g = g.formats('csr')
        >>> # Only allowed formats will be displayed in the status query
        >>> csr_g.formats()
        {'created': ['csr'], 'not created': []}
        """
        if formats is None:
            # Return the format information
            return self._graph.formats()
        else:
            # Convert the graph to use another format
            ret = copy.copy(self)
            ret._graph = self._graph.formats(formats)
            return ret

    def create_format_(self):
        r"""Create all sparse matrices allowed for the graph.

        By default, we create sparse matrices for a graph only when necessary.
        In some cases we may want to create them immediately (e.g. in a
        multi-process data loader), which can be achieved via this API.

        Examples
        --------

        The following example uses PyTorch backend.

        >>> import dgl
        >>> import torch

        **Homographs or Heterographs with A Single Edge Type**

        >>> g = dgl.graph(([0, 0, 1], [2, 3, 2]))
        >>> g.format()
        {'created': ['coo'], 'not created': ['csr', 'csc']}
        >>> g.create_format_()
        >>> g.format()
        {'created': ['coo', 'csr', 'csc'], 'not created': []}

        **Heterographs with Multiple Edge Types**

        >>> g = dgl.heterograph({
        ...     ('user', 'plays', 'game'): (torch.tensor([0, 1, 1, 2]),
        ...                                 torch.tensor([0, 0, 1, 1])),
        ...     ('developer', 'develops', 'game'): (torch.tensor([0, 1]),
        ...                                         torch.tensor([0, 1]))
        ...     })
        >>> g.format()
        {'created': ['coo'], 'not created': ['csr', 'csc']}
        >>> g.create_format_()
        >>> g.format()
        {'created': ['coo', 'csr', 'csc'], 'not created': []}
        """
        return self._graph.create_format_()

    def astype(self, idtype):
        """Cast this graph to use another ID type.

        Features are copied (shallow copy) to the new graph.

        Parameters
        ----------
        idtype : Data type object.
            New ID type. Can only be int32 or int64.

        Returns
        -------
        DGLHeteroGraph
            Graph in the new ID type.
        """
        if idtype is None:
            return self
        utils.check_valid_idtype(idtype)
        if self.idtype == idtype:
            return self
        bits = 32 if idtype == F.int32 else 64
        ret = copy.copy(self)
        ret._graph = self._graph.asbits(bits)
        return ret

    # TODO: Formats should not be specified, just saving all the materialized formats
    def shared_memory(self, name, formats=('coo', 'csr', 'csc')):
        """Return a copy of this graph in shared memory, without node data or edge data.

        It moves the graph index to shared memory and returns a DGLHeterograph object which
        has the same graph structure, node types and edge types but does not contain node data
        or edge data.

        Parameters
        ----------
        name : str
            The name of the shared memory.
        formats : str or a list of str (optional)
            Desired formats to be materialized.

        Returns
        -------
        HeteroGraph
            The graph in shared memory
        """
        assert len(name) > 0, "The name of shared memory cannot be empty"
        assert len(formats) > 0
        if isinstance(formats, str):
            formats = [formats]
        for fmt in formats:
            assert fmt in ("coo", "csr", "csc"), '{} is not coo, csr or csc'.format(fmt)
        gidx = self._graph.shared_memory(name, self.ntypes, self.etypes, formats)
        return DGLHeteroGraph(gidx, self.ntypes, self.etypes)


    def long(self):
        """Cast the graph to one with idtype int64

        If the graph already has idtype int64, the function directly returns it. Otherwise,
        it returns a cloned graph of idtype int64 with features copied (shallow copy).

        Returns
        -------
        DGLGraph
            The graph of idtype int64.

        Examples
        --------

        The following example uses PyTorch backend.

        >>> import dgl
        >>> import torch

        Create a graph of idtype int32.

        >>> # (0, 1), (0, 2), (1, 2)
        >>> g = dgl.graph((torch.tensor([0, 0, 1]).int(), torch.tensor([1, 2, 2]).int()))
        >>> g.ndata['feat'] = torch.ones(3, 1)
        >>> g.idtype
        torch.int32

        Cast the graph to one of idtype int64.

        >>> # A cloned graph with an idtype of int64
        >>> g_long = g.long()
        >>> g_long.idtype
        torch.int64
        >>> # The idtype of the original graph does not change.
        >>> g.idtype
        torch.int32
        >>> g_long.edges()
        (tensor([0, 0, 1]), tensor([1, 2, 2]))
        >>> g_long.ndata
        {'feat': tensor([[1.],
                         [1.],
                         [1.]])}

        See Also
        --------
        int
        idtype
        """
        return self.astype(F.int64)

    def int(self):
        """Cast the graph to one with idtype int32

        If the graph already has idtype int32, the function directly returns it. Otherwise,
        it returns a cloned graph of idtype int32 with features copied (shallow copy).

        Returns
        -------
        DGLGraph
            The graph of idtype int32.

        Examples
        --------

        The following example uses PyTorch backend.

        >>> import dgl
        >>> import torch

        Create a graph of idtype int64.

        >>> # (0, 1), (0, 2), (1, 2)
        >>> g = dgl.graph((torch.tensor([0, 0, 1]), torch.tensor([1, 2, 2])))
        >>> g.ndata['feat'] = torch.ones(3, 1)
        >>> g.idtype
        torch.int64

        Cast the graph to one of idtype int32.

        >>> # A cloned graph with an idtype of int32
        >>> g_int = g.int()
        >>> g_int.idtype
        torch.int32
        >>> # The idtype of the original graph does not change.
        >>> g.idtype
        torch.int64
        >>> g_int.edges()
        (tensor([0, 0, 1], dtype=torch.int32), tensor([1, 2, 2], dtype=torch.int32))
        >>> g_int.ndata
        {'feat': tensor([[1.],
                         [1.],
                         [1.]])}

        See Also
        --------
        long
        idtype
        """
        return self.astype(F.int32)

    #################################################################
    # DEPRECATED: from the old DGLGraph
    #################################################################

    def from_networkx(self, nx_graph, node_attrs=None, edge_attrs=None):
        """DEPRECATED: please use

            ``dgl.from_networkx(nx_graph, node_attrs, edge_attrs)``

        which will return a new graph created from the networkx graph.
        """
        raise DGLError('DGLGraph.from_networkx is deprecated. Please call the following\n\n'
                       '\t dgl.from_networkx(nx_graph, node_attrs, edge_attrs)\n\n'
                       ', which creates a new DGLGraph from the networkx graph.')

    def from_scipy_sparse_matrix(self, spmat, multigraph=None):
        """DEPRECATED: please use

            ``dgl.from_scipy(spmat)``

        which will return a new graph created from the scipy matrix.
        """
        raise DGLError('DGLGraph.from_scipy_sparse_matrix is deprecated. '
                       'Please call the following\n\n'
                       '\t dgl.from_scipy(spmat)\n\n'
                       ', which creates a new DGLGraph from the scipy matrix.')

    def register_apply_node_func(self, func):
        """Deprecated: please directly call :func:`apply_nodes` with ``func``
        as argument.
        """
        raise DGLError('DGLGraph.register_apply_node_func is deprecated.'
                       ' Please directly call apply_nodes with func as the argument.')

    def register_apply_edge_func(self, func):
        """Deprecated: please directly call :func:`apply_edges` with ``func``
        as argument.
        """
        raise DGLError('DGLGraph.register_apply_edge_func is deprecated.'
                       ' Please directly call apply_edges with func as the argument.')

    def register_message_func(self, func):
        """Deprecated: please directly call :func:`update_all` with ``func``
        as argument.
        """
        raise DGLError('DGLGraph.register_message_func is deprecated.'
                       ' Please directly call update_all with func as the argument.')

    def register_reduce_func(self, func):
        """Deprecated: please directly call :func:`update_all` with ``func``
        as argument.
        """
        raise DGLError('DGLGraph.register_reduce_func is deprecated.'
                       ' Please directly call update_all with func as the argument.')

    def group_apply_edges(self, group_by, func, edges=ALL, etype=None, inplace=False):
        """**DEPRECATED**: The API is removed in 0.5."""
        raise DGLError('DGLGraph.group_apply_edges is removed in 0.5.')

    def send(self, edges, message_func, etype=None):
        """Send messages along the given edges with the same edge type.

        DEPRECATE: please use send_and_recv, update_all.
        """
        raise DGLError('DGLGraph.send is deprecated. As a replacement, use DGLGraph.apply_edges\n'
                       ' API to compute messages as edge data. Then use DGLGraph.send_and_recv\n'
                       ' and set the message function as dgl.function.copy_e to conduct message\n'
                       ' aggregation.')

    def recv(self, v, reduce_func, apply_node_func=None, etype=None, inplace=False):
        r"""Receive and reduce incoming messages and update the features of node(s) :math:`v`.

        DEPRECATE: please use send_and_recv, update_all.
        """
        raise DGLError('DGLGraph.recv is deprecated. As a replacement, use DGLGraph.apply_edges\n'
                       ' API to compute messages as edge data. Then use DGLGraph.send_and_recv\n'
                       ' and set the message function as dgl.function.copy_e to conduct message\n'
                       ' aggregation.')

    def multi_recv(self, v, reducer_dict, cross_reducer, apply_node_func=None, inplace=False):
        r"""Receive messages from multiple edge types and perform aggregation.

        DEPRECATE: please use multi_send_and_recv, multi_update_all.
        """
        raise DGLError('DGLGraph.multi_recv is deprecated. As a replacement,\n'
                       ' use DGLGraph.apply_edges API to compute messages as edge data.\n'
                       ' Then use DGLGraph.multi_send_and_recv and set the message function\n'
                       ' as dgl.function.copy_e to conduct message aggregation.')

    def multi_send_and_recv(self, etype_dict, cross_reducer, apply_node_func=None, inplace=False):
        r"""**DEPRECATED**: The API is removed in v0.5."""
        raise DGLError('DGLGraph.multi_pull is removed in v0.5. As a replacement,\n'
                       ' use DGLGraph.edge_subgraph to extract the subgraph first \n'
                       ' and then call DGLGraph.multi_update_all.')

    def multi_pull(self, v, etype_dict, cross_reducer, apply_node_func=None, inplace=False):
        r"""**DEPRECATED**: The API is removed in v0.5."""
        raise DGLError('DGLGraph.multi_pull is removed in v0.5. As a replacement,\n'
                       ' use DGLGraph.edge_subgraph to extract the subgraph first \n'
                       ' and then call DGLGraph.multi_update_all.')

    def readonly(self, readonly_state=True):
        """Deprecated: DGLGraph will always be mutable."""
        dgl_warning('DGLGraph.readonly is deprecated in v0.5.\n'
                    'DGLGraph now always supports mutable operations like add_nodes'
                    ' and add_edges.')

############################################################
# Internal APIs
############################################################

def make_canonical_etypes(etypes, ntypes, metagraph):
    """Internal function to convert etype name to (srctype, etype, dsttype)

    Parameters
    ----------
    etypes : list of str
        Edge type list
    ntypes : list of str
        Node type list
    metagraph : GraphIndex
        Meta graph.

    Returns
    -------
    list of tuples (srctype, etype, dsttype)
    """
    # sanity check
    if len(etypes) != metagraph.number_of_edges():
        raise DGLError('Length of edge type list must match the number of '
                       'edges in the metagraph. {} vs {}'.format(
                           len(etypes), metagraph.number_of_edges()))
    if len(ntypes) != metagraph.number_of_nodes():
        raise DGLError('Length of nodes type list must match the number of '
                       'nodes in the metagraph. {} vs {}'.format(
                           len(ntypes), metagraph.number_of_nodes()))
    if (len(etypes) == 1 and len(ntypes) == 1):
        return [(ntypes[0], etypes[0], ntypes[0])]
    src, dst, eid = metagraph.edges(order="eid")
    rst = [(ntypes[sid], etypes[eid], ntypes[did]) for sid, did, eid in zip(src, dst, eid)]
    return rst

def is_unibipartite(graph):
    """Internal function that returns whether the given graph is a uni-directional
    bipartite graph.

    Parameters
    ----------
    graph : GraphIndex
        Input graph

    Returns
    -------
    bool
        True if the graph is a uni-bipartite.
    """
    src, dst, _ = graph.edges()
    return set(src.tonumpy()).isdisjoint(set(dst.tonumpy()))

def find_src_dst_ntypes(ntypes, metagraph):
    """Internal function to split ntypes into SRC and DST categories.

    If the metagraph is not a uni-bipartite graph (so that the SRC and DST categories
    are not well-defined), return None.

    For node types that are isolated (i.e, no relation is associated with it), they
    are assigned to the SRC category.

    Parameters
    ----------
    ntypes : list of str
        Node type list
    metagraph : GraphIndex
        Meta graph.

    Returns
    -------
    (dict[int, str], dict[int, str]) or None
        Node types belonging to SRC and DST categories. Types are stored in
        a dictionary from type name to type id. Return None if the graph is
        not uni-bipartite.
    """
    ret = _CAPI_DGLFindSrcDstNtypes(metagraph)
    if ret is None:
        return None
    else:
        src, dst = ret
        srctypes = {ntypes[tid] : tid for tid in src}
        dsttypes = {ntypes[tid] : tid for tid in dst}
        return srctypes, dsttypes

def pad_tuple(tup, length, pad_val=None):
    """Pad the given tuple to the given length.

    If the input is not a tuple, convert it to a tuple of length one.
    Return None if pad fails.
    """
    if not isinstance(tup, tuple):
        tup = (tup, )
    if len(tup) > length:
        return None
    elif len(tup) == length:
        return tup
    else:
        return tup + (pad_val,) * (length - len(tup))

def reduce_dict_data(frames, reducer, order=None):
    """Merge tensor dictionaries into one. Resolve conflict fields using reducer.

    Parameters
    ----------
    frames : list[dict[str, Tensor]]
        Input tensor dictionaries
    reducer : str
        One of "sum", "max", "min", "mean", "stack"
    order : list[Int], optional
        Merge order hint. Useful for "stack" reducer.
        If provided, each integer indicates the relative order
        of the ``frames`` list. Frames are sorted according to this list
        in ascending order. Tie is not handled so make sure the order values
        are distinct.

    Returns
    -------
    dict[str, Tensor]
        Merged frame
    """
    if len(frames) == 1 and reducer != 'stack':
        # Directly return the only one input. Stack reducer requires
        # modifying tensor shape.
        return frames[0]
    if reducer == 'stack':
        # Stack order does not matter. However, it must be consistent!
        if order:
            assert len(order) == len(frames)
            sorted_with_key = sorted(zip(frames, order), key=lambda x: x[1])
            frames = list(zip(*sorted_with_key))[0]
        def merger(flist):
            return F.stack(flist, 1)
    else:
        redfn = getattr(F, reducer, None)
        if redfn is None:
            raise DGLError('Invalid cross type reducer. Must be one of '
                           '"sum", "max", "min", "mean" or "stack".')
        def merger(flist):
            return redfn(F.stack(flist, 0), 0) if len(flist) > 1 else flist[0]
    keys = set()
    for frm in frames:
        keys.update(frm.keys())
    ret = {}
    for k in keys:
        flist = []
        for frm in frames:
            if k in frm:
                flist.append(frm[k])
        ret[k] = merger(flist)
    return ret

def combine_frames(frames, ids, col_names=None):
    """Merge the frames into one frame, taking the common columns.

    Return None if there is no common columns.

    Parameters
    ----------
    frames : List[Frame]
        List of frames
    ids : List[int]
        List of frame IDs
    col_names : List[str], optional
        Column names to consider. If not given, it considers all columns.

    Returns
    -------
    Frame
        The resulting frame
    """
    # find common columns and check if their schemes match
    if col_names is None:
        schemes = {key: scheme for key, scheme in frames[ids[0]].schemes.items()}
    else:
        schemes = {key: frames[ids[0]].schemes[key] for key in col_names}
    for frame_id in ids:
        frame = frames[frame_id]
        for key, scheme in list(schemes.items()):
            if key in frame.schemes:
                if frame.schemes[key] != scheme:
                    raise DGLError('Cannot concatenate column %s with shape %s and shape %s' %
                                   (key, frame.schemes[key], scheme))
            else:
                del schemes[key]

    if len(schemes) == 0:
        return None

    # concatenate the columns
    to_cat = lambda key: [frames[i][key] for i in ids if frames[i].num_rows > 0]
    cols = {key: F.cat(to_cat(key), dim=0) for key in schemes}
    return Frame(cols)

def combine_names(names, ids=None):
    """Combine the selected names into one new name.

    Parameters
    ----------
    names : list of str
        String names
    ids : numpy.ndarray, optional
        Selected index

    Returns
    -------
    str
    """
    if ids is None:
        return '+'.join(sorted(names))
    else:
        selected = sorted([names[i] for i in ids])
        return '+'.join(selected)

class DGLBlock(DGLHeteroGraph):
    """Subclass that signifies the graph is a block created from
    :func:`dgl.to_block`.
    """
    # (BarclayII) I'm making a subclass because I don't want to make another version of
    # serialization that contains the is_block flag.
    is_block = True

    def __repr__(self):
        if len(self.srctypes) == 1 and len(self.dsttypes) == 1 and len(self.etypes) == 1:
            ret = 'Block(num_src_nodes={srcnode}, num_dst_nodes={dstnode}, num_edges={edge})'
            return ret.format(
                srcnode=self.number_of_src_nodes(),
                dstnode=self.number_of_dst_nodes(),
                edge=self.number_of_edges())
        else:
            ret = ('Block(num_src_nodes={srcnode},\n'
                   '      num_dst_nodes={dstnode},\n'
                   '      num_edges={edge},\n'
                   '      metagraph={meta})')
            nsrcnode_dict = {ntype : self.number_of_src_nodes(ntype)
                             for ntype in self.srctypes}
            ndstnode_dict = {ntype : self.number_of_dst_nodes(ntype)
                             for ntype in self.dsttypes}
            nedge_dict = {etype : self.number_of_edges(etype)
                          for etype in self.canonical_etypes}
            meta = str(self.metagraph().edges(keys=True))
            return ret.format(
                srcnode=nsrcnode_dict, dstnode=ndstnode_dict, edge=nedge_dict, meta=meta)


def _create_compute_graph(graph, u, v, eid, recv_nodes=None):
    """Create a computation graph from the given edges.

    The compute graph is a uni-directional bipartite graph with only
    one edge type. Similar to subgraph extraction, it stores the original node IDs
    in the srcdata[NID] and dstdata[NID] and extracts features accordingly.
    Edges are not relabeled.

    This function is typically used during message passing to generate
    a graph that contains only the active set of edges.

    Parameters
    ----------
    graph : DGLGraph
        The input graph.
    u : Tensor
        Src nodes.
    v : Tensor
        Dst nodes.
    eid : Tensor
        Edge IDs.
    recv_nodes : Tensor
        Nodes that receive messages. If None, it is equal to unique(v).
        Otherwise, it must be a superset of v and can contain nodes
        that have no incoming edges.

    Returns
    -------
    DGLGraph
        A computation graph.
    """
    if len(u) == 0:
        # The computation graph has no edge and will not trigger message
        # passing. However, because of the apply node phase, we still construct
        # an empty graph to continue.
        unique_src = new_u = new_v = u
        assert recv_nodes is not None
        unique_dst, _ = utils.relabel(recv_nodes)
    else:
        # relabel u and v to starting from 0
        unique_src, src_map = utils.relabel(u)
        if recv_nodes is None:
            unique_dst, dst_map = utils.relabel(v)
        else:
            unique_dst, dst_map = utils.relabel(recv_nodes)
        new_u = F.gather_row(src_map, u)
        new_v = F.gather_row(dst_map, v)

    srctype, etype, dsttype = graph.canonical_etypes[0]
    # create graph
    hgidx = heterograph_index.create_unitgraph_from_coo(
        2, len(unique_src), len(unique_dst), new_u, new_v, ['coo', 'csr', 'csc'])
    # create frame
    srcframe = graph._node_frames[graph.get_ntype_id(srctype)].subframe(unique_src)
    srcframe[NID] = unique_src
    dstframe = graph._node_frames[graph.get_ntype_id(dsttype)].subframe(unique_dst)
    dstframe[NID] = unique_dst
    eframe = graph._edge_frames[0].subframe(eid)
    eframe[EID] = eid

    return DGLHeteroGraph(hgidx, ([srctype], [dsttype]), [etype],
                          node_frames=[srcframe, dstframe],
                          edge_frames=[eframe])

_init_api("dgl.heterograph")<|MERGE_RESOLUTION|>--- conflicted
+++ resolved
@@ -3272,15 +3272,11 @@
         else:
             return deg
 
-<<<<<<< HEAD
-    def adj(self, transpose=None, ctx=F.cpu(), scipy_fmt=None, etype=None):
-=======
     def adjacency_matrix(self, transpose=True, ctx=F.cpu(), scipy_fmt=None, etype=None):
-        """Alias of :func:`adj`"""
+        """Alias of :meth:`adj`"""
         return self.adj(transpose, ctx, scipy_fmt, etype)
 
     def adj(self, transpose=True, ctx=F.cpu(), scipy_fmt=None, etype=None):
->>>>>>> ef78d675
         """Return the adjacency matrix of edges of the given edge type.
 
         By default, a row of returned adjacency matrix represents the
@@ -3348,15 +3344,9 @@
         else:
             return self._graph.adjacency_matrix_scipy(etid, transpose, scipy_fmt, False)
 
-<<<<<<< HEAD
-    adjacency_matrix = adj
-
-    def adjacency_matrix_scipy(self, transpose=None, fmt='csr', return_edge_ids=None):
-        """**DEPRECATED**: please use ``dgl.adjacency_matrix(transpose, scipy_fmt=fmt)``.
-=======
+
     def adjacency_matrix_scipy(self, transpose=True, fmt='csr', return_edge_ids=None):
         """DEPRECATED: please use ``dgl.adjacency_matrix(transpose, scipy_fmt=fmt)``.
->>>>>>> ef78d675
         """
         dgl_warning('DGLGraph.adjacency_matrix_scipy is deprecated. '
                     'Please replace it with:\n\n\t'
