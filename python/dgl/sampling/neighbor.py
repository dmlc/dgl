--- conflicted
+++ resolved
@@ -287,13 +287,10 @@
     tensor([False, False, False])
 
     """
-<<<<<<< HEAD
-    if g.device == F.cpu():
-        # also copy nodes to CPU
+    if F.device_type(g.device) == 'cpu' and not g.is_pinned():
+        # copy the nodes back to the CPU in the case the output_device
+        # is not accessible from the CPU
         nodes = nodes.to(g.device)
-=======
-    if F.device_type(g.device) == 'cpu' and not g.is_pinned():
->>>>>>> 45ac5726
         frontier = _sample_neighbors(
             g, nodes, fanout, edge_dir=edge_dir, prob=prob, replace=replace,
             copy_ndata=copy_ndata, copy_edata=copy_edata, exclude_edges=exclude_edges)
