--- conflicted
+++ resolved
@@ -2,10 +2,7 @@
 from .diag_matrix import *
 from .sp_matrix import *
 from .elementwise_op_sp import *
-<<<<<<< HEAD
+from .reduction import *   # pylint: disable=W0622
 from .unary_diag import *
 from .unary_sp import *
-from .matmul import *
-=======
-from .reduction import *   # pylint: disable=W0622
->>>>>>> 544a2cd1
+from .matmul import *