"""Module for converting graph from/to other object."""
from collections import defaultdict
from scipy.sparse import spmatrix
import numpy as np
import networkx as nx

from . import backend as F
from . import heterograph_index
from .heterograph import DGLHeteroGraph, combine_frames
from . import graph_index
from . import utils
from .base import NTYPE, ETYPE, NID, EID, DGLError, dgl_warning

__all__ = [
    'graph',
    'bipartite',
    'hetero_from_relations',
    'hetero_from_shared_memory',
    'heterograph',
    'to_heterogeneous',
    'to_hetero',
    'to_homogeneous',
    'to_homo',
    'from_scipy',
    'bipartite_from_scipy',
    'from_networkx',
    'bipartite_from_networkx',
    'to_networkx',
]

def graph(data,
          ntype=None, etype=None,
          *,
          num_nodes=None,
          idtype=None,
          device=None,
          **deprecated_kwargs):
<<<<<<< HEAD
    """Create a graph.
=======
    """Create a graph and return.
>>>>>>> 30f90fb5

    Parameters
    ----------
    data : graph data
        The data for constructing a graph, which takes the form of :math:`(U, V)`.
        :math:`(U[i], V[i])` forms the edge with ID :math:`i` in the graph.
        The allowed data formats are:

        - ``(Tensor, Tensor)``: Each tensor must be a 1D tensor containing node IDs.
          DGL calls this format "tuple of node-tensors". The tensors should have the same
          data type of int32/int64 and device context (see below the descriptions of
          :attr:`idtype` and :attr:`device`).
        - ``(iterable[int], iterable[int])``: Similar to the tuple of node-tensors
          format, but stores node IDs in two sequences (e.g. list, tuple, numpy.ndarray).
    ntype : str, optional
        Deprecated. To construct a graph with named node types, use :func:`dgl.heterograph`.
    etype : str, optional
        Deprecated. To construct a graph with named edge types, use :func:`dgl.heterograph`.
    num_nodes : int, optional
        The number of nodes in the graph. If not given, this will be the largest node ID
        plus 1 from the :attr:`data` argument. If given and the value is no greater than
        the largest node ID from the :attr:`data` argument, DGL will raise an error.
    idtype : int32 or int64, optional
        The data type for storing the structure-related graph information such as node and
        edge IDs. It should be a framework-specific data type object (e.g., ``torch.int32``).
        If ``None`` (default), DGL infers the ID type from the :attr:`data` argument.
        See "Notes" for more details.
    device : device context, optional
        The device of the returned graph, which should be a framework-specific device object
        (e.g., ``torch.device``). If ``None`` (default), DGL uses the device of the tensors of
        the :attr:`data` argument. If :attr:`data` is not a tuple of node-tensors, the
        returned graph is on CPU.  If the specified :attr:`device` differs from that of the
        provided tensors, it casts the given tensors to the specified device first.

    Returns
    -------
    DGLGraph
        The created graph.

    Notes
    -----
    1. If the :attr:`idtype` argument is not given then:

       - in the case of the tuple of node-tensor format, DGL uses the
         data type of the given ID tensors.
       - in the case of the tuple of sequence format, DGL uses int64.

       Once the graph has been created, you can change the data type by using
       :func:`dgl.DGLGraph.long` or :func:`dgl.DGLGraph.int`.

       If the specified :attr:`idtype` argument differs from the data type of the provided
       tensors, it casts the given tensors to the specified data type first.
    2. The most efficient construction approach is to provide a tuple of node tensors without
       specifying :attr:`idtype` and :attr:`device`. This is because the returned graph shares
       the storage with the input node-tensors in this case.
    3. DGL internally maintains multiple copies of the graph structure in different
       `sparse formats <https://en.wikipedia.org/wiki/Sparse_matrix>`_ and chooses the most
       efficient one depending on the computation invoked. If memory usage becomes an issue
       in the case of large graphs, use :func:`dgl.DGLGraph.formats` to restrict the allowed
       formats.

    Examples
    --------

    The following example uses PyTorch backend.

    >>> import dgl
    >>> import torch

    Create a small three-edge graph.

    >>> # Source nodes for edges (2, 1), (3, 2), (4, 3)
    >>> src_ids = torch.tensor([2, 3, 4])
    >>> # Destination nodes for edges (2, 1), (3, 2), (4, 3)
    >>> dst_ids = torch.tensor([1, 2, 3])
    >>> g = dgl.graph((src_ids, dst_ids))

    Explicitly specify the number of nodes in the graph.

    >>> g = dgl.graph((src_ids, dst_ids), num_nodes=100)

    Create a graph on the first GPU with data type int32.

    >>> g = dgl.graph((src_ids, dst_ids), idtype=torch.int32, device='cuda:0')

    See Also
    --------
    from_scipy
    from_networkx
    """
    # Deprecated arguments
    if ntype is not None:
        raise DGLError('The ntype argument is deprecated for dgl.graph. To construct ' \
                       'a graph with named node types, use dgl.heterograph.')
    if etype is not None:
        raise DGLError('The etype argument is deprecated for dgl.graph. To construct ' \
                       'a graph with named edge types, use dgl.heterograph.')

    if isinstance(data, spmatrix):
        raise DGLError("dgl.graph no longer supports graph construction from a SciPy "
                       "sparse matrix, use dgl.from_scipy instead.")

    if isinstance(data, nx.Graph):
        raise DGLError("dgl.graph no longer supports graph construction from a NetworkX "
                       "graph, use dgl.from_networkx instead.")

    if len(deprecated_kwargs) != 0:
        raise DGLError("Key word arguments {} have been removed from dgl.graph()."
                       " They are moved to dgl.from_scipy() and dgl.from_networkx()."
                       " Please refer to their API documents for more details.".format(
                           deprecated_kwargs.keys()))

    u, v, urange, vrange = utils.graphdata2tensors(data, idtype)
    if num_nodes is not None:  # override the number of nodes
        if num_nodes < max(urange, vrange):
            raise DGLError('The num_nodes argument must be larger than the max ID in the data,'
                           ' but got {} and {}.'.format(num_nodes, max(urange, vrange) - 1))
        urange, vrange = num_nodes, num_nodes

    g = create_from_edges(u, v, '_N', '_E', '_N', urange, vrange)

    return g.to(device)

def bipartite(data,
              utype='_U', etype='_E', vtype='_V',
              num_nodes=None,
              card=None,
              validate=True,
              restrict_format='any',
              **kwargs):
    """DEPRECATED: use dgl.heterograph instead."""
    raise DGLError(
        'dgl.bipartite is deprecated. Use dgl.heterograph({' +
        "('{}', '{}', '{}')".format(utype, etype, vtype) +
        ' : data} to create a bipartite graph instead.')

def hetero_from_relations(rel_graphs, num_nodes_per_type=None):
    """DEPRECATED: use dgl.heterograph instead."""
    raise DGLError('dgl.hetero_from_relations is deprecated.\n\n'
                   'Use dgl.heterograph instead.')

def hetero_from_shared_memory(name):
    """Create a heterograph from shared memory with the given name.

    The newly created graph will have the same node types and edge types as the original graph.
    But it does not have node features or edges features.

    Paramaters
    ----------
    name : str
        The name of the share memory

    Returns
    -------
    HeteroGraph (in shared memory)
    """
    g, ntypes, etypes = heterograph_index.create_heterograph_from_shared_memory(name)
    return DGLHeteroGraph(g, ntypes, etypes)

def heterograph(data_dict,
                num_nodes_dict=None,
                idtype=None,
                device=None):
<<<<<<< HEAD
    """Create a heterogeneous graph.
=======
    """Create a heterogeneous graph and return.
>>>>>>> 30f90fb5

    Parameters
    ----------
    data_dict : graph data
        The dictionary data for constructing a heterogeneous graph. The keys are in the form of
        string triplets (src_type, edge_type, dst_type), specifying the source node,
        edge, and destination node types. The values are graph data in the form of
        :math:`(U, V)`, where :math:`(U[i], V[i])` forms the edge with ID :math:`i`.
        The allowed graph data formats are:

        - ``(Tensor, Tensor)``: Each tensor must be a 1D tensor containing node IDs. DGL calls
          this format "tuple of node-tensors". The tensors should have the same data type,
          which must be either int32 or int64. They should also have the same device context
          (see below the descriptions of :attr:`idtype` and :attr:`device`).
        - ``(iterable[int], iterable[int])``: Similar to the tuple of node-tensors
          format, but stores node IDs in two sequences (e.g. list, tuple, numpy.ndarray).
    num_nodes_dict : dict[str, int], optional
        The number of nodes for some node types, which is a dictionary mapping a node type
        :math:`T` to the number of :math:`T`-typed nodes. If not given for a node type
        :math:`T`, DGL finds the largest ID appearing in *every* graph data whose source
        or destination node type is :math:`T`, and sets the number of nodes to be that ID
        plus one. If given and the value is no greater than the largest ID for some node type,
        DGL will raise an error. By default, DGL infers the number of nodes for all node types.
    idtype : int32 or int64, optional
        The data type for storing the structure-related graph information such as node and
        edge IDs. It should be a framework-specific data type object (e.g., ``torch.int32``).
        If ``None`` (default), DGL infers the ID type from the :attr:`data_dict` argument.
    device : device context, optional
        The device of the returned graph, which should be a framework-specific device object
        (e.g., ``torch.device``). If ``None`` (default), DGL uses the device of the tensors of
        the :attr:`data` argument. If :attr:`data` is not a tuple of node-tensors, the
        returned graph is on CPU.  If the specified :attr:`device` differs from that of the
        provided tensors, it casts the given tensors to the specified device first.

    Returns
    -------
    DGLGraph
        The created graph.

    Notes
    -----
    1. If the :attr:`idtype` argument is not given then:

       - in the case of the tuple of node-tensor format, DGL uses
         the data type of the given ID tensors.
       - in the case of the tuple of sequence format, DGL uses int64.

       Once the graph has been created, you can change the data type by using
       :func:`dgl.DGLGraph.long` or :func:`dgl.DGLGraph.int`.

       If the specified :attr:`idtype` argument differs from the data type of the provided
       tensors, it casts the given tensors to the specified data type first.
    2. The most efficient construction approach is to provide a tuple of node tensors without
       specifying :attr:`idtype` and :attr:`device`. This is because the returned graph shares
       the storage with the input node-tensors in this case.
    3. DGL internally maintains multiple copies of the graph structure in different sparse
       formats and chooses the most efficient one depending on the computation invoked.
       If memory usage becomes an issue in the case of large graphs, use
       :func:`dgl.DGLGraph.formats` to restrict the allowed formats.

    Examples
    --------

    The following example uses PyTorch backend.

    >>> import dgl
    >>> import torch

    Create a heterograph with three canonical edge types.

    >>> data_dict = {
    ...     ('user', 'follows', 'user'): (torch.tensor([0, 1]), torch.tensor([1, 2])),
    ...     ('user', 'follows', 'topic'): (torch.tensor([1, 1]), torch.tensor([1, 2])),
    ...     ('user', 'plays', 'game'): (torch.tensor([0, 3]), torch.tensor([3, 4]))
    ... }
    >>> g = dgl.heterograph(data_dict)
    >>> g
    Graph(num_nodes={'game': 5, 'topic': 3, 'user': 4},
          num_edges={('user', 'follows', 'user'): 2, ('user', 'follows', 'topic'): 2,
                     ('user', 'plays', 'game'): 2},
          metagraph=[('user', 'user', 'follows'), ('user', 'topic', 'follows'),
                     ('user', 'game', 'plays')])

    Explicitly specify the number of nodes for each node type in the graph.

    >>> num_nodes_dict = {'user': 4, 'topic': 4, 'game': 6}
    >>> g = dgl.heterograph(data_dict, num_nodes_dict=num_nodes_dict)

    Create a graph on the first GPU with data type int32.

    >>> g = dgl.heterograph(data_dict, idtype=torch.int32, device='cuda:0')
    """
    # Convert all data to node tensors first
    node_tensor_dict = {}
    need_infer = num_nodes_dict is None
    if num_nodes_dict is None:
        num_nodes_dict = defaultdict(int)
    for (sty, ety, dty), data in data_dict.items():
        if isinstance(data, spmatrix):
            raise DGLError("dgl.heterograph no longer supports graph construction from a SciPy "
                           "sparse matrix, use dgl.from_scipy instead.")

        if isinstance(data, nx.Graph):
            raise DGLError("dgl.heterograph no longer supports graph construction from a NetworkX "
                           "graph, use dgl.from_networkx instead.")
        is_bipartite = (sty != dty)
        u, v, urange, vrange = utils.graphdata2tensors(data, idtype, bipartite=is_bipartite)
        node_tensor_dict[(sty, ety, dty)] = (u, v)
        if need_infer:
            num_nodes_dict[sty] = max(num_nodes_dict[sty], urange)
            num_nodes_dict[dty] = max(num_nodes_dict[dty], vrange)
        else:  # sanity check
            if num_nodes_dict[sty] < urange:
                raise DGLError('The given number of nodes of node type {} must be larger than'
                               ' the max ID in the data, but got {} and {}.'.format(
                                   sty, num_nodes_dict[sty], urange - 1))
            if num_nodes_dict[dty] < vrange:
                raise DGLError('The given number of nodes of node type {} must be larger than'
                               ' the max ID in the data, but got {} and {}.'.format(
                                   sty, num_nodes_dict[dty], vrange - 1))
    # Create the graph

    # Sort the ntypes and relation tuples to have a deterministic order for the same set
    # of type names.
    ntypes = list(sorted(num_nodes_dict.keys()))
    relations = list(sorted(node_tensor_dict.keys()))

    num_nodes_per_type = utils.toindex([num_nodes_dict[ntype] for ntype in ntypes], "int64")
    ntype_dict = {ntype: i for i, ntype in enumerate(ntypes)}

    meta_edges_src = []
    meta_edges_dst = []
    etypes = []
    rel_graphs = []
    for srctype, etype, dsttype in relations:
        meta_edges_src.append(ntype_dict[srctype])
        meta_edges_dst.append(ntype_dict[dsttype])
        etypes.append(etype)
        src, dst = node_tensor_dict[(srctype, etype, dsttype)]
        g = create_from_edges(src, dst, srctype, etype, dsttype,
                              num_nodes_dict[srctype], num_nodes_dict[dsttype])
        rel_graphs.append(g)

    # metagraph is DGLGraph, currently still using int64 as index dtype
    metagraph = graph_index.from_coo(len(ntypes), meta_edges_src, meta_edges_dst, True)
    # create graph index
    hgidx = heterograph_index.create_heterograph_from_relations(
        metagraph, [rgrh._graph for rgrh in rel_graphs], num_nodes_per_type)
    retg = DGLHeteroGraph(hgidx, ntypes, etypes)

    return retg.to(device)

def to_heterogeneous(G, ntypes, etypes, ntype_field=NTYPE,
                     etype_field=ETYPE, metagraph=None):
<<<<<<< HEAD
    """Convert the given homogeneous graph to a heterogeneous graph.
=======
    """Convert a homogeneous graph to a heterogeneous graph and return.
>>>>>>> 30f90fb5

    The input graph should have only one type of nodes and edges. Each node and edge
    stores an integer feature as its type ID
    (specified by :attr:`ntype_field` and :attr:`etype_field`).
    DGL uses it to retrieve the type names stored in the given
    :attr:`ntypes` and :attr:`etypes` arguments.

    The function will automatically distinguish edge types that have the same given
    type IDs but different src and dst type IDs. For example, it allows both edges A and B
    to have the same type ID 0, but one has (0, 1) and the other as (2, 3) as the
    (src, dst) type IDs. In this case, the function will "split" edge type 0 into two types:
    (0, ty_A, 1) and (2, ty_B, 3). In another word, these two edges share the same edge
    type name, but can be distinguished by an edge type triplet.

    The function stores the node and edge IDs in the input graph using the ``dgl.NID``
    and ``dgl.EID`` names in the ``ndata`` and ``edata`` of the resulting graph.
    It also copies any node/edge features from :attr:`G` to the returned heterogeneous
    graph, except for reserved fields for storing type IDs (``dgl.NTYPE`` and ``dgl.ETYPE``)
    and node/edge IDs (``dgl.NID`` and ``dgl.EID``).

    This function will copy any node/edge features from :attr:`G` to the returned heterogeneous
    graph, except for node/edge types to recover the heterogeneous graph.

    One can retrieve the IDs of the nodes/edges in :attr:`G` from the returned heterogeneous
    graph with node feature ``dgl.NID`` and edge feature ``dgl.EID`` respectively.

    Parameters
    ----------
    G : DGLGraph
        The homogeneous graph.
<<<<<<< HEAD
    ntypes : list of str
=======
    ntypes : list[str]
>>>>>>> 30f90fb5
        The node type names.
    etypes : list[str]
        The edge type names.
    ntype_field : str, optional
        The feature field used to store node type. (Default: ``dgl.NTYPE``)
    etype_field : str, optional
        The feature field used to store edge type. (Default: ``dgl.ETYPE``)
    metagraph : networkx MultiDiGraph, optional
        Metagraph of the returned heterograph.
        If provided, DGL assumes that G can indeed be described with the given metagraph.
        If None, DGL will infer the metagraph from the given inputs, which could be
        costly for large graphs.

    Returns
    -------
    DGLGraph
<<<<<<< HEAD
        A heterogeneous graph. The parent node and edge ID are stored in the column
        ``dgl.NID`` and ``dgl.EID`` respectively for all node/edge types.
=======
        A heterogeneous graph.
>>>>>>> 30f90fb5

    Notes
    -----
    The returned node and edge types may not necessarily be in the same order as
    ``ntypes`` and ``etypes``.

    Examples
    --------

    The following example uses PyTorch backend.

    >>> import dgl
    >>> import torch

    >>> hg = dgl.heterograph({
    ...     ('user', 'develops', 'activity'): (torch.tensor([0, 1]), torch.tensor([1, 2])),
    ...     ('developer', 'develops', 'game'): (torch.tensor([0, 1]), torch.tensor([0, 1]))
    ... })
    >>> print(hg)
    Graph(num_nodes={'activity': 3, 'developer': 2, 'game': 2, 'user': 2},
          num_edges={('developer', 'develops', 'game'): 2, ('user', 'develops', 'activity'): 2},
          metagraph=[('developer', 'game', 'develops'), ('user', 'activity', 'develops')])

    We first convert the heterogeneous graph to a homogeneous graph.

    >>> g = dgl.to_homogeneous(hg)
    >>> print(g)
    Graph(num_nodes=9, num_edges=4,
          ndata_schemes={'_TYPE': Scheme(shape=(), dtype=torch.int64),
                         '_ID': Scheme(shape=(), dtype=torch.int64)}
          edata_schemes={'_TYPE': Scheme(shape=(), dtype=torch.int64),
                         '_ID': Scheme(shape=(), dtype=torch.int64)})
    >>> g.ndata
    {'_TYPE': tensor([0, 0, 0, 1, 1, 2, 2, 3, 3]), '_ID': tensor([0, 1, 2, 0, 1, 0, 1, 0, 1])}
    Nodes 0, 1, 2 for 'activity', 3, 4 for 'developer', 5, 6 for 'game', 7, 8 for 'user'
    >>> g.edata
    {'_TYPE': tensor([0, 0, 1, 1]), '_ID': tensor([0, 1, 0, 1])}
    Edges 0, 1 for ('developer', 'develops', 'game'), 2, 3 for ('user', 'develops', 'activity')

    Now convert the homogeneous graph back to a heterogeneous graph.

    >>> hg_2 = dgl.to_heterogeneous(g, hg.ntypes, hg.etypes)
    >>> print(hg_2)
    Graph(num_nodes={'activity': 3, 'developer': 2, 'game': 2, 'user': 2},
          num_edges={('developer', 'develops', 'game'): 2, ('user', 'develops', 'activity'): 2},
          metagraph=[('developer', 'game', 'develops'), ('user', 'activity', 'develops')])

    Retrieve the original node/edge IDs.

    >>> hg_2.ndata[dgl.NID]
    {'activity': tensor([0, 1, 2]),
     'developer': tensor([3, 4]),
     'game': tensor([5, 6]),
     'user': tensor([7, 8])}
    >>> hg_2.edata[dgl.EID]
    {('developer', 'develops', 'game'): tensor([0, 1]),
     ('user', 'develops', 'activity'): tensor([2, 3])}

    See Also
    --------
    to_homogeneous
    """
    if (hasattr(G, 'ntypes') and len(G.ntypes) > 1
            or hasattr(G, 'etypes') and len(G.etypes) > 1):
        raise DGLError('The input graph should be homogeneous and have only one '
                       ' type of nodes and edges.')

    num_ntypes = len(ntypes)
    idtype = G.idtype
    device = G.device

    ntype_ids = F.asnumpy(G.ndata[ntype_field])
    etype_ids = F.asnumpy(G.edata[etype_field])

    # relabel nodes to per-type local IDs
    ntype_count = np.bincount(ntype_ids, minlength=num_ntypes)
    ntype_offset = np.insert(np.cumsum(ntype_count), 0, 0)
    ntype_ids_sortidx = np.argsort(ntype_ids)
    ntype_local_ids = np.zeros_like(ntype_ids)
    node_groups = []
    for i in range(num_ntypes):
        node_group = ntype_ids_sortidx[ntype_offset[i]:ntype_offset[i+1]]
        node_groups.append(node_group)
        ntype_local_ids[node_group] = np.arange(ntype_count[i])

    src, dst = G.all_edges(order='eid')
    src = F.asnumpy(src)
    dst = F.asnumpy(dst)
    src_local = ntype_local_ids[src]
    dst_local = ntype_local_ids[dst]
    # a 2D tensor of shape (E, 3). Each row represents the (stid, etid, dtid) tuple.
    edge_ctids = np.stack([ntype_ids[src], etype_ids, ntype_ids[dst]], 1)

    # infer metagraph and canonical edge types
    # No matter which branch it takes, the code will generate a 2D tensor of shape (E_m, 3),
    # E_m is the set of all possible canonical edge tuples. Each row represents the
    # (stid, dtid, dtid) tuple. We then compute a 2D tensor of shape (E, E_m) using the
    # above ``edge_ctids`` matrix. Each element i,j indicates whether the edge i is of the
    # canonical edge type j. We can then group the edges of the same type together.
    if metagraph is None:
        canonical_etids, _, etype_remapped = \
                utils.make_invmap(list(tuple(_) for _ in edge_ctids), False)
        etype_mask = (etype_remapped[None, :] == np.arange(len(canonical_etids))[:, None])
    else:
        ntypes_invmap = {nt: i for i, nt in enumerate(ntypes)}
        etypes_invmap = {et: i for i, et in enumerate(etypes)}
        canonical_etids = []
        for i, (srctype, dsttype, etype) in enumerate(metagraph.edges(keys=True)):
            srctype_id = ntypes_invmap[srctype]
            etype_id = etypes_invmap[etype]
            dsttype_id = ntypes_invmap[dsttype]
            canonical_etids.append((srctype_id, etype_id, dsttype_id))
        canonical_etids = np.asarray(canonical_etids)
        etype_mask = (edge_ctids[None, :] == canonical_etids[:, None]).all(2)
    edge_groups = [etype_mask[i].nonzero()[0] for i in range(len(canonical_etids))]

    data_dict = dict()
    canonical_etypes = []
    for i, (stid, etid, dtid) in enumerate(canonical_etids):
        src_of_etype = src_local[edge_groups[i]]
        dst_of_etype = dst_local[edge_groups[i]]
        canonical_etypes.append((ntypes[stid], etypes[etid], ntypes[dtid]))
        data_dict[canonical_etypes[-1]] = \
            (src_of_etype, dst_of_etype)
    hg = heterograph(data_dict,
                     {ntype: count for ntype, count in zip(ntypes, ntype_count)},
                     idtype=idtype, device=device)

    ntype2ngrp = {ntype : node_groups[ntid] for ntid, ntype in enumerate(ntypes)}

    # features
    for key, data in G.ndata.items():
        if key in [ntype_field, NID]:
            continue
        for ntid, ntype in enumerate(hg.ntypes):
            rows = F.copy_to(F.tensor(ntype2ngrp[ntype]), F.context(data))
            hg._node_frames[ntid][key] = F.gather_row(data, rows)

    for key, data in G.edata.items():
        if key in [etype_field, EID]:
            continue
        for etid in range(len(hg.canonical_etypes)):
            rows = F.copy_to(F.tensor(edge_groups[etid]), F.context(data))
            hg._edge_frames[hg.get_etype_id(canonical_etypes[etid])][key] = \
                F.gather_row(data, rows)

    # Record the original IDs of the nodes/edges
    for ntid, ntype in enumerate(hg.ntypes):
        hg._node_frames[ntid][NID] = F.copy_to(F.tensor(ntype2ngrp[ntype]), device)
    for etid in range(len(hg.canonical_etypes)):
        hg._edge_frames[hg.get_etype_id(canonical_etypes[etid])][EID] = \
            F.copy_to(F.tensor(edge_groups[etid]), device)

    return hg

def to_hetero(G, ntypes, etypes, ntype_field=NTYPE, etype_field=ETYPE,
              metagraph=None):
    """Convert the given homogeneous graph to a heterogeneous graph.
<<<<<<< HEAD

    DEPRECATED: Please use to_heterogeneous
    """
    dgl_warning("dgl.to_hetero is deprecated. Please use dgl.to_heterogeneous")
    return to_heterogeneous(G, ntypes, etypes, ntype_field=ntype_field,
                            etype_field=etype_field, metagraph=metagraph)

def to_homogeneous(G, ndata=None, edata=None):
    """Convert the given heterogeneous graph to a homogeneous graph.
=======
>>>>>>> 30f90fb5

    DEPRECATED: Please use to_heterogeneous
    """
    dgl_warning("dgl.to_hetero is deprecated. Please use dgl.to_heterogeneous")
    return to_heterogeneous(G, ntypes, etypes, ntype_field=ntype_field,
                            etype_field=etype_field, metagraph=metagraph)

def to_homogeneous(G, ndata=None, edata=None):
    """Convert a heterogeneous graph to a homogeneous graph and return.

    Node and edge types of the input graph are stored as the ``dgl.NTYPE``
    and ``dgl.ETYPE`` features in the returned graph.
    Each feature is an integer representing the type id, determined by the
    :meth:`DGLGraph.get_ntype_id` and :meth:`DGLGraph.get_etype_id` methods.

    The function also stores the original node/edge IDs as the ``dgl.NID``
    and ``dgl.EID`` features in the returned graph.

    If all

    Parameters
    ----------
    G : DGLGraph
        The heterogeneous graph.
    ndata : list[str], optional
        The node features to combine across all node types. For each feature ``feat`` in
        :attr:`ndata`, it concatenates ``G.nodes[T].data[feat]`` across all node types ``T``.
        As a result, the feature ``feat`` of all node types should have the same shape and
        data type. By default, the returned graph will not have any node features.
    edata : list[str], optional
        The edge features to combine across all edge types. For each feature ``feat`` in
        :attr:`edata`, it concatenates ``G.edges[T].data[feat]`` across all edge types ``T``.
        As a result, the feature ``feat`` of all edge types should have the same shape and
        data type. By default, the returned graph will not have any edge features.

    Returns
    -------
    DGLGraph
<<<<<<< HEAD
        A homogeneous graph. The parent node and edge type/ID are stored in
        columns ``dgl.NTYPE/dgl.NID`` and ``dgl.ETYPE/dgl.EID`` respectively.
=======
        A homogeneous graph.
>>>>>>> 30f90fb5

    Examples
    --------

    The following example uses PyTorch backend.

    >>> import dgl
    >>> import torch

    >>> hg = dgl.heterograph({
    ...     ('user', 'follows', 'user'): ([0, 1], [1, 2]),
    ...     ('developer', 'develops', 'game'): ([0, 1], [0, 1])
    ...     })
    >>> hg.nodes['user'].data['h'] = torch.ones(3, 1)
    >>> hg.nodes['developer'].data['h'] = torch.zeros(2, 1)
    >>> hg.nodes['game'].data['h'] = torch.ones(2, 1)
    >>> g = dgl.to_homogeneous(hg)
    >>> # The first three nodes are for 'user', the next two are for 'developer',
    >>> # and the last two are for 'game'
    >>> g.ndata
    {'_TYPE': tensor([0, 0, 0, 1, 1, 2, 2]), '_ID': tensor([0, 1, 2, 0, 1, 0, 1])}
    >>> # The first two edges are for 'follows', and the next two are for 'develops' edges.
    >>> g.edata
    {'_TYPE': tensor([0, 0, 1, 1]), '_ID': tensor([0, 1, 0, 1])}

    Combine feature 'h' across all node types in the conversion.

    >>> g = dgl.to_homogeneous(hg, ndata=['h'])
    >>> g.ndata['h']
    tensor([[1.], [1.], [1.], [0.], [0.], [1.], [1.]])

    See Also
    --------
    to_heterogeneous
    """
    num_nodes_per_ntype = [G.number_of_nodes(ntype) for ntype in G.ntypes]
    offset_per_ntype = np.insert(np.cumsum(num_nodes_per_ntype), 0, 0)
    srcs = []
    dsts = []
    etype_ids = []
    eids = []
    ntype_ids = []
    nids = []
    total_num_nodes = 0

    for ntype_id, ntype in enumerate(G.ntypes):
        num_nodes = G.number_of_nodes(ntype)
        total_num_nodes += num_nodes
        # Type ID is always in int64
        ntype_ids.append(F.full_1d(num_nodes, ntype_id, F.int64, F.cpu()))
        nids.append(F.arange(0, num_nodes, G.idtype))

    for etype_id, etype in enumerate(G.canonical_etypes):
        srctype, _, dsttype = etype
        src, dst = G.all_edges(etype=etype, order='eid')
        num_edges = len(src)
        srcs.append(src + int(offset_per_ntype[G.get_ntype_id(srctype)]))
        dsts.append(dst + int(offset_per_ntype[G.get_ntype_id(dsttype)]))
        # Type ID is always in int64
        etype_ids.append(F.full_1d(num_edges, etype_id, F.int64, F.cpu()))
        eids.append(F.arange(0, num_edges, G.idtype))

    retg = graph((F.cat(srcs, 0), F.cat(dsts, 0)), num_nodes=total_num_nodes,
                 idtype=G.idtype, device=G.device)

    # copy features
    if ndata is None:
        ndata = []
    if edata is None:
        edata = []
    comb_nf = combine_frames(G._node_frames, range(len(G.ntypes)), col_names=ndata)
    comb_ef = combine_frames(G._edge_frames, range(len(G.etypes)), col_names=edata)
    if comb_nf is not None:
        retg.ndata.update(comb_nf)
    if comb_ef is not None:
        retg.edata.update(comb_ef)

    # assign node type and id mapping field.
    retg.ndata[NTYPE] = F.copy_to(F.cat(ntype_ids, 0), G.device)
    retg.ndata[NID] = F.copy_to(F.cat(nids, 0), G.device)
    retg.edata[ETYPE] = F.copy_to(F.cat(etype_ids, 0), G.device)
    retg.edata[EID] = F.copy_to(F.cat(eids, 0), G.device)

    return retg

def to_homo(G):
    """Convert the given heterogeneous graph to a homogeneous graph.

    DEPRECATED: Please use to_homogeneous
    """
    dgl_warning("dgl.to_homo is deprecated. Please use dgl.to_homogeneous")
    return to_homogeneous(G)

def from_scipy(sp_mat,
               eweight_name=None,
               idtype=None,
               device=None):
<<<<<<< HEAD
    """Create a graph from a SciPy sparse matrix.
=======
    """Create a graph from a SciPy sparse matrix and return.
>>>>>>> 30f90fb5

    Parameters
    ----------
    sp_mat : scipy.sparse.spmatrix
        The graph adjacency matrix. Each nonzero entry ``sp_mat[i, j]`` represents an edge from
        node ``i`` to ``j``. The matrix must have square shape ``(N, N)``, where ``N`` is the
        number of nodes in the graph.
    eweight_name : str, optional
        The edata name for storing the nonzero values of :attr:`sp_mat`. If given, DGL will
        store the nonzero values of :attr:`sp_mat` in ``edata[eweight_name]`` of the returned
        graph.
    idtype : int32 or int64, optional
        The data type for storing the structure-related graph information such as node and
        edge IDs. It should be a framework-specific data type object (e.g., ``torch.int32``).
        By default, DGL uses int64.
    device : device context, optional
        The device of the resulting graph. It should be a framework-specific device object
        (e.g., ``torch.device``). By default, DGL stores the graph on CPU.

    Returns
    -------
    DGLGraph
        The created graph.

    Notes
    -----
    1. The function supports all kinds of SciPy sparse matrix classes (e.g.,
       :class:`scipy.sparse.csr.csr_matrix`). It converts the input matrix to the COOrdinate
       format using :func:`scipy.sparse.spmatrix.tocoo` before creates a :class:`DGLGraph`.
       Creating from a :class:`scipy.sparse.coo.coo_matrix` is hence the most efficient way.
    2. DGL internally maintains multiple copies of the graph structure in different sparse
       formats and chooses the most efficient one depending on the computation invoked.
       If memory usage becomes an issue in the case of large graphs, use
       :func:`dgl.DGLGraph.formats` to restrict the allowed formats.

    Examples
    --------

    The following example uses PyTorch backend.

    >>> import dgl
    >>> import numpy as np
    >>> import torch
    >>> from scipy.sparse import coo_matrix

    Create a small three-edge graph.

    >>> # Source nodes for edges (2, 1), (3, 2), (4, 3)
    >>> src_ids = np.array([2, 3, 4])
    >>> # Destination nodes for edges (2, 1), (3, 2), (4, 3)
    >>> dst_ids = np.array([1, 2, 3])
    >>> # Weight for edges (2, 1), (3, 2), (4, 3)
    >>> eweight = np.array([0.2, 0.3, 0.5])
    >>> sp_mat = coo_matrix((eweight, (src_ids, dst_ids)), shape=(5, 5))
    >>> g = dgl.from_scipy(sp_mat)

    Retrieve the edge weights.

    >>> g = dgl.from_scipy(sp_mat, eweight_name='w')
    >>> g.edata['w']
    tensor([0.2000, 0.3000, 0.5000], dtype=torch.float64)

    Create a graph on the first GPU with data type int32.

    >>> g = dgl.from_scipy(sp_mat, idtype=torch.int32, device='cuda:0')

    See Also
    --------
    graph
    from_networkx
    """
    # Sanity check
    num_rows = sp_mat.shape[0]
    num_cols = sp_mat.shape[1]
    if num_rows != num_cols:
        raise DGLError('Expect the number of rows to be the same as the number of columns for '
                       'sp_mat, got {:d} and {:d}.'.format(num_rows, num_cols))

    u, v, urange, vrange = utils.graphdata2tensors(sp_mat, idtype)
    g = create_from_edges(u, v, '_N', '_E', '_N', urange, vrange)
<<<<<<< HEAD
    if eweight_name is not None:
        g.edata[eweight_name] = F.tensor(sp_mat.data)
    return g.to(device)

def bipartite_from_scipy(sp_mat,
                         utype, etype, vtype,
                         eweight_name=None,
                         idtype=None,
                         device=None):
    """Create a unidirectional bipartite graph from a SciPy sparse matrix.

    The created graph will have two types of nodes ``utype`` and ``vtype`` as well as one
    edge type ``etype`` whose edges are from ``utype`` to ``vtype``.

    Parameters
    ----------
    sp_mat : scipy.sparse.spmatrix
        The graph adjacency matrix. Each nonzero entry ``sp_mat[i, j]``
        represents an edge from node ``i`` of type :attr:`utype` to ``j`` of type :attr:`vtype`.
        Let the matrix shape be ``(N, M)``. There will be ``N`` nodes of type :attr:`utype`
        and ``M`` nodes of type ``vtype`` in the resulting graph.
    utype : str, optional
        The name of the source node type.
    etype : str, optional
        The name of the edge type.
    vtype : str, optional
        The name of the destination node type.
    eweight_name : str, optional
        The edata name for storing the nonzero values of :attr:`sp_mat`.
        If given, DGL will store the nonzero values of :attr:`sp_mat` in ``edata[eweight_name]``
        of the returned graph.
    idtype : int32 or int64, optional
        The data type for storing the structure-related graph information such as node and
        edge IDs. It should be a framework-specific data type object (e.g., ``torch.int32``).
        By default, DGL uses int64.
    device : device context, optional
        The device of the resulting graph. It should be a framework-specific device object
        (e.g., ``torch.device``). By default, DGL stores the graph on CPU.

    Returns
    -------
    DGLGraph
        The created graph.

    Notes
    -----
    1. The function supports all kinds of SciPy sparse matrix classes (e.g.,
       :class:`scipy.sparse.csr.csr_matrix`). It converts the input matrix to the COOrdinate
       format using :func:`scipy.sparse.spmatrix.tocoo` before creates a :class:`DGLGraph`.
       Creating from a :class:`scipy.sparse.coo.coo_matrix` is hence the most efficient way.
    2. DGL internally maintains multiple copies of the graph structure in different sparse
       formats and chooses the most efficient one depending on the computation invoked.
       If memory usage becomes an issue in the case of large graphs, use
       :func:`dgl.DGLGraph.formats` to restrict the allowed formats.

    Examples
    --------

    The following example uses PyTorch backend.

    >>> import dgl
    >>> import numpy as np
    >>> import torch
    >>> from scipy.sparse import coo_matrix

    Create a small three-edge graph.

    >>> # Source nodes for edges (2, 1), (3, 2), (4, 3)
    >>> src_ids = np.array([2, 3, 4])
    >>> # Destination nodes for edges (2, 1), (3, 2), (4, 3)
    >>> dst_ids = np.array([1, 2, 3])
    >>> # Weight for edges (2, 1), (3, 2), (4, 3)
    >>> eweight = np.array([0.2, 0.3, 0.5])
    >>> sp_mat = coo_matrix((eweight, (src_ids, dst_ids)))
    >>> g = dgl.bipartite_from_scipy(sp_mat, utype='_U', etype='_E', vtype='_V')

    Retrieve the edge weights.

    >>> g = dgl.bipartite_from_scipy(sp_mat, utype='_U', etype='_E', vtype='_V', eweight_name='w')
    >>> g.edata['w']
    tensor([0.2000, 0.3000, 0.5000], dtype=torch.float64)

    Create a graph on the first GPU with data type int32.

    >>> g = dgl.bipartite_from_scipy(sp_mat, utype='_U', etype='_E', vtype='_V',
    ...                              idtype=torch.int32, device='cuda:0')

    See Also
    --------
    heterograph
    bipartite_from_networkx
    """
    # Sanity check
    u, v, urange, vrange = utils.graphdata2tensors(sp_mat, idtype, bipartite=True)
    g = create_from_edges(u, v, utype, etype, vtype, urange, vrange)
    if eweight_name is not None:
        g.edata[eweight_name] = F.tensor(sp_mat.data)
    return g.to(device)

=======
    if eweight_name is not None:
        g.edata[eweight_name] = F.tensor(sp_mat.data)
    return g.to(device)

def bipartite_from_scipy(sp_mat,
                         utype, etype, vtype,
                         eweight_name=None,
                         idtype=None,
                         device=None):
    """Create a uni-directional bipartite graph from a SciPy sparse matrix and return.

    The created graph will have two types of nodes ``utype`` and ``vtype`` as well as one
    edge type ``etype`` whose edges are from ``utype`` to ``vtype``.

    Parameters
    ----------
    sp_mat : scipy.sparse.spmatrix
        The graph adjacency matrix. Each nonzero entry ``sp_mat[i, j]``
        represents an edge from node ``i`` of type :attr:`utype` to ``j`` of type :attr:`vtype`.
        Let the matrix shape be ``(N, M)``. There will be ``N`` nodes of type :attr:`utype`
        and ``M`` nodes of type ``vtype`` in the resulting graph.
    utype : str, optional
        The name of the source node type.
    etype : str, optional
        The name of the edge type.
    vtype : str, optional
        The name of the destination node type.
    eweight_name : str, optional
        The edata name for storing the nonzero values of :attr:`sp_mat`.
        If given, DGL will store the nonzero values of :attr:`sp_mat` in ``edata[eweight_name]``
        of the returned graph.
    idtype : int32 or int64, optional
        The data type for storing the structure-related graph information such as node and
        edge IDs. It should be a framework-specific data type object (e.g., ``torch.int32``).
        By default, DGL uses int64.
    device : device context, optional
        The device of the resulting graph. It should be a framework-specific device object
        (e.g., ``torch.device``). By default, DGL stores the graph on CPU.

    Returns
    -------
    DGLGraph
        The created graph.

    Notes
    -----
    1. The function supports all kinds of SciPy sparse matrix classes (e.g.,
       :class:`scipy.sparse.csr.csr_matrix`). It converts the input matrix to the COOrdinate
       format using :func:`scipy.sparse.spmatrix.tocoo` before creates a :class:`DGLGraph`.
       Creating from a :class:`scipy.sparse.coo.coo_matrix` is hence the most efficient way.
    2. DGL internally maintains multiple copies of the graph structure in different sparse
       formats and chooses the most efficient one depending on the computation invoked.
       If memory usage becomes an issue in the case of large graphs, use
       :func:`dgl.DGLGraph.formats` to restrict the allowed formats.

    Examples
    --------

    The following example uses PyTorch backend.

    >>> import dgl
    >>> import numpy as np
    >>> import torch
    >>> from scipy.sparse import coo_matrix

    Create a small three-edge graph.

    >>> # Source nodes for edges (2, 1), (3, 2), (4, 3)
    >>> src_ids = np.array([2, 3, 4])
    >>> # Destination nodes for edges (2, 1), (3, 2), (4, 3)
    >>> dst_ids = np.array([1, 2, 3])
    >>> # Weight for edges (2, 1), (3, 2), (4, 3)
    >>> eweight = np.array([0.2, 0.3, 0.5])
    >>> sp_mat = coo_matrix((eweight, (src_ids, dst_ids)))
    >>> g = dgl.bipartite_from_scipy(sp_mat, utype='_U', etype='_E', vtype='_V')

    Retrieve the edge weights.

    >>> g = dgl.bipartite_from_scipy(sp_mat, utype='_U', etype='_E', vtype='_V', eweight_name='w')
    >>> g.edata['w']
    tensor([0.2000, 0.3000, 0.5000], dtype=torch.float64)

    Create a graph on the first GPU with data type int32.

    >>> g = dgl.bipartite_from_scipy(sp_mat, utype='_U', etype='_E', vtype='_V',
    ...                              idtype=torch.int32, device='cuda:0')

    See Also
    --------
    heterograph
    bipartite_from_networkx
    """
    # Sanity check
    u, v, urange, vrange = utils.graphdata2tensors(sp_mat, idtype, bipartite=True)
    g = create_from_edges(u, v, utype, etype, vtype, urange, vrange)
    if eweight_name is not None:
        g.edata[eweight_name] = F.tensor(sp_mat.data)
    return g.to(device)

>>>>>>> 30f90fb5
def from_networkx(nx_graph,
                  node_attrs=None,
                  edge_attrs=None,
                  edge_id_attr_name=None,
                  idtype=None,
                  device=None):
<<<<<<< HEAD
    """Create a graph from a NetworkX graph.

    Creating a DGLGraph from a NetworkX graph is not fast especially for large scales.
    It is recommended to first convert a NetworkX graph into a tuple of node-tensors
    and then construct a DGLGraph with :func:`dgl.graph`.
=======
    """Create a graph from a NetworkX graph and return.

    .. note::
        Creating a DGLGraph from a NetworkX graph is not fast especially for large scales.
        It is recommended to first convert a NetworkX graph into a tuple of node-tensors
        and then construct a DGLGraph with :func:`dgl.graph`.
>>>>>>> 30f90fb5

    Parameters
    ----------
    nx_graph : networkx.Graph
        The NetworkX graph holding the graph structure and the node/edge attributes.
        DGL will relabel the nodes using consecutive integers starting from zero if it is
        not the case. If the input graph is undirected, DGL converts it to a directed graph
        by :func:`networkx.Graph.to_directed`.
    node_attrs : list[str], optional
        The names of the node attributes to retrieve from the NetworkX graph. If given, DGL
        stores the retrieved node attributes in ``ndata`` of the returned graph using their
        original names. The attribute data must be convertible to Tensor type (e.g., scalar,
        numpy.ndarray, list, etc.).
    edge_attrs : list[str], optional
        The names of the edge attributes to retrieve from the NetworkX graph. If given, DGL
        stores the retrieved edge attributes in ``edata`` of the returned graph using their
        original names. The attribute data must be convertible to Tensor type (e.g., scalar,
<<<<<<< HEAD
        numpy.ndarray, list, etc.). It must be None if :attr:`nx_graph` is undirected.
=======
        ``numpy.ndarray``, list, etc.). It must be None if :attr:`nx_graph` is undirected.
>>>>>>> 30f90fb5
    edge_id_attr_name : str, optional
        The name of the edge attribute that stores the edge IDs. If given, DGL will assign edge
        IDs accordingly when creating the graph, so the attribute must be valid IDs, i.e.
        consecutive integers starting from zero. By default, the edge IDs of the returned graph
        can be arbitrary. It must be None if :attr:`nx_graph` is undirected.
    idtype : int32 or int64, optional
        The data type for storing the structure-related graph information such as node and
        edge IDs. It should be a framework-specific data type object (e.g., ``torch.int32``).
        By default, DGL uses int64.
    device : device context, optional
        The device of the resulting graph. It should be a framework-specific device object
        (e.g., ``torch.device``). By default, DGL stores the graph on CPU.

    Returns
    -------
    DGLGraph
        The created graph.

    Notes
    -----
    DGL internally maintains multiple copies of the graph structure in different sparse
    formats and chooses the most efficient one depending on the computation invoked.
    If memory usage becomes an issue in the case of large graphs, use
    :func:`dgl.DGLGraph.formats` to restrict the allowed formats.

    Examples
    --------

    The following example uses PyTorch backend.

    >>> import dgl
    >>> import networkx as nx
    >>> import numpy as np
    >>> import torch

    Create a 2-edge NetworkX graph.

    >>> nx_g = nx.DiGraph()
    >>> # Add 3 nodes and two features for them
    >>> nx_g.add_nodes_from([0, 1, 2], feat1=np.zeros((3, 1)), feat2=np.ones((3, 1)))
    >>> # Add 2 edges (1, 2) and (2, 1) with two features, one being edge IDs
    >>> nx_g.add_edge(1, 2, weight=np.ones((1, 1)), eid=np.array([1]))
    >>> nx_g.add_edge(2, 1, weight=np.ones((1, 1)), eid=np.array([0]))

    Convert it into a DGLGraph with structure only.

    >>> g = dgl.from_networkx(nx_g)

    Retrieve the node/edge features of the graph.

    >>> g = dgl.from_networkx(nx_g, node_attrs=['feat1', 'feat2'], edge_attrs=['weight'])

    Use a pre-specified ordering of the edges.

    >>> g.edges()
    (tensor([1, 2]), tensor([2, 1]))
    >>> g = dgl.from_networkx(nx_g, edge_id_attr_name='eid')
    (tensor([2, 1]), tensor([1, 2]))

    Create a graph on the first GPU with data type int32.

    >>> g = dgl.from_networkx(nx_g, idtype=torch.int32, device='cuda:0')

    See Also
    --------
    graph
    from_scipy
    """
    # Sanity check
    if edge_id_attr_name is not None and \
            edge_id_attr_name not in next(iter(nx_graph.edges(data=True)))[-1]:
        raise DGLError('Failed to find the pre-specified edge IDs in the edge features of '
                       'the NetworkX graph with name {}'.format(edge_id_attr_name))

    if not nx_graph.is_directed() and not (edge_id_attr_name is None and edge_attrs is None):
        raise DGLError('Expect edge_id_attr_name and edge_attrs to be None when nx_graph is '
                       'undirected, got {} and {}'.format(edge_id_attr_name, edge_attrs))

    # Relabel nodes using consecutive integers starting from 0
    nx_graph = nx.convert_node_labels_to_integers(nx_graph, ordering='sorted')
    if not nx_graph.is_directed():
        nx_graph = nx_graph.to_directed()

    u, v, urange, vrange = utils.graphdata2tensors(
        nx_graph, idtype, edge_id_attr_name=edge_id_attr_name)

    g = create_from_edges(u, v, '_N', '_E', '_N', urange, vrange)

    # nx_graph.edges(data=True) returns src, dst, attr_dict
    has_edge_id = nx_graph.number_of_edges() > 0 and edge_id_attr_name is not None

    # handle features
    # copy attributes
    def _batcher(lst):
        if F.is_tensor(lst[0]):
            return F.cat([F.unsqueeze(x, 0) for x in lst], dim=0)
        else:
            return F.tensor(lst)
    if node_attrs is not None:
        # mapping from feature name to a list of tensors to be concatenated
        attr_dict = defaultdict(list)
        for nid in range(g.number_of_nodes()):
            for attr in node_attrs:
                attr_dict[attr].append(nx_graph.nodes[nid][attr])
        for attr in node_attrs:
            g.ndata[attr] = F.copy_to(_batcher(attr_dict[attr]), g.device)

    if edge_attrs is not None:
        # mapping from feature name to a list of tensors to be concatenated
        attr_dict = defaultdict(lambda: [None] * g.number_of_edges())
        # each defaultdict value is initialized to be a list of None
        # None here serves as placeholder to be replaced by feature with
        # corresponding edge id
        if has_edge_id:
            num_edges = g.number_of_edges()
            for _, _, attrs in nx_graph.edges(data=True):
                if attrs[edge_id_attr_name] >= num_edges:
                    raise DGLError('Expect the pre-specified edge ids to be'
                                   ' smaller than the number of edges --'
                                   ' {}, got {}.'.format(num_edges, attrs['id']))
                for key in edge_attrs:
                    attr_dict[key][attrs[edge_id_attr_name]] = attrs[key]
        else:
            # XXX: assuming networkx iteration order is deterministic
            #      so the order is the same as graph_index.from_networkx
            for eid, (_, _, attrs) in enumerate(nx_graph.edges(data=True)):
                for key in edge_attrs:
                    attr_dict[key][eid] = attrs[key]
        for attr in edge_attrs:
            for val in attr_dict[attr]:
                if val is None:
                    raise DGLError('Not all edges have attribute {}.'.format(attr))
            g.edata[attr] = F.copy_to(_batcher(attr_dict[attr]), g.device)

    return g.to(device)

def bipartite_from_networkx(nx_graph,
                            utype, etype, vtype,
                            u_attrs=None, e_attrs=None, v_attrs=None,
                            edge_id_attr_name=None,
                            idtype=None,
                            device=None):
<<<<<<< HEAD
    """Create a unidirectional bipartite graph from a NetworkX graph.
=======
    """Create a unidirectional bipartite graph from a NetworkX graph and return.
>>>>>>> 30f90fb5

    The created graph will have two types of nodes ``utype`` and ``vtype`` as well as one
    edge type ``etype`` whose edges are from ``utype`` to ``vtype``.

<<<<<<< HEAD
    Creating a DGLGraph from a NetworkX graph is not fast especially for large scales.
    It is recommended to first convert a NetworkX graph into a tuple of node-tensors
    and then construct a DGLGraph with :func:`dgl.heterograph`.
=======
    .. note::
        Creating a DGLGraph from a NetworkX graph is not fast especially for large scales.
        It is recommended to first convert a NetworkX graph into a tuple of node-tensors
        and then construct a DGLGraph with :func:`dgl.heterograph`.
>>>>>>> 30f90fb5

    Parameters
    ----------
    nx_graph : networkx.DiGraph
        The NetworkX graph holding the graph structure and the node/edge attributes.
        DGL will relabel the nodes using consecutive integers starting from zero if it is
        not the case. The graph must follow `NetworkX's bipartite graph convention
        <https://networkx.github.io/documentation/stable/reference/algorithms/bipartite.html>`_,
        and furthermore the edges must be from nodes with attribute ``bipartite=0`` to nodes
        with attribute ``bipartite=1``.
    utype : str, optional
        The name of the source node type.
    etype : str, optional
        The name of the edge type.
    vtype : str, optional
        The name of the destination node type.
    u_attrs : list[str], optional
        The names of the node attributes for node type :attr:`utype` to retrieve from the
        NetworkX graph. If given, DGL stores the retrieved node attributes in
        ``nodes[utype].data`` of the returned graph using their original names. The attribute
<<<<<<< HEAD
        data must be convertible to Tensor type (e.g., scalar, numpy.array, list, etc.).
=======
        data must be convertible to Tensor type (e.g., scalar, ``numpy.ndarray``, list, etc.).
>>>>>>> 30f90fb5
    e_attrs : list[str], optional
        The names of the edge attributes to retrieve from the NetworkX graph. If given, DGL
        stores the retrieved edge attributes in ``edata`` of the returned graph using their
        original names. The attribute data must be convertible to Tensor type (e.g., scalar,
        numpy.ndarray, list, etc.).
    v_attrs : list[str], optional
        The names of the node attributes for node type :attr:`vtype` to retrieve from the
        NetworkX graph.  If given, DGL stores the retrieved node attributes in
        ``nodes[vtype].data`` of the returned graph using their original names. The attribute
        data must be convertible to Tensor type (e.g., scalar, numpy.array, list, etc.).
    edge_id_attr_name : str, optional
        The name of the edge attribute that stores the edge IDs. If given, DGL will assign edge
        IDs accordingly when creating the graph, so the attribute must be valid IDs, i.e.
        consecutive integers starting from zero. By default, the edge IDs of the returned graph
        can be arbitrary.
    idtype : int32 or int64, optional
        The data type for storing the structure-related graph information such as node and
        edge IDs. It should be a framework-specific data type object (e.g., torch.int32).
        By default, DGL uses int64.
    device : device context, optional
        The device of the resulting graph. It should be a framework-specific device object
        (e.g., torch.device). By default, DGL stores the graph on CPU.

    Returns
    -------
    DGLGraph
        The created graph.

    Examples
    --------

    The following example uses PyTorch backend.

    >>> import dgl
    >>> import networkx as nx
    >>> import numpy as np
    >>> import torch

    Create a 2-edge unidirectional bipartite graph.

    >>> nx_g = nx.DiGraph()
    >>> # Add nodes for the source type
    >>> nx_g.add_nodes_from([1, 3], bipartite=0, feat1=np.zeros((2, 1)), feat2=np.ones((2, 1)))
    >>> # Add nodes for the destination type
    >>> nx_g.add_nodes_from([2, 4, 5], bipartite=1, feat3=np.zeros((3, 1)))
    >>> nx_g.add_edge(1, 4, weight=np.ones((1, 1)), eid=np.array([1]))
    >>> nx_g.add_edge(3, 5, weight=np.ones((1, 1)), eid=np.array([0]))

    Convert it into a DGLGraph with structure only.

    >>> g = dgl.bipartite_from_networkx(nx_g, utype='_U', etype='_E', vtype='_V')

    Retrieve the node/edge features of the graph.

    >>> g = dgl.bipartite_from_networkx(nx_g, utype='_U', etype='_E', vtype='_V',
    ...                                 u_attrs=['feat1', 'feat2'],
    ...                                 e_attrs=['weight'],
    ...                                 v_attrs=['feat3'])

    Use a pre-specified ordering of the edges.

    >>> g.edges()
    (tensor([0, 1]), tensor([1, 2]))
    >>> g = dgl.bipartite_from_networkx(nx_g,
    ...                                 utype='_U', etype='_E', vtype='_V',
    ...                                 edge_id_attr_name='eid')
    (tensor([1, 0]), tensor([2, 1]))

    Create a graph on the first GPU with data type int32.

    >>> g = dgl.bipartite_from_networkx(nx_g, utype='_U', etype='_E', vtype='_V',
    ...                                 idtype=torch.int32, device='cuda:0')

    See Also
    --------
    heterograph
    bipartite_from_scipy
    """
    if not nx_graph.is_directed():
        raise DGLError('Expect nx_graph to be a directed NetworkX graph.')
    if edge_id_attr_name is not None and \
            not edge_id_attr_name in next(iter(nx_graph.edges(data=True)))[-1]:
        raise DGLError('Failed to find the pre-specified edge IDs in the edge features '
                       'of the NetworkX graph with name {}'.format(edge_id_attr_name))

    # Get the source and destination node sets
    top_nodes = set()
    bottom_nodes = set()
    for n, ndata in nx_graph.nodes(data=True):
        if 'bipartite' not in ndata:
            raise DGLError('Expect the node {} to have attribute bipartite'.format(n))
        if ndata['bipartite'] == 0:
            top_nodes.add(n)
        elif ndata['bipartite'] == 1:
            bottom_nodes.add(n)
        else:
            raise ValueError('Expect the bipartite attribute of the node {} to be 0 or 1, '
                             'got {}'.format(n, ndata['bipartite']))

    # Separately relabel the source and destination nodes.
    top_nodes = sorted(top_nodes)
    bottom_nodes = sorted(bottom_nodes)
    top_map = {n : i for i, n in enumerate(top_nodes)}
    bottom_map = {n : i for i, n in enumerate(bottom_nodes)}

    # Get the node tensors and the number of nodes
    u, v, urange, vrange = utils.graphdata2tensors(
        nx_graph, idtype, bipartite=True,
        edge_id_attr_name=edge_id_attr_name,
        top_map=top_map, bottom_map=bottom_map)

    g = create_from_edges(u, v, utype, etype, vtype, urange, vrange)

    # nx_graph.edges(data=True) returns src, dst, attr_dict
    has_edge_id = nx_graph.number_of_edges() > 0 and edge_id_attr_name is not None

    # handle features
    # copy attributes
    def _batcher(lst):
        if F.is_tensor(lst[0]):
            return F.cat([F.unsqueeze(x, 0) for x in lst], dim=0)
        else:
            return F.tensor(lst)

    if u_attrs is not None:
        # mapping from feature name to a list of tensors to be concatenated
        src_attr_dict = defaultdict(list)
        for nid in top_map.keys():
            for attr in u_attrs:
                src_attr_dict[attr].append(nx_graph.nodes[nid][attr])
        for attr in u_attrs:
            g.srcdata[attr] = F.copy_to(_batcher(src_attr_dict[attr]), g.device)

    if v_attrs is not None:
        # mapping from feature name to a list of tensors to be concatenated
        dst_attr_dict = defaultdict(list)
        for nid in bottom_map.keys():
            for attr in v_attrs:
                dst_attr_dict[attr].append(nx_graph.nodes[nid][attr])
        for attr in v_attrs:
            g.dstdata[attr] = F.copy_to(_batcher(dst_attr_dict[attr]), g.device)

    if e_attrs is not None:
        # mapping from feature name to a list of tensors to be concatenated
        attr_dict = defaultdict(lambda: [None] * g.number_of_edges())
        # each defaultdict value is initialized to be a list of None
        # None here serves as placeholder to be replaced by feature with
        # corresponding edge id
        if has_edge_id:
            for _, _, attrs in nx_graph.edges(data=True):
                for key in e_attrs:
                    attr_dict[key][attrs[edge_id_attr_name]] = attrs[key]
        else:
            # XXX: assuming networkx iteration order is deterministic
            #      so the order is the same as graph_index.from_networkx
            for eid, (_, _, attrs) in enumerate(nx_graph.edges(data=True)):
                for key in e_attrs:
                    attr_dict[key][eid] = attrs[key]
        for attr in e_attrs:
            for val in attr_dict[attr]:
                if val is None:
                    raise DGLError('Not all edges have attribute {}.'.format(attr))
            g.edata[attr] = F.copy_to(_batcher(attr_dict[attr]), g.device)

    return g.to(device)

def to_networkx(g, node_attrs=None, edge_attrs=None):
<<<<<<< HEAD
    """Convert a homogeneous graph to a NetworkX graph.

    It will save the edge IDs as the ``'id'`` edge attribute in the returned NetworkX graph.
=======
    """Convert a homogeneous graph to a NetworkX graph and return.

    The resulting NetworkX graph also contains the node/edge features of the input graph.
    Additionally, DGL saves the edge IDs as the ``'id'`` edge attribute in the
    returned NetworkX graph.
>>>>>>> 30f90fb5

    Parameters
    ----------
    g : DGLGraph
<<<<<<< HEAD
        A homogeneous graph on CPU.
=======
        A homogeneous graph.
>>>>>>> 30f90fb5
    node_attrs : iterable of str, optional
        The node attributes to copy from ``g.ndata``. (Default: None)
    edge_attrs : iterable of str, optional
        The edge attributes to copy from ``g.edata``. (Default: None)

    Returns
    -------
    networkx.DiGraph
        The converted NetworkX graph.

<<<<<<< HEAD
=======
    Notes
    -----
    The function only supports CPU graph input.

>>>>>>> 30f90fb5
    Examples
    --------
    The following example uses PyTorch backend.

    >>> import dgl
    >>> import torch

    >>> g = dgl.graph((torch.tensor([1, 2]), torch.tensor([1, 3])))
    >>> g.ndata['h'] = torch.zeros(4, 1)
    >>> g.edata['h1'] = torch.ones(2, 1)
    >>> g.edata['h2'] = torch.zeros(2, 2)
    >>> nx_g = dgl.to_networkx(g, node_attrs=['h'], edge_attrs=['h1', 'h2'])
    >>> nx_g.nodes(data=True)
    NodeDataView({0: {'h': tensor([0.])},
                  1: {'h': tensor([0.])},
                  2: {'h': tensor([0.])},
                  3: {'h': tensor([0.])}})
    >>> nx_g.edges(data=True)
    OutMultiEdgeDataView([(1, 1, {'id': 0, 'h1': tensor([1.]), 'h2': tensor([0., 0.])}),
                          (2, 3, {'id': 1, 'h1': tensor([1.]), 'h2': tensor([0., 0.])})])
    """
    if g.device != F.cpu():
        raise DGLError('Cannot convert a CUDA graph to networkx. Call g.cpu() first.')
    if not g.is_homogeneous:
        raise DGLError('dgl.to_networkx only supports homogeneous graphs.')
    src, dst = g.edges()
    src = F.asnumpy(src)
    dst = F.asnumpy(dst)
    # xiangsx: Always treat graph as multigraph
    nx_graph = nx.MultiDiGraph()
    nx_graph.add_nodes_from(range(g.number_of_nodes()))
    for eid, (u, v) in enumerate(zip(src, dst)):
        nx_graph.add_edge(u, v, id=eid)

    if node_attrs is not None:
        for nid, attr in nx_graph.nodes(data=True):
            feat_dict = g._get_n_repr(0, nid)
            attr.update({key: F.squeeze(feat_dict[key], 0) for key in node_attrs})
    if edge_attrs is not None:
        for _, _, attr in nx_graph.edges(data=True):
            eid = attr['id']
            feat_dict = g._get_e_repr(0, eid)
            attr.update({key: F.squeeze(feat_dict[key], 0) for key in edge_attrs})
    return nx_graph

DGLHeteroGraph.to_networkx = to_networkx

############################################################
# Internal APIs
############################################################

def create_from_edges(u, v,
                      utype, etype, vtype,
                      urange, vrange,
                      validate=True):
    """Internal function to create a graph from incident nodes with types.

    utype could be equal to vtype

    Parameters
    ----------
    u : Tensor
        Source node IDs.
    v : Tensor
        Dest node IDs.
    utype : str
        Source node type name.
    etype : str
        Edge type name.
    vtype : str
        Destination node type name.
    urange : int, optional
        The source node ID range. If None, the value is the maximum
        of the source node IDs in the edge list plus 1. (Default: None)
    vrange : int, optional
        The destination node ID range. If None, the value is the
        maximum of the destination node IDs in the edge list plus 1. (Default: None)
    validate : bool, optional
        If True, checks if node IDs are within range.

    Returns
    -------
    DGLHeteroGraph
    """
    if validate:
        if urange is not None and len(u) > 0 and \
            urange <= F.as_scalar(F.max(u, dim=0)):
            raise DGLError('Invalid node id {} (should be less than cardinality {}).'.format(
                urange, F.as_scalar(F.max(u, dim=0))))
        if vrange is not None and len(v) > 0 and \
            vrange <= F.as_scalar(F.max(v, dim=0)):
            raise DGLError('Invalid node id {} (should be less than cardinality {}).'.format(
                vrange, F.as_scalar(F.max(v, dim=0))))

    if utype == vtype:
        num_ntypes = 1
    else:
        num_ntypes = 2

    hgidx = heterograph_index.create_unitgraph_from_coo(
        num_ntypes, urange, vrange, u, v, ['coo', 'csr', 'csc'])
    if utype == vtype:
        return DGLHeteroGraph(hgidx, [utype], [etype])
    else:
        return DGLHeteroGraph(hgidx, [utype, vtype], [etype])<|MERGE_RESOLUTION|>--- conflicted
+++ resolved
@@ -35,11 +35,7 @@
           idtype=None,
           device=None,
           **deprecated_kwargs):
-<<<<<<< HEAD
-    """Create a graph.
-=======
     """Create a graph and return.
->>>>>>> 30f90fb5
 
     Parameters
     ----------
@@ -203,11 +199,7 @@
                 num_nodes_dict=None,
                 idtype=None,
                 device=None):
-<<<<<<< HEAD
-    """Create a heterogeneous graph.
-=======
     """Create a heterogeneous graph and return.
->>>>>>> 30f90fb5
 
     Parameters
     ----------
@@ -362,11 +354,7 @@
 
 def to_heterogeneous(G, ntypes, etypes, ntype_field=NTYPE,
                      etype_field=ETYPE, metagraph=None):
-<<<<<<< HEAD
-    """Convert the given homogeneous graph to a heterogeneous graph.
-=======
     """Convert a homogeneous graph to a heterogeneous graph and return.
->>>>>>> 30f90fb5
 
     The input graph should have only one type of nodes and edges. Each node and edge
     stores an integer feature as its type ID
@@ -387,21 +375,11 @@
     graph, except for reserved fields for storing type IDs (``dgl.NTYPE`` and ``dgl.ETYPE``)
     and node/edge IDs (``dgl.NID`` and ``dgl.EID``).
 
-    This function will copy any node/edge features from :attr:`G` to the returned heterogeneous
-    graph, except for node/edge types to recover the heterogeneous graph.
-
-    One can retrieve the IDs of the nodes/edges in :attr:`G` from the returned heterogeneous
-    graph with node feature ``dgl.NID`` and edge feature ``dgl.EID`` respectively.
-
     Parameters
     ----------
     G : DGLGraph
         The homogeneous graph.
-<<<<<<< HEAD
-    ntypes : list of str
-=======
     ntypes : list[str]
->>>>>>> 30f90fb5
         The node type names.
     etypes : list[str]
         The edge type names.
@@ -418,12 +396,7 @@
     Returns
     -------
     DGLGraph
-<<<<<<< HEAD
-        A heterogeneous graph. The parent node and edge ID are stored in the column
-        ``dgl.NID`` and ``dgl.EID`` respectively for all node/edge types.
-=======
         A heterogeneous graph.
->>>>>>> 30f90fb5
 
     Notes
     -----
@@ -582,7 +555,6 @@
 def to_hetero(G, ntypes, etypes, ntype_field=NTYPE, etype_field=ETYPE,
               metagraph=None):
     """Convert the given homogeneous graph to a heterogeneous graph.
-<<<<<<< HEAD
 
     DEPRECATED: Please use to_heterogeneous
     """
@@ -591,17 +563,6 @@
                             etype_field=etype_field, metagraph=metagraph)
 
 def to_homogeneous(G, ndata=None, edata=None):
-    """Convert the given heterogeneous graph to a homogeneous graph.
-=======
->>>>>>> 30f90fb5
-
-    DEPRECATED: Please use to_heterogeneous
-    """
-    dgl_warning("dgl.to_hetero is deprecated. Please use dgl.to_heterogeneous")
-    return to_heterogeneous(G, ntypes, etypes, ntype_field=ntype_field,
-                            etype_field=etype_field, metagraph=metagraph)
-
-def to_homogeneous(G, ndata=None, edata=None):
     """Convert a heterogeneous graph to a homogeneous graph and return.
 
     Node and edge types of the input graph are stored as the ``dgl.NTYPE``
@@ -611,8 +572,6 @@
 
     The function also stores the original node/edge IDs as the ``dgl.NID``
     and ``dgl.EID`` features in the returned graph.
-
-    If all
 
     Parameters
     ----------
@@ -632,12 +591,7 @@
     Returns
     -------
     DGLGraph
-<<<<<<< HEAD
-        A homogeneous graph. The parent node and edge type/ID are stored in
-        columns ``dgl.NTYPE/dgl.NID`` and ``dgl.ETYPE/dgl.EID`` respectively.
-=======
         A homogeneous graph.
->>>>>>> 30f90fb5
 
     Examples
     --------
@@ -735,11 +689,7 @@
                eweight_name=None,
                idtype=None,
                device=None):
-<<<<<<< HEAD
-    """Create a graph from a SciPy sparse matrix.
-=======
     """Create a graph from a SciPy sparse matrix and return.
->>>>>>> 30f90fb5
 
     Parameters
     ----------
@@ -820,7 +770,6 @@
 
     u, v, urange, vrange = utils.graphdata2tensors(sp_mat, idtype)
     g = create_from_edges(u, v, '_N', '_E', '_N', urange, vrange)
-<<<<<<< HEAD
     if eweight_name is not None:
         g.edata[eweight_name] = F.tensor(sp_mat.data)
     return g.to(device)
@@ -830,7 +779,7 @@
                          eweight_name=None,
                          idtype=None,
                          device=None):
-    """Create a unidirectional bipartite graph from a SciPy sparse matrix.
+    """Create a uni-directional bipartite graph from a SciPy sparse matrix and return.
 
     The created graph will have two types of nodes ``utype`` and ``vtype`` as well as one
     edge type ``etype`` whose edges are from ``utype`` to ``vtype``.
@@ -920,127 +869,18 @@
         g.edata[eweight_name] = F.tensor(sp_mat.data)
     return g.to(device)
 
-=======
-    if eweight_name is not None:
-        g.edata[eweight_name] = F.tensor(sp_mat.data)
-    return g.to(device)
-
-def bipartite_from_scipy(sp_mat,
-                         utype, etype, vtype,
-                         eweight_name=None,
-                         idtype=None,
-                         device=None):
-    """Create a uni-directional bipartite graph from a SciPy sparse matrix and return.
-
-    The created graph will have two types of nodes ``utype`` and ``vtype`` as well as one
-    edge type ``etype`` whose edges are from ``utype`` to ``vtype``.
-
-    Parameters
-    ----------
-    sp_mat : scipy.sparse.spmatrix
-        The graph adjacency matrix. Each nonzero entry ``sp_mat[i, j]``
-        represents an edge from node ``i`` of type :attr:`utype` to ``j`` of type :attr:`vtype`.
-        Let the matrix shape be ``(N, M)``. There will be ``N`` nodes of type :attr:`utype`
-        and ``M`` nodes of type ``vtype`` in the resulting graph.
-    utype : str, optional
-        The name of the source node type.
-    etype : str, optional
-        The name of the edge type.
-    vtype : str, optional
-        The name of the destination node type.
-    eweight_name : str, optional
-        The edata name for storing the nonzero values of :attr:`sp_mat`.
-        If given, DGL will store the nonzero values of :attr:`sp_mat` in ``edata[eweight_name]``
-        of the returned graph.
-    idtype : int32 or int64, optional
-        The data type for storing the structure-related graph information such as node and
-        edge IDs. It should be a framework-specific data type object (e.g., ``torch.int32``).
-        By default, DGL uses int64.
-    device : device context, optional
-        The device of the resulting graph. It should be a framework-specific device object
-        (e.g., ``torch.device``). By default, DGL stores the graph on CPU.
-
-    Returns
-    -------
-    DGLGraph
-        The created graph.
-
-    Notes
-    -----
-    1. The function supports all kinds of SciPy sparse matrix classes (e.g.,
-       :class:`scipy.sparse.csr.csr_matrix`). It converts the input matrix to the COOrdinate
-       format using :func:`scipy.sparse.spmatrix.tocoo` before creates a :class:`DGLGraph`.
-       Creating from a :class:`scipy.sparse.coo.coo_matrix` is hence the most efficient way.
-    2. DGL internally maintains multiple copies of the graph structure in different sparse
-       formats and chooses the most efficient one depending on the computation invoked.
-       If memory usage becomes an issue in the case of large graphs, use
-       :func:`dgl.DGLGraph.formats` to restrict the allowed formats.
-
-    Examples
-    --------
-
-    The following example uses PyTorch backend.
-
-    >>> import dgl
-    >>> import numpy as np
-    >>> import torch
-    >>> from scipy.sparse import coo_matrix
-
-    Create a small three-edge graph.
-
-    >>> # Source nodes for edges (2, 1), (3, 2), (4, 3)
-    >>> src_ids = np.array([2, 3, 4])
-    >>> # Destination nodes for edges (2, 1), (3, 2), (4, 3)
-    >>> dst_ids = np.array([1, 2, 3])
-    >>> # Weight for edges (2, 1), (3, 2), (4, 3)
-    >>> eweight = np.array([0.2, 0.3, 0.5])
-    >>> sp_mat = coo_matrix((eweight, (src_ids, dst_ids)))
-    >>> g = dgl.bipartite_from_scipy(sp_mat, utype='_U', etype='_E', vtype='_V')
-
-    Retrieve the edge weights.
-
-    >>> g = dgl.bipartite_from_scipy(sp_mat, utype='_U', etype='_E', vtype='_V', eweight_name='w')
-    >>> g.edata['w']
-    tensor([0.2000, 0.3000, 0.5000], dtype=torch.float64)
-
-    Create a graph on the first GPU with data type int32.
-
-    >>> g = dgl.bipartite_from_scipy(sp_mat, utype='_U', etype='_E', vtype='_V',
-    ...                              idtype=torch.int32, device='cuda:0')
-
-    See Also
-    --------
-    heterograph
-    bipartite_from_networkx
-    """
-    # Sanity check
-    u, v, urange, vrange = utils.graphdata2tensors(sp_mat, idtype, bipartite=True)
-    g = create_from_edges(u, v, utype, etype, vtype, urange, vrange)
-    if eweight_name is not None:
-        g.edata[eweight_name] = F.tensor(sp_mat.data)
-    return g.to(device)
-
->>>>>>> 30f90fb5
 def from_networkx(nx_graph,
                   node_attrs=None,
                   edge_attrs=None,
                   edge_id_attr_name=None,
                   idtype=None,
                   device=None):
-<<<<<<< HEAD
-    """Create a graph from a NetworkX graph.
-
-    Creating a DGLGraph from a NetworkX graph is not fast especially for large scales.
-    It is recommended to first convert a NetworkX graph into a tuple of node-tensors
-    and then construct a DGLGraph with :func:`dgl.graph`.
-=======
     """Create a graph from a NetworkX graph and return.
 
     .. note::
         Creating a DGLGraph from a NetworkX graph is not fast especially for large scales.
         It is recommended to first convert a NetworkX graph into a tuple of node-tensors
         and then construct a DGLGraph with :func:`dgl.graph`.
->>>>>>> 30f90fb5
 
     Parameters
     ----------
@@ -1058,11 +898,7 @@
         The names of the edge attributes to retrieve from the NetworkX graph. If given, DGL
         stores the retrieved edge attributes in ``edata`` of the returned graph using their
         original names. The attribute data must be convertible to Tensor type (e.g., scalar,
-<<<<<<< HEAD
-        numpy.ndarray, list, etc.). It must be None if :attr:`nx_graph` is undirected.
-=======
         ``numpy.ndarray``, list, etc.). It must be None if :attr:`nx_graph` is undirected.
->>>>>>> 30f90fb5
     edge_id_attr_name : str, optional
         The name of the edge attribute that stores the edge IDs. If given, DGL will assign edge
         IDs accordingly when creating the graph, so the attribute must be valid IDs, i.e.
@@ -1205,25 +1041,15 @@
                             edge_id_attr_name=None,
                             idtype=None,
                             device=None):
-<<<<<<< HEAD
-    """Create a unidirectional bipartite graph from a NetworkX graph.
-=======
     """Create a unidirectional bipartite graph from a NetworkX graph and return.
->>>>>>> 30f90fb5
 
     The created graph will have two types of nodes ``utype`` and ``vtype`` as well as one
     edge type ``etype`` whose edges are from ``utype`` to ``vtype``.
 
-<<<<<<< HEAD
-    Creating a DGLGraph from a NetworkX graph is not fast especially for large scales.
-    It is recommended to first convert a NetworkX graph into a tuple of node-tensors
-    and then construct a DGLGraph with :func:`dgl.heterograph`.
-=======
     .. note::
         Creating a DGLGraph from a NetworkX graph is not fast especially for large scales.
         It is recommended to first convert a NetworkX graph into a tuple of node-tensors
         and then construct a DGLGraph with :func:`dgl.heterograph`.
->>>>>>> 30f90fb5
 
     Parameters
     ----------
@@ -1244,11 +1070,7 @@
         The names of the node attributes for node type :attr:`utype` to retrieve from the
         NetworkX graph. If given, DGL stores the retrieved node attributes in
         ``nodes[utype].data`` of the returned graph using their original names. The attribute
-<<<<<<< HEAD
-        data must be convertible to Tensor type (e.g., scalar, numpy.array, list, etc.).
-=======
         data must be convertible to Tensor type (e.g., scalar, ``numpy.ndarray``, list, etc.).
->>>>>>> 30f90fb5
     e_attrs : list[str], optional
         The names of the edge attributes to retrieve from the NetworkX graph. If given, DGL
         stores the retrieved edge attributes in ``edata`` of the returned graph using their
@@ -1416,26 +1238,16 @@
     return g.to(device)
 
 def to_networkx(g, node_attrs=None, edge_attrs=None):
-<<<<<<< HEAD
-    """Convert a homogeneous graph to a NetworkX graph.
-
-    It will save the edge IDs as the ``'id'`` edge attribute in the returned NetworkX graph.
-=======
     """Convert a homogeneous graph to a NetworkX graph and return.
 
     The resulting NetworkX graph also contains the node/edge features of the input graph.
     Additionally, DGL saves the edge IDs as the ``'id'`` edge attribute in the
     returned NetworkX graph.
->>>>>>> 30f90fb5
 
     Parameters
     ----------
     g : DGLGraph
-<<<<<<< HEAD
-        A homogeneous graph on CPU.
-=======
         A homogeneous graph.
->>>>>>> 30f90fb5
     node_attrs : iterable of str, optional
         The node attributes to copy from ``g.ndata``. (Default: None)
     edge_attrs : iterable of str, optional
@@ -1446,13 +1258,10 @@
     networkx.DiGraph
         The converted NetworkX graph.
 
-<<<<<<< HEAD
-=======
     Notes
     -----
     The function only supports CPU graph input.
 
->>>>>>> 30f90fb5
     Examples
     --------
     The following example uses PyTorch backend.
