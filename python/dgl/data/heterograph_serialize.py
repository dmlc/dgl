"""For HeteroGraph Serialization"""
from __future__ import absolute_import

from .. import backend as F
from .._ffi.function import _init_api
from .._ffi.object import ObjectBase, register_object
from ..container import convert_to_strmap
from ..frame import Frame
from ..heterograph import DGLHeteroGraph

_init_api("dgl.data.heterograph_serialize")


def tensor_dict_to_ndarray_dict(tensor_dict):
    """Convert dict[str, tensor] to StrMap[NDArray]"""
    ndarray_dict = {}
    for key, value in tensor_dict.items():
        ndarray_dict[key] = F.zerocopy_to_dgl_ndarray(value)
    return convert_to_strmap(ndarray_dict)


def save_heterographs(filename, g_list, labels, formats):
    """Save heterographs into file"""
    if labels is None:
        labels = {}
    if isinstance(g_list, DGLHeteroGraph):
        g_list = [g_list]
    assert all(
        [type(g) == DGLHeteroGraph for g in g_list]
    ), "Invalid DGLHeteroGraph in g_list argument"
    gdata_list = [HeteroGraphData.create(g) for g in g_list]
<<<<<<< HEAD
    if formats is None:
        formats = []
    elif isinstance(formats, str):
        formats = [formats]
    _CAPI_SaveHeteroGraphData(filename, gdata_list, tensor_dict_to_ndarray_dict(labels), formats)
=======
    _CAPI_SaveHeteroGraphData(
        filename, gdata_list, tensor_dict_to_ndarray_dict(labels)
    )

>>>>>>> 5b2d44fa

@register_object("heterograph_serialize.HeteroGraphData")
class HeteroGraphData(ObjectBase):
    """Object to hold the data to be stored for DGLHeteroGraph"""

    @staticmethod
    def create(g):
        edata_list = []
        ndata_list = []
        for etype in g.canonical_etypes:
            edata_list.append(tensor_dict_to_ndarray_dict(g.edges[etype].data))
        for ntype in g.ntypes:
            ndata_list.append(tensor_dict_to_ndarray_dict(g.nodes[ntype].data))
        return _CAPI_MakeHeteroGraphData(
            g._graph, ndata_list, edata_list, g.ntypes, g.etypes
        )

    def get_graph(self):
        ntensor_list = list(_CAPI_GetNDataFromHeteroGraphData(self))
        etensor_list = list(_CAPI_GetEDataFromHeteroGraphData(self))
        ntype_names = list(_CAPI_GetNtypesFromHeteroGraphData(self))
        etype_names = list(_CAPI_GetEtypesFromHeteroGraphData(self))
        gidx = _CAPI_GetGindexFromHeteroGraphData(self)
        nframes = []
        eframes = []
        for ntid, ntensor in enumerate(ntensor_list):
            ndict = {
                ntensor[i]: F.zerocopy_from_dgl_ndarray(ntensor[i + 1])
                for i in range(0, len(ntensor), 2)
            }
            nframes.append(Frame(ndict, num_rows=gidx.number_of_nodes(ntid)))

        for etid, etensor in enumerate(etensor_list):
            edict = {
                etensor[i]: F.zerocopy_from_dgl_ndarray(etensor[i + 1])
                for i in range(0, len(etensor), 2)
            }
            eframes.append(Frame(edict, num_rows=gidx.number_of_edges(etid)))

        return DGLHeteroGraph(gidx, ntype_names, etype_names, nframes, eframes)<|MERGE_RESOLUTION|>--- conflicted
+++ resolved
@@ -29,18 +29,13 @@
         [type(g) == DGLHeteroGraph for g in g_list]
     ), "Invalid DGLHeteroGraph in g_list argument"
     gdata_list = [HeteroGraphData.create(g) for g in g_list]
-<<<<<<< HEAD
     if formats is None:
         formats = []
     elif isinstance(formats, str):
         formats = [formats]
-    _CAPI_SaveHeteroGraphData(filename, gdata_list, tensor_dict_to_ndarray_dict(labels), formats)
-=======
     _CAPI_SaveHeteroGraphData(
-        filename, gdata_list, tensor_dict_to_ndarray_dict(labels)
+        filename, gdata_list, tensor_dict_to_ndarray_dict(labels), formats
     )
-
->>>>>>> 5b2d44fa
 
 @register_object("heterograph_serialize.HeteroGraphData")
 class HeteroGraphData(ObjectBase):
