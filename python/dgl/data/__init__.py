--- conflicted
+++ resolved
@@ -17,11 +17,8 @@
 from .gdelt import GDELT
 from .icews18 import ICEWS18
 from .qm7b import QM7b
-<<<<<<< HEAD
 from .dgl_dataset import DGLDataset, DGLBuiltinDataset
-=======
 from .citation_graph import CoraGraphDataset, CiteseerGraphDataset, PubmedGraphDataset
->>>>>>> 5ef1b680
 
 
 def register_data_args(parser):
