--- conflicted
+++ resolved
@@ -11,7 +11,8 @@
 from . import utils
 from .. import backend as F
 
-__all__ = ['AsNodePredDataset', 'AsEdgePredDataset']
+__all__ = ['AsNodePredDataset', 'AsLinkPredDataset']
+
 
 class AsNodePredDataset(DGLDataset):
     """Repurpose a dataset for a standard semi-supervised transductive
@@ -34,7 +35,7 @@
       - Node labels are stored in ``g.nodes[target_ntype].data['label']``.
       - Training masks are stored in ``g.nodes[target_ntype].data['train_mask']``.
         So do validation and test masks.
-    
+
     The class will keep only the first graph in the provided dataset and
     generate train/val/test masks according to the given spplit ratio. The generated
     masks will be cached to disk for fast re-loading. If the provided split ratio
@@ -65,58 +66,61 @@
     >>> print('train_mask' in new_ds[0].ndata)
     True
     """
+
     def __init__(self,
                  dataset,
-                 split_ratio=[0.8, 0.1, 0.1],
+                 split_ratio=None,
                  target_ntype=None,
                  **kwargs):
         self.g = dataset[0].clone()
         self.split_ratio = split_ratio
         self.target_ntype = target_ntype
         self.num_classes = getattr(dataset, 'num_classes', None)
-        super().__init__(dataset.name + '-as-nodepred', **kwargs)
+        super().__init__(dataset.name + '-as-nodepred',
+                         hash_key=(split_ratio, target_ntype), **kwargs)
 
     def process(self):
         if 'label' not in self.g.nodes[self.target_ntype].data:
             raise ValueError("Missing node labels. Make sure labels are stored "
                              "under name 'label'.")
-<<<<<<< HEAD
-        if any(s not in self.g.nodes[self.target_ntype].data for s in ["train_mask", "val_mask", "test_mask"]):
-            # only generate when information not available
+        if self.split_ratio is None:
+            assert "train_mask" in self.g.nodes[self.target_ntype].data, \
+                "train_mask is not provided, please specify split_ratio to generate the masks"
+            assert "val_mask" in self.g.nodes[self.target_ntype].data, \
+                "val_mask is not provided, please specify split_ratio to generate the masks"
+            assert "test_mask" in self.g.nodes[self.target_ntype].data, \
+                "test_mask is not provided, please specify split_ratio to generate the masks"
+        else:
             if self.verbose:
                 print('Generating train/val/test masks...')
             utils.add_nodepred_split(self, self.split_ratio, self.target_ntype)
-=======
+
         if self.num_classes is None:
             self.num_classes = len(F.unique(self.g.nodes[self.target_ntype].data['label']))
-        if self.verbose:
-            print('Generating train/val/test masks...')
-        utils.add_nodepred_split(self, self.split_ratio, self.target_ntype)
->>>>>>> bc8f8b0b
 
     def has_cache(self):
-        return os.path.isfile(os.path.join(self.save_path, 'graph.bin'))
+        return os.path.isfile(os.path.join(self.save_path, 'graph_{}.bin'.format(self.hash)))
 
     def load(self):
-        with open(os.path.join(self.save_path, 'info.json'), 'r') as f:
+        with open(os.path.join(self.save_path, 'info_{}.json'.format(self.hash)), 'r') as f:
             info = json.load(f)
             if (info['split_ratio'] != self.split_ratio
-                or info['target_ntype'] != self.target_ntype):
+                    or info['target_ntype'] != self.target_ntype):
                 raise ValueError('Provided split ratio is different from the cached file. '
                                  'Re-process the dataset.')
             self.split_ratio = info['split_ratio']
             self.target_ntype = info['target_ntype']
             self.num_classes = info['num_classes']
-        gs, _ = utils.load_graphs(os.path.join(self.save_path, 'graph.bin'))
+        gs, _ = utils.load_graphs(os.path.join(self.save_path, 'graph_{}.bin'.format(self.hash)))
         self.g = gs[0]
 
     def save(self):
-        utils.save_graphs(os.path.join(self.save_path, 'graph.bin'), [self.g])
-        with open(os.path.join(self.save_path, 'info.json'), 'w') as f:
+        utils.save_graphs(os.path.join(self.save_path, 'graph_{}.bin'.format(self.hash)), [self.g])
+        with open(os.path.join(self.save_path, 'info_{}.json'.format(self.hash)), 'w') as f:
             json.dump({
-                'split_ratio' : self.split_ratio,
-                'target_ntype' : self.target_ntype,
-                'num_classes' : self.num_classes}, f)
+                'split_ratio': self.split_ratio,
+                'target_ntype': self.target_ntype,
+                'num_classes': self.num_classes}, f)
 
     def __getitem__(self, idx):
         return self.g
@@ -125,9 +129,10 @@
         return 1
 
 
-
 def negative_sample(g, num_samples):
-    """Random sample negative edges from graph, excluding self-loops"""
+    """Random sample negative edges from graph, excluding self-loops,
+       the result samples might be less than num_samples
+    """
     num_nodes = g.num_nodes()
     redundancy = _calc_redundancy(
         num_samples, g.num_edges(), num_nodes ** 2)
@@ -145,10 +150,11 @@
     return edges
 
 
-class AsEdgePredDataset(DGLDataset):
-    """Repurpose a dataset for edge prediction task.
-
-    The created dataset will include data needed for link prediction. 
+class AsLinkPredDataset(DGLDataset):
+    """Repurpose a dataset for link prediction task.
+
+    The created dataset will include data needed for link prediction.
+    Currently only support homogeneous graph. 
     It will keep only the first graph in the provided dataset and
     generate train/val/test edges according to the given split ratio,
     and the correspondent negative edges based on the neg_ratio. The generated
@@ -165,11 +171,18 @@
         Indicate how much negative samples to be sampled
         The number of the negative samples will be neg_ratio * num_positive_edges.
 
-    Returns
+    Attributes
     -------
-    DGLDataset
-        A new dataset with only one graph. Train/val/test masks are stored in the
-        ndata of the graph.
+    feat_size: int
+        The size of the feature dimension in the graph
+    train_graph: DGLGraph
+        The DGLGraph for training
+    val_edges: Tuple[Tuple[Tensor, Tensor], Tuple[Tensor, Tensor]]
+        The validation set edges, encoded as
+        ((positive_edge_src, positive_edge_dst), (negative_edge_src, negative_edge_dst))
+    test_edges: Tuple[Tuple[Tensor, Tensor], Tuple[Tensor, Tensor]]
+        The test set edges, encoded as
+        ((positive_edge_src, positive_edge_dst), (negative_edge_src, negative_edge_dst))
 
     Examples
     --------
@@ -185,34 +198,36 @@
 
     def __init__(self,
                  dataset,
-                 split_ratio=[0.8, 0.1, 0.1],
+                 split_ratio=None,
                  neg_ratio=3,
-                 add_self_loop=True,
                  **kwargs):
         self.g = dataset[0]
+        self.num_nodes = self.g.num_nodes()
         self.dataset = dataset
         self.split_ratio = split_ratio
         self.neg_ratio = neg_ratio
-        self.add_self_loop = add_self_loop
-        super().__init__(dataset.name + '-as-edgepred', hash_key=(neg_ratio, split_ratio, add_self_loop), **kwargs)
+        super().__init__(dataset.name + '-as-edgepred',
+                         hash_key=(neg_ratio, split_ratio), **kwargs)
 
     def process(self):
-        if hasattr(self.dataset, "get_edge_split"):
+        if self.split_ratio is None:
+            assert hasattr(self.dataset, "get_edge_split"), \
+                "dataset doesn't have get_edge_split method, please specify split_ratio and neg_ratio to generate the split"
             # This is likely to be an ogb dataset
             self.edge_split = self.dataset.get_edge_split()
-            self.train_graph = self.g
+            self._train_graph = self.g
 
             pos_e_tensor, neg_e_tensor = self.edge_split["valid"][
                 "edge"], self.edge_split["valid"]["edge_neg"]
             pos_e = (pos_e_tensor[:, 0], pos_e_tensor[:, 1])
             neg_e = (neg_e_tensor[:, 0], neg_e_tensor[:, 1])
-            self.val_edges = pos_e, neg_e
+            self._val_edges = pos_e, neg_e
 
             pos_e_tensor, neg_e_tensor = self.edge_split["test"][
                 "edge"], self.edge_split["test"]["edge_neg"]
             pos_e = (pos_e_tensor[:, 0], pos_e_tensor[:, 1])
             neg_e = (neg_e_tensor[:, 0], neg_e_tensor[:, 1])
-            self.test_edges = pos_e, neg_e
+            self._test_edges = pos_e, neg_e
         else:
             ratio = self.split_ratio
             graph = self.dataset[0]
@@ -231,15 +246,13 @@
             neg_n_val, neg_n_test = self.neg_ratio * n_val, self.neg_ratio * n_test
             neg_val_src, neg_val_dst = neg_src[:neg_n_val], neg_dst[:neg_n_val]
             neg_test_src, neg_test_dst = neg_src[neg_n_val:], neg_dst[neg_n_val:]
-            self.val_edges = (F.tensor(src[val_pos_idx]), F.tensor(dst[val_pos_idx])
+            self._val_edges = (F.tensor(src[val_pos_idx]), F.tensor(dst[val_pos_idx])
                               ), (F.tensor(neg_val_src), F.tensor(neg_val_dst))
-            self.test_edges = (F.tensor(src[test_pos_idx]),
+            self._test_edges = (F.tensor(src[test_pos_idx]),
                                F.tensor(dst[test_pos_idx])), (F.tensor(neg_test_src), F.tensor(neg_test_dst))
-            self.train_graph = create_dgl_graph(
+            self._train_graph = create_dgl_graph(
                 (src[train_pos_idx], dst[train_pos_idx]), num_nodes=self.num_nodes)
-            self.train_graph.ndata["feat"] = graph.ndata["feat"]
-        if self.add_self_loop:
-            self.train_graph = self.train_graph.add_self_loop()
+            self._train_graph.ndata["feat"] = graph.ndata["feat"]
 
     def has_cache(self):
         return os.path.isfile(os.path.join(self.save_path, 'graph_{}.bin'.format(self.hash)))
@@ -248,53 +261,50 @@
         gs, tensor_dict = utils.load_graphs(
             os.path.join(self.save_path, 'graph_{}.bin'.format(self.hash)))
         self.g = gs[0]
-        self.train_graph = self.g
-        self.val_edges = (tensor_dict["val_pos_src"], tensor_dict["val_pos_dst"]), (
+        self._train_graph = self.g
+        self._val_edges = (tensor_dict["val_pos_src"], tensor_dict["val_pos_dst"]), (
             tensor_dict["val_neg_src"], tensor_dict["val_neg_dst"])
-        self.test_edges = (tensor_dict["test_pos_src"], tensor_dict["test_pos_dst"]), (
+        self._test_edges = (tensor_dict["test_pos_src"], tensor_dict["test_pos_dst"]), (
             tensor_dict["test_neg_src"], tensor_dict["test_neg_dst"])
 
         with open(os.path.join(self.save_path, 'info_{}.json'.format(self.hash)), 'r') as f:
             info = json.load(f)
             self.split_ratio = info["split_ratio"]
             self.neg_ratio = info["neg_ratio"]
-            self.add_self_loop = bool(info["add_self_loop"])
 
     def save(self):
         tensor_dict = {
-            "val_pos_src": self.val_edges[0][0],
-            "val_pos_dst": self.val_edges[0][1],
-            "val_neg_src": self.val_edges[1][0],
-            "val_neg_dst": self.val_edges[1][1],
-            "test_pos_src": self.test_edges[0][0],
-            "test_pos_dst": self.test_edges[0][1],
-            "test_neg_src": self.test_edges[1][0],
-            "test_neg_dst": self.test_edges[1][1],
+            "val_pos_src": self._val_edges[0][0],
+            "val_pos_dst": self._val_edges[0][1],
+            "val_neg_src": self._val_edges[1][0],
+            "val_neg_dst": self._val_edges[1][1],
+            "test_pos_src": self._test_edges[0][0],
+            "test_pos_dst": self._test_edges[0][1],
+            "test_neg_src": self._test_edges[1][0],
+            "test_neg_dst": self._test_edges[1][1],
         }
         utils.save_graphs(os.path.join(self.save_path, 'graph_{}.bin'.format(self.hash)), [
-                          self.train_graph], tensor_dict)
+                          self._train_graph], tensor_dict)
         with open(os.path.join(self.save_path, 'info_{}.json'.format(self.hash)), 'w') as f:
             json.dump({
                 'split_ratio': self.split_ratio,
-                'neg_ratio': self.neg_ratio,
-                "add_self_loop": self.add_self_loop}, f)
+                'neg_ratio': self.neg_ratio}, f)
 
     @property
     def feat_size(self):
-        return self.train_graph.ndata["feat"].shape[-1]
+        return self._train_graph.ndata["feat"].shape[-1]
 
     @property
-    def num_nodes(self):
-        return self.g.num_nodes()
-
-    def get_train_graph(self):
-        return self.train_graph
-
-    def get_val_edges(self):
-        return self.val_edges
-
-    def get_test_edges(self):
-        return self.test_edges
+    def train_graph(self):
+        return self._train_graph
+
+    @property
+    def val_edges(self):
+        return self._val_edges
+
+    @property
+    def test_edges(self):
+        return self._test_edges
 
     def __getitem__(self, idx):
         return self.g
