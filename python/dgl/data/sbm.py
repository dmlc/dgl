--- conflicted
+++ resolved
@@ -92,15 +92,9 @@
         adjs = [sbm(n_communities, block_size, *x) for x in pq]
         for g, adj in zip(self._gs, adjs):
             g.from_scipy_sparse_matrix(adj)
-<<<<<<< HEAD
-        self._lgs = [g.line_graph() for g in self._gs]
-        in_degrees = lambda g: g.in_degrees(Index(F.arange(0, g.number_of_nodes(),
-                        dtype=F.int64))).unsqueeze(1).float()
-=======
         self._lgs = [g.line_graph(backtracking=False) for g in self._gs]
-        in_degrees = lambda g: g.in_degrees(Index(F.arange(g.number_of_nodes(),
-                                            dtype=F.int64))).unsqueeze(1).float()
->>>>>>> b420a5b5
+        in_degrees = lambda g: g.in_degrees(
+                Index(F.arange(0, g.number_of_nodes()))).unsqueeze(1).float()
         self._g_degs = [in_degrees(g) for g in self._gs]
         self._lg_degs = [in_degrees(lg) for lg in self._lgs]
         self._pm_pds = list(zip(*[g.edges() for g in self._gs]))[0]
