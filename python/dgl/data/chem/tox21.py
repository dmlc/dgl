--- conflicted
+++ resolved
@@ -1,13 +1,8 @@
 import numpy as np
 import sys
 
-<<<<<<< HEAD
-from .csv_dataset import CSVDataset
-from .utils import smiles_to_bigraph
-=======
 from .csv_dataset import MoleculeCSVDataset
 from .utils import smile_to_bigraph
->>>>>>> ae3102d3
 from ..utils import get_download_dir, download, _get_dgl_url
 from ... import backend as F
 
@@ -60,12 +55,8 @@
 
         df = df.drop(columns=['mol_id'])
 
-<<<<<<< HEAD
         super(Tox21, self).__init__(df, smiles_to_graph, atom_featurizer, bond_featurizer,
-                                    "smiles", "tox21_dglgraph.pkl")
-=======
-        super().__init__(df, smile_to_graph, cache_file_path="tox21_dglgraph.bin")
->>>>>>> ae3102d3
+                                    "smiles", "tox21_dglgraph.bin")
         self._weight_balancing()
 
     def _weight_balancing(self):
