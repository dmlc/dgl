#!/usr/bin/env python
# -*- coding: utf-8 -*-
import glob
import os
import platform
import shutil
import sys
import sysconfig

from setuptools import find_packages
from setuptools.dist import Distribution

# need to use distutils.core for correct placement of cython dll
if "--inplace" in sys.argv:
    from distutils.core import setup
    from distutils.extension import Extension
else:
    from setuptools import setup
    from setuptools.extension import Extension


class BinaryDistribution(Distribution):
    def has_ext_modules(self):
        return True


CURRENT_DIR = os.path.dirname(__file__)


def get_lib_path():
    """Get library path, name and version"""
    # We can not import `libinfo.py` in setup.py directly since __init__.py
    # Will be invoked which introduces dependences
    libinfo_py = os.path.join(CURRENT_DIR, "./dgl/_ffi/libinfo.py")
    libinfo = {"__file__": libinfo_py}
    exec(
        compile(open(libinfo_py, "rb").read(), libinfo_py, "exec"),
        libinfo,
        libinfo,
    )
    version = libinfo["__version__"]

    lib_path = libinfo["find_lib_path"]()
    libs = [lib_path[0]]

    return libs, version


def get_lib_pattern(lib_name):
    if sys.platform.startswith("linux"):
        lib_pattern = f"lib{lib_name}_*.so"
    elif sys.platform.startswith("darwin"):
        lib_pattern = f"lib{lib_name}_*.dylib"
    elif sys.platform.startswith("win"):
        lib_pattern = f"{lib_name}_*.dll"
    else:
        raise NotImplementedError("Unsupported system: %s" % sys.platform)
    return lib_pattern


def get_graph_bolt_pattern():
    if sys.platform.startswith("linux"):
        graphbolt_lib_pattern = "libgraphbolt_*.so"
    elif sys.platform.startswith("darwin"):
        graphbolt_lib_pattern = "libgraphbolt_*.dylib"
    elif sys.platform.startswith("win"):
        graphbolt_lib_pattern = "graphbolt_*.dll"
    else:
        raise NotImplementedError("Unsupported system: %s" % sys.platform)
    return graphbolt_lib_pattern


LIBS, VERSION = get_lib_path()
BACKENDS = ["pytorch"]
<<<<<<< HEAD
TA_LIB_PATTERN = get_ta_lib_pattern()
SPARSE_LIB_PATTERN = get_dgl_sparse_pattern()
BOLT_LIB_PATTERN = get_graph_bolt_pattern()
=======


def remove_lib(lib_name):
    for lib_path in glob.glob(
        os.path.join(CURRENT_DIR, "dgl", lib_name, get_lib_pattern(lib_name))
    ):
        try:
            os.remove(lib_path)
        except BaseException:
            pass
>>>>>>> cc5c2379


def cleanup():
    # Wheel cleanup
    try:
        os.remove("MANIFEST.in")
    except BaseException:
        pass

    for path in LIBS:
        _, libname = os.path.split(path)
        try:
            os.remove(os.path.join("dgl", libname))
        except BaseException:
            pass
    for backend in BACKENDS:
        remove_lib("tensoradapter")

        if backend == "pytorch":
<<<<<<< HEAD
            for sparse_path in glob.glob(
                os.path.join(
                    CURRENT_DIR, "dgl", "dgl_sparse", SPARSE_LIB_PATTERN
                )
            ):
                try:
                    os.remove(sparse_path)
                except BaseException:
                    pass
            for bolt_path in glob.glob(
                os.path.join(CURRENT_DIR, "dgl", "graphbolt", BOLT_LIB_PATTERN)
            ):
                try:
                    os.remove(bolt_path)
                except BaseException:
                    pass
=======
            remove_lib("dgl_sparse")
            remove_lib("graphbolt")
>>>>>>> cc5c2379


def config_cython():
    """Try to configure cython and return cython configuration"""
    if sys.platform.startswith("win"):
        print(
            "WARNING: Cython is not supported on Windows, will compile without cython module"
        )
        return []
    sys_cflags = sysconfig.get_config_var("CFLAGS")

    if "i386" in sys_cflags and "x86_64" in sys_cflags:
        print(
            "WARNING: Cython library may not be compiled correctly with both i386 and x64"
        )
        return []
    try:
        from Cython.Build import cythonize

        # from setuptools.extension import Extension
        if sys.version_info >= (3, 0):
            subdir = "_cy3"
        else:
            subdir = "_cy2"
        ret = []
        path = "dgl/_ffi/_cython"
        library_dirs = ["dgl", "../build/Release", "../build"]
        libraries = ["dgl"]
        for fn in os.listdir(path):
            if not fn.endswith(".pyx"):
                continue
            ret.append(
                Extension(
                    "dgl._ffi.%s.%s" % (subdir, fn[:-4]),
                    ["dgl/_ffi/_cython/%s" % fn],
                    include_dirs=[
                        "../include/",
                        "../third_party/dmlc-core/include",
                        "../third_party/dlpack/include",
                    ],
                    library_dirs=library_dirs,
                    libraries=libraries,
                    # Crashes without this flag with GCC 5.3.1
                    extra_compile_args=["-std=c++14"],
                    language="c++",
                )
            )
        return cythonize(ret, force=True)
    except ImportError:
        print(
            "WARNING: Cython is not installed, will compile without cython module"
        )
        return []


def copy_lib(lib_name, backend=""):
    for lib_path in glob.glob(
        os.path.join(dir_, lib_name, backend, get_lib_pattern(lib_name))
    ):
        lib_file_name = os.path.basename(lib_path)
        dst_dir_ = os.path.dirname(
            os.path.join(CURRENT_DIR, "dgl", lib_name, backend)
        )
        os.makedirs(
            dst_dir_,
            exist_ok=True,
        )
        shutil.copy(
            os.path.join(dir_, lib_name, backend, lib_file_name),
            dst_dir_,
        )
        fo.write("include dgl/tensoradapter/%s/%s\n" % (backend, lib_file_name))


include_libs = False
wheel_include_libs = False
if "bdist_wheel" in sys.argv or os.getenv("CONDA_BUILD"):
    wheel_include_libs = True
elif "clean" in sys.argv:
    cleanup()
else:
    include_libs = True

setup_kwargs = {}

# For bdist_wheel only
if wheel_include_libs:
    with open("MANIFEST.in", "w") as fo:
        for path in LIBS:
            shutil.copy(path, os.path.join(CURRENT_DIR, "dgl"))
            dir_, libname = os.path.split(path)
            fo.write("include dgl/%s\n" % libname)

        for backend in BACKENDS:
            copy_lib("tensoradapter", backend)
            if backend == "pytorch":
<<<<<<< HEAD
                for sparse_path in glob.glob(
                    os.path.join(dir_, "dgl_sparse", SPARSE_LIB_PATTERN)
                ):
                    sparse_name = os.path.basename(sparse_path)
                    os.makedirs(
                        os.path.join(CURRENT_DIR, "dgl", "dgl_sparse"),
                        exist_ok=True,
                    )
                    shutil.copy(
                        os.path.join(dir_, "dgl_sparse", sparse_name),
                        os.path.join(CURRENT_DIR, "dgl", "dgl_sparse"),
                    )
                    fo.write("include dgl/dgl_sparse/%s\n" % sparse_name)
                for bolt_path in glob.glob(
                    os.path.join(dir_, "graphbolt", BOLT_LIB_PATTERN)
                ):
                    bolt_name = os.path.basename(bolt_path)
                    os.makedirs(
                        os.path.join(CURRENT_DIR, "dgl", "graphbolt"),
                        exist_ok=True,
                    )
                    shutil.copy(
                        os.path.join(dir_, "graphbolt", bolt_name),
                        os.path.join(CURRENT_DIR, "dgl", "graphbolt"),
                    )
                    fo.write("include dgl/graphbolt/%s\n" % bolt_name)
=======
                copy_lib("dgl_sparse")
                copy_lib("graphbolt")
>>>>>>> cc5c2379
    setup_kwargs = {"include_package_data": True}


def get_lib_file_path(lib_name, backend=""):
    return (
        f"dgl/{lib_name}" if backend == "" else f"dgl/{lib_name}/{backend}",
        glob.glob(
            os.path.join(
                os.path.dirname(os.path.relpath(path, CURRENT_DIR)),
                lib_name,
                backend,
                get_lib_pattern(lib_name),
            )
        ),
    )


# For source tree setup
# Conda build also includes the binary library
if include_libs:
    rpath = [os.path.relpath(path, CURRENT_DIR) for path in LIBS]
    data_files = [("dgl", rpath)]
    for path in LIBS:
        for backend in BACKENDS:
            data_files.append(get_lib_file_path("tensoradapter", backend))
            if backend == "pytorch":
<<<<<<< HEAD
                data_files.append(
                    (
                        "dgl/dgl_sparse",
                        glob.glob(
                            os.path.join(
                                os.path.dirname(
                                    os.path.relpath(path, CURRENT_DIR)
                                ),
                                "dgl_sparse",
                                SPARSE_LIB_PATTERN,
                            )
                        ),
                    )
                )
                data_files.append(
                    (
                        "dgl/graphbolt",
                        glob.glob(
                            os.path.join(
                                os.path.dirname(
                                    os.path.relpath(path, CURRENT_DIR)
                                ),
                                "graphbolt",
                                BOLT_LIB_PATTERN,
                            )
                        ),
                    )
                )
=======
                data_files.append(get_lib_file_path("dgl_sparse"))
                data_files.append(get_lib_file_path("graphbolt"))
>>>>>>> cc5c2379
    setup_kwargs = {"include_package_data": True, "data_files": data_files}

setup(
    name="dgl" + os.getenv("DGL_PACKAGE_SUFFIX", ""),
    version=VERSION,
    description="Deep Graph Library",
    zip_safe=False,
    maintainer="DGL Team",
    maintainer_email="wmjlyjemaine@gmail.com",
    packages=find_packages(),
    install_requires=[
        "numpy>=1.14.0",
        "scipy>=1.1.0",
        "networkx>=2.1",
        "requests>=2.19.0",
        "tqdm",
        "psutil>=5.8.0",
    ],
    url="https://github.com/dmlc/dgl",
    distclass=BinaryDistribution,
    ext_modules=config_cython(),
    classifiers=[
        "Development Status :: 3 - Alpha",
        "Programming Language :: Python :: 3",
        "License :: OSI Approved :: Apache Software License",
    ],
    license="APACHE",
    **setup_kwargs,
)

if wheel_include_libs:
    cleanup()<|MERGE_RESOLUTION|>--- conflicted
+++ resolved
@@ -72,11 +72,6 @@
 
 LIBS, VERSION = get_lib_path()
 BACKENDS = ["pytorch"]
-<<<<<<< HEAD
-TA_LIB_PATTERN = get_ta_lib_pattern()
-SPARSE_LIB_PATTERN = get_dgl_sparse_pattern()
-BOLT_LIB_PATTERN = get_graph_bolt_pattern()
-=======
 
 
 def remove_lib(lib_name):
@@ -87,7 +82,6 @@
             os.remove(lib_path)
         except BaseException:
             pass
->>>>>>> cc5c2379
 
 
 def cleanup():
@@ -107,27 +101,8 @@
         remove_lib("tensoradapter")
 
         if backend == "pytorch":
-<<<<<<< HEAD
-            for sparse_path in glob.glob(
-                os.path.join(
-                    CURRENT_DIR, "dgl", "dgl_sparse", SPARSE_LIB_PATTERN
-                )
-            ):
-                try:
-                    os.remove(sparse_path)
-                except BaseException:
-                    pass
-            for bolt_path in glob.glob(
-                os.path.join(CURRENT_DIR, "dgl", "graphbolt", BOLT_LIB_PATTERN)
-            ):
-                try:
-                    os.remove(bolt_path)
-                except BaseException:
-                    pass
-=======
             remove_lib("dgl_sparse")
             remove_lib("graphbolt")
->>>>>>> cc5c2379
 
 
 def config_cython():
@@ -224,37 +199,8 @@
         for backend in BACKENDS:
             copy_lib("tensoradapter", backend)
             if backend == "pytorch":
-<<<<<<< HEAD
-                for sparse_path in glob.glob(
-                    os.path.join(dir_, "dgl_sparse", SPARSE_LIB_PATTERN)
-                ):
-                    sparse_name = os.path.basename(sparse_path)
-                    os.makedirs(
-                        os.path.join(CURRENT_DIR, "dgl", "dgl_sparse"),
-                        exist_ok=True,
-                    )
-                    shutil.copy(
-                        os.path.join(dir_, "dgl_sparse", sparse_name),
-                        os.path.join(CURRENT_DIR, "dgl", "dgl_sparse"),
-                    )
-                    fo.write("include dgl/dgl_sparse/%s\n" % sparse_name)
-                for bolt_path in glob.glob(
-                    os.path.join(dir_, "graphbolt", BOLT_LIB_PATTERN)
-                ):
-                    bolt_name = os.path.basename(bolt_path)
-                    os.makedirs(
-                        os.path.join(CURRENT_DIR, "dgl", "graphbolt"),
-                        exist_ok=True,
-                    )
-                    shutil.copy(
-                        os.path.join(dir_, "graphbolt", bolt_name),
-                        os.path.join(CURRENT_DIR, "dgl", "graphbolt"),
-                    )
-                    fo.write("include dgl/graphbolt/%s\n" % bolt_name)
-=======
                 copy_lib("dgl_sparse")
                 copy_lib("graphbolt")
->>>>>>> cc5c2379
     setup_kwargs = {"include_package_data": True}
 
 
@@ -281,39 +227,8 @@
         for backend in BACKENDS:
             data_files.append(get_lib_file_path("tensoradapter", backend))
             if backend == "pytorch":
-<<<<<<< HEAD
-                data_files.append(
-                    (
-                        "dgl/dgl_sparse",
-                        glob.glob(
-                            os.path.join(
-                                os.path.dirname(
-                                    os.path.relpath(path, CURRENT_DIR)
-                                ),
-                                "dgl_sparse",
-                                SPARSE_LIB_PATTERN,
-                            )
-                        ),
-                    )
-                )
-                data_files.append(
-                    (
-                        "dgl/graphbolt",
-                        glob.glob(
-                            os.path.join(
-                                os.path.dirname(
-                                    os.path.relpath(path, CURRENT_DIR)
-                                ),
-                                "graphbolt",
-                                BOLT_LIB_PATTERN,
-                            )
-                        ),
-                    )
-                )
-=======
                 data_files.append(get_lib_file_path("dgl_sparse"))
                 data_files.append(get_lib_file_path("graphbolt"))
->>>>>>> cc5c2379
     setup_kwargs = {"include_package_data": True, "data_files": data_files}
 
 setup(
