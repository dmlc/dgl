/*!
 *  Copyright (c) 2018 by Contributors
 * \file dgl/immutable_graph.h
 * \brief DGL immutable graph index class.
 */
#ifndef DGL_IMMUTABLE_GRAPH_H_
#define DGL_IMMUTABLE_GRAPH_H_

#include <vector>
#include <string>
#include <cstdint>
#include <utility>
#include <tuple>
#include <algorithm>
#include "runtime/ndarray.h"
#include "graph_interface.h"
#include "lazy.h"

namespace dgl {

class CSR;
class COO;
typedef std::shared_ptr<CSR> CSRPtr;
typedef std::shared_ptr<COO> COOPtr;

class ImmutableGraph;
typedef std::shared_ptr<ImmutableGraph> ImmutableGraphPtr;

/*!
 * \brief Graph class stored using CSR structure.
 */
class CSR : public GraphInterface {
 public:
  // Create a csr graph that has the given number of verts and edges.
  CSR(int64_t num_vertices, int64_t num_edges, bool is_multigraph);
  // Create a csr graph whose memory is stored in the shared memory
  //   that has the given number of verts and edges.
  CSR(const std::string &shared_mem_name,
      int64_t num_vertices, int64_t num_edges, bool is_multigraph);

  // Create a csr graph that shares the given indptr and indices.
  CSR(IdArray indptr, IdArray indices, IdArray edge_ids);
  CSR(IdArray indptr, IdArray indices, IdArray edge_ids, bool is_multigraph);

  // Create a csr graph by data iterator
  template <typename IndptrIter, typename IndicesIter, typename EdgeIdIter>
  CSR(int64_t num_vertices, int64_t num_edges,
      IndptrIter indptr_begin, IndicesIter indices_begin, EdgeIdIter edge_ids_begin,
      bool is_multigraph);

  // Create a csr graph whose memory is stored in the shared memory
  //   and the structure is given by the indptr and indcies.
  CSR(IdArray indptr, IdArray indices, IdArray edge_ids,
      const std::string &shared_mem_name);
  CSR(IdArray indptr, IdArray indices, IdArray edge_ids, bool is_multigraph,
      const std::string &shared_mem_name);

  void AddVertices(uint64_t num_vertices) override {
    LOG(FATAL) << "CSR graph does not allow mutation.";
  }

  void AddEdge(dgl_id_t src, dgl_id_t dst) override {
    LOG(FATAL) << "CSR graph does not allow mutation.";
  }

  void AddEdges(IdArray src_ids, IdArray dst_ids) override {
    LOG(FATAL) << "CSR graph does not allow mutation.";
  }

  void Clear() override {
    LOG(FATAL) << "CSR graph does not allow mutation.";
  }

  DLContext Context() const override {
    return adj_.indptr->ctx;
  }

  uint8_t NumBits() const override {
    return adj_.indices->dtype.bits;
  }

  bool IsMultigraph() const override;

  bool IsReadonly() const override {
    return true;
  }

  uint64_t NumVertices() const override {
    return adj_.indptr->shape[0] - 1;
  }

  uint64_t NumEdges() const override {
    return adj_.indices->shape[0];
  }

  BoolArray HasVertices(IdArray vids) const override {
    LOG(FATAL) << "Not enabled for CSR graph";
    return {};
  }

  bool HasEdgeBetween(dgl_id_t src, dgl_id_t dst) const override;

  BoolArray HasEdgesBetween(IdArray src_ids, IdArray dst_ids) const override;

  IdArray Predecessors(dgl_id_t vid, uint64_t radius = 1) const override {
    LOG(FATAL) << "CSR graph does not support efficient predecessor query."
      << " Please use successors on the reverse CSR graph.";
    return {};
  }

  IdArray Successors(dgl_id_t vid, uint64_t radius = 1) const override;

  IdArray EdgeId(dgl_id_t src, dgl_id_t dst) const override;

  EdgeArray EdgeIds(IdArray src, IdArray dst) const override;

  std::pair<dgl_id_t, dgl_id_t> FindEdge(dgl_id_t eid) const override {
    LOG(FATAL) << "CSR graph does not support efficient FindEdge."
      << " Please use COO graph.";
    return {};
  }

  EdgeArray FindEdges(IdArray eids) const override {
    LOG(FATAL) << "CSR graph does not support efficient FindEdges."
      << " Please use COO graph.";
    return {};
  }

  EdgeArray InEdges(dgl_id_t vid) const override {
    LOG(FATAL) << "CSR graph does not support efficient inedges query."
      << " Please use outedges on the reverse CSR graph.";
    return {};
  }

  EdgeArray InEdges(IdArray vids) const override {
    LOG(FATAL) << "CSR graph does not support efficient inedges query."
      << " Please use outedges on the reverse CSR graph.";
    return {};
  }

  EdgeArray OutEdges(dgl_id_t vid) const override;

  EdgeArray OutEdges(IdArray vids) const override;

  EdgeArray Edges(const std::string &order = "") const override;

  uint64_t InDegree(dgl_id_t vid) const override {
    LOG(FATAL) << "CSR graph does not support efficient indegree query."
      << " Please use outdegree on the reverse CSR graph.";
    return 0;
  }

  DegreeArray InDegrees(IdArray vids) const override {
    LOG(FATAL) << "CSR graph does not support efficient indegree query."
      << " Please use outdegree on the reverse CSR graph.";
    return {};
  }

  uint64_t OutDegree(dgl_id_t vid) const override {
    return aten::CSRGetRowNNZ(adj_, vid);
  }

  DegreeArray OutDegrees(IdArray vids) const override;

  Subgraph VertexSubgraph(IdArray vids) const override;

  Subgraph EdgeSubgraph(IdArray eids, bool preserve_nodes = false) const override {
    LOG(FATAL) << "CSR graph does not support efficient EdgeSubgraph."
      << " Please use COO graph instead.";
    return {};
  }

  DGLIdIters SuccVec(dgl_id_t vid) const override;

  DGLIdIters OutEdgeVec(dgl_id_t vid) const override;

  DGLIdIters PredVec(dgl_id_t vid) const override {
    LOG(FATAL) << "CSR graph does not support efficient PredVec."
      << " Please use SuccVec on the reverse CSR graph.";
    return DGLIdIters(nullptr, nullptr);
  }

  DGLIdIters InEdgeVec(dgl_id_t vid) const override {
    LOG(FATAL) << "CSR graph does not support efficient InEdgeVec."
      << " Please use OutEdgeVec on the reverse CSR graph.";
    return DGLIdIters(nullptr, nullptr);
  }

  std::vector<IdArray> GetAdj(bool transpose, const std::string &fmt) const override {
    CHECK(!transpose && fmt == "csr") << "Not valid adj format request.";
    return {adj_.indptr, adj_.indices, adj_.data};
  }

  /*! \brief Indicate whether this uses shared memory. */
  bool IsSharedMem() const {
    return !shared_mem_name_.empty();
  }

  /*! \brief Return the reverse of this CSR graph (i.e, a CSC graph) */
  CSRPtr Transpose() const;

  /*! \brief Convert this CSR to COO */
  COOPtr ToCOO() const;

  /*!
   * \return the csr matrix that represents this graph.
   * \note The csr matrix shares the storage with this graph.
   *       The data field of the CSR matrix stores the edge ids.
   */
  aten::CSRMatrix ToCSRMatrix() const {
    return adj_;
  }

  /*!
   * \brief Copy the data to another context.
   * \param ctx The target context.
   * \return The graph under another context.
   */
  CSR CopyTo(const DLContext& ctx) const;

  /*!
   * \brief Copy data to shared memory.
   * \param name The name of the shared memory.
   * \return The graph in the shared memory
   */
  CSR CopyToSharedMem(const std::string &name) const;

  /*!
   * \brief Convert the graph to use the given number of bits for storage.
   * \param bits The new number of integer bits (32 or 64).
   * \return The graph with new bit size storage.
   */
  CSR AsNumBits(uint8_t bits) const;

  // member getters

  IdArray indptr() const { return adj_.indptr; }

  IdArray indices() const { return adj_.indices; }

  IdArray edge_ids() const { return adj_.data; }

<<<<<<< HEAD
  void SortCSR() {
    aten::CSRSort(&adj_);
=======
  void SortCSR() override {
    if (adj_.sorted)
      return;
    aten::CSRSort_(&adj_);
>>>>>>> 97e79265
  }

 private:
  /*! \brief prive default constructor */
  CSR() {adj_.sorted = false;}

  // The internal CSR adjacency matrix.
  // The data field stores edge ids.
  aten::CSRMatrix adj_;

  // whether the graph is a multi-graph
  Lazy<bool> is_multigraph_;

  // The name of the shared memory to store data.
  // If it's empty, data isn't stored in shared memory.
  std::string shared_mem_name_;
};

class COO : public GraphInterface {
 public:
  // Create a coo graph that shares the given src and dst
  COO(int64_t num_vertices, IdArray src, IdArray dst);
  COO(int64_t num_vertices, IdArray src, IdArray dst, bool is_multigraph);

  // TODO(da): add constructor for creating COO from shared memory

  void AddVertices(uint64_t num_vertices) override {
    LOG(FATAL) << "CSR graph does not allow mutation.";
  }

  void AddEdge(dgl_id_t src, dgl_id_t dst) override {
    LOG(FATAL) << "CSR graph does not allow mutation.";
  }

  void AddEdges(IdArray src_ids, IdArray dst_ids) override {
    LOG(FATAL) << "CSR graph does not allow mutation.";
  }

  void Clear() override {
    LOG(FATAL) << "CSR graph does not allow mutation.";
  }

  DLContext Context() const override {
    return adj_.row->ctx;
  }

  uint8_t NumBits() const override {
    return adj_.row->dtype.bits;
  }

  bool IsMultigraph() const override;

  bool IsReadonly() const override {
    return true;
  }

  uint64_t NumVertices() const override {
    return adj_.num_rows;
  }

  uint64_t NumEdges() const override {
    return adj_.row->shape[0];
  }

  bool HasVertex(dgl_id_t vid) const override {
    return vid < NumVertices();
  }

  BoolArray HasVertices(IdArray vids) const override {
    LOG(FATAL) << "Not enabled for COO graph";
    return {};
  }

  bool HasEdgeBetween(dgl_id_t src, dgl_id_t dst) const override {
    LOG(FATAL) << "COO graph does not support efficient HasEdgeBetween."
      << " Please use CSR graph or AdjList graph instead.";
    return false;
  }

  BoolArray HasEdgesBetween(IdArray src_ids, IdArray dst_ids) const override {
    LOG(FATAL) << "COO graph does not support efficient HasEdgeBetween."
      << " Please use CSR graph or AdjList graph instead.";
    return {};
  }

  IdArray Predecessors(dgl_id_t vid, uint64_t radius = 1) const override {
    LOG(FATAL) << "COO graph does not support efficient Predecessors."
      << " Please use CSR graph or AdjList graph instead.";
    return {};
  }

  IdArray Successors(dgl_id_t vid, uint64_t radius = 1) const override {
    LOG(FATAL) << "COO graph does not support efficient Successors."
      << " Please use CSR graph or AdjList graph instead.";
    return {};
  }

  IdArray EdgeId(dgl_id_t src, dgl_id_t dst) const override {
    LOG(FATAL) << "COO graph does not support efficient EdgeId."
      << " Please use CSR graph or AdjList graph instead.";
    return {};
  }

  EdgeArray EdgeIds(IdArray src, IdArray dst) const override {
    LOG(FATAL) << "COO graph does not support efficient EdgeId."
      << " Please use CSR graph or AdjList graph instead.";
    return {};
  }

  std::pair<dgl_id_t, dgl_id_t> FindEdge(dgl_id_t eid) const override;

  EdgeArray FindEdges(IdArray eids) const override;

  EdgeArray InEdges(dgl_id_t vid) const override {
    LOG(FATAL) << "COO graph does not support efficient InEdges."
      << " Please use CSR graph or AdjList graph instead.";
    return {};
  }

  EdgeArray InEdges(IdArray vids) const override {
    LOG(FATAL) << "COO graph does not support efficient InEdges."
      << " Please use CSR graph or AdjList graph instead.";
    return {};
  }

  EdgeArray OutEdges(dgl_id_t vid) const override {
    LOG(FATAL) << "COO graph does not support efficient OutEdges."
      << " Please use CSR graph or AdjList graph instead.";
    return {};
  }

  EdgeArray OutEdges(IdArray vids) const override {
    LOG(FATAL) << "COO graph does not support efficient OutEdges."
      << " Please use CSR graph or AdjList graph instead.";
    return {};
  }

  EdgeArray Edges(const std::string &order = "") const override;

  uint64_t InDegree(dgl_id_t vid) const override {
    LOG(FATAL) << "COO graph does not support efficient InDegree."
      << " Please use CSR graph or AdjList graph instead.";
    return 0;
  }

  DegreeArray InDegrees(IdArray vids) const override {
    LOG(FATAL) << "COO graph does not support efficient InDegrees."
      << " Please use CSR graph or AdjList graph instead.";
    return {};
  }

  uint64_t OutDegree(dgl_id_t vid) const override {
    LOG(FATAL) << "COO graph does not support efficient OutDegree."
      << " Please use CSR graph or AdjList graph instead.";
    return 0;
  }

  DegreeArray OutDegrees(IdArray vids) const override {
    LOG(FATAL) << "COO graph does not support efficient OutDegrees."
      << " Please use CSR graph or AdjList graph instead.";
    return {};
  }

  Subgraph VertexSubgraph(IdArray vids) const override {
    LOG(FATAL) << "COO graph does not support efficient VertexSubgraph."
      << " Please use CSR graph or AdjList graph instead.";
    return {};
  }

  Subgraph EdgeSubgraph(IdArray eids, bool preserve_nodes = false) const override;

  DGLIdIters SuccVec(dgl_id_t vid) const override {
    LOG(FATAL) << "COO graph does not support efficient SuccVec."
      << " Please use CSR graph or AdjList graph instead.";
    return DGLIdIters(nullptr, nullptr);
  }

  DGLIdIters OutEdgeVec(dgl_id_t vid) const override {
    LOG(FATAL) << "COO graph does not support efficient OutEdgeVec."
      << " Please use CSR graph or AdjList graph instead.";
    return DGLIdIters(nullptr, nullptr);
  }

  DGLIdIters PredVec(dgl_id_t vid) const override {
    LOG(FATAL) << "COO graph does not support efficient PredVec."
      << " Please use CSR graph or AdjList graph instead.";
    return DGLIdIters(nullptr, nullptr);
  }

  DGLIdIters InEdgeVec(dgl_id_t vid) const override {
    LOG(FATAL) << "COO graph does not support efficient InEdgeVec."
      << " Please use CSR graph or AdjList graph instead.";
    return DGLIdIters(nullptr, nullptr);
  }

  std::vector<IdArray> GetAdj(bool transpose, const std::string &fmt) const override {
    CHECK(fmt == "coo") << "Not valid adj format request.";
    if (transpose) {
      return {aten::HStack(adj_.col, adj_.row)};
    } else {
      return {aten::HStack(adj_.row, adj_.col)};
    }
  }

  /*! \brief Return the transpose of this COO */
  COOPtr Transpose() const {
    return COOPtr(new COO(adj_.num_rows, adj_.col, adj_.row));
  }

  /*! \brief Convert this COO to CSR */
  CSRPtr ToCSR() const;

  /*!
   * \brief Get the coo matrix that represents this graph.
   * \note The coo matrix shares the storage with this graph.
   *       The data field of the coo matrix is none.
   */
  aten::COOMatrix ToCOOMatrix() const {
    return adj_;
  }

  /*!
   * \brief Copy the data to another context.
   * \param ctx The target context.
   * \return The graph under another context.
   */
  COO CopyTo(const DLContext& ctx) const;

  /*!
   * \brief Copy data to shared memory.
   * \param name The name of the shared memory.
   * \return The graph in the shared memory
   */
  COO CopyToSharedMem(const std::string &name) const;

  /*!
   * \brief Convert the graph to use the given number of bits for storage.
   * \param bits The new number of integer bits (32 or 64).
   * \return The graph with new bit size storage.
   */
  COO AsNumBits(uint8_t bits) const;

  /*! \brief Indicate whether this uses shared memory. */
  bool IsSharedMem() const {
    return false;
  }

  // member getters

  IdArray src() const { return adj_.row; }

  IdArray dst() const { return adj_.col; }

 private:
  /* !\brief private default constructor */
  COO() {}

  // The internal COO adjacency matrix.
  // The data field is empty
  aten::COOMatrix adj_;

  /*! \brief whether the graph is a multi-graph */
  Lazy<bool> is_multigraph_;
};

/*!
 * \brief DGL immutable graph index class.
 *
 * DGL's graph is directed. Vertices are integers enumerated from zero.
 */
class ImmutableGraph: public GraphInterface {
 public:
  /*! \brief Construct an immutable graph from the COO format. */
  explicit ImmutableGraph(COOPtr coo): coo_(coo) { }

  /*!
   * \brief Construct an immutable graph from the CSR format.
   *
   * For a single graph, we need two CSRs, one stores the in-edges of vertices and
   * the other stores the out-edges of vertices. These two CSRs stores the same edges.
   * The reason we need both is that some operators are faster on in-edge CSR and
   * the other operators are faster on out-edge CSR.
   *
   * However, not both CSRs are required. Technically, one CSR contains all information.
   * Thus, when we construct a temporary graphs (e.g., the sampled subgraphs), we only
   * construct one of the CSRs that runs fast for some operations we expect and construct
   * the other CSR on demand.
   */
  ImmutableGraph(CSRPtr in_csr, CSRPtr out_csr)
    : in_csr_(in_csr), out_csr_(out_csr) {
    CHECK(in_csr_ || out_csr_) << "Both CSR are missing.";
  }

  /*! \brief Construct an immutable graph from one CSR. */
  explicit ImmutableGraph(CSRPtr csr): out_csr_(csr) { }

  /*! \brief default copy constructor */
  ImmutableGraph(const ImmutableGraph& other) = default;

#ifndef _MSC_VER
  /*! \brief default move constructor */
  ImmutableGraph(ImmutableGraph&& other) = default;
#else
  ImmutableGraph(ImmutableGraph&& other) {
    this->in_csr_ = other.in_csr_;
    this->out_csr_ = other.out_csr_;
    this->coo_ = other.coo_;
    other.in_csr_ = nullptr;
    other.out_csr_ = nullptr;
    other.coo_ = nullptr;
  }
#endif  // _MSC_VER

  /*! \brief default assign constructor */
  ImmutableGraph& operator=(const ImmutableGraph& other) = default;

  /*! \brief default destructor */
  ~ImmutableGraph() = default;

  void AddVertices(uint64_t num_vertices) override {
    LOG(FATAL) << "AddVertices isn't supported in ImmutableGraph";
  }

  void AddEdge(dgl_id_t src, dgl_id_t dst) override {
    LOG(FATAL) << "AddEdge isn't supported in ImmutableGraph";
  }

  void AddEdges(IdArray src_ids, IdArray dst_ids) override {
    LOG(FATAL) << "AddEdges isn't supported in ImmutableGraph";
  }

  void Clear() override {
    LOG(FATAL) << "Clear isn't supported in ImmutableGraph";
  }

  DLContext Context() const override {
    return AnyGraph()->Context();
  }

  uint8_t NumBits() const override {
    return AnyGraph()->NumBits();
  }

  /*!
   * \note not const since we have caches
   * \return whether the graph is a multigraph
   */
  bool IsMultigraph() const override {
    return AnyGraph()->IsMultigraph();
  }

  /*!
   * \return whether the graph is read-only
   */
  bool IsReadonly() const override {
    return true;
  }

  /*! \return the number of vertices in the graph.*/
  uint64_t NumVertices() const override {
    return AnyGraph()->NumVertices();
  }

  /*! \return the number of edges in the graph.*/
  uint64_t NumEdges() const override {
    return AnyGraph()->NumEdges();
  }

  /*! \return true if the given vertex is in the graph.*/
  bool HasVertex(dgl_id_t vid) const override {
    return vid < NumVertices();
  }

  BoolArray HasVertices(IdArray vids) const override;

  /*! \return true if the given edge is in the graph.*/
  bool HasEdgeBetween(dgl_id_t src, dgl_id_t dst) const override {
    if (in_csr_) {
      return in_csr_->HasEdgeBetween(dst, src);
    } else {
      return GetOutCSR()->HasEdgeBetween(src, dst);
    }
  }

  BoolArray HasEdgesBetween(IdArray src, IdArray dst) const override {
    if (in_csr_) {
      return in_csr_->HasEdgesBetween(dst, src);
    } else {
      return GetOutCSR()->HasEdgesBetween(src, dst);
    }
  }

  /*!
   * \brief Find the predecessors of a vertex.
   * \param vid The vertex id.
   * \param radius The radius of the neighborhood. Default is immediate neighbor (radius=1).
   * \return the predecessor id array.
   */
  IdArray Predecessors(dgl_id_t vid, uint64_t radius = 1) const override {
    return GetInCSR()->Successors(vid, radius);
  }

  /*!
   * \brief Find the successors of a vertex.
   * \param vid The vertex id.
   * \param radius The radius of the neighborhood. Default is immediate neighbor (radius=1).
   * \return the successor id array.
   */
  IdArray Successors(dgl_id_t vid, uint64_t radius = 1) const override {
    return GetOutCSR()->Successors(vid, radius);
  }

  /*!
   * \brief Get all edge ids between the two given endpoints
   * \note Edges are associated with an integer id start from zero.
   *       The id is assigned when the edge is being added to the graph.
   * \param src The source vertex.
   * \param dst The destination vertex.
   * \return the edge id array.
   */
  IdArray EdgeId(dgl_id_t src, dgl_id_t dst) const override {
    if (in_csr_) {
      return in_csr_->EdgeId(dst, src);
    } else {
      return GetOutCSR()->EdgeId(src, dst);
    }
  }

  /*!
   * \brief Get all edge ids between the given endpoint pairs.
   * \note Edges are associated with an integer id start from zero.
   *       The id is assigned when the edge is being added to the graph.
   *       If duplicate pairs exist, the returned edge IDs will also duplicate.
   *       The order of returned edge IDs will follow the order of src-dst pairs
   *       first, and ties are broken by the order of edge ID.
   * \return EdgeArray containing all edges between all pairs.
   */
  EdgeArray EdgeIds(IdArray src, IdArray dst) const override {
    if (in_csr_) {
      EdgeArray edges = in_csr_->EdgeIds(dst, src);
      return EdgeArray{edges.dst, edges.src, edges.id};
    } else {
      return GetOutCSR()->EdgeIds(src, dst);
    }
  }

  /*!
   * \brief Find the edge ID and return the pair of endpoints
   * \param eid The edge ID
   * \return a pair whose first element is the source and the second the destination.
   */
  std::pair<dgl_id_t, dgl_id_t> FindEdge(dgl_id_t eid) const override {
    return GetCOO()->FindEdge(eid);
  }

  /*!
   * \brief Find the edge IDs and return their source and target node IDs.
   * \param eids The edge ID array.
   * \return EdgeArray containing all edges with id in eid.  The order is preserved.
   */
  EdgeArray FindEdges(IdArray eids) const override {
    return GetCOO()->FindEdges(eids);
  }

  /*!
   * \brief Get the in edges of the vertex.
   * \note The returned dst id array is filled with vid.
   * \param vid The vertex id.
   * \return the edges
   */
  EdgeArray InEdges(dgl_id_t vid) const override {
    const EdgeArray& ret = GetInCSR()->OutEdges(vid);
    return {ret.dst, ret.src, ret.id};
  }

  /*!
   * \brief Get the in edges of the vertices.
   * \param vids The vertex id array.
   * \return the id arrays of the two endpoints of the edges.
   */
  EdgeArray InEdges(IdArray vids) const override {
    const EdgeArray& ret = GetInCSR()->OutEdges(vids);
    return {ret.dst, ret.src, ret.id};
  }

  /*!
   * \brief Get the out edges of the vertex.
   * \note The returned src id array is filled with vid.
   * \param vid The vertex id.
   * \return the id arrays of the two endpoints of the edges.
   */
  EdgeArray OutEdges(dgl_id_t vid) const override {
    return GetOutCSR()->OutEdges(vid);
  }

  /*!
   * \brief Get the out edges of the vertices.
   * \param vids The vertex id array.
   * \return the id arrays of the two endpoints of the edges.
   */
  EdgeArray OutEdges(IdArray vids) const override {
    return GetOutCSR()->OutEdges(vids);
  }

  /*!
   * \brief Get all the edges in the graph.
   * \note If sorted is true, the returned edges list is sorted by their src and
   *       dst ids. Otherwise, they are in their edge id order.
   * \param sorted Whether the returned edge list is sorted by their src and dst ids
   * \return the id arrays of the two endpoints of the edges.
   */
  EdgeArray Edges(const std::string &order = "") const override;

  /*!
   * \brief Get the in degree of the given vertex.
   * \param vid The vertex id.
   * \return the in degree
   */
  uint64_t InDegree(dgl_id_t vid) const override {
    return GetInCSR()->OutDegree(vid);
  }

  /*!
   * \brief Get the in degrees of the given vertices.
   * \param vid The vertex id array.
   * \return the in degree array
   */
  DegreeArray InDegrees(IdArray vids) const override {
    return GetInCSR()->OutDegrees(vids);
  }

  /*!
   * \brief Get the out degree of the given vertex.
   * \param vid The vertex id.
   * \return the out degree
   */
  uint64_t OutDegree(dgl_id_t vid) const override {
    return GetOutCSR()->OutDegree(vid);
  }

  /*!
   * \brief Get the out degrees of the given vertices.
   * \param vid The vertex id array.
   * \return the out degree array
   */
  DegreeArray OutDegrees(IdArray vids) const override {
    return GetOutCSR()->OutDegrees(vids);
  }

  /*!
   * \brief Construct the induced subgraph of the given vertices.
   *
   * The induced subgraph is a subgraph formed by specifying a set of vertices V' and then
   * selecting all of the edges from the original graph that connect two vertices in V'.
   *
   * Vertices and edges in the original graph will be "reindexed" to local index. The local
   * index of the vertices preserve the order of the given id array, while the local index
   * of the edges preserve the index order in the original graph. Vertices not in the
   * original graph are ignored.
   *
   * The result subgraph is read-only.
   *
   * \param vids The vertices in the subgraph.
   * \return the induced subgraph
   */
  Subgraph VertexSubgraph(IdArray vids) const override;

  /*!
   * \brief Construct the induced edge subgraph of the given edges.
   *
   * The induced edges subgraph is a subgraph formed by specifying a set of edges E' and then
   * selecting all of the nodes from the original graph that are endpoints in E'.
   *
   * Vertices and edges in the original graph will be "reindexed" to local index. The local
   * index of the edges preserve the order of the given id array, while the local index
   * of the vertices preserve the index order in the original graph. Edges not in the
   * original graph are ignored.
   *
   * The result subgraph is read-only.
   *
   * \param eids The edges in the subgraph.
   * \return the induced edge subgraph
   */
  Subgraph EdgeSubgraph(IdArray eids, bool preserve_nodes = false) const override;

  /*!
   * \brief Return the successor vector
   * \param vid The vertex id.
   * \return the successor vector
   */
  DGLIdIters SuccVec(dgl_id_t vid) const override {
    return GetOutCSR()->SuccVec(vid);
  }

  /*!
   * \brief Return the out edge id vector
   * \param vid The vertex id.
   * \return the out edge id vector
   */
  DGLIdIters OutEdgeVec(dgl_id_t vid) const override {
    return GetOutCSR()->OutEdgeVec(vid);
  }

  /*!
   * \brief Return the predecessor vector
   * \param vid The vertex id.
   * \return the predecessor vector
   */
  DGLIdIters PredVec(dgl_id_t vid) const override {
    return GetInCSR()->SuccVec(vid);
  }

  /*!
   * \brief Return the in edge id vector
   * \param vid The vertex id.
   * \return the in edge id vector
   */
  DGLIdIters InEdgeVec(dgl_id_t vid) const override {
    return GetInCSR()->OutEdgeVec(vid);
  }

  /*!
   * \brief Get the adjacency matrix of the graph.
   *
   * By default, a row of returned adjacency matrix represents the destination
   * of an edge and the column represents the source.
   * \param transpose A flag to transpose the returned adjacency matrix.
   * \param fmt the format of the returned adjacency matrix.
   * \return a vector of three IdArray.
   */
  std::vector<IdArray> GetAdj(bool transpose, const std::string &fmt) const override;

  /* !\brief Return in csr. If not exist, transpose the other one.*/
  CSRPtr GetInCSR() const;

  /* !\brief Return out csr. If not exist, transpose the other one.*/
  CSRPtr GetOutCSR() const;

  /* !\brief Return coo. If not exist, create from csr.*/
  COOPtr GetCOO() const;

  /*! \brief Create an immutable graph from CSR. */
  static ImmutableGraphPtr CreateFromCSR(
      IdArray indptr, IdArray indices, IdArray edge_ids, const std::string &edge_dir);

  static ImmutableGraphPtr CreateFromCSR(
      IdArray indptr, IdArray indices, IdArray edge_ids,
      bool multigraph, const std::string &edge_dir);

  static ImmutableGraphPtr CreateFromCSR(
      IdArray indptr, IdArray indices, IdArray edge_ids,
      const std::string &edge_dir, const std::string &shared_mem_name);

  static ImmutableGraphPtr CreateFromCSR(
      IdArray indptr, IdArray indices, IdArray edge_ids,
      bool multigraph, const std::string &edge_dir,
      const std::string &shared_mem_name);

  static ImmutableGraphPtr CreateFromCSR(
      const std::string &shared_mem_name, size_t num_vertices,
      size_t num_edges, bool multigraph,
      const std::string &edge_dir);

  /*! \brief Create an immutable graph from COO. */
  static ImmutableGraphPtr CreateFromCOO(
      int64_t num_vertices, IdArray src, IdArray dst);

  static ImmutableGraphPtr CreateFromCOO(
      int64_t num_vertices, IdArray src, IdArray dst, bool multigraph);

  /*!
   * \brief Convert the given graph to an immutable graph.
   *
   * If the graph is already an immutable graph. The result graph will share
   * the storage with the given one.
   *
   * \param graph The input graph.
   * \return an immutable graph object.
   */
  static ImmutableGraphPtr ToImmutable(GraphPtr graph);

  /*!
   * \brief Copy the data to another context.
   * \param ctx The target context.
   * \return The graph under another context.
   */
  static ImmutableGraphPtr CopyTo(ImmutableGraphPtr g, const DLContext& ctx);

  /*!
   * \brief Copy data to shared memory.
   * \param edge_dir the graph of the specific edge direction to be copied.
   * \param name The name of the shared memory.
   * \return The graph in the shared memory
   */
  static ImmutableGraphPtr CopyToSharedMem(
      ImmutableGraphPtr g, const std::string &edge_dir, const std::string &name);

  /*!
   * \brief Convert the graph to use the given number of bits for storage.
   * \param bits The new number of integer bits (32 or 64).
   * \return The graph with new bit size storage.
   */
  static ImmutableGraphPtr AsNumBits(ImmutableGraphPtr g, uint8_t bits);

  /*!
   * \brief Return a new graph with all the edges reversed.
   *
   * The returned graph preserves the vertex and edge index in the original graph.
   *
   * \return the reversed graph
   */
  ImmutableGraphPtr Reverse() const;

  /*! \return Load HeteroGraph from stream, using CSRMatrix*/
  bool Load(dmlc::Stream* fs);

  /*! \return Save HeteroGraph to stream, using CSRMatrix */
  void Save(dmlc::Stream* fs) const;

  void SortCSR() {
    GetInCSR()->SortCSR();
    GetOutCSR()->SortCSR();
  }

 protected:
  /* !\brief internal default constructor */
  ImmutableGraph() {}

  /* !\brief internal constructor for all the members */
  ImmutableGraph(CSRPtr in_csr, CSRPtr out_csr, COOPtr coo)
    : in_csr_(in_csr), out_csr_(out_csr), coo_(coo) {
    CHECK(AnyGraph()) << "At least one graph structure should exist.";
  }

  ImmutableGraph(CSRPtr in_csr, CSRPtr out_csr, const std::string shared_mem_name)
    : in_csr_(in_csr), out_csr_(out_csr) {
    CHECK(in_csr_ || out_csr_) << "Both CSR are missing.";
    this->shared_mem_name_ = shared_mem_name;
  }

  /* !\brief return pointer to any available graph structure */
  GraphPtr AnyGraph() const {
    if (in_csr_) {
      return in_csr_;
    } else if (out_csr_) {
      return out_csr_;
    } else {
      return coo_;
    }
  }

  // Store the in csr (i.e, the reverse csr)
  CSRPtr in_csr_;
  // Store the out csr (i.e, the normal csr)
  CSRPtr out_csr_;
  // Store the edge list indexed by edge id (COO)
  COOPtr coo_;

  // The name of shared memory for this graph.
  // If it's empty, the graph isn't stored in shared memory.
  std::string shared_mem_name_;
};

// inline implementations

template <typename IndptrIter, typename IndicesIter, typename EdgeIdIter>
CSR::CSR(int64_t num_vertices, int64_t num_edges,
    IndptrIter indptr_begin, IndicesIter indices_begin, EdgeIdIter edge_ids_begin,
    bool is_multigraph): is_multigraph_(is_multigraph) {
  // TODO(minjie): this should be changed to a device-agnostic implementation
  //   in the future
  adj_.num_rows = num_vertices;
  adj_.num_cols = num_vertices;
  adj_.indptr = aten::NewIdArray(num_vertices + 1);
  adj_.indices = aten::NewIdArray(num_edges);
  adj_.data = aten::NewIdArray(num_edges);
  dgl_id_t* indptr_data = static_cast<dgl_id_t*>(adj_.indptr->data);
  dgl_id_t* indices_data = static_cast<dgl_id_t*>(adj_.indices->data);
  dgl_id_t* edge_ids_data = static_cast<dgl_id_t*>(adj_.data->data);
  for (int64_t i = 0; i < num_vertices + 1; ++i)
    *(indptr_data++) = *(indptr_begin++);
  for (int64_t i = 0; i < num_edges; ++i) {
    *(indices_data++) = *(indices_begin++);
    *(edge_ids_data++) = *(edge_ids_begin++);
  }
}

}  // namespace dgl

namespace dmlc {
DMLC_DECLARE_TRAITS(has_saveload, dgl::ImmutableGraph, true);
}  // namespace dmlc

#endif  // DGL_IMMUTABLE_GRAPH_H_<|MERGE_RESOLUTION|>--- conflicted
+++ resolved
@@ -240,15 +240,10 @@
 
   IdArray edge_ids() const { return adj_.data; }
 
-<<<<<<< HEAD
-  void SortCSR() {
-    aten::CSRSort(&adj_);
-=======
   void SortCSR() override {
     if (adj_.sorted)
       return;
     aten::CSRSort_(&adj_);
->>>>>>> 97e79265
   }
 
  private:
