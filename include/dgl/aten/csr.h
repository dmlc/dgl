--- conflicted
+++ resolved
@@ -115,18 +115,11 @@
   }
 
   /*! \brief Return a copy of this matrix on the give device context. */
-<<<<<<< HEAD
-  inline CSRMatrix CopyTo(const DGLContext &ctx,
-                          const DGLStreamHandle &stream = nullptr) const {
-=======
-  inline CSRMatrix CopyTo(const DLContext &ctx) const {
->>>>>>> 1c9d2a03
+  inline CSRMatrix CopyTo(const DGLContext &ctx) const {
     if (ctx == indptr->ctx)
       return *this;
-    return CSRMatrix(num_rows, num_cols, indptr.CopyTo(ctx),
-                     indices.CopyTo(ctx),
-                     aten::IsNullArray(data) ? data : data.CopyTo(ctx),
-                     sorted);
+    return CSRMatrix(num_rows, num_cols, indptr.CopyTo(ctx), indices.CopyTo(ctx),
+                     aten::IsNullArray(data) ? data : data.CopyTo(ctx), sorted);
   }
 
   /*!
