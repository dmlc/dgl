
/*!
 *  Copyright (c) 2020 by Contributors
 * \file dgl/aten/coo.h
 * \brief Common COO operations required by DGL.
 */
#ifndef DGL_ATEN_COO_H_
#define DGL_ATEN_COO_H_

#include <dmlc/io.h>
#include <dmlc/serializer.h>
#include <vector>
#include <utility>
#include <tuple>
#include <string>
#include "./types.h"
#include "./array_ops.h"
#include "./spmat.h"
#include "./macro.h"

namespace dgl {
namespace aten {

struct CSRMatrix;

/*!
 * \brief Plain COO structure
 *
 * The data array stores integer ids for reading edge features.
 * Note that we do allow duplicate non-zero entries -- multiple non-zero entries
 * that have the same row, col indices. It corresponds to multigraph in
 * graph terminology.
 */

constexpr uint64_t kDGLSerialize_AtenCooMatrixMagic = 0xDD61ffd305dff127;

// TODO(BarclayII): Graph queries on COO formats should support the case where
// data ordered by rows/columns instead of EID.
struct COOMatrix {
  /*! \brief the dense shape of the matrix */
  int64_t num_rows = 0, num_cols = 0;
  /*! \brief COO index arrays */
  IdArray row, col;
  /*! \brief data index array. When is null, assume it is from 0 to NNZ - 1. */
  IdArray data;
  /*! \brief whether the row indices are sorted */
  bool row_sorted = false;
  /*! \brief whether the column indices per row are sorted */
  bool col_sorted = false;
  /*! \brief whether the matrix is in pinned memory */
  bool is_pinned = false;
  /*! \brief default constructor */
  COOMatrix() = default;
  /*! \brief constructor */
  COOMatrix(int64_t nrows, int64_t ncols, IdArray rarr, IdArray carr,
            IdArray darr = NullArray(), bool rsorted = false,
            bool csorted = false)
      : num_rows(nrows),
        num_cols(ncols),
        row(rarr),
        col(carr),
        data(darr),
        row_sorted(rsorted),
        col_sorted(csorted) {
    CheckValidity();
  }

  /*! \brief constructor from SparseMatrix object */
  explicit COOMatrix(const SparseMatrix& spmat)
      : num_rows(spmat.num_rows),
        num_cols(spmat.num_cols),
        row(spmat.indices[0]),
        col(spmat.indices[1]),
        data(spmat.indices[2]),
        row_sorted(spmat.flags[0]),
        col_sorted(spmat.flags[1]) {
    CheckValidity();
  }

  // Convert to a SparseMatrix object that can return to python.
  SparseMatrix ToSparseMatrix() const {
    return SparseMatrix(static_cast<int32_t>(SparseFormat::kCOO), num_rows,
                        num_cols, {row, col, data}, {row_sorted, col_sorted});
  }

  bool Load(dmlc::Stream* fs) {
    uint64_t magicNum;
    CHECK(fs->Read(&magicNum)) << "Invalid Magic Number";
    CHECK_EQ(magicNum, kDGLSerialize_AtenCooMatrixMagic)
        << "Invalid COOMatrix Data";
    CHECK(fs->Read(&num_cols)) << "Invalid num_cols";
    CHECK(fs->Read(&num_rows)) << "Invalid num_rows";
    CHECK(fs->Read(&row)) << "Invalid row";
    CHECK(fs->Read(&col)) << "Invalid col";
    CHECK(fs->Read(&data)) << "Invalid data";
    CHECK(fs->Read(&row_sorted)) << "Invalid row_sorted";
    CHECK(fs->Read(&col_sorted)) << "Invalid col_sorted";
    CheckValidity();
    return true;
  }

  void Save(dmlc::Stream* fs) const {
    fs->Write(kDGLSerialize_AtenCooMatrixMagic);
    fs->Write(num_cols);
    fs->Write(num_rows);
    fs->Write(row);
    fs->Write(col);
    fs->Write(data);
    fs->Write(row_sorted);
    fs->Write(col_sorted);
  }

  inline void CheckValidity() const {
    CHECK_SAME_DTYPE(row, col);
    CHECK_SAME_CONTEXT(row, col);
    if (!aten::IsNullArray(data)) {
      CHECK_SAME_DTYPE(row, data);
      CHECK_SAME_CONTEXT(row, data);
    }
    CHECK_NO_OVERFLOW(row->dtype, num_rows);
    CHECK_NO_OVERFLOW(row->dtype, num_cols);
  }

  /*! \brief Return a copy of this matrix on the give device context. */
<<<<<<< HEAD
  inline COOMatrix CopyTo(const DGLContext &ctx,
                          const DGLStreamHandle &stream = nullptr) const {
=======
  inline COOMatrix CopyTo(const DLContext &ctx) const {
>>>>>>> 1c9d2a03
    if (ctx == row->ctx)
      return *this;
    return COOMatrix(num_rows, num_cols, row.CopyTo(ctx),
                     col.CopyTo(ctx),
                     aten::IsNullArray(data) ? data : data.CopyTo(ctx),
                     row_sorted, col_sorted);
  }

  /*!
  * \brief Pin the row, col and data (if not Null) of the matrix.
  * \note This is an in-place method. Behavior depends on the current context,
  *       kDGLCPU: will be pinned;
  *       IsPinned: directly return;
  *       kDGLCUDA: invalid, will throw an error.
  *       The context check is deferred to pinning the NDArray.
  */
  inline void PinMemory_() {
    if (is_pinned)
      return;
    row.PinMemory_();
    col.PinMemory_();
    if (!aten::IsNullArray(data)) {
      data.PinMemory_();
    }
    is_pinned = true;
  }

  /*!
  * \brief Unpin the row, col and data (if not Null) of the matrix.
  * \note This is an in-place method. Behavior depends on the current context,
  *       IsPinned: will be unpinned;
  *       others: directly return.
  *       The context check is deferred to unpinning the NDArray.
  */
  inline void UnpinMemory_() {
    if (!is_pinned)
      return;
    row.UnpinMemory_();
    col.UnpinMemory_();
    if (!aten::IsNullArray(data)) {
      data.UnpinMemory_();
    }
    is_pinned = false;
  }
};

///////////////////////// COO routines //////////////////////////

/*! \brief Return true if the value (row, col) is non-zero */
bool COOIsNonZero(COOMatrix , int64_t row, int64_t col);
/*!
 * \brief Batched implementation of COOIsNonZero.
 * \note This operator allows broadcasting (i.e, either row or col can be of length 1).
 */
runtime::NDArray COOIsNonZero(COOMatrix , runtime::NDArray row, runtime::NDArray col);

/*! \brief Return the nnz of the given row */
int64_t COOGetRowNNZ(COOMatrix , int64_t row);
runtime::NDArray COOGetRowNNZ(COOMatrix , runtime::NDArray row);

/*! \brief Return the data array of the given row */
std::pair<runtime::NDArray, runtime::NDArray>
COOGetRowDataAndIndices(COOMatrix , int64_t row);

/*! \brief Whether the COO matrix contains data */
inline bool COOHasData(COOMatrix csr) {
  return !IsNullArray(csr.data);
}

/*!
 * \brief Check whether the COO is sorted.
 *
 * It returns two flags: one for whether the row is sorted;
 * the other for whether the columns of each row is sorted
 * if the first flag is true.
 *
 * Complexity: O(NNZ)
 */
std::pair<bool, bool> COOIsSorted(COOMatrix coo);

/*!
 * \brief Get the data and the row,col indices for each returned entries.
 *
 * The operator supports matrix with duplicate entries and all the matched entries
 * will be returned. The operator assumes there is NO duplicate (row, col) pair
 * in the given input. Otherwise, the returned result is undefined.
 *
 * \note This operator allows broadcasting (i.e, either row or col can be of length 1).
 * \param mat Sparse matrix
 * \param rows Row index
 * \param cols Column index
 * \return Three arrays {rows, cols, data}
 */
std::vector<runtime::NDArray> COOGetDataAndIndices(
    COOMatrix mat, runtime::NDArray rows, runtime::NDArray cols);

/*! \brief Get data. The return type is an ndarray due to possible duplicate entries. */
inline runtime::NDArray COOGetAllData(COOMatrix mat, int64_t row, int64_t col) {
  IdArray rows = VecToIdArray<int64_t>({row}, mat.row->dtype.bits, mat.row->ctx);
  IdArray cols = VecToIdArray<int64_t>({col}, mat.row->dtype.bits, mat.row->ctx);
  const auto& rst = COOGetDataAndIndices(mat, rows, cols);
  return rst[2];
}

/*!
 * \brief Get the data for each (row, col) pair.
 *
 * The operator supports matrix with duplicate entries but only one matched entry
 * will be returned for each (row, col) pair. Support duplicate input (row, col)
 * pairs.
 *
 * \note This operator allows broadcasting (i.e, either row or col can be of length 1).
 *
 * \param mat Sparse matrix.
 * \param rows Row index.
 * \param cols Column index.
 * \return Data array. The i^th element is the data of (rows[i], cols[i])
 */
runtime::NDArray COOGetData(COOMatrix mat, runtime::NDArray rows, runtime::NDArray cols);

/*! \brief Return a transposed COO matrix */
COOMatrix COOTranspose(COOMatrix coo);

/*!
 * \brief Convert COO matrix to CSR matrix.
 *
 * If the input COO matrix does not have data array, the data array of
 * the result CSR matrix stores a shuffle index for how the entries
 * will be reordered in CSR. The i^th entry in the result CSR corresponds
 * to the CSR.data[i] th entry in the input COO.
 *
 * Conversion complexity: O(nnz)
 *
 * - The function first check whether the input COO matrix is sorted
 *   using a linear scan.
 * - If the COO matrix is row sorted, the conversion can be done very
 *   efficiently in a sequential scan. The result indices and data arrays
 *   are directly equal to the column and data arrays from the input.
 * - If the COO matrix is further column sorted, the result CSR is
 *   also column sorted.
 * - Otherwise, the conversion is more costly but still is O(nnz).
 *
 * \param coo Input COO matrix.
 * \return CSR matrix.
 */
CSRMatrix COOToCSR(COOMatrix coo);

/*!
 * \brief Slice rows of the given matrix and return.
 * \param coo COO matrix
 * \param start Start row id (inclusive)
 * \param end End row id (exclusive)
 */
COOMatrix COOSliceRows(COOMatrix coo, int64_t start, int64_t end);
COOMatrix COOSliceRows(COOMatrix coo, runtime::NDArray rows);

/*!
 * \brief Get the submatrix specified by the row and col ids.
 *
 * In numpy notation, given matrix M, row index array I, col index array J
 * This function returns the submatrix M[I, J].
 *
 * \param coo The input coo matrix
 * \param rows The row index to select
 * \param cols The col index to select
 * \return submatrix
 */
COOMatrix COOSliceMatrix(COOMatrix coo, runtime::NDArray rows, runtime::NDArray cols);

/*! \return True if the matrix has duplicate entries */
bool COOHasDuplicate(COOMatrix coo);

/*!
 * \brief Deduplicate the entries of a sorted COO matrix, replacing the data with the
 * number of occurrences of the row-col coordinates.
 */
std::pair<COOMatrix, IdArray> COOCoalesce(COOMatrix coo);

/*!
 * \brief Sort the indices of a COO matrix in-place.
 *
 * The function sorts row indices in ascending order. If sort_column is true,
 * col indices are sorted in ascending order too. The data array of the returned COOMatrix
 * stores the shuffled index which could be used to fetch edge data.
 *
 * Complexity: O(N*log(N)) time and O(1) space, where N is the number of nonzeros.
 * TODO(minjie): The time complexity could be improved to O(N) by using a O(N) space.
 *
 * \param mat The coo matrix to sort.
 * \param sort_column True if column index should be sorted too.
 */
void COOSort_(COOMatrix* mat, bool sort_column = false);

/*!
 * \brief Sort the indices of a COO matrix.
 *
 * The function sorts row indices in ascending order. If sort_column is true,
 * col indices are sorted in ascending order too. The data array of the returned COOMatrix
 * stores the shuffled index which could be used to fetch edge data.
 *
 * Complexity: O(N*log(N)) time and O(1) space, where N is the number of nonzeros.
 * TODO(minjie): The time complexity could be improved to O(N) by using a O(N) space.
 *
 * \param mat The input coo matrix
 * \param sort_column True if column index should be sorted too.
 * \return COO matrix with index sorted.
 */
inline COOMatrix COOSort(COOMatrix mat, bool sort_column = false) {
  if ((mat.row_sorted && !sort_column) || mat.col_sorted)
    return mat;
  COOMatrix ret(mat.num_rows, mat.num_cols,
                mat.row.Clone(), mat.col.Clone(),
                COOHasData(mat)? mat.data.Clone() : mat.data,
                mat.row_sorted, mat.col_sorted);
  COOSort_(&ret, sort_column);
  return ret;
}

/*!
 * \brief Remove entries from COO matrix by entry indices (data indices)
 * \return A new COO matrix as well as a mapping from the new COO entries to the old COO
 *         entries.
 */
COOMatrix COORemove(COOMatrix coo, IdArray entries);

/*!
 * \brief Reorder the rows and colmns according to the new row and column order.
 * \param csr The input coo matrix.
 * \param new_row_ids the new row Ids (the index is the old row Id)
 * \param new_col_ids the new column Ids (the index is the old col Id).
 */
COOMatrix COOReorder(COOMatrix coo, runtime::NDArray new_row_ids, runtime::NDArray new_col_ids);

/*!
 * \brief Randomly select a fixed number of non-zero entries along each given row independently.
 *
 * The function performs random choices along each row independently.
 * The picked indices are returned in the form of a COO matrix.
 *
 * If replace is false and a row has fewer non-zero values than num_samples,
 * all the values are picked.
 *
 * Examples:
 *
 * // coo.num_rows = 4;
 * // coo.num_cols = 4;
 * // coo.rows = [0, 0, 1, 3, 3]
 * // coo.cols = [0, 1, 1, 2, 3]
 * // coo.data = [2, 3, 0, 1, 4]
 * COOMatrix coo = ...;
 * IdArray rows = ... ; // [1, 3]
 * COOMatrix sampled = COORowWiseSampling(coo, rows, 2, FloatArray(), false);
 * // possible sampled coo matrix:
 * // sampled.num_rows = 4
 * // sampled.num_cols = 4
 * // sampled.rows = [1, 3, 3]
 * // sampled.cols = [1, 2, 3]
 * // sampled.data = [3, 0, 4]
 *
 * \param mat Input coo matrix.
 * \param rows Rows to sample from.
 * \param num_samples Number of samples
 * \param prob Unnormalized probability array. Should be of the same length as the data array.
 *             If an empty array is provided, assume uniform.
 * \param replace True if sample with replacement
 * \return A COOMatrix storing the picked row and col indices. Its data field stores the
 *         the index of the picked elements in the value array.
 */
COOMatrix COORowWiseSampling(
    COOMatrix mat,
    IdArray rows,
    int64_t num_samples,
    FloatArray prob = FloatArray(),
    bool replace = true);

/*!
 * \brief Randomly select a fixed number of non-zero entries for each edge type
 *        along each given row independently.
 *
 * The function performs random choices along each row independently.
 * In each row, num_samples samples is picked for each edge type. (The edge
 * type is stored in etypes)
 * The picked indices are returned in the form of a COO matrix.
 *
 * If replace is false and a row has fewer non-zero values than num_samples,
 * all the values are picked.
 *
 * Examples:
 *
 * // coo.num_rows = 4;
 * // coo.num_cols = 4;
 * // coo.rows = [0, 0, 0, 0, 3]
 * // coo.cols = [0, 1, 3, 2, 3]
 * // coo.data = [2, 3, 0, 1, 4]
 * // etype = [0, 0, 0, 2, 1]
 * COOMatrix coo = ...;
 * IdArray rows = ... ; // [0, 3]
 * std::vector<int64_t> num_samples = {2, 2, 2};
 * COOMatrix sampled = COORowWisePerEtypeSampling(coo, rows, etype, num_samples,
 *                                                FloatArray(), false);
 * // possible sampled coo matrix:
 * // sampled.num_rows = 4
 * // sampled.num_cols = 4
 * // sampled.rows = [0, 0, 0, 3]
 * // sampled.cols = [0, 3, 2, 3]
 * // sampled.data = [2, 0, 1, 4]
 *
 * \param mat Input coo matrix.
 * \param rows Rows to sample from.
 * \param etypes Edge types of each edge.
 * \param num_samples Number of samples
 * \param prob Unnormalized probability array. Should be of the same length as the data array.
 *             If an empty array is provided, assume uniform.
 * \param replace True if sample with replacement
 * \param etype_sorted True if the edge types are already sorted
 * \return A COOMatrix storing the picked row and col indices. Its data field stores the
 *         the index of the picked elements in the value array.
 */
COOMatrix COORowWisePerEtypeSampling(
    COOMatrix mat,
    IdArray rows,
    IdArray etypes,
    const std::vector<int64_t>& num_samples,
    FloatArray prob = FloatArray(),
    bool replace = true,
    bool etype_sorted = false);

/*!
 * \brief Select K non-zero entries with the largest weights along each given row.
 *
 * The function performs top-k selection along each row independently.
 * The picked indices are returned in the form of a COO matrix.
 *
 * If replace is false and a row has fewer non-zero values than k,
 * all the values are picked.
 *
 * Examples:
 *
 * // coo.num_rows = 4;
 * // coo.num_cols = 4;
 * // coo.rows = [0, 0, 1, 3, 3]
 * // coo.cols = [0, 1, 1, 2, 3]
 * // coo.data = [2, 3, 0, 1, 4]
 * COOMatrix coo = ...;
 * IdArray rows = ... ;  // [0, 1, 3]
 * FloatArray weight = ... ;  // [1., 0., -1., 10., 20.]
 * COOMatrix sampled = COORowWiseTopk(coo, rows, 1, weight);
 * // possible sampled coo matrix:
 * // sampled.num_rows = 4
 * // sampled.num_cols = 4
 * // sampled.rows = [0, 1, 3]
 * // sampled.cols = [1, 1, 2]
 * // sampled.data = [3, 0, 1]
 *
 * \param mat Input COO matrix.
 * \param rows Rows to sample from.
 * \param k The K value.
 * \param weight Weight associated with each entry. Should be of the same length as the
 *               data array. If an empty array is provided, assume uniform.
 * \param ascending If true, elements are sorted by ascending order, equivalent to find
 *                  the K smallest values. Otherwise, find K largest values.
 * \return A COOMatrix storing the picked row and col indices. Its data field stores the
 *         the index of the picked elements in the value array.
 */
COOMatrix COORowWiseTopk(
    COOMatrix mat,
    IdArray rows,
    int64_t k,
    NDArray weight,
    bool ascending = false);

/*!
 * \brief Union two COOMatrix into one COOMatrix.
 *
 * Two Matrix must have the same shape.
 *
 * Example:
 *
 * A = [[0, 0, 1, 0],
 *      [1, 0, 1, 1],
 *      [0, 1, 0, 0]]
 *
 * B = [[0, 1, 1, 0],
 *      [0, 0, 0, 1],
 *      [0, 0, 1, 0]]
 *
 * COOMatrix_A.num_rows : 3
 * COOMatrix_A.num_cols : 4
 * COOMatrix_B.num_rows : 3
 * COOMatrix_B.num_cols : 4
 *
 * C = UnionCoo({A, B});
 *
 * C = [[0, 1, 2, 0],
 *      [1, 0, 1, 2],
 *      [0, 1, 1, 0]]
 *
 * COOMatrix_C.num_rows : 3
 * COOMatrix_C.num_cols : 4
 */
COOMatrix UnionCoo(
  const std::vector<COOMatrix>& coos);

/*!
 * \brief DisjointUnion a list COOMatrix into one COOMatrix.
 *
 * Examples:
 *
 * A = [[0, 0, 1],
 *      [1, 0, 1],
 *      [0, 1, 0]]
 *
 * B = [[0, 0],
 *      [1, 0]]
 *
 * COOMatrix_A.num_rows : 3
 * COOMatrix_A.num_cols : 3
 * COOMatrix_B.num_rows : 2
 * COOMatrix_B.num_cols : 2
 *
 * C = DisjointUnionCoo({A, B});
 *
 * C = [[0, 0, 1, 0, 0],
 *      [1, 0, 1, 0, 0],
 *      [0, 1, 0, 0, 0],
 *      [0, 0, 0, 0, 0],
 *      [0, 0, 0, 1, 0]]
 * COOMatrix_C.num_rows : 5
 * COOMatrix_C.num_cols : 5
 *
 * \param coos The input list of coo matrix.
 * \param src_offset A list of integers recording src vertix id offset of each Matrix in coos
 * \param src_offset A list of integers recording dst vertix id offset of each Matrix in coos
 * \return The combined COOMatrix.
 */
COOMatrix DisjointUnionCoo(
  const std::vector<COOMatrix>& coos);

/*!
 * \brief COOMatrix toSimple.
 *
 * A = [[0, 0, 0],
 *      [3, 0, 2],
 *      [1, 1, 0],
 *      [0, 0, 4]]
 *
 * B, cnt, edge_map = COOToSimple(A)
 *
 * B = [[0, 0, 0],
 *      [1, 0, 1],
 *      [1, 1, 0],
 *      [0, 0, 1]]
 * cnt = [3, 2, 1, 1, 4]
 * edge_map = [0, 0, 0, 1, 1, 2, 3, 4, 4, 4, 4]
 *
 * \return The simplified COOMatrix
 *         The count recording the number of duplicated edges from the original graph.
 *         The edge mapping from the edge IDs of original graph to those of the
 *         returned graph.
 */
std::tuple<COOMatrix, IdArray, IdArray> COOToSimple(const COOMatrix& coo);

/*!
 * \brief Split a COOMatrix into multiple disjoin components.
 *
 * Examples:
 *
 * C = [[0, 0, 1, 0, 0],
 *      [1, 0, 1, 0, 0],
 *      [0, 1, 0, 0, 0],
 *      [0, 0, 0, 0, 0],
 *      [0, 0, 0, 1, 0],
 *      [0, 0, 0, 0, 1]]
 * COOMatrix_C.num_rows : 6
 * COOMatrix_C.num_cols : 5
 *
 * batch_size : 2
 * edge_cumsum : [0, 4, 6]
 * src_vertex_cumsum : [0, 3, 6]
 * dst_vertex_cumsum : [0, 3, 5]
 *
 * ret = DisjointPartitionCooBySizes(C,
 *                                   batch_size,
 *                                   edge_cumsum,
 *                                   src_vertex_cumsum,
 *                                   dst_vertex_cumsum)
 *
 * A = [[0, 0, 1],
 *      [1, 0, 1],
 *      [0, 1, 0]]
 * COOMatrix_A.num_rows : 3
 * COOMatrix_A.num_cols : 3
 *
 * B = [[0, 0],
 *      [1, 0],
 *      [0, 1]]
 * COOMatrix_B.num_rows : 3
 * COOMatrix_B.num_cols : 2
 *
 * \param coo COOMatrix to split.
 * \param batch_size Number of disjoin components (Sub COOMatrix)
 * \param edge_cumsum Number of edges of each components
 * \param src_vertex_cumsum Number of src vertices of each component.
 * \param dst_vertex_cumsum Number of dst vertices of each component.
 * \return A list of COOMatrixes representing each disjoint components.
 */
std::vector<COOMatrix> DisjointPartitionCooBySizes(
  const COOMatrix &coo,
  const uint64_t batch_size,
  const std::vector<uint64_t> &edge_cumsum,
  const std::vector<uint64_t> &src_vertex_cumsum,
  const std::vector<uint64_t> &dst_vertex_cumsum);

/*!
 * \brief Slice a contiguous chunk from a COOMatrix
 *
 * Examples:
 *
 * C = [[0, 0, 1, 0, 0],
 *      [1, 0, 1, 0, 0],
 *      [0, 1, 0, 0, 0],
 *      [0, 0, 0, 0, 0],
 *      [0, 0, 0, 1, 0],
 *      [0, 0, 0, 0, 1]]
 * COOMatrix_C.num_rows : 6
 * COOMatrix_C.num_cols : 5
 *
 * edge_range : [4, 6]
 * src_vertex_range : [3, 6]
 * dst_vertex_range : [3, 5]
 *
 * ret = COOSliceContiguousChunk(C,
 *                               edge_range,
 *                               src_vertex_range,
 *                               dst_vertex_range)
 *
 * ret = [[0, 0],
 *        [1, 0],
 *        [0, 1]]
 * COOMatrix_ret.num_rows : 3
 * COOMatrix_ret.num_cols : 2
 *
 * \param coo COOMatrix to slice.
 * \param edge_range ID range of the edges in the chunk
 * \param src_vertex_range ID range of the src vertices in the chunk.
 * \param dst_vertex_range ID range of the dst vertices in the chunk.
 * \return COOMatrix representing the chunk.
 */
COOMatrix COOSliceContiguousChunk(
  const COOMatrix &coo,
  const std::vector<uint64_t> &edge_range,
  const std::vector<uint64_t> &src_vertex_range,
  const std::vector<uint64_t> &dst_vertex_range);

/*!
 * \brief Create a LineGraph of input coo
 *
 * A = [[0, 0, 1],
 *      [1, 0, 1],
 *      [1, 1, 0]]
 * A.row = [0, 1, 1, 2, 2]
 * A.col = [2, 0, 2, 0, 1]
 * A.eid = [0, 1, 2, 3, 4]
 *
 * B = COOLineGraph(A, backtracking=False)
 *
 * B = [[0, 0, 0, 0, 1],
 *      [1, 0, 0, 0, 0],
 *      [0, 0, 0, 1, 0],
 *      [0, 0, 0, 0, 0],
 *      [0, 1, 0, 0, 0]]
 *
 * C = COOLineGraph(A, backtracking=True)
 *
 * C = [[0, 0, 0, 1, 1],
 *      [1, 0, 0, 0, 0],
 *      [0, 0, 0, 1, 1],
 *      [1, 0, 0, 0, 0],
 *      [0, 1, 1, 0, 0]]
 *
 * \param coo COOMatrix to create the LineGraph
 * \param backtracking whether the pair of (v, u) (u, v) edges are treated as linked
 * \return LineGraph in COO format
 */
COOMatrix COOLineGraph(const COOMatrix &coo, bool backtracking);

}  // namespace aten
}  // namespace dgl

namespace dmlc {
DMLC_DECLARE_TRAITS(has_saveload, dgl::aten::COOMatrix, true);
}  // namespace dmlc

#endif  // DGL_ATEN_COO_H_<|MERGE_RESOLUTION|>--- conflicted
+++ resolved
@@ -122,16 +122,10 @@
   }
 
   /*! \brief Return a copy of this matrix on the give device context. */
-<<<<<<< HEAD
-  inline COOMatrix CopyTo(const DGLContext &ctx,
-                          const DGLStreamHandle &stream = nullptr) const {
-=======
-  inline COOMatrix CopyTo(const DLContext &ctx) const {
->>>>>>> 1c9d2a03
+  inline COOMatrix CopyTo(const DGLContext &ctx) const {
     if (ctx == row->ctx)
       return *this;
-    return COOMatrix(num_rows, num_cols, row.CopyTo(ctx),
-                     col.CopyTo(ctx),
+    return COOMatrix(num_rows, num_cols, row.CopyTo(ctx), col.CopyTo(ctx),
                      aten::IsNullArray(data) ? data : data.CopyTo(ctx),
                      row_sorted, col_sorted);
   }
