/*!
 *  Copyright (c) 2020 by Contributors
 * \file dgl/aten/array_ops.h
 * \brief Common array operations required by DGL.
 *
 * Note that this is not meant for a full support of array library such as ATen.
 * Only a limited set of operators required by DGL are implemented.
 */
#ifndef DGL_ATEN_ARRAY_OPS_H_
#define DGL_ATEN_ARRAY_OPS_H_

#include <algorithm>
#include <utility>
#include <vector>
#include <tuple>
#include <string>
#include "./types.h"

namespace dgl {
namespace aten {

//////////////////////////////////////////////////////////////////////
// ID array
//////////////////////////////////////////////////////////////////////

/*! \return A special array to represent null. */
inline NDArray NullArray(const DLDataType& dtype = DLDataType{kDLInt, 64, 1},
                         const DLContext& ctx = DLContext{kDLCPU, 0}) {
  return NDArray::Empty({0}, dtype, ctx);
}

/*!
 * \return Whether the input array is a null array.
 */
inline bool IsNullArray(NDArray array) {
  return array->shape[0] == 0;
}

/*!
 * \brief Create a new id array with given length
 * \param length The array length
 * \param ctx The array context
 * \param nbits The number of integer bits
 * \return id array
 */
IdArray NewIdArray(int64_t length,
                   DLContext ctx = DLContext{kDLCPU, 0},
                   uint8_t nbits = 64);

/*!
 * \brief Create a new id array using the given vector data
 * \param vec The vector data
 * \param nbits The integer bits of the returned array
 * \param ctx The array context
 * \return the id array
 */
template <typename T>
IdArray VecToIdArray(const std::vector<T>& vec,
                     uint8_t nbits = 64,
                     DLContext ctx = DLContext{kDLCPU, 0});

/*!
 * \brief Return an array representing a 1D range.
 * \param low Lower bound (inclusive).
 * \param high Higher bound (exclusive).
 * \param nbits result array's bits (32 or 64)
 * \param ctx Device context
 * \return range array
 */
IdArray Range(int64_t low, int64_t high, uint8_t nbits, DLContext ctx);

/*!
 * \brief Return an array full of the given value
 * \param val The value to fill.
 * \param length Number of elements.
 * \param nbits result array's bits (32 or 64)
 * \param ctx Device context
 * \return the result array
 */
IdArray Full(int64_t val, int64_t length, uint8_t nbits, DLContext ctx);

/*! \brief Create a deep copy of the given array */
IdArray Clone(IdArray arr);

/*! \brief Convert the idarray to the given bit width */
IdArray AsNumBits(IdArray arr, uint8_t bits);

/*! \brief Arithmetic functions */
IdArray Add(IdArray lhs, IdArray rhs);
IdArray Sub(IdArray lhs, IdArray rhs);
IdArray Mul(IdArray lhs, IdArray rhs);
IdArray Div(IdArray lhs, IdArray rhs);
IdArray Mod(IdArray lhs, IdArray rhs);

IdArray Add(IdArray lhs, int64_t rhs);
IdArray Sub(IdArray lhs, int64_t rhs);
IdArray Mul(IdArray lhs, int64_t rhs);
IdArray Div(IdArray lhs, int64_t rhs);
IdArray Mod(IdArray lhs, int64_t rhs);

IdArray Add(int64_t lhs, IdArray rhs);
IdArray Sub(int64_t lhs, IdArray rhs);
IdArray Mul(int64_t lhs, IdArray rhs);
IdArray Div(int64_t lhs, IdArray rhs);
IdArray Mod(int64_t lhs, IdArray rhs);

IdArray Neg(IdArray array);

// XXX(minjie): currently using integer array for bool type
IdArray GT(IdArray lhs, IdArray rhs);
IdArray LT(IdArray lhs, IdArray rhs);
IdArray GE(IdArray lhs, IdArray rhs);
IdArray LE(IdArray lhs, IdArray rhs);
IdArray EQ(IdArray lhs, IdArray rhs);
IdArray NE(IdArray lhs, IdArray rhs);

IdArray GT(IdArray lhs, int64_t rhs);
IdArray LT(IdArray lhs, int64_t rhs);
IdArray GE(IdArray lhs, int64_t rhs);
IdArray LE(IdArray lhs, int64_t rhs);
IdArray EQ(IdArray lhs, int64_t rhs);
IdArray NE(IdArray lhs, int64_t rhs);

IdArray GT(int64_t lhs, IdArray rhs);
IdArray LT(int64_t lhs, IdArray rhs);
IdArray GE(int64_t lhs, IdArray rhs);
IdArray LE(int64_t lhs, IdArray rhs);
IdArray EQ(int64_t lhs, IdArray rhs);
IdArray NE(int64_t lhs, IdArray rhs);

/*! \brief Stack two arrays (of len L) into a 2*L length array */
IdArray HStack(IdArray arr1, IdArray arr2);

/*! \brief Return the indices of the elements that are non-zero. */
IdArray NonZero(BoolArray bool_arr);

/*!
 * \brief Return the data under the index. In numpy notation, A[I]
 * \tparam ValueType The type of return value.
 */
template<typename ValueType>
ValueType IndexSelect(NDArray array, int64_t index);

/*!
 * \brief Return the data under the index. In numpy notation, A[I]
 */
NDArray IndexSelect(NDArray array, IdArray index);

/*!
 * \brief Return the data from `start` (inclusive) to `end` (exclusive).
 */
NDArray IndexSelect(NDArray array, int64_t start, int64_t end);

/*!
 * \brief Permute the elements of an array according to given indices.
 *
 * Only support 1D arrays.
 *
 * Equivalent to:
 *
 * <code>
 *     result = np.zeros_like(array)
 *     result[indices] = array
 * </code>
 */
NDArray Scatter(NDArray array, IdArray indices);

/*!
 * \brief Scatter data into the output array.
 *
 * Equivalent to:
 *
 * <code>
 *     out[index] = value
 * </code>
 */
void Scatter_(IdArray index, NDArray value, NDArray out);

/*!
 * \brief Repeat each element a number of times.  Equivalent to np.repeat(array, repeats)
 * \param array A 1D vector
 * \param repeats A 1D integer vector for number of times to repeat for each element in
 *                \c array.  Must have the same shape as \c array.
 */
NDArray Repeat(NDArray array, IdArray repeats);

/*!
 * \brief Relabel the given ids to consecutive ids.
 *
 * Relabeling is done inplace. The mapping is created from the union
 * of the give arrays.
 *
 * Example:
 *
 * Given two IdArrays [2, 3, 10, 0, 2] and [4, 10, 5], one possible return
 * mapping is [2, 3, 10, 4, 0, 5], meaning the new ID 0 maps to the old ID
 * 2, 1 maps to 3, so on and so forth.
 *
 * \param arrays The id arrays to relabel.
 * \return mapping array M from new id to old id.
 */
IdArray Relabel_(const std::vector<IdArray>& arrays);

/*!
 * \brief concatenate the given id arrays to one array
 *
 * Example:
 *
 * Given two IdArrays [2, 3, 10, 0, 2] and [4, 10, 5]
 * Return [2, 3, 10, 0, 2, 4, 10, 5]
 *
 * \param arrays The id arrays to concatenate.
 * \return concatenated array.
 */
NDArray Concat(const std::vector<IdArray>& arrays);

/*!\brief Return whether the array is a valid 1D int array*/
inline bool IsValidIdArray(const dgl::runtime::NDArray& arr) {
  return arr->ndim == 1 && arr->dtype.code == kDLInt;
}

/*!
 * \brief Packs a tensor containing padded sequences of variable length.
 *
 * Similar to \c pack_padded_sequence in PyTorch, except that
 *
 * 1. The length for each sequence (before padding) is inferred as the number
 *    of elements before the first occurrence of \c pad_value.
 * 2. It does not sort the sequences by length.
 * 3. Along with the tensor containing the packed sequence, it returns both the
 *    length, as well as the offsets to the packed tensor, of each sequence.
 *
 * \param array The tensor containing sequences padded to the same length
 * \param pad_value The padding value
 * \return A triplet of packed tensor, the length tensor, and the offset tensor
 *
 * \note Example: consider the following array with padding value -1:
 *
 * <code>
 *     [[1, 2, -1, -1],
 *      [3, 4,  5, -1]]
 * </code>
 *
 * The packed tensor would be [1, 2, 3, 4, 5].
 *
 * The length tensor would be [2, 3], i.e. the length of each sequence before padding.
 *
 * The offset tensor would be [0, 2], i.e. the offset to the packed tensor for each
 * sequence (before padding)
 */
template<typename ValueType>
std::tuple<NDArray, IdArray, IdArray> Pack(NDArray array, ValueType pad_value);

/*!
 * \brief Batch-slice a 1D or 2D array, and then pack the list of sliced arrays
 * by concatenation.
 *
 * If a 2D array is given, then the function is equivalent to:
 *
 * <code>
 *     def ConcatSlices(array, lengths):
 *         slices = [array[i, :l] for i, l in enumerate(lengths)]
 *         packed = np.concatenate(slices)
 *         offsets = np.cumsum([0] + lengths[:-1])
 *         return packed, offsets
 * </code>
 *
 * If a 1D array is given, then the function is equivalent to
 *
 * <code>
 *     def ConcatSlices(array, lengths):
 *         slices = [array[:l] for l in lengths]
 *         packed = np.concatenate(slices)
 *         offsets = np.cumsum([0] + lengths[:-1])
 *         return packed, offsets
 * </code>
 *
 * \param array A 1D or 2D tensor for slicing
 * \param lengths A 1D tensor indicating the number of elements to slice
 * \return The tensor with packed slices along with the offsets.
 */
std::pair<NDArray, IdArray> ConcatSlices(NDArray array, IdArray lengths);

/*!
 * \brief Return the cumulative summation (or inclusive sum) of the input array.
 *
 * The first element out[0] is equal to the first element of the input array
 * array[0]. The rest elements are defined recursively, out[i] = out[i-1] + array[i].
 * Hence, the result array length is the same as the input array length.
 *
 * If prepend_zero is true, then the first element is zero and the result array
 * length is the input array length plus one. This is useful for creating
 * an indptr array over a count array.
 *
 * \param array The 1D input array.
 * \return Array after cumsum.
 */
IdArray CumSum(IdArray array, bool prepend_zero = false);

/*!
 * \brief Return the nonzero index.
 *
 * Only support 1D array. The result index array is in int64.
 *
 * \param array The input array.
 * \return A 1D index array storing the positions of the non zero values.
 */
IdArray NonZero(NDArray array);

/*!
<<<<<<< HEAD
=======
 * \brief Sort the ID vector in ascending order.
 *
 * It performs both sort and arg_sort (returning the sorted index). The sorted index
 * is always in int64.
 *
 * \param array Input array.
 * \return A pair of arrays: sorted values and sorted index to the original position.
 */
std::pair<IdArray, IdArray> Sort(IdArray array);

/*!
>>>>>>> 451ed6d8
 * \brief Return a string that prints out some debug information.
 */
std::string ToDebugString(NDArray array);

// inline implementations
template <typename T>
IdArray VecToIdArray(const std::vector<T>& vec,
                     uint8_t nbits,
                     DLContext ctx) {
  IdArray ret = NewIdArray(vec.size(), DLContext{kDLCPU, 0}, nbits);
  if (nbits == 32) {
    std::copy(vec.begin(), vec.end(), static_cast<int32_t*>(ret->data));
  } else if (nbits == 64) {
    std::copy(vec.begin(), vec.end(), static_cast<int64_t*>(ret->data));
  } else {
    LOG(FATAL) << "Only int32 or int64 is supported.";
  }
  return ret.CopyTo(ctx);
}

}  // namespace aten
}  // namespace dgl

#endif  // DGL_ATEN_ARRAY_OPS_H_<|MERGE_RESOLUTION|>--- conflicted
+++ resolved
@@ -308,8 +308,6 @@
 IdArray NonZero(NDArray array);
 
 /*!
-<<<<<<< HEAD
-=======
  * \brief Sort the ID vector in ascending order.
  *
  * It performs both sort and arg_sort (returning the sorted index). The sorted index
@@ -321,7 +319,6 @@
 std::pair<IdArray, IdArray> Sort(IdArray array);
 
 /*!
->>>>>>> 451ed6d8
  * \brief Return a string that prints out some debug information.
  */
 std::string ToDebugString(NDArray array);
