/*!
 *  Copyright (c) 2020-2022 by Contributors
 * \file array/tensordispatch.h
 * \brief This file defines the dispatcher of tensor operators to framework-specific
 *  implementations.
 *
 *  The dispatcher consists of a TensorDispatcher singleton in DGL C library and
 *  one separately-built shared library per supported backend.
 *
 *  Those shared libraries contain wrappers of the framework-specific operators.
 *  The wrappers are defined with extern "C", meaning that the C++ compiler will
 *  not do name mangling for those functions so that DGL can conveniently locate
 *  them using dlsym(3) (or GetProcAddress in Windows).
 *
 *  The TensorDispatcher singleton maintains a mapping from an array operator to
 *  the address of the corresponding symbol in the shared library.  During
 *  initialization, the TensorDispatcher checks which backend DGL is using.
 *  It then locates and opens the corresponding shared library using dlopen(3) (or
 *  LoadLibrary in Windows), and populates the said mapping above with dlsym(3)
 *  (or GetProcAddress in Windows).
 *
 *  A tensor operator in TensorDispatcher first checks whether the corresponding symbol
 *  address is found in the mapping.  If so, it calls the function located at the
 *  symbol address instead, allocate/free pieces of memory on CPU/GPU.
 *  If not, it falls back to DeviceAPI::AllocWorkspace/FreeWorkspace.
 */

#ifndef DGL_RUNTIME_TENSORDISPATCH_H_
#define DGL_RUNTIME_TENSORDISPATCH_H_

#include <stddef.h>
#include <tensoradapter.h>
#if defined(WIN32) || defined(_WIN32)
#include <windows.h>
#endif  // WIN32
#ifdef DGL_USE_CUDA
#include <cuda_runtime.h>
#endif  // DGL_USE_CUDA
#include "ndarray.h"

/*! \brief Casts a pointer \c entry to a function pointer with signature of \c func */
#define FUNCCAST(func, entry)   (*reinterpret_cast<decltype(&(func))>(entry))

namespace dgl {
namespace runtime {

/*!
 * \brief Dispatcher that delegates the function calls to framework-specific C++ APIs.
 *
 * This class is not thread-safe.
 */
class TensorDispatcher {
 public:
  /*! \brief Get the singleton instance. */
  static TensorDispatcher* Global() {
    static TensorDispatcher inst;
    return &inst;
  }

  /*! \brief Whether an adapter library is available */
  inline bool IsAvailable() {
    return available_;
  }

  /*! \brief Load symbols from the given tensor adapter library path */
  bool Load(const char *path_cstr);

  /*!
   * \brief Allocate a piece of CPU memory via
   * PyTorch's CPUAllocator.
   * Used in CPUDeviceAPI::AllocWorkspace().
   *
   * \param nbytes The size to be allocated.
   * \return Pointer to the allocated memory.
   */
  inline void* CPUAllocWorkspace(size_t nbytes) {
    auto entry = entrypoints_[Op::kCPURawAlloc];
    return FUNCCAST(tensoradapter::CPURawAlloc, entry)(nbytes);
  }

  /*!
   * \brief Free the CPU memory.
   * Used in CPUDeviceAPI::FreeWorkspace().
   *
   * \param ptr Pointer to the memory to be freed.
   */
<<<<<<< HEAD
  inline NDArray Empty(std::vector<int64_t> shape, DGLDataType dtype, DGLContext ctx) const {
    auto entry = entrypoints_[Op::kEmpty];
    auto result = FUNCCAST(tensoradapter::TAempty, entry)(shape, dtype, ctx);
    return NDArray::FromDLPack(result);
=======
  inline void CPUFreeWorkspace(void* ptr) {
    auto entry = entrypoints_[Op::kCPURawDelete];
    FUNCCAST(tensoradapter::CPURawDelete, entry)(ptr);
>>>>>>> 2b766740
  }

#ifdef DGL_USE_CUDA
  /*!
   * \brief Allocate a piece of GPU memory via
   * PyTorch's THCCachingAllocator.
   * Used in CUDADeviceAPI::AllocWorkspace().
   * 
   * \note THCCachingAllocator specify the device to allocate on
   * via cudaGetDevice(). Make sure to call cudaSetDevice()
   * before invoking this function.
   *
   * \param nbytes The size to be allocated.
   * \param stream The stream to be allocated on.
   * \return Pointer to the allocated memory.
   */
  inline void* CUDAAllocWorkspace(size_t nbytes, cudaStream_t stream) {
    auto entry = entrypoints_[Op::kCUDARawAlloc];
    return FUNCCAST(tensoradapter::CUDARawAlloc, entry)(nbytes, stream);
  }

  /*!
   * \brief Free the GPU memory.
   * Used in CUDADeviceAPI::FreeWorkspace().
   *
   * \param ptr Pointer to the memory to be freed.
   */
  inline void CUDAFreeWorkspace(void* ptr) {
    auto entry = entrypoints_[Op::kCUDARawDelete];
    FUNCCAST(tensoradapter::CUDARawDelete, entry)(ptr);
  }
#endif  // DGL_USE_CUDA

 private:
  /*! \brief ctor */
  TensorDispatcher() = default;
  /*! \brief dtor */
  ~TensorDispatcher();

  /*!
   * \brief List of symbols in the adapter library.
   *
   * Must match the functions in tensoradapter/include/tensoradapter.h.
   */
  static constexpr const char *names_[] = {
    "CPURawAlloc",
    "CPURawDelete",
#ifdef DGL_USE_CUDA
    "CUDARawAlloc",
    "CUDARawDelete",
#endif  // DGL_USE_CUDA
  };

  /*! \brief Index of each function to the symbol list */
  class Op {
   public:
    static constexpr int kCPURawAlloc = 0;
    static constexpr int kCPURawDelete = 1;
#ifdef DGL_USE_CUDA
    static constexpr int kCUDARawAlloc = 2;
    static constexpr int kCUDARawDelete = 3;
#endif  // DGL_USE_CUDA
  };

  /*! \brief Number of functions */
  static constexpr int num_entries_ = sizeof(names_) / sizeof(names_[0]);

  /*! \brief Entrypoints of each function */
  void* entrypoints_[num_entries_] = {
    nullptr,
    nullptr,
#ifdef DGL_USE_CUDA
    nullptr,
    nullptr,
#endif  // DGL_USE_CUDA
  };

  bool available_ = false;
#if defined(WIN32) || defined(_WIN32)
  HINSTANCE handle_;
#else   // !WIN32
  void* handle_;
#endif  // WIN32
};

};  // namespace runtime
};  // namespace dgl

#undef FUNCCAST

#endif  // DGL_RUNTIME_TENSORDISPATCH_H_<|MERGE_RESOLUTION|>--- conflicted
+++ resolved
@@ -84,16 +84,9 @@
    *
    * \param ptr Pointer to the memory to be freed.
    */
-<<<<<<< HEAD
-  inline NDArray Empty(std::vector<int64_t> shape, DGLDataType dtype, DGLContext ctx) const {
-    auto entry = entrypoints_[Op::kEmpty];
-    auto result = FUNCCAST(tensoradapter::TAempty, entry)(shape, dtype, ctx);
-    return NDArray::FromDLPack(result);
-=======
   inline void CPUFreeWorkspace(void* ptr) {
     auto entry = entrypoints_[Op::kCPURawDelete];
     FUNCCAST(tensoradapter::CPURawDelete, entry)(ptr);
->>>>>>> 2b766740
   }
 
 #ifdef DGL_USE_CUDA
