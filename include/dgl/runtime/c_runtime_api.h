--- conflicted
+++ resolved
@@ -33,11 +33,7 @@
 #endif
 
 // DGL version
-<<<<<<< HEAD
-#define DGL_VERSION "0.8.0"
-=======
-#define DGL_VERSION "0.9"
->>>>>>> 44638b93
+#define DGL_VERSION "0.8.0post1"
 
 
 // DGL Runtime is DLPack compatible.
