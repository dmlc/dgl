--- conflicted
+++ resolved
@@ -33,11 +33,9 @@
 #endif
 
 // DGL version
-<<<<<<< HEAD
-#define DGL_VERSION "0.6.1"
-=======
+
 #define DGL_VERSION "0.8"
->>>>>>> fe6e01ad
+
 
 
 // DGL Runtime is DLPack compatible.
