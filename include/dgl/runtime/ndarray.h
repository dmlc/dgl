--- conflicted
+++ resolved
@@ -172,12 +172,8 @@
    */
   inline NDArray Clone(const DGLStreamHandle &stream = nullptr) const;
   /*!
-<<<<<<< HEAD
-   * \brief Pin data of the current array.
-=======
    * \brief In-place method to pin the current array by calling PinData
    *        on the underlying DLTensor.
->>>>>>> 57476371
    * \note This is an in-place method. Behavior depends on the current context,
    *       kDLCPU: will be pinned;
    *       kDLCPUPinned: directly return;
@@ -185,23 +181,15 @@
    */
   inline void PinMemory_();
   /*!
-<<<<<<< HEAD
-   * \brief Unpin data of the current array.
-=======
    * \brief In-place method to unpin the current array by calling UnpinData
    *        on the underlying DLTensor.
->>>>>>> 57476371
    * \note This is an in-place method. Behavior depends on the current context,
    *       kDLCPUPinned: will be unpinned;
    *       others: directly return.
    */
   inline void UnpinMemory_();
   /*!
-<<<<<<< HEAD
-   * \brief Check if the data is pinned.
-=======
    * \brief Check if the array is pinned.
->>>>>>> 57476371
    */
   inline bool IsPinned() const;
   /*!
@@ -306,11 +294,7 @@
       DLTensor* from, DLTensor* to, DGLStreamHandle stream = nullptr);
 
   /*!
-<<<<<<< HEAD
-   * \brief Function to pin the data.
-=======
    * \brief Function to pin the data of a DLTensor.
->>>>>>> 57476371
    * \param tensor The array to be pinned.
    * \note Data of the given array will be pinned inplace.
    *       Behavior depends on the current context,
@@ -321,11 +305,7 @@
   DGL_DLL static void PinData(DLTensor* tensor);
 
   /*!
-<<<<<<< HEAD
-   * \brief Function to unpin the data.
-=======
    * \brief Function to unpin the data of a DLTensor.
->>>>>>> 57476371
    * \param tensor The array to be unpinned.
    * \note Data of the given array will be unpinned inplace.
    *       Behavior depends on the current context,
