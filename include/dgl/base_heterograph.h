/*!
 *  Copyright (c) 2019 by Contributors
 * \file dgl/heterograph_interface.h
 * \brief DGL heterogeneous graph index class.
 */

#ifndef DGL_BASE_HETEROGRAPH_H_
#define DGL_BASE_HETEROGRAPH_H_

#include <string>
#include <vector>
#include <utility>
#include <algorithm>
#include <memory>

#include "./runtime/object.h"
#include "graph_interface.h"
#include "array.h"

namespace dgl {

// Forward declaration
class BaseHeteroGraph;
typedef std::shared_ptr<BaseHeteroGraph> HeteroGraphPtr;

struct FlattenedHeteroGraph;
typedef std::shared_ptr<FlattenedHeteroGraph> FlattenedHeteroGraphPtr;

struct HeteroSubgraph;

/*! \brief Enum class for edge direction */
enum class EdgeDir {
  kIn,  // in edge direction
  kOut  // out edge direction
};

/*!
<<<<<<< HEAD
 * \brief Sparse graph format.
 */
enum class SparseFormat {
  kAny = 0,
  kCOO = 1,
  kCSR = 2,
  kCSC = 3
};

/*!
=======
>>>>>>> 5dd35580
 * \brief Base heterogenous graph.
 *
 * In heterograph, nodes represent entities and edges represent relations.
 * Nodes and edges are associated with types. The same pair of entity types
 * can have multiple relation types between them, but relation type **uniquely**
 * identifies the source and destination entity types.
 *
 * In a high-level, a heterograph is a data structure composed of:
 *  - A meta-graph that stores the entity-entity relation graph.
 *  - A dictionary of relation type to the bipartite graph representing the
 *    actual connections among entity nodes.
 */
class BaseHeteroGraph : public runtime::Object {
 public:
  explicit BaseHeteroGraph(GraphPtr meta_graph): meta_graph_(meta_graph) {}

  virtual ~BaseHeteroGraph() = default;

  ////////////////////////// query/operations on meta graph ////////////////////////

  /*! \return the number of vertex types */
  virtual uint64_t NumVertexTypes() const {
    return meta_graph_->NumVertices();
  }

  /*! \return the number of edge types */
  virtual uint64_t NumEdgeTypes() const {
    return meta_graph_->NumEdges();
  }

  /*! \return given the edge type, find the source type */
  virtual std::pair<dgl_type_t, dgl_type_t> GetEndpointTypes(dgl_type_t etype) const {
    return meta_graph_->FindEdge(etype);
  }

  /*! \return the meta graph */
  virtual GraphPtr meta_graph() const {
    return meta_graph_;
  }

  /*!
   * \brief Return the bipartite graph of the given edge type.
   * \param etype The edge type.
   * \return The bipartite graph.
   */
  virtual HeteroGraphPtr GetRelationGraph(dgl_type_t etype) const = 0;

  ////////////////////////// query/operations on realized graph ////////////////////////

  /*! \brief Add vertices to the given vertex type */
  virtual void AddVertices(dgl_type_t vtype, uint64_t num_vertices) = 0;

  /*! \brief Add one edge to the given edge type */
  virtual void AddEdge(dgl_type_t etype, dgl_id_t src, dgl_id_t dst) = 0;

  /*! \brief Add edges to the given edge type */
  virtual void AddEdges(dgl_type_t etype, IdArray src_ids, IdArray dst_ids) = 0;

  /*!
   * \brief Clear the graph. Remove all vertices/edges.
   */
  virtual void Clear() = 0;

  /*!
   * \brief Get the data type of node and edge IDs of this graph.
   */
  virtual DLDataType DataType() const = 0;

  /*!
   * \brief Get the device context of this graph.
   */
  virtual DLContext Context() const = 0;

  /*!
   * \brief Get the number of integer bits used to store node/edge ids (32 or 64).
   */
  // TODO(BarclayII) replace NumBits() calls to DataType() calls
  virtual uint8_t NumBits() const = 0;

  /*!
   * \return whether the graph is a multigraph
   */
  virtual bool IsMultigraph() const = 0;

  /*! \return whether the graph is read-only */
  virtual bool IsReadonly() const = 0;

  /*! \return the number of vertices in the graph.*/
  virtual uint64_t NumVertices(dgl_type_t vtype) const = 0;

  /*! \return the number of edges in the graph.*/
  virtual uint64_t NumEdges(dgl_type_t etype) const = 0;

  /*! \return true if the given vertex is in the graph.*/
  virtual bool HasVertex(dgl_type_t vtype, dgl_id_t vid) const = 0;

  /*! \return a 0-1 array indicating whether the given vertices are in the graph.*/
  virtual BoolArray HasVertices(dgl_type_t vtype, IdArray vids) const = 0;

  /*! \return true if the given edge is in the graph.*/
  virtual bool HasEdgeBetween(dgl_type_t etype, dgl_id_t src, dgl_id_t dst) const = 0;

  /*! \return a 0-1 array indicating whether the given edges are in the graph.*/
  virtual BoolArray HasEdgesBetween(dgl_type_t etype, IdArray src_ids, IdArray dst_ids) const = 0;

  /*!
   * \brief Find the predecessors of a vertex.
   * \note The given vertex should belong to the source vertex type
   *       of the given edge type.
   * \param etype The edge type
   * \param vid The vertex id.
   * \return the predecessor id array.
   */
  virtual IdArray Predecessors(dgl_type_t etype, dgl_id_t dst) const = 0;

  /*!
   * \brief Find the successors of a vertex.
   * \note The given vertex should belong to the dest vertex type
   *       of the given edge type.
   * \param etype The edge type
   * \param vid The vertex id.
   * \return the successor id array.
   */
  virtual IdArray Successors(dgl_type_t etype, dgl_id_t src) const = 0;

  /*!
   * \brief Get all edge ids between the two given endpoints
   * \note The given src and dst vertices should belong to the source vertex type
   *       and the dest vertex type of the given edge type, respectively.
   * \param etype The edge type
   * \param src The source vertex.
   * \param dst The destination vertex.
   * \return the edge id array.
   */
  virtual IdArray EdgeId(dgl_type_t etype, dgl_id_t src, dgl_id_t dst) const = 0;

  /*!
   * \brief Get all edge ids between the given endpoint pairs.
   * \note Edges are associated with an integer id start from zero.
   *       The id is assigned when the edge is being added to the graph.
   *       If duplicate pairs exist, the returned edge IDs will also duplicate.
   *       The order of returned edge IDs will follow the order of src-dst pairs
   *       first, and ties are broken by the order of edge ID.
   * \param etype The edge type
   * \param src The src vertex ids.
   * \param dst The dst vertex ids.
   * \return EdgeArray containing all edges between all pairs.
   */
  virtual EdgeArray EdgeIds(dgl_type_t etype, IdArray src, IdArray dst) const = 0;

  /*!
   * \brief Find the edge ID and return the pair of endpoints
   * \param etype The edge type
   * \param eid The edge ID
   * \return a pair whose first element is the source and the second the destination.
   */
  virtual std::pair<dgl_id_t, dgl_id_t> FindEdge(dgl_type_t etype, dgl_id_t eid) const = 0;

  /*!
   * \brief Find the edge IDs and return their source and target node IDs.
   * \param etype The edge type
   * \param eids The edge ID array.
   * \return EdgeArray containing all edges with id in eid.  The order is preserved.
   */
  virtual EdgeArray FindEdges(dgl_type_t etype, IdArray eids) const = 0;

  /*!
   * \brief Get the in edges of the vertex.
   * \note The given vertex should belong to the dest vertex type
   *       of the given edge type.
   * \param etype The edge type
   * \param vid The vertex id.
   * \return the edges
   */
  virtual EdgeArray InEdges(dgl_type_t etype, dgl_id_t vid) const = 0;

  /*!
   * \brief Get the in edges of the vertices.
   * \note The given vertex should belong to the dest vertex type
   *       of the given edge type.
   * \param etype The edge type
   * \param vids The vertex id array.
   * \return the id arrays of the two endpoints of the edges.
   */
  virtual EdgeArray InEdges(dgl_type_t etype, IdArray vids) const = 0;

  /*!
   * \brief Get the out edges of the vertex.
   * \note The given vertex should belong to the source vertex type
   *       of the given edge type.
   * \param etype The edge type
   * \param vid The vertex id.
   * \return the id arrays of the two endpoints of the edges.
   */
  virtual EdgeArray OutEdges(dgl_type_t etype, dgl_id_t vid) const = 0;

  /*!
   * \brief Get the out edges of the vertices.
   * \note The given vertex should belong to the source vertex type
   *       of the given edge type.
   * \param etype The edge type
   * \param vids The vertex id array.
   * \return the id arrays of the two endpoints of the edges.
   */
  virtual EdgeArray OutEdges(dgl_type_t etype, IdArray vids) const = 0;

  /*!
   * \brief Get all the edges in the graph.
   * \note If order is "srcdst", the returned edges list is sorted by their src and
   *       dst ids. If order is "eid", they are in their edge id order.
   *       Otherwise, in the arbitrary order.
   * \param etype The edge type
   * \param order The order of the returned edge list.
   * \return the id arrays of the two endpoints of the edges.
   */
  virtual EdgeArray Edges(dgl_type_t etype, const std::string &order = "") const = 0;

  /*!
   * \brief Get the in degree of the given vertex.
   * \note The given vertex should belong to the dest vertex type
   *       of the given edge type.
   * \param etype The edge type
   * \param vid The vertex id.
   * \return the in degree
   */
  virtual uint64_t InDegree(dgl_type_t etype, dgl_id_t vid) const = 0;

  /*!
   * \brief Get the in degrees of the given vertices.
   * \note The given vertex should belong to the dest vertex type
   *       of the given edge type.
   * \param etype The edge type
   * \param vid The vertex id array.
   * \return the in degree array
   */
  virtual DegreeArray InDegrees(dgl_type_t etype, IdArray vids) const = 0;

  /*!
   * \brief Get the out degree of the given vertex.
   * \note The given vertex should belong to the source vertex type
   *       of the given edge type.
   * \param etype The edge type
   * \param vid The vertex id.
   * \return the out degree
   */
  virtual uint64_t OutDegree(dgl_type_t etype, dgl_id_t vid) const = 0;

  /*!
   * \brief Get the out degrees of the given vertices.
   * \note The given vertex should belong to the source vertex type
   *       of the given edge type.
   * \param etype The edge type
   * \param vid The vertex id array.
   * \return the out degree array
   */
  virtual DegreeArray OutDegrees(dgl_type_t etype, IdArray vids) const = 0;

  /*!
   * \brief Return the successor vector
   * \note The given vertex should belong to the source vertex type
   *       of the given edge type.
   * \param vid The vertex id.
   * \return the successor vector iterator pair.
   */
  virtual DGLIdIters SuccVec(dgl_type_t etype, dgl_id_t vid) const = 0;

  /*!
   * \brief Return the out edge id vector
   * \note The given vertex should belong to the source vertex type
   *       of the given edge type.
   * \param vid The vertex id.
   * \return the out edge id vector iterator pair.
   */
  virtual DGLIdIters OutEdgeVec(dgl_type_t etype, dgl_id_t vid) const = 0;

  /*!
   * \brief Return the predecessor vector
   * \note The given vertex should belong to the dest vertex type
   *       of the given edge type.
   * \param vid The vertex id.
   * \return the predecessor vector iterator pair.
   */
  virtual DGLIdIters PredVec(dgl_type_t etype, dgl_id_t vid) const = 0;

  /*!
   * \brief Return the in edge id vector
   * \note The given vertex should belong to the dest vertex type
   *       of the given edge type.
   * \param vid The vertex id.
   * \return the in edge id vector iterator pair.
   */
  virtual DGLIdIters InEdgeVec(dgl_type_t etype, dgl_id_t vid) const = 0;

  /*!
   * \brief Get the adjacency matrix of the graph.
   *
   * TODO(minjie): deprecate this interface; replace it with GetXXXMatrix.
   *
   * By default, a row of returned adjacency matrix represents the destination
   * of an edge and the column represents the source.
   *
   * If the fmt is 'csr', the function should return three arrays, representing
   *  indptr, indices and edge ids
   *
   * If the fmt is 'coo', the function should return one array of shape (2, nnz),
   * representing a horitonzal stack of row and col indices.
   *
   * \param transpose A flag to transpose the returned adjacency matrix.
   * \param fmt the format of the returned adjacency matrix.
   * \return a vector of IdArrays.
   */
  virtual std::vector<IdArray> GetAdj(
      dgl_type_t etype, bool transpose, const std::string &fmt) const = 0;

  /*!
   * \brief Determine which format to use with a preference.
   *
   * Return the preferred format if the underlying relation graph supports it.
   * Otherwise, it will return whatever DGL thinks is the most appropriate given
   * the arguments.
   *
   * \param etype Edge type.
   * \param preferred_format Preferred sparse format.
   * \return Available sparse format.
   */
  virtual SparseFormat SelectFormat(dgl_type_t etype, SparseFormat preferred_format) const = 0;

  /*!
   * \brief Get adjacency matrix in COO format.
   * \param etype Edge type.
   * \return COO matrix.
   */
  virtual aten::COOMatrix GetCOOMatrix(dgl_type_t etype) const = 0;

  /*!
   * \brief Get adjacency matrix in CSR format.
   *
   * The row and column sizes are equal to the number of dsttype and srctype
   * nodes, respectively.
   *
   * \param etype Edge type.
   * \return CSR matrix.
   */
  virtual aten::CSRMatrix GetCSRMatrix(dgl_type_t etype) const = 0;

  /*!
   * \brief Get adjacency matrix in CSC format.
   *
   * A CSC matrix is equivalent to the transpose of a CSR matrix.
   * We reuse the CSRMatrix data structure as return value. The row and column
   * sizes are equal to the number of dsttype and srctype nodes, respectively.
   *
   * \param etype Edge type.
   * \return A CSR matrix.
   */
  virtual aten::CSRMatrix GetCSCMatrix(dgl_type_t etype) const = 0;

  /*!
   * \brief Extract the induced subgraph by the given vertices.
   * 
   * The length of the given vector should be equal to the number of vertex types.
   * Empty arrays can be provided if no vertex is needed for the type. The result
   * subgraph has the same meta graph with the parent, but some types can have no
   * node/edge.
   *
   * \param vids the induced vertices per type.
   * \return the subgraph.
   */
  virtual HeteroSubgraph VertexSubgraph(const std::vector<IdArray>& vids) const = 0;

  /*!
   * \brief Extract the induced subgraph by the given edges.
   * 
   * The length of the given vector should be equal to the number of edge types.
   * Empty arrays can be provided if no edge is needed for the type. The result
   * subgraph has the same meta graph with the parent, but some types can have no
   * node/edge.
   *
   * \param eids The edges in the subgraph.
   * \param preserve_nodes If true, the vertices will not be relabeled, so some vertices
   *                       may have no incident edges.
   * \return the subgraph.
   */
  virtual HeteroSubgraph EdgeSubgraph(
      const std::vector<IdArray>& eids, bool preserve_nodes = false) const = 0;

  /*!
   * \brief Convert the list of requested unitgraph graphs into a single unitgraph graph.
   *
   * \param etypes The list of edge type IDs.
   * \return The flattened graph, with induced source/edge/destination types/IDs.
   */
  virtual FlattenedHeteroGraphPtr Flatten(const std::vector<dgl_type_t>& etypes) const {
    LOG(FATAL) << "Flatten operation unsupported";
    return nullptr;
  }

  static constexpr const char* _type_key = "graph.HeteroGraph";
  DGL_DECLARE_OBJECT_TYPE_INFO(BaseHeteroGraph, runtime::Object);

 protected:
  /*! \brief meta graph */
  GraphPtr meta_graph_;
};

// Define HeteroGraphRef
DGL_DEFINE_OBJECT_REF(HeteroGraphRef, BaseHeteroGraph);

/*! 
 * \brief Hetero-subgraph data structure.
 *
 * This class can be used as arguments and return values of a C API.
 *
 * <code>
 *   DGL_REGISTER_GLOBAL("some_c_api")
 *   .set_body([] (DGLArgs args, DGLRetValue* rv) {
 *     HeteroSubgraphRef subg = args[0];
 *     std::shared_ptr<HeteroSubgraph> ret = do_something( ... );
 *     *rv = HeteroSubgraphRef(ret);
 *   });
 * </code>
 */
struct HeteroSubgraph : public runtime::Object {
  /*! \brief The heterograph. */
  HeteroGraphPtr graph;
  /*!
   * \brief The induced vertex ids of each entity type.
   * The vector length is equal to the number of vertex types in the parent graph.
   * Each array i has the same length as the number of vertices in type i.
   * Empty array is allowed if the mapping is identity.
   */
  std::vector<IdArray> induced_vertices;
  /*!
   * \brief The induced edge ids of each relation type.
   * The vector length is equal to the number of edge types in the parent graph.
   * Each array i has the same length as the number of edges in type i.
   * Empty array is allowed if the mapping is identity.
   */
  std::vector<IdArray> induced_edges;

  static constexpr const char* _type_key = "graph.HeteroSubgraph";
  DGL_DECLARE_OBJECT_TYPE_INFO(HeteroSubgraph, runtime::Object);
};

// Define HeteroSubgraphRef
DGL_DEFINE_OBJECT_REF(HeteroSubgraphRef, HeteroSubgraph);

/*! \brief The flattened heterograph */
struct FlattenedHeteroGraph : public runtime::Object {
  /*! \brief The graph */
  HeteroGraphRef graph;
  /*!
   * \brief Mapping from source node ID to node type in parent graph
   * \note The induced type array guarantees that the same type always appear contiguously.
   */
  IdArray induced_srctype;
  /*!
   * \brief The set of node types in parent graph appearing in source nodes.
   */
  IdArray induced_srctype_set;
  /*! \brief Mapping from source node ID to local node ID in parent graph */
  IdArray induced_srcid;
  /*!
   * \brief Mapping from edge ID to edge type in parent graph
   * \note The induced type array guarantees that the same type always appear contiguously.
   */
  IdArray induced_etype;
  /*!
   * \brief The set of edge types in parent graph appearing in edges.
   */
  IdArray induced_etype_set;
  /*! \brief Mapping from edge ID to local edge ID in parent graph */
  IdArray induced_eid;
  /*!
   * \brief Mapping from destination node ID to node type in parent graph
   * \note The induced type array guarantees that the same type always appear contiguously.
   */
  IdArray induced_dsttype;
  /*!
   * \brief The set of node types in parent graph appearing in destination nodes.
   */
  IdArray induced_dsttype_set;
  /*! \brief Mapping from destination node ID to local node ID in parent graph */
  IdArray induced_dstid;

  void VisitAttrs(runtime::AttrVisitor *v) final {
    v->Visit("graph", &graph);
    v->Visit("induced_srctype", &induced_srctype);
    v->Visit("induced_srctype_set", &induced_srctype_set);
    v->Visit("induced_srcid", &induced_srcid);
    v->Visit("induced_etype", &induced_etype);
    v->Visit("induced_etype_set", &induced_etype_set);
    v->Visit("induced_eid", &induced_eid);
    v->Visit("induced_dsttype", &induced_dsttype);
    v->Visit("induced_dsttype_set", &induced_dsttype_set);
    v->Visit("induced_dstid", &induced_dstid);
  }

  static constexpr const char* _type_key = "graph.FlattenedHeteroGraph";
  DGL_DECLARE_OBJECT_TYPE_INFO(FlattenedHeteroGraph, runtime::Object);
};
DGL_DEFINE_OBJECT_REF(FlattenedHeteroGraphRef, FlattenedHeteroGraph);

<<<<<<< HEAD
// creators

inline SparseFormat ParseSparseFormat(const std::string& name) {
  if (name == "coo")
    return SparseFormat::kCOO;
  else if (name == "csr")
    return SparseFormat::kCSR;
  else if (name == "csc")
    return SparseFormat::kCSC;
  else
    return SparseFormat::kAny;
}
=======
// Declarations of functions and algorithms
>>>>>>> 5dd35580

/*! \brief Create a heterograph from meta graph and a list of bipartite graph */
HeteroGraphPtr CreateHeteroGraph(
    GraphPtr meta_graph, const std::vector<HeteroGraphPtr>& rel_graphs);

/*!
 * \brief Create a heterograph from COO input.
 * \param num_vtypes Number of vertex types. Must be 1 or 2.
 * \param num_src Number of nodes in the source type.
 * \param num_dst Number of nodes in the destination type.
 * \param row Src node ids of the edges.
 * \param col Dst node ids of the edges.
 * \param restrict_format Sparse format for storing this graph.
 * \return A heterograph pointer.
 */
HeteroGraphPtr CreateFromCOO(
    int64_t num_vtypes, int64_t num_src, int64_t num_dst,
    IdArray row, IdArray col, SparseFormat restrict_format = SparseFormat::kAny);

/*!
 * \brief Create a heterograph from CSR input.
 * \param num_vtypes Number of vertex types. Must be 1 or 2.
 * \param num_src Number of nodes in the source type.
 * \param num_dst Number of nodes in the destination type.
 * \param indptr Indptr array
 * \param indices Indices array
 * \param edge_ids Edge ids
 * \param restrict_format Sparse format for storing this graph.
 * \return A heterograph pointer.
 */
HeteroGraphPtr CreateFromCSR(
    int64_t num_vtypes, int64_t num_src, int64_t num_dst,
    IdArray indptr, IdArray indices, IdArray edge_ids,
    SparseFormat restrict_format = SparseFormat::kAny);

/*!
 * \brief Extract the subgraph of the in edges of the given nodes.
 * \param graph Graph
 * \param nodes Node IDs of each type
 * \return Subgraph containing only the in edges. The returned graph has the same
 *         schema as the original one.
 */
HeteroSubgraph InEdgeGraph(const HeteroGraphPtr graph, const std::vector<IdArray>& nodes);

/*!
 * \brief Extract the subgraph of the out edges of the given nodes.
 * \param graph Graph
 * \param nodes Node IDs of each type
 * \return Subgraph containing only the out edges. The returned graph has the same
 *         schema as the original one.
 */
HeteroSubgraph OutEdgeGraph(const HeteroGraphPtr graph, const std::vector<IdArray>& nodes);


/*!
 * \brief Union multiple graphs into one with each input graph as one disjoint component.
 *
 * All input graphs should have the same metagraph.
 *
 * TODO(minjie): remove the meta_graph argument
 * 
 * \param meta_graph Metagraph of the inputs and result.
 * \param component_graphs Input graphs
 * \return One graph that unions all the components
 */
HeteroGraphPtr DisjointUnionHeteroGraph(
    GraphPtr meta_graph, const std::vector<HeteroGraphPtr>& component_graphs);

/*!
 * \brief Split a graph into multiple disjoin components.
 *
 * Edges across different components are ignored. All the result graphs have the same
 * metagraph as the input one.
 *
 * The `vertex_sizes` and `edge_sizes` arrays the concatenation of arrays of each
 * node/edge type. Suppose there are N vertex types, then the array length should
 * be B*N, where B is the number of components to split.
 *
 * TODO(minjie): remove the meta_graph argument; use vector<IdArray> for vertex_sizes
 *   and edge_sizes.
 *
 * \param meta_graph Metagraph.
 * \param batched_graph Input graph.
 * \param vertex_sizes Number of vertices of each component.
 * \param edge_sizes Number of vertices of each component.
 * \return A list of graphs representing each disjoint components.
 */
std::vector<HeteroGraphPtr> DisjointPartitionHeteroBySizes(
    GraphPtr meta_graph,
    HeteroGraphPtr batched_graph,
    IdArray vertex_sizes,
    IdArray edge_sizes);

/*! 
 * \brief Structure for pickle/unpickle.
 *
 * The design principle is to leverage the NDArray class as much as possible so
 * that when they are converted to backend-specific tensors, we could leverage
 * the efficient pickle/unpickle solutions from the backend framework.
 *
 * NOTE(minjie): This is a temporary solution before we support shared memory
 *   storage ourselves.
 *
 * This class can be used as arguments and return values of a C API.
 */
struct HeteroPickleStates : public runtime::Object {
  /*! \brief Metagraph. */
  GraphPtr metagraph;

  /*! \brief adjacency matrices of each relation graph */
  std::vector<std::shared_ptr<SparseMatrix> > adjs;

  static constexpr const char* _type_key = "graph.HeteroPickleStates";
  DGL_DECLARE_OBJECT_TYPE_INFO(HeteroPickleStates, runtime::Object);
};

// Define HeteroPickleStatesRef
DGL_DEFINE_OBJECT_REF(HeteroPickleStatesRef, HeteroPickleStates);

/*!
 * \brief Create a heterograph from pickling states.
 *
 * \param states Pickle states
 * \return A heterograph pointer
 */
HeteroGraphPtr HeteroUnpickle(const HeteroPickleStates& states);

/*!
 * \brief Get the pickling state of the relation graph structure in backend tensors.
 *
 * \returnAdjacency matrices of all relation graphs in a list of arrays.
 */
HeteroPickleStates HeteroPickle(HeteroGraphPtr graph);

}  // namespace dgl

#endif  // DGL_BASE_HETEROGRAPH_H_<|MERGE_RESOLUTION|>--- conflicted
+++ resolved
@@ -35,19 +35,6 @@
 };
 
 /*!
-<<<<<<< HEAD
- * \brief Sparse graph format.
- */
-enum class SparseFormat {
-  kAny = 0,
-  kCOO = 1,
-  kCSR = 2,
-  kCSC = 3
-};
-
-/*!
-=======
->>>>>>> 5dd35580
  * \brief Base heterogenous graph.
  *
  * In heterograph, nodes represent entities and edges represent relations.
@@ -551,22 +538,7 @@
 };
 DGL_DEFINE_OBJECT_REF(FlattenedHeteroGraphRef, FlattenedHeteroGraph);
 
-<<<<<<< HEAD
-// creators
-
-inline SparseFormat ParseSparseFormat(const std::string& name) {
-  if (name == "coo")
-    return SparseFormat::kCOO;
-  else if (name == "csr")
-    return SparseFormat::kCSR;
-  else if (name == "csc")
-    return SparseFormat::kCSC;
-  else
-    return SparseFormat::kAny;
-}
-=======
 // Declarations of functions and algorithms
->>>>>>> 5dd35580
 
 /*! \brief Create a heterograph from meta graph and a list of bipartite graph */
 HeteroGraphPtr CreateHeteroGraph(
@@ -585,6 +557,17 @@
 HeteroGraphPtr CreateFromCOO(
     int64_t num_vtypes, int64_t num_src, int64_t num_dst,
     IdArray row, IdArray col, SparseFormat restrict_format = SparseFormat::kAny);
+
+/*!
+ * \brief Create a heterograph from COO input.
+ * \param num_vtypes Number of vertex types. Must be 1 or 2.
+ * \param mat The COO matrix
+ * \param restrict_format Sparse format for storing this graph.
+ * \return A heterograph pointer.
+ */
+HeteroGraphPtr CreateFromCOO(
+    int64_t num_vtypes, const aten::COOMatrix& mat,
+    SparseFormat restrict_format = SparseFormat::kAny);
 
 /*!
  * \brief Create a heterograph from CSR input.
@@ -603,6 +586,44 @@
     SparseFormat restrict_format = SparseFormat::kAny);
 
 /*!
+ * \brief Create a heterograph from CSR input.
+ * \param num_vtypes Number of vertex types. Must be 1 or 2.
+ * \param mat The CSR matrix
+ * \param restrict_format Sparse format for storing this graph.
+ * \return A heterograph pointer.
+ */
+HeteroGraphPtr CreateFromCSR(
+    int64_t num_vtypes, const aten::CSRMatrix& mat,
+    SparseFormat restrict_format = SparseFormat::kAny);
+
+/*!
+ * \brief Create a heterograph from CSC input.
+ * \param num_vtypes Number of vertex types. Must be 1 or 2.
+ * \param num_src Number of nodes in the source type.
+ * \param num_dst Number of nodes in the destination type.
+ * \param indptr Indptr array
+ * \param indices Indices array
+ * \param edge_ids Edge ids
+ * \param restrict_format Sparse format for storing this graph.
+ * \return A heterograph pointer.
+ */
+HeteroGraphPtr CreateFromCSC(
+    int64_t num_vtypes, int64_t num_src, int64_t num_dst,
+    IdArray indptr, IdArray indices, IdArray edge_ids,
+    SparseFormat restrict_format = SparseFormat::kAny);
+
+/*!
+ * \brief Create a heterograph from CSC input.
+ * \param num_vtypes Number of vertex types. Must be 1 or 2.
+ * \param mat The CSC matrix
+ * \param restrict_format Sparse format for storing this graph.
+ * \return A heterograph pointer.
+ */
+HeteroGraphPtr CreateFromCSC(
+    int64_t num_vtypes, const aten::CSRMatrix& mat,
+    SparseFormat restrict_format = SparseFormat::kAny);
+
+/*!
  * \brief Extract the subgraph of the in edges of the given nodes.
  * \param graph Graph
  * \param nodes Node IDs of each type
