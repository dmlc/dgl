import os
import numpy as np

def _download_and_extract(url, path, filename):
    import shutil, zipfile
    import requests

    fn = os.path.join(path, filename)

    while True:
        try:
            with zipfile.ZipFile(fn) as zf:
                zf.extractall(path)
            print('Unzip finished.')
            break
        except Exception:
            os.makedirs(path, exist_ok=True)
            f_remote = requests.get(url, stream=True)
            sz = f_remote.headers.get('content-length')
            assert f_remote.status_code == 200, 'fail to open {}'.format(url)
            with open(fn, 'wb') as writer:
                for chunk in f_remote.iter_content(chunk_size=1024*1024):
                    writer.write(chunk)
            print('Download finished. Unzipping the file...')

class KGDataset:
    '''Load a knowledge graph

    The folder with a knowledge graph has five files:
    * entities stores the mapping between entity Id and entity name.
    * relations stores the mapping between relation Id and relation name.
    * train stores the triples in the training set.
    * valid stores the triples in the validation set.
    * test stores the triples in the test set.

    The mapping between entity (relation) Id and entity (relation) name is stored as 'id\tname'.

    The triples are stored as 'head_name\trelation_name\ttail_name'.
    '''
<<<<<<< HEAD
    def __init__(self, entity_path, relation_path,
                 train_path, valid_path=None, test_path=None,
                 skip_first_line=False):
        self.entity2id, self.n_entities = self.read_entity(entity_path)
        self.relation2id, self.n_relations = self.read_relation(relation_path)
        self.train = self.read_triple(train_path, "train", skip_first_line)
        self.valid = self.read_triple(valid_path, "valid", skip_first_line)
        self.test = self.read_triple(test_path, "test", skip_first_line)
=======
    def __init__(self, path, name, read_triple=True, only_train=False):
        url = 'https://s3.us-east-2.amazonaws.com/dgl.ai/dataset/{}.zip'.format(name)

        if not os.path.exists(os.path.join(path, name)):
            print('File not found. Downloading from', url)
            _download_and_extract(url, path, name + '.zip')
        path = os.path.join(path, name)
>>>>>>> 00ba4094

    def read_entity(self, entity_path):
        with open(entity_path) as f:
            entity2id = {}
            for line in f:
                eid, entity = line.strip().split('\t')
                entity2id[entity] = int(eid)

        return entity2id, len(entity2id)

    def read_relation(self, relation_path):
        with open(relation_path) as f:
            relation2id = {}
            for line in f:
                rid, relation = line.strip().split('\t')
                relation2id[relation] = int(rid)

        return relation2id, len(relation2id)

<<<<<<< HEAD
    def read_triple(self, path, mode, skip_first_line=False):
=======
        self.n_entities = len(self.entity2id)
        self.n_relations = len(self.relation2id)

        if read_triple == True:
            self.train = self.read_triple(path, 'train')
            if only_train == False:
                self.valid = self.read_triple(path, 'valid')
                self.test = self.read_triple(path, 'test')

    def read_triple(self, path, mode):
>>>>>>> 00ba4094
        # mode: train/valid/test
        if path is None:
            return None

        heads = []
        tails = []
        rels = []
        with open(path) as f:
            if skip_first_line:
                _ = f.readline()
            for line in f:
                h, r, t = line.strip().split('\t')
                heads.append(self.entity2id[h])
                rels.append(self.relation2id[r])
                tails.append(self.entity2id[t])
        heads = np.array(heads, dtype=np.int64)
        tails = np.array(tails, dtype=np.int64)
        rels = np.array(rels, dtype=np.int64)

        return (heads, rels, tails)

class KGDatasetFB15k(KGDataset):
    '''Load a knowledge graph FB15k

    The FB15k dataset has five files:
    * entities.dict stores the mapping between entity Id and entity name.
    * relations.dict stores the mapping between relation Id and relation name.
    * train.txt stores the triples in the training set.
    * valid.txt stores the triples in the validation set.
    * test.txt stores the triples in the test set.

    The mapping between entity (relation) name and entity (relation) Id is stored as 'name\tid'.
    The triples are stored as 'head_nid\trelation_id\ttail_nid'.
    '''
    def __init__(self, path):
        name = 'FB15k'
        self.name = name
        url = 'https://s3.us-east-2.amazonaws.com/dgl.ai/dataset/{}.zip'.format(name)

        if not os.path.exists(os.path.join(path, name)):
            print('File not found. Downloading from', url)
            _download_and_extract(url, path, name + '.zip')
        path = os.path.join(path, name)

        super(KGDatasetFB15k, self).__init__(os.path.join(path, 'entities.dict'),
                                             os.path.join(path, 'relations.dict'),
                                             os.path.join(path, 'train.txt'),
                                             os.path.join(path, 'valid.txt'),
                                             os.path.join(path, 'test.txt'))

class KGDatasetFB15k237(KGDataset):
    '''Load a knowledge graph FB15k-237

    The FB15k-237 dataset has five files:
    * entities.dict stores the mapping between entity Id and entity name.
    * relations.dict stores the mapping between relation Id and relation name.
    * train.txt stores the triples in the training set.
    * valid.txt stores the triples in the validation set.
    * test.txt stores the triples in the test set.

    The mapping between entity (relation) name and entity (relation) Id is stored as 'name\tid'.
    The triples are stored as 'head_nid\trelation_id\ttail_nid'.
    '''
    def __init__(self, path):
        name = 'FB15k-237'
        self.name = name
        url = 'https://s3.us-east-2.amazonaws.com/dgl.ai/dataset/{}.zip'.format(name)

        if not os.path.exists(os.path.join(path, name)):
            print('File not found. Downloading from', url)
            _download_and_extract(url, path, name + '.zip')
        path = os.path.join(path, name)

        super(KGDatasetFB15k237, self).__init__(os.path.join(path, 'entities.dict'),
                                                os.path.join(path, 'relations.dict'),
                                                os.path.join(path, 'train.txt'),
                                                os.path.join(path, 'valid.txt'),
                                                os.path.join(path, 'test.txt'))

class KGDatasetWN18(KGDataset):
    '''Load a knowledge graph wn18

    The wn18 dataset has five files:
    * entities.dict stores the mapping between entity Id and entity name.
    * relations.dict stores the mapping between relation Id and relation name.
    * train.txt stores the triples in the training set.
    * valid.txt stores the triples in the validation set.
    * test.txt stores the triples in the test set.

    The mapping between entity (relation) name and entity (relation) Id is stored as 'name\tid'.
    The triples are stored as 'head_nid\trelation_id\ttail_nid'.
    '''
    def __init__(self, path):
        name = 'wn18'
        self.name = name
        url = 'https://s3.us-east-2.amazonaws.com/dgl.ai/dataset/{}.zip'.format(name)

        if not os.path.exists(os.path.join(path, name)):
            print('File not found. Downloading from', url)
            _download_and_extract(url, path, name + '.zip')
        path = os.path.join(path, name)

        super(KGDatasetWN18, self).__init__(os.path.join(path, 'entities.dict'),
                                            os.path.join(path, 'relations.dict'),
                                            os.path.join(path, 'train.txt'),
                                            os.path.join(path, 'valid.txt'),
                                            os.path.join(path, 'test.txt'))

class KGDatasetWN18rr(KGDataset):
    '''Load a knowledge graph wn18rr

    The wn18rr dataset has five files:
    * entities.dict stores the mapping between entity Id and entity name.
    * relations.dict stores the mapping between relation Id and relation name.
    * train.txt stores the triples in the training set.
    * valid.txt stores the triples in the validation set.
    * test.txt stores the triples in the test set.

    The mapping between entity (relation) name and entity (relation) Id is stored as 'name\tid'.
    The triples are stored as 'head_nid\trelation_id\ttail_nid'.
    '''
    def __init__(self, path):
        name = 'wn18rr'
        self.name = name
        url = 'https://s3.us-east-2.amazonaws.com/dgl.ai/dataset/{}.zip'.format(name)

        if not os.path.exists(os.path.join(path, name)):
            print('File not found. Downloading from', url)
            _download_and_extract(url, path, name + '.zip')
        path = os.path.join(path, name)

        super(KGDatasetWN18rr, self).__init__(os.path.join(path, 'entities.dict'),
                                              os.path.join(path, 'relations.dict'),
                                              os.path.join(path, 'train.txt'),
                                              os.path.join(path, 'valid.txt'),
                                              os.path.join(path, 'test.txt'))

class KGDatasetFreebase(KGDataset):
    '''Load a knowledge graph Full Freebase

    The Freebase dataset has five files:
    * entity2id.txt stores the mapping between entity name and entity Id.
    * relation2id.txt stores the mapping between relation name relation Id.
    * train.txt stores the triples in the training set.
    * valid.txt stores the triples in the validation set.
    * test.txt stores the triples in the test set.

    The mapping between entity (relation) name and entity (relation) Id is stored as 'name\tid'.
    The triples are stored as 'head_nid\trelation_id\ttail_nid'.
    '''
<<<<<<< HEAD
    def __init__(self, path):
        name = 'Freebase'
        self.name = name
=======
    def __init__(self, path, name, read_triple=True, only_train=False):
>>>>>>> 00ba4094
        url = 'https://s3.us-east-2.amazonaws.com/dgl.ai/dataset/{}.zip'.format(name)

        if not os.path.exists(os.path.join(path, name)):
            print('File not found. Downloading from', url)
            _download_and_extract(url, path, '{}.zip'.format(name))
        self.path = os.path.join(path, name)

        f_rel2id = os.path.join(self.path, 'relation2id.txt')
<<<<<<< HEAD

        super(KGDatasetFreebase, self).__init__(os.path.join(path, 'entity2id.txt'),
                                                os.path.join(path, 'relation2id.txt'),
                                                os.path.join(path, 'train.txt'),
                                                os.path.join(path, 'valid.txt'),
                                                os.path.join(path, 'test.txt'))

    def read_entity(self, entity_path):
        with open(entity_path) as f_ent:
            n_entities = int(f_ent.readline()[:-1])
        return None, n_entities

    def read_relation(self, relation_path):
        with open(relation_path) as f_rel:
            n_relations = int(f_rel.readline()[:-1])
        return None, n_relations
=======
        with open(f_rel2id) as f_rel:
            self.n_relations = int(f_rel.readline()[:-1])

        if only_train == True:
            f_ent2id = os.path.join(self.path, 'local_to_global.txt')
            with open(f_ent2id) as f_ent:
                self.n_entities = len(f_ent.readlines())
        else:
            f_ent2id = os.path.join(self.path, 'entity2id.txt')
            with open(f_ent2id) as f_ent:
                self.n_entities = int(f_ent.readline()[:-1])

        if read_triple == True:
            self.train = self.read_triple(self.path, 'train')
            if only_train == False:
                self.valid = self.read_triple(self.path, 'valid')
                self.test = self.read_triple(self.path, 'test')
>>>>>>> 00ba4094

    def read_triple(self, path, mode, skip_first_line=False):
        heads = []
        tails = []
        rels = []
        print('Reading {} triples....'.format(mode))
        with open(os.path.join(path, '{}.txt'.format(mode))) as f:
            if skip_first_line:
                _ = f.readline()
            for line in f:
                h, t, r = line.strip().split('\t')
                heads.append(int(h))
                tails.append(int(t))
                rels.append(int(r))
        heads = np.array(heads, dtype=np.int64)
        tails = np.array(tails, dtype=np.int64)
        rels = np.array(rels, dtype=np.int64)
        print('Finished. Read {} {} triples.'.format(len(heads), mode))
        return (heads, rels, tails)

class KGDatasetUDDRaw(KGDataset):
    '''Load a knowledge graph user defined dataset

    The user defined dataset has five files:
    * entities stores the mapping between entity name and entity Id.
    * relations stores the mapping between relation name relation Id.
    * train stores the triples in the training set. In format [src_name, rel_name, dst_name]
    * valid stores the triples in the validation set. In format [src_name, rel_name, dst_name]
    * test stores the triples in the test set. In format [src_name, rel_name, dst_name]

    The mapping between entity (relation) name and entity (relation) Id is stored as 'name\tid'.
    The triples are stored as 'head_nid\trelation_id\ttail_nid'.
    '''
    def __init__(self, path, name, files):
        self.name = name
        for f in files:
            assert os.path.exists(os.path.join(path, f)), \
                'File {} now exist in {}'.format(f, path)

        if len(files) == 3:
            super(KGDatasetUDDRaw, self).__init__(os.path.join(path, files[0]),
                                                  os.path.join(path, files[1]),
                                                  os.path.join(path, files[2]),
                                                  os.path.join(path, None),
                                                  os.path.join(path, None))
        if len(files) == 5:
            super(KGDatasetUDDRaw, self).__init__(os.path.join(path, files[0]),
                                                  os.path.join(path, files[1]),
                                                  os.path.join(path, files[2]),
                                                  os.path.join(path, files[3]),
                                                  os.path.join(path, files[4]))

class KGDatasetUDD(KGDataset):
    '''Load a knowledge graph user defined dataset

    The user defined dataset has five files:
    * entities stores the mapping between entity name and entity Id.
    * relations stores the mapping between relation name relation Id.
    * train stores the triples in the training set. In format [src_id, rel_id, dst_id]
    * valid stores the triples in the validation set. In format [src_id, rel_id, dst_id]
    * test stores the triples in the test set. In format [src_id, rel_id, dst_id]

    The mapping between entity (relation) name and entity (relation) Id is stored as 'name\tid'.
    The triples are stored as 'head_nid\trelation_id\ttail_nid'.
    '''
    def __init__(self, path, name, files):
        self.name = name
        for f in files:
            assert os.path.exists(os.path.join(path, f)), \
                'File {} now exist in {}'.format(f, path)

        if len(files) == 3:
            super(KGDatasetUDD, self).__init__(os.path.join(path, files[0]),
                                               os.path.join(path, files[1]),
                                               os.path.join(path, files[2]),
                                               os.path.join(path, None),
                                               os.path.join(path, None))
        if len(files) == 5:
            super(KGDatasetUDD, self).__init__(os.path.join(path, files[0]),
                                               os.path.join(path, files[1]),
                                               os.path.join(path, files[2]),
                                               os.path.join(path, files[3]),
                                               os.path.join(path, files[4]))

    def read_entity(self, entity_path):
        n_entities = 0
        with open(entity_path) as f_ent:
            for line in f_ent:
                n_entities += 1
        return None, n_entities

    def read_relation(self, relation_path):
        n_relations = 0
        with open(relation_path) as f_rel:
            for line in f_rel:
                n_relations += 1
        return None, n_relations

    def read_triple(self, path, mode, skip_first_line=False):
        heads = []
        tails = []
        rels = []
        print('Reading {} triples....'.format(mode))
        with open(path) as f:
            if skip_first_line:
                _ = f.readline()
            for line in f:
                h, r, t = line.strip().split('\t')
                heads.append(int(h))
                tails.append(int(t))
                rels.append(int(r))
        heads = np.array(heads, dtype=np.int64)
        tails = np.array(tails, dtype=np.int64)
        rels = np.array(rels, dtype=np.int64)
        print('Finished. Read {} {} triples.'.format(len(heads), mode))
        return (heads, rels, tails)

def get_dataset(data_path, data_name, format_str, files=None):
    if format_str == 'built_in':
        if data_name == 'Freebase':
            dataset = KGDatasetFreebase(data_path)
        elif data_name == 'FB15k':
            dataset = KGDatasetFB15k(data_path)
        elif data_name == 'FB15k-237':
            dataset = KGDatasetFB15k237(data_path)
        elif data_name == 'wn18':
            dataset = KGDatasetWN18(data_path)
        elif data_name == 'wn18rr':
            dataset = KGDatasetWN18rr(data_path)
        else: 
            assert False, "Unknown dataset {}".format(data_name)
    elif format_str == 'raw_udd':
        # user defined dataset
        dataset = KGDatasetUDDRaw(data_path, data_name, files)
    elif format_str == 'udd':
        # user defined dataset
        dataset = KGDatasetUDD(data_path, data_name, files)
    else:
        assert False, "Unknown format {}".format(format_str)

    return dataset


def get_partition_dataset(data_path, data_name, format_str, part_id):
    part_name = os.path.join(data_name, 'part_'+str(part_id))

    if data_name == 'Freebase':
        dataset = KGDataset2(data_path, part_name, read_triple=True, only_train=True)
    elif format_str == '1':
        dataset = KGDataset1(data_path, part_name, read_triple=True, only_train=True)
    else:
        dataset = KGDataset2(data_path, part_name, read_triple=True, only_train=True)

    path = os.path.join(data_path, part_name)

    partition_book = []
    with open(os.path.join(path, 'partition_book.txt')) as f:
        for line in f:
            partition_book.append(int(line))

    local_to_global = []
    with open(os.path.join(path, 'local_to_global.txt')) as f:
        for line in f:
            local_to_global.append(int(line))

    return dataset, partition_book, local_to_global


def get_server_partition_dataset(data_path, data_name, format_str, part_id):
    part_name = os.path.join(data_name, 'part_'+str(part_id))

    if data_name == 'Freebase':
        dataset = KGDataset2(data_path, part_name, read_triple=False, only_train=True)
    elif format_str == '1':
        dataset = KGDataset1(data_path, part_name, read_triple=False, only_train=True)
    else:
        dataset = KGDataset2(data_path, part_name, read_triple=False, only_train=True)

    path = os.path.join(data_path, part_name)

    n_entities = len(open(os.path.join(path, 'partition_book.txt')).readlines())

    local_to_global = []
    with open(os.path.join(path, 'local_to_global.txt')) as f:
        for line in f:
            local_to_global.append(int(line))

    global_to_local = [0] * n_entities
    for i in range(len(local_to_global)):
        global_id = local_to_global[i]
        global_to_local[global_id] = i

    local_to_global = None

    return global_to_local, dataset<|MERGE_RESOLUTION|>--- conflicted
+++ resolved
@@ -37,7 +37,6 @@
 
     The triples are stored as 'head_name\trelation_name\ttail_name'.
     '''
-<<<<<<< HEAD
     def __init__(self, entity_path, relation_path,
                  train_path, valid_path=None, test_path=None,
                  skip_first_line=False):
@@ -46,15 +45,6 @@
         self.train = self.read_triple(train_path, "train", skip_first_line)
         self.valid = self.read_triple(valid_path, "valid", skip_first_line)
         self.test = self.read_triple(test_path, "test", skip_first_line)
-=======
-    def __init__(self, path, name, read_triple=True, only_train=False):
-        url = 'https://s3.us-east-2.amazonaws.com/dgl.ai/dataset/{}.zip'.format(name)
-
-        if not os.path.exists(os.path.join(path, name)):
-            print('File not found. Downloading from', url)
-            _download_and_extract(url, path, name + '.zip')
-        path = os.path.join(path, name)
->>>>>>> 00ba4094
 
     def read_entity(self, entity_path):
         with open(entity_path) as f:
@@ -74,20 +64,7 @@
 
         return relation2id, len(relation2id)
 
-<<<<<<< HEAD
     def read_triple(self, path, mode, skip_first_line=False):
-=======
-        self.n_entities = len(self.entity2id)
-        self.n_relations = len(self.relation2id)
-
-        if read_triple == True:
-            self.train = self.read_triple(path, 'train')
-            if only_train == False:
-                self.valid = self.read_triple(path, 'valid')
-                self.test = self.read_triple(path, 'test')
-
-    def read_triple(self, path, mode):
->>>>>>> 00ba4094
         # mode: train/valid/test
         if path is None:
             return None
@@ -238,13 +215,9 @@
     The mapping between entity (relation) name and entity (relation) Id is stored as 'name\tid'.
     The triples are stored as 'head_nid\trelation_id\ttail_nid'.
     '''
-<<<<<<< HEAD
     def __init__(self, path):
         name = 'Freebase'
         self.name = name
-=======
-    def __init__(self, path, name, read_triple=True, only_train=False):
->>>>>>> 00ba4094
         url = 'https://s3.us-east-2.amazonaws.com/dgl.ai/dataset/{}.zip'.format(name)
 
         if not os.path.exists(os.path.join(path, name)):
@@ -253,8 +226,6 @@
         self.path = os.path.join(path, name)
 
         f_rel2id = os.path.join(self.path, 'relation2id.txt')
-<<<<<<< HEAD
-
         super(KGDatasetFreebase, self).__init__(os.path.join(path, 'entity2id.txt'),
                                                 os.path.join(path, 'relation2id.txt'),
                                                 os.path.join(path, 'train.txt'),
@@ -270,25 +241,7 @@
         with open(relation_path) as f_rel:
             n_relations = int(f_rel.readline()[:-1])
         return None, n_relations
-=======
-        with open(f_rel2id) as f_rel:
-            self.n_relations = int(f_rel.readline()[:-1])
-
-        if only_train == True:
-            f_ent2id = os.path.join(self.path, 'local_to_global.txt')
-            with open(f_ent2id) as f_ent:
-                self.n_entities = len(f_ent.readlines())
-        else:
-            f_ent2id = os.path.join(self.path, 'entity2id.txt')
-            with open(f_ent2id) as f_ent:
-                self.n_entities = int(f_ent.readline()[:-1])
-
-        if read_triple == True:
-            self.train = self.read_triple(self.path, 'train')
-            if only_train == False:
-                self.valid = self.read_triple(self.path, 'valid')
-                self.test = self.read_triple(self.path, 'test')
->>>>>>> 00ba4094
+
 
     def read_triple(self, path, mode, skip_first_line=False):
         heads = []
