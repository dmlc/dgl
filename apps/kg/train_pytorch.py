--- conflicted
+++ resolved
@@ -142,13 +142,8 @@
 @thread_wrapped_func
 def train_mp(args, model, train_sampler, valid_samplers=None, rank=0, rel_parts=None, cross_rels=None, barrier=None):
     if args.num_proc > 1:
-<<<<<<< HEAD
-        th.set_num_threads(4)
+        th.set_num_threads(args.num_thread)
     train(args, model, train_sampler, valid_samplers, rank, rel_parts, cross_rels, barrier)
-=======
-        th.set_num_threads(args.num_thread)
-    train(args, model, train_sampler, valid_samplers, rank, rel_parts, barrier)
->>>>>>> 3c739936
 
 @thread_wrapped_func
 def test_mp(args, model, test_samplers, rank=0, mode='Test', queue=None):
