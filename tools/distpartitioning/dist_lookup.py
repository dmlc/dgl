import copy
import logging
import os

import numpy as np
import pyarrow
import torch
<<<<<<< HEAD
from distpartitioning.utils import map_partid_rank
from gloo_wrapper import alltoallv_cpu

from pyarrow import csv
=======
from gloo_wrapper import allgather_sizes, alltoallv_cpu

from pyarrow import csv
from utils import map_partid_rank, memory_snapshot
>>>>>>> fcf5ad5f


class DistLookupService:
    """
    This is an implementation of a Distributed Lookup Service to provide the following
    services to its users. Map 1) global node-ids to partition-ids, and 2) global node-ids
    to shuffle global node-ids (contiguous, within each node for a give node_type and across
    all the partitions)

    This services initializes itself with the node-id to partition-id mappings, which are inputs
    to this service. The node-id to partition-id  mappings are assumed to be in one file for each
    node type. These node-id-to-partition-id mappings are split within the service processes so that
    each process ends up with a contiguous chunk. It first divides the no of mappings (node-id to
    partition-id) for each node type into equal chunks across all the service processes. So each
    service process will be thse owner of a set of node-id-to-partition-id mappings. This class
    has two functions which are as follows:

    1) `get_partition_ids` function which returns the node-id to partition-id mappings to the user
    2) `get_shuffle_nids` function which returns the node-id to shuffle-node-id mapping to the user

    Parameters:
    -----------
    input_dir : string
        string representing the input directory where the node-type partition-id
        files are located
    ntype_names : list of strings
        list of strings which are used to read files located within the input_dir
        directory and these files contents are partition-id's for the node-ids which
        are of a particular node type
    id_map : dgl.distributed.id_map instance
        this id_map is used to retrieve ntype-ids, node type ids, and type_nids, per type
        node ids, for any given global node id
    rank : integer
        integer indicating the rank of a given process
    world_size : integer
        integer indicating the total no. of processes
    num_parts : integer
        interger representing the no. of partitions
    """

    def __init__(
        self, input_dir, ntype_names, id_map, rank, world_size, num_parts
    ):
        assert os.path.isdir(input_dir)
        assert ntype_names is not None
        assert len(ntype_names) > 0

        # These lists are indexed by ntype_ids.
        type_nid_begin = []
        type_nid_end = []
        partid_list = []
        ntype_count = []

        # Iterate over the node types and extract the partition id mappings.
        for ntype in ntype_names:

            filename = f"{ntype}.txt"
            logging.info(
                f"[Rank: {rank}] Reading file: {os.path.join(input_dir, filename)}"
            )

            read_options = pyarrow.csv.ReadOptions(
                use_threads=True,
                block_size=4096,
                autogenerate_column_names=True,
            )
            parse_options = pyarrow.csv.ParseOptions(delimiter=" ")
            ntype_partids = []
            with pyarrow.csv.open_csv(
                os.path.join(input_dir, "{}.txt".format(ntype)),
                read_options=read_options,
                parse_options=parse_options,
            ) as reader:
                for next_chunk in reader:
                    if next_chunk is None:
                        break
                    next_table = pyarrow.Table.from_batches([next_chunk])
                    ntype_partids.append(next_table["f0"].to_numpy())

            ntype_partids = np.concatenate(ntype_partids)
            count = len(ntype_partids)
            ntype_count.append(count)

            # Each rank assumes a contiguous set of partition-ids which are equally split
            # across all the processes.
            split_size = np.ceil(count / np.int64(world_size)).astype(np.int64)
            start, end = (
                np.int64(rank) * split_size,
                np.int64(rank + 1) * split_size,
            )
            if rank == (world_size - 1):
                end = count
            type_nid_begin.append(start)
            type_nid_end.append(end)

            # Slice the partition-ids which belong to the current instance.
            partid_list.append(copy.deepcopy(ntype_partids[start:end]))

            # Explicitly release the array read from the file.
            del ntype_partids

        # Store all the information in the object instance variable.
        self.id_map = id_map
        self.type_nid_begin = np.array(type_nid_begin, dtype=np.int64)
        self.type_nid_end = np.array(type_nid_end, dtype=np.int64)
        self.partid_list = partid_list
        self.ntype_count = np.array(ntype_count, dtype=np.int64)
        self.rank = rank
        self.world_size = world_size
        self.num_parts = num_parts

    def get_partition_ids(self, agg_global_nids):
        """
        This function is used to get the partition-ids for a given set of global node ids

        global_nids <-> partition-ids mappings are deterministically  distributed across
        all the participating processes, within the service. A contiguous global-nids
        (ntype-ids, per-type-nids) are stored within each process and this is determined
        by the total no. of nodes of a given ntype-id and the rank of the process.

        Process, where the global_nid <-> partition-id mapping is stored can be easily computed
        as described above. Once this is determined we perform an alltoallv to send the request.
        On the receiving side, each process receives a set of global_nids and retrieves corresponding
        partition-ids using locally stored lookup tables. It builds responses to all the other
        processes and performs alltoallv.

        Once the response, partition-ids, is received, they are re-ordered corresponding to the
        incoming global-nids order and returns to the caller.

        Parameters:
        -----------
        self : instance of this class
            instance of this class, which is passed by the runtime implicitly

        agg_global_nids : numpy array
            an array of aggregated global node-ids for which partition-ids are
            to be retrieved by the distributed lookup service.

        Returns:
        --------
        list of integers :
            list of integers, which are the partition-ids of the global-node-ids (which is the
            function argument)
        """
        CHUNK_SIZE = 200 * 1000 * 1000
        # Determine the no. of times each process has to send alltoall messages.
        local_rows = agg_global_nids.shape[0]
        all_sizes = allgather_sizes(
            [local_rows], self.world_size, self.num_parts, return_sizes=True
        )
        max_count = np.amax(all_sizes)
        num_splits = np.ceil(max_count / CHUNK_SIZE).astype(np.uint16)
        LOCAL_CHUNK_SIZE = np.ceil(local_rows / num_splits).astype(np.int64)
        agg_partition_ids = []

        logging.info(
            f"[Rank: {self.rank}] BatchSize: {CHUNK_SIZE}, \
                            max_count: {max_count}, \
                            splits: {num_splits}, \
                            rows: {agg_global_nids.shape}, \
                            local batch_size: {LOCAL_CHUNK_SIZE}"
        )

        for split in range(num_splits):
            # Compute the global_nids for this iteration
            global_nids = agg_global_nids[
                split * LOCAL_CHUNK_SIZE : (split + 1) * LOCAL_CHUNK_SIZE
            ]

            # Find the process where global_nid --> partition-id(owner) is stored.
            ntype_ids, type_nids = self.id_map(global_nids)
            ntype_ids, type_nids = ntype_ids.numpy(), type_nids.numpy()
            assert len(ntype_ids) == len(global_nids)

            # For each node-type, the per-type-node-id <-> partition-id mappings are
            # stored as contiguous chunks by this lookup service.
            # The no. of these mappings stored by each process, in the lookup service, are
            # equally split among all the processes in the lookup service, deterministically.
            typeid_counts = self.ntype_count[ntype_ids]
            chunk_sizes = np.ceil(typeid_counts / self.world_size).astype(
                np.int64
            )
            service_owners = np.floor_divide(type_nids, chunk_sizes).astype(
                np.int64
            )

            # Now `service_owners` is a list of ranks (process-ids) which own the corresponding
            # global-nid <-> partition-id mapping.

            # Split the input global_nids into a list of lists where each list will be
            # sent to the respective rank/process
            # We also need to store the indices, in the indices_list, so that we can re-order
            # the final result (partition-ids) in the same order as the global-nids (function argument)
            send_list = []
            indices_list = []
            for idx in range(self.world_size):
                idxes = np.where(service_owners == idx)
                ll = global_nids[idxes[0]]
                send_list.append(torch.from_numpy(ll))
                indices_list.append(idxes[0])
            assert len(np.concatenate(indices_list)) == len(global_nids)
            assert np.all(
                np.sort(np.concatenate(indices_list))
                == np.arange(len(global_nids))
            )

            # Send the request to everyone else.
            # As a result of this operation, the current process also receives a list of lists
            # from all the other processes.
            # These lists are global-node-ids whose global-node-ids <-> partition-id mappings
            # are owned/stored by the current process
            owner_req_list = alltoallv_cpu(
                self.rank, self.world_size, send_list
            )

            # Create the response list here for each of the request list received in the previous
            # step. Populate the respective partition-ids in this response lists appropriately
            out_list = []
            for idx in range(self.world_size):
                if owner_req_list[idx] is None:
                    out_list.append(torch.empty((0,), dtype=torch.int64))
                    continue
                # Get the node_type_ids and per_type_nids for the incoming global_nids.
                ntype_ids, type_nids = self.id_map(owner_req_list[idx].numpy())
                ntype_ids, type_nids = ntype_ids.numpy(), type_nids.numpy()

                # Lists to store partition-ids for the incoming global-nids.
                type_id_lookups = []
                local_order_idx = []

                # Now iterate over all the node_types and acculumulate all the partition-ids
                # since all the partition-ids are based on the node_type order... they
                # must be re-ordered as per the order of the input, which may be different.
                for tid in range(len(self.partid_list)):
                    cond = ntype_ids == tid
                    local_order_idx.append(np.where(cond)[0])
                    global_type_nids = type_nids[cond]
                    if len(global_type_nids) <= 0:
                        continue

                    local_type_nids = (
                        global_type_nids - self.type_nid_begin[tid]
                    )

                    assert np.all(local_type_nids >= 0)
                    assert np.all(
                        local_type_nids
                        <= (
                            self.type_nid_end[tid]
                            + 1
                            - self.type_nid_begin[tid]
                        )
                    )

                    cur_owners = self.partid_list[tid][local_type_nids]
                    type_id_lookups.append(cur_owners)

                # Reorder the partition-ids, so that it agrees with the input order --
                # which is the order in which the incoming message is received.
                if len(type_id_lookups) <= 0:
                    out_list.append(torch.empty((0,), dtype=torch.int64))
                else:
                    # Now reorder results for each request.
                    sort_order_idx = np.argsort(np.concatenate(local_order_idx))
                    lookups = np.concatenate(type_id_lookups)[sort_order_idx]
                    out_list.append(torch.from_numpy(lookups))

            # Send the partition-ids to their respective requesting processes.
            owner_resp_list = alltoallv_cpu(
                self.rank, self.world_size, out_list
            )

            # Owner_resp_list, is a list of lists of numpy arrays where each list
            # is a list of partition-ids which the current process requested
            # Now we need to re-order so that the parition-ids correspond to the
            # global_nids which are passed into this function.

            # Order according to the requesting order.
            # Owner_resp_list is the list of owner-ids for global_nids (function argument).
            owner_ids = torch.cat(
                [x for x in owner_resp_list if x is not None]
            ).numpy()
            assert len(owner_ids) == len(global_nids)

            global_nids_order = np.concatenate(indices_list)
            sort_order_idx = np.argsort(global_nids_order)
            owner_ids = owner_ids[sort_order_idx]
            global_nids_order = global_nids_order[sort_order_idx]
            assert np.all(np.arange(len(global_nids)) == global_nids_order)

            # Store the partition-ids for the current split
            agg_partition_ids.append(owner_ids)

        # Stitch the list of partition-ids and return to the caller
        agg_partition_ids = np.concatenate(agg_partition_ids)
        assert agg_global_nids.shape[0] == agg_partition_ids.shape[0]

        # Now the owner_ids (partition-ids) which corresponding to the  global_nids.
        return agg_partition_ids

    def get_shuffle_nids(
        self, global_nids, my_global_nids, my_shuffle_global_nids, world_size
    ):
        """
        This function is used to retrieve shuffle_global_nids for a given set of incoming
        global_nids. Note that global_nids are of random order and will contain duplicates

        This function first retrieves the partition-ids of the incoming global_nids.
        These partition-ids which are also the ranks of processes which own the respective
        global-nids as well as shuffle-global-nids. alltoallv is performed to send the
        global-nids to respective ranks/partition-ids where the mapping
        global-nids <-> shuffle-global-nid is located.

        On the receiving side, once the global-nids are received associated shuffle-global-nids
        are retrieved and an alltoallv is performed to send the responses to all the other
        processes.

        Once the responses, shuffle-global-nids, are received, they are re-ordered according
        to the incoming global-nids order and returns to the caller.

        Parameters:
        -----------
        self : instance of this class
            instance of this class, which is passed by the runtime implicitly
        global_nids : numpy array
            an array of global node-ids for which partition-ids are to be retrieved by
            the distributed lookup service.
        my_global_nids: numpy ndarray
            array of global_nids which are owned by the current partition/rank/process
            This process has the node <-> partition id mapping
        my_shuffle_global_nids : numpy ndarray
            array of shuffle_global_nids which are assigned by the current process/rank
        world_size : int
            total no. of processes in the MPI_WORLD

        Returns:
        --------
        list of integers:
            list of shuffle_global_nids which correspond to the incoming node-ids in the
            global_nids.
        """

        # Get the owner_ids (partition-ids or rank).
        owner_ids = self.get_partition_ids(global_nids)

        # These owner_ids, which are also partition ids of the nodes in the
        # input graph, are in the range 0 - (num_partitions - 1).
        # These ids are generated using some kind of graph partitioning method.
        # Distribuged lookup service, as used by the graph partitioning
        # pipeline, is used to store ntype-ids (also type_nids) and their
        # mapping to the associated partition-id.
        # These ids are split into `num_process` chunks and processes in the
        # dist. lookup service are assigned the owernship of these chunks.
        # The pipeline also enforeces the following constraint among the
        # pipeline input parameters: num_partitions, num_processes
        #   num_partitions is an integer multiple of num_processes
        #   which means each individual node in the cluster will be running
        #   equal number of processes.
        owner_ids = map_partid_rank(owner_ids, world_size)

        # Ask these owners to supply for the shuffle_global_nids.
        send_list = []
        id_list = []
        for idx in range(self.world_size):
            cond = owner_ids == idx
            idxes = np.where(cond)
            ll = global_nids[idxes[0]]
            send_list.append(torch.from_numpy(ll))
            id_list.append(idxes[0])

        assert len(np.concatenate(id_list)) == len(global_nids)
        cur_global_nids = alltoallv_cpu(self.rank, self.world_size, send_list)

        # At this point, current process received a list of lists each containing
        # a list of global-nids whose corresponding shuffle_global_nids are located
        # in the current process.
        shuffle_nids_list = []
        for idx in range(self.world_size):
            if cur_global_nids[idx] is None:
                shuffle_nids_list.append(torch.empty((0,), dtype=torch.int64))
                continue

            uniq_ids, inverse_idx = np.unique(
                cur_global_nids[idx], return_inverse=True
            )
            common, idx1, idx2 = np.intersect1d(
                uniq_ids,
                my_global_nids,
                assume_unique=True,
                return_indices=True,
            )
            assert len(common) == len(uniq_ids)

            req_shuffle_global_nids = my_shuffle_global_nids[idx2][inverse_idx]
            assert len(req_shuffle_global_nids) == len(cur_global_nids[idx])
            shuffle_nids_list.append(torch.from_numpy(req_shuffle_global_nids))

        # Send the shuffle-global-nids to their respective ranks.
        mapped_global_nids = alltoallv_cpu(
            self.rank, self.world_size, shuffle_nids_list
        )
        for idx in range(len(mapped_global_nids)):
            if mapped_global_nids[idx] == None:
                mapped_global_nids[idx] = torch.empty((0,), dtype=torch.int64)

        # Reorder to match global_nids (function parameter).
        global_nids_order = np.concatenate(id_list)
        shuffle_global_nids = torch.cat(mapped_global_nids).numpy()
        assert len(shuffle_global_nids) == len(global_nids)

        sorted_idx = np.argsort(global_nids_order)
        shuffle_global_nids = shuffle_global_nids[sorted_idx]
        global_nids_ordered = global_nids_order[sorted_idx]
        assert np.all(global_nids_ordered == np.arange(len(global_nids)))

        return shuffle_global_nids<|MERGE_RESOLUTION|>--- conflicted
+++ resolved
@@ -5,17 +5,11 @@
 import numpy as np
 import pyarrow
 import torch
-<<<<<<< HEAD
-from distpartitioning.utils import map_partid_rank
-from gloo_wrapper import alltoallv_cpu
+
+from gloo_wrapper import allgather_sizes, alltoallv_cpu
 
 from pyarrow import csv
-=======
-from gloo_wrapper import allgather_sizes, alltoallv_cpu
-
-from pyarrow import csv
-from utils import map_partid_rank, memory_snapshot
->>>>>>> fcf5ad5f
+from distpartitioning.utils import map_partid_rank, memory_snapshot
 
 
 class DistLookupService:
