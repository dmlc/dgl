--- conflicted
+++ resolved
@@ -329,16 +329,10 @@
     assert global_eids.shape[0] == edge_data[constants.ETYPE_ID].shape[0]
     edge_data[constants.GLOBAL_EID] = global_eids
 
-<<<<<<< HEAD
-    #assign the owner process/rank for each edge 
-    edge_data[constants.OWNER_PROCESS] = lookup_service.get_partition_ids(edge_data[constants.GLOBAL_DST_ID])
-    assert edge_data[constants.OWNER_PROCESS].shape[0] == edge_data[constants.GLOBAL_DST_ID].shape[0]
-=======
     # assign the owner process/rank for each edge
     edge_data[constants.OWNER_PROCESS] = lookup_service.get_partition_ids(
         edge_data[constants.GLOBAL_DST_ID]
     )
->>>>>>> aa42aaeb
     return edge_data
 
 
