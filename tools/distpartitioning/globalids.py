--- conflicted
+++ resolved
@@ -95,7 +95,7 @@
     MILLION = 1000 * 1000
     BATCH_SIZE = 250 * MILLION
     memory_snapshot("GlobalToShuffleIDMapBegin: ", rank)
-<<<<<<< HEAD
+    
     local_nids = []
     local_shuffle_nids = []
     for local_part_id in range(num_parts//world_size):
@@ -104,45 +104,36 @@
 
     local_nids = np.concatenate(local_nids)
     local_shuffle_nids = np.concatenate(local_shuffle_nids)
-
-    for local_part_id in range(num_parts//world_size):
-        node_list = np.concatenate([edge_data[constants.GLOBAL_SRC_ID+"/"+str(local_part_id)], edge_data[constants.GLOBAL_DST_ID+"/"+str(local_part_id)]])
-        shuffle_ids = id_lookup.get_shuffle_nids(node_list, local_nids, 
-                            local_shuffle_nids, world_size)
-
-        edge_data[constants.SHUFFLE_GLOBAL_SRC_ID+"/"+str(local_part_id)], edge_data[constants.SHUFFLE_GLOBAL_DST_ID+"/"+str(local_part_id)] = np.split(shuffle_ids, 2)
-=======
-    node_list = edge_data[constants.GLOBAL_SRC_ID]
-
-    # Determine the no. of times each process has to send alltoall messages.
-    all_sizes = allgather_sizes([node_list.shape[0]], world_size, return_sizes=True)
-    max_count = np.amax(all_sizes)
-    num_splits = max_count // BATCH_SIZE + 1
-
-    # Split the message into batches and send.
-    splits = np.array_split(node_list, num_splits)
-    shuffle_mappings = []
-    for item in splits:
-        shuffle_ids = id_lookup.get_shuffle_nids(item,
-                                            node_data[constants.GLOBAL_NID],
-                                            node_data[constants.SHUFFLE_GLOBAL_NID])
-        shuffle_mappings.append(shuffle_ids)
-
-    shuffle_ids = np.concatenate(shuffle_mappings)
-    assert shuffle_ids.shape[0] == node_list.shape[0]
-    edge_data[constants.SHUFFLE_GLOBAL_SRC_ID] = shuffle_ids
-
-    # Destination end points of edges are owned by the current node and therefore
-    # should have corresponding SHUFFLE_GLOBAL_NODE_IDs. 
-    # Here retrieve SHUFFLE_GLOBAL_NODE_IDs for the destination end points of local edges.
-    uniq_ids, inverse_idx = np.unique(edge_data[constants.GLOBAL_DST_ID], return_inverse=True)
-    common, idx1, idx2 = np.intersect1d(uniq_ids, node_data[constants.GLOBAL_NID], assume_unique=True, return_indices=True)
-    assert len(common) == len(uniq_ids)
-
-    edge_data[constants.SHUFFLE_GLOBAL_DST_ID] = node_data[constants.SHUFFLE_GLOBAL_NID][idx2][inverse_idx]
-    assert len(edge_data[constants.SHUFFLE_GLOBAL_DST_ID]) == len(edge_data[constants.GLOBAL_DST_ID])
-
->>>>>>> 4cd0a685
+    
+    for local_part_id in range(num_parts//world_size):
+        node_list = edge_data[constants.GLOBAL_SRC_ID+"/"+str(local_part_id)]  
+        
+        # Determine the no. of times each process has to send alltoall messages.
+        all_sizes = allgather_sizes([node_list.shape[0]], world_size, return_sizes=True)
+        max_count = np.amax(all_sizes)
+        num_splits = max_count // BATCH_SIZE + 1    
+    
+        # Split the message into batches and send.
+        splits = np.array_split(node_list, num_splits)
+        shuffle_mappings = []
+        for item in splits:
+            shuffle_ids = id_lookup.get_shuffle_nids(item, local_nids, local_shuffle_nids)
+            shuffle_mappings.append(shuffle_ids)
+
+        shuffle_ids = np.concatenate(shuffle_mappings)
+        assert shuffle_ids.shape[0] == node_list.shape[0]
+        edge_data[constants.SHUFFLE_GLOBAL_SRC_ID+"/"+str(local_part_id)] = shuffle_ids
+    
+        # Destination end points of edges are owned by the current node and therefore
+        # should have corresponding SHUFFLE_GLOBAL_NODE_IDs. 
+        # Here retrieve SHUFFLE_GLOBAL_NODE_IDs for the destination end points of local edges.
+        uniq_ids, inverse_idx = np.unique(edge_data[constants.GLOBAL_DST_ID+"/"+str(local_part_id)], return_inverse=True)
+        common, idx1, idx2 = np.intersect1d(uniq_ids, node_data[constants.GLOBAL_NID+"/"+str(local_part_id)], assume_unique=True, return_indices=True)
+        assert len(common) == len(uniq_ids)
+
+        edge_data[constants.SHUFFLE_GLOBAL_DST_ID+"/"+str(local_part_id)] = node_data[constants.SHUFFLE_GLOBAL_NID+"/"+str(local_part_id)][idx2][inverse_idx]
+        assert len(edge_data[constants.SHUFFLE_GLOBAL_DST_ID+"/"+str(local_part_id)]) == len(edge_data[constants.GLOBAL_DST_ID+"/"+str(local_part_id)])
+    
     memory_snapshot("GlobalToShuffleIDMap_AfterLookupServiceCalls: ", rank)
     return edge_data
 
