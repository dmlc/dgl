import argparse
import gc
import json
import logging
import os
import time

import dgl
import numpy as np
import pandas as pd
import pyarrow
import torch as th
from pyarrow import csv

import constants
from utils import get_idranges, memory_snapshot, read_json


<<<<<<< HEAD
def create_dgl_object(num_parts, schema, part_id, node_data, edge_data, edgeid_offset):
=======
def create_dgl_object(schema, part_id, node_data, edge_data, edgeid_offset,
                        return_orig_nids=False, return_orig_eids=False):
>>>>>>> 6c1500d4
    """
    This function creates dgl objects for a given graph partition, as in function
    arguments. 

    The "schema" argument is a dictionary, which contains the metadata related to node ids
    and edge ids. It contains two keys: "nid" and "eid", whose value is also a dictionary
    with the following structure. 

    1. The key-value pairs in the "nid" dictionary has the following format.
       "ntype-name" is the user assigned name to this node type. "format" describes the 
       format of the contents of the files. and "data" is a list of lists, each list has
       3 elements: file-name, start_id and end_id. File-name can be either absolute or
       relative path to this file and starting and ending ids are type ids of the nodes 
       which are contained in this file. These type ids are later used to compute global ids
       of these nodes which are used throughout the processing of this pipeline. 
        "ntype-name" : {
            "format" : "csv", 
            "data" : [
                    [ <path-to-file>/ntype0-name-0.csv, start_id0, end_id0], 
                    [ <path-to-file>/ntype0-name-1.csv, start_id1, end_id1],
                    ...
                    [ <path-to-file>/ntype0-name-<p-1>.csv, start_id<p-1>, end_id<p-1>],
            ]
        }

    2. The key-value pairs in the "eid" dictionary has the following format.
       As described for the "nid" dictionary the "eid" dictionary is similarly structured
       except that these entries are for edges. 
        "etype-name" : {
            "format" : "csv", 
            "data" : [
                    [ <path-to-file>/etype0-name-0, start_id0, end_id0], 
                    [ <path-to-file>/etype0-name-1 start_id1, end_id1],
                    ...
                    [ <path-to-file>/etype0-name-1 start_id<p-1>, end_id<p-1>]
            ]
        }

    In "nid" dictionary, the type_nids are specified that
    should be assigned to nodes which are read from the corresponding nodes file. 
    Along the same lines dictionary for the key "eid" is used for edges in the 
    input graph.

    These type ids, for nodes and edges, are used to compute global ids for nodes
    and edges which are stored in the graph object.

    Parameters:
    -----------
<<<<<<< HEAD
    num_parts : int
        total no. of partitions (of the original graph)
=======
>>>>>>> 6c1500d4
    schame : json object
        json object created by reading the graph metadata json file
    part_id : int
        partition id of the graph partition for which dgl object is to be created
    node_data : numpy ndarray
        node_data, where each row is of the following format:
        <global_nid> <ntype_id> <global_type_nid>
    edge_data : numpy ndarray
        edge_data, where each row is of the following format: 
        <global_src_id> <global_dst_id> <etype_id> <global_type_eid>
    edgeid_offset : int
        offset to be used when assigning edge global ids in the current partition
    return_orig_ids : bool, optional
        Indicates whether to return original node/edge IDs.

    Returns: 
    --------
    dgl object
        dgl object created for the current graph partition
    dictionary
        map between node types and the range of global node ids used
    dictionary
        map between edge types and the range of global edge ids used
    dictionary
        map between node type(string)  and node_type_id(int)
    dictionary
        map between edge type(string)  and edge_type_id(int)
    dict of tensors
        If `return_orig_nids=True`, return a dict of 1D tensors whose key is the node type
        and value is a 1D tensor mapping between shuffled node IDs and the original node
        IDs for each node type. Otherwise, ``None`` is returned.
    dict of tensors
        If `return_orig_eids=True`, return a dict of 1D tensors whose key is the edge type
        and value is a 1D tensor mapping between shuffled edge IDs and the original edge
        IDs for each edge type. Otherwise, ``None`` is returned.
    """
    #create auxiliary data structures from the schema object
    memory_snapshot("CreateDGLObj_Begin", part_id)
    _, global_nid_ranges = get_idranges(schema[constants.STR_NODE_TYPE],
        schema[constants.STR_NUM_NODES_PER_CHUNK])
    memory_snapshot("CreateDGLObj_Begin", part_id)

    _, global_eid_ranges = get_idranges(schema[constants.STR_EDGE_TYPE],
                                    schema[constants.STR_NUM_EDGES_PER_CHUNK])

    id_map = dgl.distributed.id_map.IdMap(global_nid_ranges)

    ntypes = [(key, global_nid_ranges[key][0, 0]) for key in global_nid_ranges]
    ntypes.sort(key=lambda e: e[1])
    ntype_offset_np = np.array([e[1] for e in ntypes])
    ntypes = [e[0] for e in ntypes]
    ntypes_map = {e: i for i, e in enumerate(ntypes)}
    etypes = [(key, global_eid_ranges[key][0, 0]) for key in global_eid_ranges]
    etypes.sort(key=lambda e: e[1])
    etypes = [e[0] for e in etypes]
    etypes_map = {e.split(":")[1]: i for i, e in enumerate(etypes)}

    node_map_val = {ntype: [] for ntype in ntypes}
    edge_map_val = {etype.split(":")[1]: [] for etype in etypes}

    memory_snapshot("CreateDGLObj_AssignNodeData", part_id)
    shuffle_global_nids = node_data[constants.SHUFFLE_GLOBAL_NID]
    node_data.pop(constants.SHUFFLE_GLOBAL_NID)
    gc.collect()

    ntype_ids = node_data[constants.NTYPE_ID]
    node_data.pop(constants.NTYPE_ID)
    gc.collect()

    global_type_nid = node_data[constants.GLOBAL_TYPE_NID]
    node_data.pop(constants.GLOBAL_TYPE_NID)
    node_data = None
    gc.collect()

    global_homo_nid = ntype_offset_np[ntype_ids] + global_type_nid
    assert np.all(shuffle_global_nids[1:] - shuffle_global_nids[:-1] == 1)
    shuffle_global_nid_range = (shuffle_global_nids[0], shuffle_global_nids[-1])


    # Determine the node ID ranges of different node types.
    for ntype_name in global_nid_ranges:
        ntype_id = ntypes_map[ntype_name]
        type_nids = shuffle_global_nids[ntype_ids == ntype_id]
        node_map_val[ntype_name].append(
            [int(type_nids[0]), int(type_nids[-1]) + 1])

    #process edges
    memory_snapshot("CreateDGLObj_AssignEdgeData: ", part_id)
    shuffle_global_src_id = edge_data[constants.SHUFFLE_GLOBAL_SRC_ID]
    edge_data.pop(constants.SHUFFLE_GLOBAL_SRC_ID)
    gc.collect()

    shuffle_global_dst_id = edge_data[constants.SHUFFLE_GLOBAL_DST_ID]
    edge_data.pop(constants.SHUFFLE_GLOBAL_DST_ID)
    gc.collect()

    global_src_id = edge_data[constants.GLOBAL_SRC_ID]
    edge_data.pop(constants.GLOBAL_SRC_ID)
    gc.collect()

    global_dst_id = edge_data[constants.GLOBAL_DST_ID]
    edge_data.pop(constants.GLOBAL_DST_ID)
    gc.collect()

    global_edge_id = edge_data[constants.GLOBAL_TYPE_EID]
    edge_data.pop(constants.GLOBAL_TYPE_EID)
    gc.collect()

    etype_ids = edge_data[constants.ETYPE_ID]
    edge_data.pop(constants.ETYPE_ID)
    edge_data = None
    gc.collect()    
    logging.info(f'There are {len(shuffle_global_src_id)} edges in partition {part_id}')

    # It's not guaranteed that the edges are sorted based on edge type.
    # Let's sort edges and all attributes on the edges.
    sort_idx = np.argsort(etype_ids)
    shuffle_global_src_id, shuffle_global_dst_id, global_src_id, global_dst_id, global_edge_id, etype_ids = \
            shuffle_global_src_id[sort_idx], shuffle_global_dst_id[sort_idx], global_src_id[sort_idx], \
            global_dst_id[sort_idx], global_edge_id[sort_idx], etype_ids[sort_idx]
    assert np.all(np.diff(etype_ids) >= 0)

    # Determine the edge ID range of different edge types.
    edge_id_start = edgeid_offset 
    for etype_name in global_eid_ranges:
        tokens = etype_name.split(":")
        assert len(tokens) == 3
        etype_id = etypes_map[tokens[1]]
        edge_map_val[tokens[1]].append([edge_id_start,
                                         edge_id_start + np.sum(etype_ids == etype_id)])
        edge_id_start += np.sum(etype_ids == etype_id)
    memory_snapshot("CreateDGLObj_UniqueNodeIds: ", part_id)

    # get the edge list in some order and then reshuffle.
    # Here the order of nodes is defined by the `np.unique` function
    # node order is as listed in the uniq_ids array
    ids = np.concatenate(
        [shuffle_global_src_id, shuffle_global_dst_id,
            np.arange(shuffle_global_nid_range[0], shuffle_global_nid_range[1] + 1)])
    uniq_ids, idx, inverse_idx = np.unique(
        ids, return_index=True, return_inverse=True)
    assert len(uniq_ids) == len(idx)

    # We get the edge list with their node IDs mapped to a contiguous ID range.
    part_local_src_id, part_local_dst_id = np.split(inverse_idx[:len(shuffle_global_src_id) * 2], 2)
    inner_nodes = th.as_tensor(np.logical_and(
            uniq_ids >= shuffle_global_nid_range[0],
            uniq_ids <= shuffle_global_nid_range[1]))

    #get the list of indices, from inner_nodes, which will sort inner_nodes as [True, True, ...., False, False, ...]
    #essentially local nodes will be placed before non-local nodes.
    reshuffle_nodes = th.arange(len(uniq_ids))
    reshuffle_nodes = th.cat([reshuffle_nodes[inner_nodes.bool()],
                              reshuffle_nodes[inner_nodes == 0]])

    '''
    Following procedure is used to map the part_local_src_id, part_local_dst_id to account for
    reshuffling of nodes (to order localy owned nodes prior to non-local nodes in a partition)
    1. Form a node_map, in this case a numpy array, which will be used to map old node-ids (pre-reshuffling)
    to post-reshuffling ids.
    2. Once the map is created, use this map to map all the node-ids in the part_local_src_id 
    and part_local_dst_id list to their appropriate `new` node-ids (post-reshuffle order).
    3. Since only the node's order is changed, we will have to re-order nodes related information when
    creating dgl object: this includes orig_id, dgl.NTYPE, dgl.NID and inner_node.
    4. Edge's order is not changed. At this point in the execution path edges are still ordered by their etype-ids.
    5. Create the dgl object appropriately and return the dgl object.
    
    Here is a  simple example to understand the above flow better.

    part_local_nids = [0, 1, 2, 3, 4, 5]
    part_local_src_ids = [0, 0, 0, 0, 2, 3, 4]
    part_local_dst_ids = [1, 2, 3, 4, 4, 4, 5]

    Assume that nodes {1, 5} are halo-nodes, which are not owned by this partition.

    reshuffle_nodes = [0, 2, 3, 4, 1, 5]

    A node_map, which maps node-ids from old to reshuffled order is as follows:
    node_map = np.zeros((len(reshuffle_nodes,)))
    node_map[reshuffle_nodes] = np.arange(len(reshuffle_nodes))

    Using the above map, we have mapped part_local_src_ids and part_local_dst_ids as follows:
    part_local_src_ids = [0, 0, 0, 0, 1, 2, 3]
    part_local_dst_ids = [4, 1, 2, 3, 3, 3, 5]

    In this graph above, note that nodes {0, 1, 2, 3} are inner_nodes and {4, 5} are NON-inner-nodes

    Since the edge are re-ordered in any way, there is no reordering required for edge related data
    during the DGL object creation.
    '''
    #create the mappings to generate mapped part_local_src_id and part_local_dst_id
    #This map will map from unshuffled node-ids to reshuffled-node-ids (which are ordered to prioritize 
    #locally owned nodes).
    nid_map = np.zeros((len(reshuffle_nodes,)))
    nid_map[reshuffle_nodes] = np.arange(len(reshuffle_nodes))

    #Now map the edge end points to reshuffled_values.
    part_local_src_id, part_local_dst_id = nid_map[part_local_src_id], nid_map[part_local_dst_id]

    #create the graph here now.
    part_graph = dgl.graph(data=(part_local_src_id, part_local_dst_id), num_nodes=len(uniq_ids))
    part_graph.edata[dgl.EID] = th.arange(
        edgeid_offset, edgeid_offset + part_graph.number_of_edges(), dtype=th.int64)
    part_graph.edata['orig_id'] = th.as_tensor(global_edge_id)
    part_graph.edata[dgl.ETYPE] = th.as_tensor(etype_ids)
    part_graph.edata['inner_edge'] = th.ones(part_graph.number_of_edges(), dtype=th.bool)

    #compute per_type_ids and ntype for all the nodes in the graph.
    global_ids = np.concatenate(
            [global_src_id, global_dst_id, global_homo_nid])
    part_global_ids = global_ids[idx]
    part_global_ids = part_global_ids[reshuffle_nodes]
    ntype, per_type_ids = id_map(part_global_ids)

    #continue with the graph creation
    part_graph.ndata['orig_id'] = th.as_tensor(per_type_ids)
    part_graph.ndata[dgl.NTYPE] = th.as_tensor(ntype)
    part_graph.ndata[dgl.NID] = th.as_tensor(uniq_ids[reshuffle_nodes])
    part_graph.ndata['inner_node'] = inner_nodes[reshuffle_nodes]

    orig_nids = None
    orig_eids = None
    if return_orig_nids:
        orig_nids = {}
        for ntype, ntype_id in ntypes_map.items():
            mask = th.logical_and(part_graph.ndata[dgl.NTYPE] == ntype_id,
                                    part_graph.ndata['inner_node'])
            orig_nids[ntype] = th.as_tensor(per_type_ids[mask])
    if return_orig_eids:
        orig_eids = {}
        for etype, etype_id in etypes_map.items():
            mask = th.logical_and(part_graph.edata[dgl.ETYPE] == etype_id,
                                    part_graph.edata['inner_edge'])
            orig_eids[etype] = th.as_tensor(global_edge_id[mask])


    return part_graph, node_map_val, edge_map_val, ntypes_map, etypes_map, \
        orig_nids, orig_eids

def create_metadata_json(graph_name, num_nodes, num_edges, part_id, num_parts, node_map_val, \
                            edge_map_val, ntypes_map, etypes_map, output_dir ):
    """
    Auxiliary function to create json file for the graph partition metadata

    Parameters:
    -----------
    graph_name : string
        name of the graph
    num_nodes : int
        no. of nodes in the graph partition
    num_edges : int
        no. of edges in the graph partition
    part_id : int
       integer indicating the partition id
    num_parts : int
        total no. of partitions of the original graph
    node_map_val : dictionary
        map between node types and the range of global node ids used
    edge_map_val : dictionary
        map between edge types and the range of global edge ids used
    ntypes_map : dictionary
        map between node type(string)  and node_type_id(int)
    etypes_map : dictionary
        map between edge type(string)  and edge_type_id(int)
    output_dir : string
        directory where the output files are to be stored 

    Returns:
    --------
    dictionary
        map describing the graph information

    """
    part_metadata = {'graph_name': graph_name,
                     'num_nodes': num_nodes,
                     'num_edges': num_edges,
                     'part_method': 'metis',
                     'num_parts': num_parts,
                     'halo_hops': 1,
                     'node_map': node_map_val,
                     'edge_map': edge_map_val,
                     'ntypes': ntypes_map,
                     'etypes': etypes_map}

    part_dir = 'part' + str(part_id)
    node_feat_file = os.path.join(part_dir, "node_feat.dgl")
    edge_feat_file = os.path.join(part_dir, "edge_feat.dgl")
    part_graph_file = os.path.join(part_dir, "graph.dgl")
    part_metadata['part-{}'.format(part_id)] = {'node_feats': node_feat_file,
                                                'edge_feats': edge_feat_file,
                                                'part_graph': part_graph_file}
    return part_metadata<|MERGE_RESOLUTION|>--- conflicted
+++ resolved
@@ -16,12 +16,8 @@
 from utils import get_idranges, memory_snapshot, read_json
 
 
-<<<<<<< HEAD
-def create_dgl_object(num_parts, schema, part_id, node_data, edge_data, edgeid_offset):
-=======
 def create_dgl_object(schema, part_id, node_data, edge_data, edgeid_offset,
                         return_orig_nids=False, return_orig_eids=False):
->>>>>>> 6c1500d4
     """
     This function creates dgl objects for a given graph partition, as in function
     arguments. 
@@ -70,11 +66,6 @@
 
     Parameters:
     -----------
-<<<<<<< HEAD
-    num_parts : int
-        total no. of partitions (of the original graph)
-=======
->>>>>>> 6c1500d4
     schame : json object
         json object created by reading the graph metadata json file
     part_id : int
