import argparse
import gc
import json
import logging
import os
import time

import dgl
import numpy as np
import pandas as pd
import pyarrow
import torch as th
from pyarrow import csv

import constants
from utils import get_idranges, memory_snapshot, read_json
from dgl.distributed.partition import RESERVED_FIELD_DTYPE


def create_dgl_object(schema, part_id, local_part_id, node_data, edge_data, edgeid_offset,
                        return_orig_nids=False, return_orig_eids=False):
    """
    This function creates dgl objects for a given graph partition, as in function
    arguments. 

    The "schema" argument is a dictionary, which contains the metadata related to node ids
    and edge ids. It contains two keys: "nid" and "eid", whose value is also a dictionary
    with the following structure. 

    1. The key-value pairs in the "nid" dictionary has the following format.
       "ntype-name" is the user assigned name to this node type. "format" describes the 
       format of the contents of the files. and "data" is a list of lists, each list has
       3 elements: file-name, start_id and end_id. File-name can be either absolute or
       relative path to this file and starting and ending ids are type ids of the nodes 
       which are contained in this file. These type ids are later used to compute global ids
       of these nodes which are used throughout the processing of this pipeline. 
        "ntype-name" : {
            "format" : "csv", 
            "data" : [
                    [ <path-to-file>/ntype0-name-0.csv, start_id0, end_id0], 
                    [ <path-to-file>/ntype0-name-1.csv, start_id1, end_id1],
                    ...
                    [ <path-to-file>/ntype0-name-<p-1>.csv, start_id<p-1>, end_id<p-1>],
            ]
        }

    2. The key-value pairs in the "eid" dictionary has the following format.
       As described for the "nid" dictionary the "eid" dictionary is similarly structured
       except that these entries are for edges. 
        "etype-name" : {
            "format" : "csv", 
            "data" : [
                    [ <path-to-file>/etype0-name-0, start_id0, end_id0], 
                    [ <path-to-file>/etype0-name-1 start_id1, end_id1],
                    ...
                    [ <path-to-file>/etype0-name-1 start_id<p-1>, end_id<p-1>]
            ]
        }

    In "nid" dictionary, the type_nids are specified that
    should be assigned to nodes which are read from the corresponding nodes file. 
    Along the same lines dictionary for the key "eid" is used for edges in the 
    input graph.

    These type ids, for nodes and edges, are used to compute global ids for nodes
    and edges which are stored in the graph object.

    Parameters:
    -----------
    schame : json object
        json object created by reading the graph metadata json file
    part_id : int
        partition id of the graph partition for which dgl object is to be created
    node_data : numpy ndarray
        node_data, where each row is of the following format:
        <global_nid> <ntype_id> <global_type_nid>
    edge_data : numpy ndarray
        edge_data, where each row is of the following format: 
        <global_src_id> <global_dst_id> <etype_id> <global_type_eid>
    edgeid_offset : int
        offset to be used when assigning edge global ids in the current partition
    return_orig_ids : bool, optional
        Indicates whether to return original node/edge IDs.

    Returns: 
    --------
    dgl object
        dgl object created for the current graph partition
    dictionary
        map between node types and the range of global node ids used
    dictionary
        map between edge types and the range of global edge ids used
    dictionary
        map between node type(string)  and node_type_id(int)
    dictionary
        map between edge type(string)  and edge_type_id(int)
    dict of tensors
        If `return_orig_nids=True`, return a dict of 1D tensors whose key is the node type
        and value is a 1D tensor mapping between shuffled node IDs and the original node
        IDs for each node type. Otherwise, ``None`` is returned.
    dict of tensors
        If `return_orig_eids=True`, return a dict of 1D tensors whose key is the edge type
        and value is a 1D tensor mapping between shuffled edge IDs and the original edge
        IDs for each edge type. Otherwise, ``None`` is returned.
    """
    #create auxiliary data structures from the schema object
    memory_snapshot("CreateDGLObj_Begin", part_id)
    _, global_nid_ranges = get_idranges(schema[constants.STR_NODE_TYPE],
<<<<<<< HEAD
                                    schema[constants.STR_NUM_NODES_PER_CHUNK])
=======
        schema[constants.STR_NUM_NODES_PER_CHUNK])

>>>>>>> 743516f3
    _, global_eid_ranges = get_idranges(schema[constants.STR_EDGE_TYPE],
                                    schema[constants.STR_NUM_EDGES_PER_CHUNK])

    id_map = dgl.distributed.id_map.IdMap(global_nid_ranges)

    ntypes = [(key, global_nid_ranges[key][0, 0]) for key in global_nid_ranges]
    ntypes.sort(key=lambda e: e[1])
    ntype_offset_np = np.array([e[1] for e in ntypes])
    ntypes = [e[0] for e in ntypes]
    ntypes_map = {e: i for i, e in enumerate(ntypes)}
    etypes = [(key, global_eid_ranges[key][0, 0]) for key in global_eid_ranges]
    etypes.sort(key=lambda e: e[1])
    etypes = [e[0] for e in etypes]
    etypes_map = {e.split(":")[1]: i for i, e in enumerate(etypes)}

    node_map_val = {ntype: [] for ntype in ntypes}
    edge_map_val = {etype.split(":")[1]: [] for etype in etypes}

    memory_snapshot("CreateDGLObj_AssignNodeData", part_id)
    shuffle_global_nids = node_data[constants.SHUFFLE_GLOBAL_NID]
    node_data.pop(constants.SHUFFLE_GLOBAL_NID)
    gc.collect()

    ntype_ids = node_data[constants.NTYPE_ID]
    node_data.pop(constants.NTYPE_ID)
    gc.collect()

    global_type_nid = node_data[constants.GLOBAL_TYPE_NID]
    node_data.pop(constants.GLOBAL_TYPE_NID)
    node_data = None
    gc.collect()

    global_homo_nid = ntype_offset_np[ntype_ids] + global_type_nid
    assert np.all(shuffle_global_nids[1:] - shuffle_global_nids[:-1] == 1)
    shuffle_global_nid_range = (shuffle_global_nids[0], shuffle_global_nids[-1])


    # Determine the node ID ranges of different node types.
    for ntype_name in global_nid_ranges:
        ntype_id = ntypes_map[ntype_name]
        type_nids = shuffle_global_nids[ntype_ids == ntype_id]
        node_map_val[ntype_name].append(
            [int(type_nids[0]), int(type_nids[-1]) + 1])

    #process edges
    memory_snapshot("CreateDGLObj_AssignEdgeData: ", part_id)
    shuffle_global_src_id = edge_data[constants.SHUFFLE_GLOBAL_SRC_ID]
    edge_data.pop(constants.SHUFFLE_GLOBAL_SRC_ID)
    gc.collect()

    shuffle_global_dst_id = edge_data[constants.SHUFFLE_GLOBAL_DST_ID]
    edge_data.pop(constants.SHUFFLE_GLOBAL_DST_ID)
    gc.collect()

    global_src_id = edge_data[constants.GLOBAL_SRC_ID]
    edge_data.pop(constants.GLOBAL_SRC_ID)
    gc.collect()

    global_dst_id = edge_data[constants.GLOBAL_DST_ID]
    edge_data.pop(constants.GLOBAL_DST_ID)
    gc.collect()

    global_edge_id = edge_data[constants.GLOBAL_TYPE_EID]
    edge_data.pop(constants.GLOBAL_TYPE_EID)
    gc.collect()

    etype_ids = edge_data[constants.ETYPE_ID]
    edge_data.pop(constants.ETYPE_ID)
    edge_data = None
    gc.collect()    
    logging.info(f'There are {len(shuffle_global_src_id)} edges in partition {part_id}')

    # It's not guaranteed that the edges are sorted based on edge type.
    # Let's sort edges and all attributes on the edges.
    if not np.all(np.diff(etype_ids) >= 0):
        sort_idx = np.argsort(etype_ids)
        shuffle_global_src_id, shuffle_global_dst_id, global_src_id, global_dst_id, global_edge_id, etype_ids = \
                shuffle_global_src_id[sort_idx], shuffle_global_dst_id[sort_idx], global_src_id[sort_idx], \
                global_dst_id[sort_idx], global_edge_id[sort_idx], etype_ids[sort_idx]
        assert np.all(np.diff(etype_ids) >= 0)
    else:
        print(f'[Rank: {part_id} Edge data is already sorted !!!')

    # Determine the edge ID range of different edge types.
    edge_id_start = edgeid_offset 
    for etype_name in global_eid_ranges:
        tokens = etype_name.split(":")
        assert len(tokens) == 3
        etype_id = etypes_map[tokens[1]]
        edge_map_val[tokens[1]].append([edge_id_start,
                                         edge_id_start + np.sum(etype_ids == etype_id)])
        edge_id_start += np.sum(etype_ids == etype_id)
    memory_snapshot("CreateDGLObj_UniqueNodeIds: ", part_id)

    # get the edge list in some order and then reshuffle.
    # Here the order of nodes is defined by the `np.unique` function
    # node order is as listed in the uniq_ids array
    ids = np.concatenate(
        [shuffle_global_src_id, shuffle_global_dst_id,
            np.arange(shuffle_global_nid_range[0], shuffle_global_nid_range[1] + 1)])
    uniq_ids, idx, inverse_idx = np.unique(
        ids, return_index=True, return_inverse=True)
    assert len(uniq_ids) == len(idx)

    # We get the edge list with their node IDs mapped to a contiguous ID range.
    part_local_src_id, part_local_dst_id = np.split(inverse_idx[:len(shuffle_global_src_id) * 2], 2)
    inner_nodes = th.as_tensor(np.logical_and(
            uniq_ids >= shuffle_global_nid_range[0],
            uniq_ids <= shuffle_global_nid_range[1]))

    #get the list of indices, from inner_nodes, which will sort inner_nodes as [True, True, ...., False, False, ...]
    #essentially local nodes will be placed before non-local nodes.
    reshuffle_nodes = th.arange(len(uniq_ids))
    reshuffle_nodes = th.cat([reshuffle_nodes[inner_nodes.bool()],
                              reshuffle_nodes[inner_nodes == 0]])

    '''
    Following procedure is used to map the part_local_src_id, part_local_dst_id to account for
    reshuffling of nodes (to order localy owned nodes prior to non-local nodes in a partition)
    1. Form a node_map, in this case a numpy array, which will be used to map old node-ids (pre-reshuffling)
    to post-reshuffling ids.
    2. Once the map is created, use this map to map all the node-ids in the part_local_src_id 
    and part_local_dst_id list to their appropriate `new` node-ids (post-reshuffle order).
    3. Since only the node's order is changed, we will have to re-order nodes related information when
    creating dgl object: this includes dgl.NTYPE, dgl.NID and inner_node.
    4. Edge's order is not changed. At this point in the execution path edges are still ordered by their etype-ids.
    5. Create the dgl object appropriately and return the dgl object.
    
    Here is a  simple example to understand the above flow better.

    part_local_nids = [0, 1, 2, 3, 4, 5]
    part_local_src_ids = [0, 0, 0, 0, 2, 3, 4]
    part_local_dst_ids = [1, 2, 3, 4, 4, 4, 5]

    Assume that nodes {1, 5} are halo-nodes, which are not owned by this partition.

    reshuffle_nodes = [0, 2, 3, 4, 1, 5]

    A node_map, which maps node-ids from old to reshuffled order is as follows:
    node_map = np.zeros((len(reshuffle_nodes,)))
    node_map[reshuffle_nodes] = np.arange(len(reshuffle_nodes))

    Using the above map, we have mapped part_local_src_ids and part_local_dst_ids as follows:
    part_local_src_ids = [0, 0, 0, 0, 1, 2, 3]
    part_local_dst_ids = [4, 1, 2, 3, 3, 3, 5]

    In this graph above, note that nodes {0, 1, 2, 3} are inner_nodes and {4, 5} are NON-inner-nodes

    Since the edge are re-ordered in any way, there is no reordering required for edge related data
    during the DGL object creation.
    '''
    #create the mappings to generate mapped part_local_src_id and part_local_dst_id
    #This map will map from unshuffled node-ids to reshuffled-node-ids (which are ordered to prioritize 
    #locally owned nodes).
    nid_map = np.zeros((len(reshuffle_nodes,)))
    nid_map[reshuffle_nodes] = np.arange(len(reshuffle_nodes))

    #Now map the edge end points to reshuffled_values.
    part_local_src_id, part_local_dst_id = nid_map[part_local_src_id], nid_map[part_local_dst_id]

    #create the graph here now.
    part_graph = dgl.graph(data=(part_local_src_id, part_local_dst_id), num_nodes=len(uniq_ids))
    part_graph.edata[dgl.EID] = th.arange(
        edgeid_offset, edgeid_offset + part_graph.number_of_edges(), dtype=th.int64)
    part_graph.edata[dgl.ETYPE] = th.as_tensor(etype_ids, dtype=RESERVED_FIELD_DTYPE[dgl.ETYPE])
    part_graph.edata['inner_edge'] = th.ones(part_graph.number_of_edges(),
        dtype=RESERVED_FIELD_DTYPE['inner_edge'])


    #compute per_type_ids and ntype for all the nodes in the graph.
    global_ids = np.concatenate(
            [global_src_id, global_dst_id, global_homo_nid])
    part_global_ids = global_ids[idx]
    part_global_ids = part_global_ids[reshuffle_nodes]
    ntype, per_type_ids = id_map(part_global_ids)

    #continue with the graph creation
    part_graph.ndata[dgl.NTYPE] = th.as_tensor(ntype, dtype=RESERVED_FIELD_DTYPE[dgl.NTYPE])
    part_graph.ndata[dgl.NID] = th.as_tensor(uniq_ids[reshuffle_nodes])
    part_graph.ndata['inner_node'] = th.as_tensor(inner_nodes[reshuffle_nodes],
        dtype=RESERVED_FIELD_DTYPE['inner_node'])

    orig_nids = None
    orig_eids = None
    if return_orig_nids:
        orig_nids = {}
        for ntype, ntype_id in ntypes_map.items():
            mask = th.logical_and(part_graph.ndata[dgl.NTYPE] == ntype_id,
                                    part_graph.ndata['inner_node'])
            orig_nids[ntype] = th.as_tensor(per_type_ids[mask])
    if return_orig_eids:
        orig_eids = {}
        for etype, etype_id in etypes_map.items():
            mask = th.logical_and(part_graph.edata[dgl.ETYPE] == etype_id,
                                    part_graph.edata['inner_edge'])
            orig_eids[etype] = th.as_tensor(global_edge_id[mask])


    return part_graph, node_map_val, edge_map_val, ntypes_map, etypes_map, \
        orig_nids, orig_eids

def create_metadata_json(graph_name, num_nodes, num_edges, part_id, num_parts, node_map_val, \
                            edge_map_val, ntypes_map, etypes_map, output_dir ):
    """
    Auxiliary function to create json file for the graph partition metadata

    Parameters:
    -----------
    graph_name : string
        name of the graph
    num_nodes : int
        no. of nodes in the graph partition
    num_edges : int
        no. of edges in the graph partition
    part_id : int
       integer indicating the partition id
    num_parts : int
        total no. of partitions of the original graph
    node_map_val : dictionary
        map between node types and the range of global node ids used
    edge_map_val : dictionary
        map between edge types and the range of global edge ids used
    ntypes_map : dictionary
        map between node type(string)  and node_type_id(int)
    etypes_map : dictionary
        map between edge type(string)  and edge_type_id(int)
    output_dir : string
        directory where the output files are to be stored 

    Returns:
    --------
    dictionary
        map describing the graph information

    """
    part_metadata = {'graph_name': graph_name,
                     'num_nodes': num_nodes,
                     'num_edges': num_edges,
                     'part_method': 'metis',
                     'num_parts': num_parts,
                     'halo_hops': 1,
                     'node_map': node_map_val,
                     'edge_map': edge_map_val,
                     'ntypes': ntypes_map,
                     'etypes': etypes_map}

    part_dir = 'part' + str(part_id)
    node_feat_file = os.path.join(part_dir, "node_feat.dgl")
    edge_feat_file = os.path.join(part_dir, "edge_feat.dgl")
    part_graph_file = os.path.join(part_dir, "graph.dgl")
    part_metadata['part-{}'.format(part_id)] = {'node_feats': node_feat_file,
                                                'edge_feats': edge_feat_file,
                                                'part_graph': part_graph_file}
    return part_metadata<|MERGE_RESOLUTION|>--- conflicted
+++ resolved
@@ -106,12 +106,7 @@
     #create auxiliary data structures from the schema object
     memory_snapshot("CreateDGLObj_Begin", part_id)
     _, global_nid_ranges = get_idranges(schema[constants.STR_NODE_TYPE],
-<<<<<<< HEAD
                                     schema[constants.STR_NUM_NODES_PER_CHUNK])
-=======
-        schema[constants.STR_NUM_NODES_PER_CHUNK])
-
->>>>>>> 743516f3
     _, global_eid_ranges = get_idranges(schema[constants.STR_EDGE_TYPE],
                                     schema[constants.STR_NUM_EDGES_PER_CHUNK])
 
