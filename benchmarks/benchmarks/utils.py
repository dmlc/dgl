import json
import os
import pickle
import shutil
import zipfile
import requests
import inspect
import numpy as np
import pandas
import dgl
import torch


def _download(url, path, filename):
    fn = os.path.join(path, filename)
    if os.path.exists(fn):
        return

    os.makedirs(path, exist_ok=True)
    f_remote = requests.get(url, stream=True)
    sz = f_remote.headers.get('content-length')
    assert f_remote.status_code == 200, 'fail to open {}'.format(url)
    with open(fn, 'wb') as writer:
        for chunk in f_remote.iter_content(chunk_size=1024*1024):
            writer.write(chunk)
    print('Download finished.')


def get_livejournal():
    # Same as https://snap.stanford.edu/data/soc-LiveJournal1.txt.gz
    _download('https://dgl-asv-data.s3-us-west-2.amazonaws.com/dataset/livejournal/soc-LiveJournal1.txt.gz',
              '/tmp/dataset', 'soc-LiveJournal1.txt.gz')
    df = pandas.read_csv('/tmp/dataset/soc-LiveJournal1.txt.gz', sep='\t', skiprows=4, header=None,
                         names=['src', 'dst'], compression='gzip')
    src = df['src'].values
    dst = df['dst'].values
    print('construct the graph')
    return dgl.graph((src, dst))


def get_filmbaster():
    # Same as https://snap.stanford.edu/data/bigdata/communities/com-friendster.ungraph.txt.gz
    _download('https://dgl-asv-data.s3-us-west-2.amazonaws.com/dataset/friendster/com-friendster.ungraph.txt.gz',
              '/tmp/dataset', 'com-friendster.ungraph.txt.gz')
    df = pandas.read_csv('/tmp/dataset/com-friendster.ungraph.txt.gz', sep='\t', skiprows=4, header=None,
                         names=['src', 'dst'], compression='gzip')
    src = df['src'].values
    dst = df['dst'].values
    print('construct the graph')
    return dgl.graph((src, dst))


def get_graph(name):
    if name == 'livejournal':
        return get_livejournal()
    else:
        print(name + " doesn't exist")
        return None


class OGBDataset(object):
    def __init__(self, g, num_labels, predict_category=None):
        self._g = g
        self._num_labels = num_labels
        self._predict_category = predict_category

    @property
    def num_labels(self):
        return self._num_labels

    @property
    def num_classes(self):
        return self._num_labels

    @property
    def predict_category(self):
        return self._predict_category

    def __getitem__(self, idx):
        return self._g

<<<<<<< HEAD

def load_ogb_product(name):
=======
def load_ogb_product():
    name = 'ogbn-products'
>>>>>>> e0189397
    from ogb.nodeproppred import DglNodePropPredDataset

    os.symlink('/tmp/dataset/', os.path.join(os.getcwd(), 'dataset'))

    print('load', name)
    data = DglNodePropPredDataset(name=name)
    print('finish loading', name)
    splitted_idx = data.get_idx_split()
    graph, labels = data[0]
    labels = labels[:, 0]

    graph.ndata['label'] = labels
    in_feats = graph.ndata['feat'].shape[1]
    num_labels = len(torch.unique(
        labels[torch.logical_not(torch.isnan(labels))]))

    # Find the node IDs in the training, validation, and test set.
    train_nid, val_nid, test_nid = splitted_idx['train'], splitted_idx['valid'], splitted_idx['test']
    train_mask = torch.zeros((graph.number_of_nodes(),), dtype=torch.bool)
    train_mask[train_nid] = True
    val_mask = torch.zeros((graph.number_of_nodes(),), dtype=torch.bool)
    val_mask[val_nid] = True
    test_mask = torch.zeros((graph.number_of_nodes(),), dtype=torch.bool)
    test_mask[test_nid] = True
    graph.ndata['train_mask'] = train_mask
    graph.ndata['val_mask'] = val_mask
    graph.ndata['test_mask'] = test_mask

    return OGBDataset(graph, num_labels)

<<<<<<< HEAD
=======
def load_ogb_mag():
    name = 'ogbn-mag'
    from ogb.nodeproppred import DglNodePropPredDataset

    os.symlink('/tmp/dataset/', os.path.join(os.getcwd(), 'dataset'))

    print('load', name)
    dataset = DglNodePropPredDataset(name=name)
    print('finish loading', name)
    split_idx = dataset.get_idx_split()
    train_idx = split_idx["train"]['paper']
    val_idx = split_idx["valid"]['paper']
    test_idx = split_idx["test"]['paper']
    hg_orig, labels = dataset[0]
    subgs = {}
    for etype in hg_orig.canonical_etypes:
        u, v = hg_orig.all_edges(etype=etype)
        subgs[etype] = (u, v)
        subgs[(etype[2], 'rev-'+etype[1], etype[0])] = (v, u)
    hg = dgl.heterograph(subgs)
    hg.nodes['paper'].data['feat'] = hg_orig.nodes['paper'].data['feat']
    hg.nodes['paper'].data['labels'] = labels['paper'].squeeze()
    train_mask = torch.zeros((hg.number_of_nodes('paper'),), dtype=torch.bool)
    train_mask[train_idx] = True
    val_mask = torch.zeros((hg.number_of_nodes('paper'),), dtype=torch.bool)
    val_mask[val_idx] = True
    test_mask = torch.zeros((hg.number_of_nodes('paper'),), dtype=torch.bool)
    test_mask[test_idx] = True
    hg.nodes['paper'].data['train_mask'] = train_mask
    hg.nodes['paper'].data['val_mask'] = val_mask
    hg.nodes['paper'].data['test_mask'] = test_mask

    num_classes = dataset.num_classes
    return OGBDataset(hg, num_classes, 'paper')
>>>>>>> e0189397

class PinsageDataset:
    def __init__(self, g, user_ntype, item_ntype, textset):
        self._g = g
        self._user_ntype = user_ntype
        self._item_ntype = item_ntype
        self._textset = textset

    @property
    def user_ntype(self):
        return self._user_ntype

    @property
    def item_ntype(self):
        return self._item_ntype

    @property
    def textset(self):
        return self._textset

    def __getitem__(self, idx):
        return self._g


def load_nowplaying_rs():
    import torchtext
    # follow examples/pytorch/pinsage/README to create nowplaying_rs.pkl
    name = 'nowplaying_rs.pkl'
    dataset_dir = os.path.join(os.getcwd(), 'dataset')
    os.symlink('/tmp/dataset/', dataset_dir)

    dataset_path = os.path.join(dataset_dir, "nowplaying_rs", name)
    # Load dataset
    with open(dataset_path, 'rb') as f:
        dataset = pickle.load(f)

    g = dataset['train-graph']
    val_matrix = dataset['val-matrix'].tocsr()
    test_matrix = dataset['test-matrix'].tocsr()
    item_texts = dataset['item-texts']
    user_ntype = dataset['user-type']
    item_ntype = dataset['item-type']
    user_to_item_etype = dataset['user-to-item-type']
    timestamp = dataset['timestamp-edge-column']

    # Assign user and movie IDs and use them as features (to learn an individual trainable
    # embedding for each entity)
    g.nodes[user_ntype].data['id'] = torch.arange(
        g.number_of_nodes(user_ntype))
    g.nodes[item_ntype].data['id'] = torch.arange(
        g.number_of_nodes(item_ntype))

    # Prepare torchtext dataset and vocabulary
    fields = {}
    examples = []
    for key, texts in item_texts.items():
        fields[key] = torchtext.data.Field(
            include_lengths=True, lower=True, batch_first=True)
    for i in range(g.number_of_nodes(item_ntype)):
        example = torchtext.data.Example.fromlist(
            [item_texts[key][i] for key in item_texts.keys()],
            [(key, fields[key]) for key in item_texts.keys()])
        examples.append(example)
    textset = torchtext.data.Dataset(examples, fields)
    for key, field in fields.items():
        field.build_vocab(getattr(textset, key))

    return PinsageDataset(g, user_ntype, item_ntype, textset)


def process_data(name):
    if name == 'cora':
        return dgl.data.CoraGraphDataset()
    elif name == 'pubmed':
        return dgl.data.PubmedGraphDataset()
    elif name == 'aifb':
        return dgl.data.AIFBDataset()
    elif name == 'mutag':
        return dgl.data.MUTAGDataset()
    elif name == 'bgs':
        return dgl.data.BGSDataset()
    elif name == 'am':
        return dgl.data.AMDataset()
    elif name == 'reddit':
        return dgl.data.RedditDataset(self_loop=True)
    elif name == 'ogbn-products':
        return load_ogb_product()
    elif name == 'ogbn-mag':
        return load_ogb_mag()
    elif name == 'nowplaying_rs':
        return load_nowplaying_rs()
    else:
        raise ValueError('Invalid dataset name:', name)


def get_bench_device():
    device = os.environ.get('DGL_BENCH_DEVICE', 'cpu')
    if device.lower() == "gpu":
        return "cuda:0"
    else:
        return device


def setup_track_time(*args, **kwargs):
    # fix random seed
    np.random.seed(42)
    torch.random.manual_seed(42)


def setup_track_acc(*args, **kwargs):
    # fix random seed
    np.random.seed(42)
    torch.random.manual_seed(42)


TRACK_UNITS = {
    'time': 's',
    'acc': '%',
}

TRACK_SETUP = {
    'time': setup_track_time,
    'acc': setup_track_acc,
}


def parametrize(param_name, params):
    """Decorator for benchmarking over a set of parameters.

    Parameters
    ----------
    param_name : str
        Parameter name. Must be one of the arguments of the decorated function.
    params : list[any]
        List of values to benchmark for the given parameter name. Recommend
        to use Python's native object type (e.g., int, str, list[int]) because
        ASV will display them on the plot.

    Examples
    --------

    Benchmark function `foo` when argument `x` is equal to 10 or 20.

    .. code::
        @benchmark('time')
        @parametrize('x', [10, 20]):
        def foo(x):
            pass

    Benchmark function with multiple parametrizations. It will run the function
    with all possible combinations. The example below generates 6 benchmarks.

    .. code::
        @benchmark('time')
        @parametrize('x', [10, 20]):
        @parametrize('y', [-1, -2, -3]):
        def foo(x, y):
            pass

    When using multiple parametrizations, it can have arbitrary order. The example
    below is the same as the above one.

    .. code::
        @benchmark('time')
        @parametrize('y', [-1, -2, -3]):
        @parametrize('x', [10, 20]):
        def foo(x, y):
            pass
    """
    def _wrapper(func):
        sig_params = inspect.signature(func).parameters.keys()
        num_params = len(sig_params)
        if getattr(func, 'params', None) is None:
            func.params = [None] * num_params
        if getattr(func, 'param_names', None) is None:
            func.param_names = [None] * num_params
        found_param = False
        for i, sig_param in enumerate(sig_params):
            if sig_param == param_name:
                func.params[i] = params
                func.param_names[i] = param_name
                found_param = True
                break
        if not found_param:
            raise ValueError('Invalid parameter name:', param_name)
        return func
    return _wrapper


class TestFilter:
    def __init__(self):
        self.conf = None
        if "DGL_REG_CONF" in os.environ:
            current_dir = os.path.dirname(os.path.abspath(__file__))
            path = os.path.join(current_dir, "../../",
                                os.environ["DGL_REG_CONF"])
            with open(path, "r") as f:
                self.conf = json.load(f)
            if "INSTANCE_TYPE" in os.environ:
                instance_type = os.environ["INSTANCE_TYPE"]
            else:
                raise Exception(
                    "Must set both DGL_REG_CONF and INSTANCE_TYPE as env")
            self.enabled_tests = self.conf[instance_type]["tests"]
        else:
            import logging
            logging.warning("No regression test conf file specified")

    def check(self, func):
        funcfullname = inspect.getmodule(func).__name__ + "." + func.__name__
        if self.conf is None:
            return True
        else:
            for enabled_testname in self.enabled_tests:
                if enabled_testname in funcfullname:
                    return True
            return False


filter = TestFilter()


def benchmark(track_type, timeout=60):
    """Decorator for indicating the benchmark type.

    Parameters
    ----------
    track_type : str
        Type. Must be either:

            - 'time' : For timing. Unit: second.
            - 'acc' : For accuracy. Unit: percentage, value between 0 and 100.
    timeout : int
        Timeout threshold in second.

    Examples
    --------

    .. code::
        @benchmark('time')
        def foo():
            pass
    """
    assert track_type in ['time', 'acc']

    def _wrapper(func):
        func.unit = TRACK_UNITS[track_type]
        func.setup = TRACK_SETUP[track_type]
        func.timeout = timeout
        if not filter.check(func):
            # skip if not enabled
            func.benchmark_name = "skip_" + func.__name__
        return func
    return _wrapper<|MERGE_RESOLUTION|>--- conflicted
+++ resolved
@@ -79,13 +79,8 @@
     def __getitem__(self, idx):
         return self._g
 
-<<<<<<< HEAD
-
-def load_ogb_product(name):
-=======
 def load_ogb_product():
     name = 'ogbn-products'
->>>>>>> e0189397
     from ogb.nodeproppred import DglNodePropPredDataset
 
     os.symlink('/tmp/dataset/', os.path.join(os.getcwd(), 'dataset'))
@@ -116,8 +111,6 @@
 
     return OGBDataset(graph, num_labels)
 
-<<<<<<< HEAD
-=======
 def load_ogb_mag():
     name = 'ogbn-mag'
     from ogb.nodeproppred import DglNodePropPredDataset
@@ -152,7 +145,6 @@
 
     num_classes = dataset.num_classes
     return OGBDataset(hg, num_classes, 'paper')
->>>>>>> e0189397
 
 class PinsageDataset:
     def __init__(self, g, user_ntype, item_ntype, textset):
