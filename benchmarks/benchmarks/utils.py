--- conflicted
+++ resolved
@@ -507,11 +507,7 @@
         if not filter.check(func):
             # skip if not enabled
             func.benchmark_name = "skip_" + func.__name__
-<<<<<<< HEAD
         return thread_wrapped_func(func)
-    return _wrapper
-=======
-        return func
     return _wrapper
 
 #####################################
@@ -537,5 +533,4 @@
             torch.cuda.synchronize()  # Wait for the events to be recorded!
             self.time = self.start_event.elapsed_time(self.end_event) / 1e3
         else:
-            self.time = time.time() - self.tic
->>>>>>> 7bab1365
+            self.time = time.time() - self.tic