--- conflicted
+++ resolved
@@ -7,20 +7,6 @@
 #define DGL_SPARSE_MATRIX_OPS_IMPL_H_
 
 #include <sparse/sparse_format.h>
-<<<<<<< HEAD
-
-#include <tuple>
-
-namespace dgl {
-namespace sparse {
-
-template <c10::DeviceType XPU, typename IdType>
-std::tuple<c10::intrusive_ptr<SparseMatrix>, torch::Tensor> CompactImpl(
-    const c10::intrusive_ptr<SparseMatrix>& mat, int64_t dim,
-    torch::Tensor leading_indices) {
-  // Place holder only.
-  return {mat, leading_indices};
-=======
 #include <sparse/sparse_matrix.h>
 
 #include <tuple>
@@ -103,7 +89,6 @@
     auto ret_idx = torch::optional<torch::Tensor>(VectorToTorchTensor(nnz));
     return {ret, ret_idx};
   }
->>>>>>> 9d7babd3
 }
 
 }  // namespace sparse
