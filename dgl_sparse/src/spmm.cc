/**
 *  Copyright (c) 2022 by Contributors
 * @file spmm.cc
 * @brief DGL C++ sparse SpMM operator implementation.
 */

#include <sparse/sddmm.h>
#include <sparse/sparse_matrix.h>
#include <sparse/spmm.h>
#include <torch/script.h>

#include <sstream>

#include "./matmul.h"
#include "./utils.h"

namespace dgl {
namespace sparse {

using namespace torch::autograd;

class SpMMAutoGrad : public Function<SpMMAutoGrad> {
 public:
  static torch::Tensor forward(
      AutogradContext* ctx, c10::intrusive_ptr<SparseMatrix> sparse_mat,
      torch::Tensor sparse_val, torch::Tensor dense_mat);

  static tensor_list backward(AutogradContext* ctx, tensor_list grad_outputs);
};

void _SpMMSanityCheck(
    c10::intrusive_ptr<SparseMatrix> sparse_mat, torch::Tensor sparse_val,
    torch::Tensor dense_mat) {
  const auto& sparse_mat_shape = sparse_mat->shape();
  auto val_shape = sparse_val.sizes();
  auto dense_shape = dense_mat.sizes();
<<<<<<< HEAD
  TORCH_CHECK(
      sparse_mat_shape[1] == dense_shape[0], "SpMM: the second ",
      "dimension of the sparse matrix should be equal to the first dimension ",
      "of the dense matrix.");
  TORCH_CHECK(
      val_shape.size() == 1, "SpMM: the values tensor for SpMM can ",
      "only be 1-dimensional.");
  TORCH_CHECK(
      val_shape[0] == sparse_mat->nnz(), "SpMM: the value shape does ",
      "not match nnz of the sparse matrix.");
  TORCH_CHECK(
      dense_shape.size() <= 2, "SpMM: the dense matrix can have at ",
      "most two dimensions.");
  TORCH_CHECK(
      sparse_val.dtype() == dense_mat.dtype(), "SpMM: the non-zero ",
      "values does not have the same dtype as the dense matrix.");
  TORCH_CHECK(
      sparse_val.device() == sparse_mat->device() &&
          sparse_val.device() == dense_mat.device(),
      "SpMM: sparse matrix, ",
      "non-zero values and the dense matrix should be on the same device.");
=======
  bool shape_check = true;
  shape_check &= sparse_mat_shape[1] == dense_shape[0];
  shape_check &= val_shape.size() <= 2;
  shape_check &= val_shape[0] == sparse_mat->nnz();
  shape_check &= dense_shape.size() <= 3;
  if (dense_shape.size() == 3 || val_shape.size() == 2) {
    shape_check &= dense_shape.size() == val_shape.size() + 1;
    shape_check &= dense_shape[2] == val_shape[1];
  }
  if (!shape_check) {
    std::stringstream error;
    error << "SpMM: Invalid input shapes. sparse_mat: "
          << c10::IntArrayRef(sparse_mat->shape())
          << ", sparse_val: " << sparse_mat->value().sizes()
          << ", dense_mat: " << dense_mat.sizes()
          << ". Valid input shapes (sparse_mat, dense_mat) are: (1) (n, m) and "
             "(m, k); (2) (n, m) and (m,); (3) (n, m, b) and (m, k, b).";
    TORCH_CHECK(false, error.str());
  }
  TORCH_CHECK(
      sparse_val.dtype() == dense_mat.dtype(),
      "SpMM: the non-zero values does not have the same dtype as the dense "
      "matrix.");
  TORCH_CHECK(
      sparse_val.device() == sparse_mat->device() &&
          sparse_val.device() == dense_mat.device(),
      "SpMM: sparse matrix, non-zero values and the dense matrix should be "
      "on the same device.");
>>>>>>> 14429df6
}

torch::Tensor SpMMAutoGrad::forward(
    AutogradContext* ctx, c10::intrusive_ptr<SparseMatrix> sparse_mat,
    torch::Tensor sparse_val, torch::Tensor dense_mat) {
  auto ret = SpMMNoAutoGrad(sparse_mat, sparse_val, dense_mat, false);

  const bool sparse_requires_grad = sparse_val.requires_grad();
  const bool dense_requires_grad = dense_mat.requires_grad();
  torch::Tensor cache_sparse_val, cache_dense_mat;
  if (dense_requires_grad) {
    cache_sparse_val = sparse_val;
  }
  if (sparse_requires_grad) {
    cache_dense_mat = dense_mat;
  }
  ctx->saved_data["sparse_matrix"] = sparse_mat;
  ctx->saved_data["sparse_requires_grad"] = sparse_requires_grad;
  ctx->saved_data["dense_requires_grad"] = dense_requires_grad;
  ctx->save_for_backward({cache_sparse_val, cache_dense_mat});
  return ret;
}

tensor_list SpMMAutoGrad::backward(
    AutogradContext* ctx, tensor_list grad_outputs) {
  auto saved = ctx->get_saved_variables();
  auto sparse_val = saved[0];
  auto dense_mat = saved[1];
  auto output_grad = grad_outputs[0];

  auto sparse_mat =
      ctx->saved_data["sparse_matrix"].toCustomClass<SparseMatrix>();
  const bool sparse_requires_grad =
      ctx->saved_data["sparse_requires_grad"].toBool();
  const bool dense_requires_grad =
      ctx->saved_data["dense_requires_grad"].toBool();

  torch::Tensor dense_mat_grad, sparse_val_grad;
  if (sparse_requires_grad) {
    // A @ B = C -> dA = dC @ (B^T)
    sparse_val_grad = SDDMMNoAutoGrad(sparse_mat, output_grad, dense_mat);
  }
  if (dense_requires_grad) {
    // A @ B = C -> dB = (A^T) @ dC
    dense_mat_grad = SpMMNoAutoGrad(sparse_mat, sparse_val, output_grad, true);
  }
  return {torch::Tensor(), sparse_val_grad, dense_mat_grad};
}

torch::Tensor SpMM(
    const c10::intrusive_ptr<SparseMatrix>& sparse_mat,
    torch::Tensor dense_mat) {
  _SpMMSanityCheck(sparse_mat, sparse_mat->value(), dense_mat);
  bool expand_dim = false;
  if (dense_mat.dim() == 1) {
    dense_mat = dense_mat.view({-1, 1});
    expand_dim = true;
  }
  auto ret = SpMMAutoGrad::apply(sparse_mat, sparse_mat->value(), dense_mat);
  if (expand_dim) {
    ret = ret.view(-1);
  }
  return ret;
}

}  // namespace sparse
}  // namespace dgl<|MERGE_RESOLUTION|>--- conflicted
+++ resolved
@@ -34,29 +34,6 @@
   const auto& sparse_mat_shape = sparse_mat->shape();
   auto val_shape = sparse_val.sizes();
   auto dense_shape = dense_mat.sizes();
-<<<<<<< HEAD
-  TORCH_CHECK(
-      sparse_mat_shape[1] == dense_shape[0], "SpMM: the second ",
-      "dimension of the sparse matrix should be equal to the first dimension ",
-      "of the dense matrix.");
-  TORCH_CHECK(
-      val_shape.size() == 1, "SpMM: the values tensor for SpMM can ",
-      "only be 1-dimensional.");
-  TORCH_CHECK(
-      val_shape[0] == sparse_mat->nnz(), "SpMM: the value shape does ",
-      "not match nnz of the sparse matrix.");
-  TORCH_CHECK(
-      dense_shape.size() <= 2, "SpMM: the dense matrix can have at ",
-      "most two dimensions.");
-  TORCH_CHECK(
-      sparse_val.dtype() == dense_mat.dtype(), "SpMM: the non-zero ",
-      "values does not have the same dtype as the dense matrix.");
-  TORCH_CHECK(
-      sparse_val.device() == sparse_mat->device() &&
-          sparse_val.device() == dense_mat.device(),
-      "SpMM: sparse matrix, ",
-      "non-zero values and the dense matrix should be on the same device.");
-=======
   bool shape_check = true;
   shape_check &= sparse_mat_shape[1] == dense_shape[0];
   shape_check &= val_shape.size() <= 2;
@@ -85,7 +62,6 @@
           sparse_val.device() == dense_mat.device(),
       "SpMM: sparse matrix, non-zero values and the dense matrix should be "
       "on the same device.");
->>>>>>> 14429df6
 }
 
 torch::Tensor SpMMAutoGrad::forward(
