/**
 *  Copyright (c) 2023 by Contributors
 * @file sparse/matrix_ops.h
 * @brief DGL C++ sparse matrix operators.
 */
#ifndef SPARSE_MATRIX_OPS_H_
#define SPARSE_MATRIX_OPS_H_

<<<<<<< HEAD
#include <sparse/sparse_format.h>
=======
// #include <sparse/sparse_format.h>
>>>>>>> 9d7babd3
#include <sparse/sparse_matrix.h>

#include <tuple>

namespace dgl {
namespace sparse {

/**
 * @brief Compute the intersection of two COO matrices. Return the intersection
 * matrix, and the indices of the intersection in the left-hand-side and
 * right-hand-side matrices.
 *
 * @param lhs The left-hand-side COO matrix.
 * @param rhs The right-hand-side COO matrix.
 *
 * @return A tuple of COO matrix, lhs indices, and rhs indices.
 */
std::tuple<std::shared_ptr<COO>, torch::Tensor, torch::Tensor> COOIntersection(
    const std::shared_ptr<COO>& lhs, const std::shared_ptr<COO>& rhs);

/**
 * @brief Compact sparse matrix by removing rows or columns without non-zero
 * elements in the sparse matrix and relabeling indices of the dimension.
 *
 * This function serves a dual purpose: it allows you to reorganize the
 * indices within a specific dimension (rows or columns) of the sparse matrix
 * and, if needed, place certain 'leading_indices' at the beginning of the
 * compact dimension.
 *
 * @param mat The sparse matrix to be compacted.
 * @param dim The dimension to compact. Should be 0 or 1. Use 0 for row-wise
 *        compaction and 1 for column-wise compaction.
 * @param leading_indices An optional tensor containing row or column ids that
 *        should be placed at the beginning of the compact dimension.
 *
 * @return A tuple containing the compacted sparse matrix and the index mapping
 *         of the compact dimension from the new index to the original index.
 */
<<<<<<< HEAD
std::tuple<c10::intrusive_ptr<SparseMatrix>, torch::Tensor> Compact(
    const c10::intrusive_ptr<SparseMatrix>& mat, int64_t dim,
    torch::Tensor leading_indices);
=======
std::tuple<c10::intrusive_ptr<SparseMatrix>, torch::optional<torch::Tensor>>
Compact(
    const c10::intrusive_ptr<SparseMatrix>& mat, int64_t dim,
    torch::optional<torch::Tensor> leading_indices);
>>>>>>> 9d7babd3

}  // namespace sparse
}  // namespace dgl

#endif  // SPARSE_MATRIX_OPS_H_<|MERGE_RESOLUTION|>--- conflicted
+++ resolved
@@ -6,11 +6,6 @@
 #ifndef SPARSE_MATRIX_OPS_H_
 #define SPARSE_MATRIX_OPS_H_
 
-<<<<<<< HEAD
-#include <sparse/sparse_format.h>
-=======
-// #include <sparse/sparse_format.h>
->>>>>>> 9d7babd3
 #include <sparse/sparse_matrix.h>
 
 #include <tuple>
@@ -49,16 +44,10 @@
  * @return A tuple containing the compacted sparse matrix and the index mapping
  *         of the compact dimension from the new index to the original index.
  */
-<<<<<<< HEAD
-std::tuple<c10::intrusive_ptr<SparseMatrix>, torch::Tensor> Compact(
-    const c10::intrusive_ptr<SparseMatrix>& mat, int64_t dim,
-    torch::Tensor leading_indices);
-=======
 std::tuple<c10::intrusive_ptr<SparseMatrix>, torch::optional<torch::Tensor>>
 Compact(
     const c10::intrusive_ptr<SparseMatrix>& mat, int64_t dim,
     torch::optional<torch::Tensor> leading_indices);
->>>>>>> 9d7babd3
 
 }  // namespace sparse
 }  // namespace dgl
