--- conflicted
+++ resolved
@@ -65,11 +65,6 @@
         type_per_edge(type_per_edge) {}
 
   SampledSubgraph() = default;
-<<<<<<< HEAD
-  
-=======
-
->>>>>>> c9dfafe6
   /**
    * @brief CSC format index pointer array, where the implicit node ids are
    * already compacted. And the original ids are stored in the
