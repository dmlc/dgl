--- conflicted
+++ resolved
@@ -33,11 +33,7 @@
  */
 class CSCSamplingGraph : public torch::CustomClassHolder {
  public:
-<<<<<<< HEAD
-  using edge_attrs_map = torch::Dict<std::string, torch::Tensor>;
-=======
   using EdgeAttrMap = torch::Dict<std::string, torch::Tensor>;
->>>>>>> b80a8962
   /** @brief Default constructor. */
   CSCSamplingGraph() = default;
 
@@ -54,11 +50,7 @@
       const torch::Tensor& indptr, const torch::Tensor& indices,
       const torch::optional<torch::Tensor>& node_type_offset,
       const torch::optional<torch::Tensor>& type_per_edge,
-<<<<<<< HEAD
-      const torch::optional<edge_attrs_map>& edge_attributes);
-=======
       const torch::optional<EdgeAttrMap>& edge_attributes);
->>>>>>> b80a8962
 
   /**
    * @brief Create a homogeneous CSC graph from tensors of CSC format.
@@ -75,11 +67,7 @@
       const torch::Tensor& indptr, const torch::Tensor& indices,
       const torch::optional<torch::Tensor>& node_type_offset,
       const torch::optional<torch::Tensor>& type_per_edge,
-<<<<<<< HEAD
-      const torch::optional<edge_attrs_map>& edge_attributes);
-=======
       const torch::optional<EdgeAttrMap>& edge_attributes);
->>>>>>> b80a8962
 
   /** @brief Get the number of nodes. */
   int64_t NumNodes() const { return indptr_.size(0) - 1; }
@@ -104,11 +92,7 @@
   }
 
   /** @brief Get the edge attributes dictionary. */
-<<<<<<< HEAD
-  inline const torch::optional<edge_attrs_map> EdgeAttributes() const {
-=======
   inline const torch::optional<EdgeAttrMap> EdgeAttributes() const {
->>>>>>> b80a8962
     return edge_attributes_;
   }
 
@@ -261,11 +245,7 @@
    * name, while the corresponding value holds the attribute's specific value.
    * The length of each value should match the total number of edges."
    */
-<<<<<<< HEAD
-  torch::optional<edge_attrs_map> edge_attributes_;
-=======
   torch::optional<EdgeAttrMap> edge_attributes_;
->>>>>>> b80a8962
 
   /**
    * @brief Maximum number of bytes used to serialize the metadata of the
