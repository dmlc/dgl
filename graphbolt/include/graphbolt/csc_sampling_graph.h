--- conflicted
+++ resolved
@@ -31,13 +31,6 @@
   int64_t num_nodes;
 };
 
-<<<<<<< HEAD
-using NumPickFn = std::function<int64_t(int64_t, int64_t)>;
-using PickFn =
-    std::function<void(int64_t, int64_t, torch::Tensor&, int64_t, int64_t)>;
-
-=======
->>>>>>> 4bddef42
 /**
  * @brief A sampling oriented csc format graph.
  *
