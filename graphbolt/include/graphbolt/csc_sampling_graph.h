/**
 *  Copyright (c) 2023 by Contributors
 * @file graphbolt/csc_sampling_graph.h
 * @brief Header file of csc sampling graph.
 */
#ifndef GRAPHBOLT_CSC_SAMPLING_GRAPH_H_
#define GRAPHBOLT_CSC_SAMPLING_GRAPH_H_

#include <graphbolt/sampled_subgraph.h>
<<<<<<< HEAD
#include <torch/custom_class.h>
=======
#include <graphbolt/shared_memory.h>
>>>>>>> c9dfafe6
#include <torch/torch.h>

#include <string>
#include <vector>

namespace graphbolt {
namespace sampling {

/**
 * @brief A sampling oriented csc format graph.
 *
 * Example usage:
 *
 * Suppose the graph has 3 node types, 3 edge types and 6 edges
 * auto node_type_offset = {0, 2, 4, 6}
 * auto type_per_edge = {0, 1, 0, 2, 1, 2}
 * auto graph = CSCSamplingGraph(..., ..., node_type_offset, type_per_edge)
 *
 * The `node_type_offset` tensor represents the offset array of node type, the
 * given array indicates that node [0, 2) has type id 0, [2, 4) has type id 1,
 * and [4, 6) has type id 2. And the `type_per_edge` tensor represents the type
 * id of each edge.
 */
class CSCSamplingGraph : public torch::CustomClassHolder {
 public:
  /** @brief Default constructor. */
  CSCSamplingGraph() = default;

  /**
   * @brief Constructor for CSC with data.
   * @param indptr The CSC format index pointer array.
   * @param indices The CSC format index array.
   * @param node_type_offset A tensor representing the offset of node types, if
   * present.
   * @param type_per_edge A tensor representing the type of each edge, if
   * present.
   */
  CSCSamplingGraph(
      const torch::Tensor& indptr, const torch::Tensor& indices,
      const torch::optional<torch::Tensor>& node_type_offset,
      const torch::optional<torch::Tensor>& type_per_edge);

  /**
   * @brief Create a homogeneous CSC graph from tensors of CSC format.
   * @param indptr Index pointer array of the CSC.
   * @param indices Indices array of the CSC.
   * @param node_type_offset A tensor representing the offset of node types, if
   * present.
   * @param type_per_edge A tensor representing the type of each edge, if
   * present.
   *
   * @return CSCSamplingGraph
   */
  static c10::intrusive_ptr<CSCSamplingGraph> FromCSC(
      const torch::Tensor& indptr, const torch::Tensor& indices,
      const torch::optional<torch::Tensor>& node_type_offset,
      const torch::optional<torch::Tensor>& type_per_edge);

  /**
   * @brief Performs neighbor sampling for a given set of seed nodes taking edge
   * type into account, where each edge type has a specified pick number.
   *
   * @param seed_nodes The tensor containing the seed nodes.
   * @param fanouts The tensor containing the number of neighbors to sample per
   * edge type.
   * @param replace Boolean indicating if sampling is done with replacement.
   * @param return_eids Boolean indicating if edge IDs are required to return,
   * which is usually used when edge features are required.
   * @param probs Optional tensor containing probabilities for sampling. Dtype
   * should be bool or float.
   *
   * @return A pointer to a SampledSubgraph object representing the sampled
   * subgraph.
   */
  c10::intrusive_ptr<SampledSubgraph> SampleEtypeNeighbors(
      torch::Tensor seed_nodes, torch::Tensor fanouts, bool replace,
      bool return_eids, const torch::optional<torch::Tensor>& probs);

  /** @brief Get the number of nodes. */
  int64_t NumNodes() const { return indptr_.size(0) - 1; }

  /** @brief Get the number of edges. */
  int64_t NumEdges() const { return indices_.size(0); }

  /** @brief Get the csc index pointer tensor. */
  const torch::Tensor CSCIndptr() const { return indptr_; }

  /** @brief Get the index tensor. */
  const torch::Tensor Indices() const { return indices_; }

  /** @brief Get the node type offset tensor for a heterogeneous graph. */
  inline const torch::optional<torch::Tensor> NodeTypeOffset() const {
    return node_type_offset_;
  }

  /** @brief Get the edge type tensor for a heterogeneous graph. */
  inline const torch::optional<torch::Tensor> TypePerEdge() const {
    return type_per_edge_;
  }

  /**
   * @brief Magic number to indicate graph version in serialize/deserialize
   * stage.
   */
  static constexpr int64_t kCSCSamplingGraphSerializeMagic = 0xDD2E60F0F6B4A128;

  /**
   * @brief Load graph from stream.
   * @param archive Input stream for deserializing.
   */
  void Load(torch::serialize::InputArchive& archive);

  /**
   * @brief Save graph to stream.
   * @param archive Output stream for serializing.
   */
  void Save(torch::serialize::OutputArchive& archive) const;

  /**
   * @brief Return the subgraph induced on the inbound edges of the given nodes.
   * @param nodes Type agnostic node IDs to form the subgraph.
   *
   * @return SampledSubgraph.
   */
  c10::intrusive_ptr<SampledSubgraph> InSubgraph(
      const torch::Tensor& nodes) const;

  /**
   * @brief Copy the graph to shared memory.
   * @param shared_memory_name The name of the shared memory.
   *
   * @return A new CSCSamplingGraph object on shared memory.
   */
  c10::intrusive_ptr<CSCSamplingGraph> CopyToSharedMemory(
      const std::string& shared_memory_name);

  /**
   * @brief Load the graph from shared memory.
   * @param shared_memory_name The name of the shared memory.
   *
   * @return A new CSCSamplingGraph object on shared memory.
   */
  static c10::intrusive_ptr<CSCSamplingGraph> LoadFromSharedMemory(
      const std::string& shared_memory_name);

 private:
  /**
   * @brief Build a CSCSamplingGraph from shared memory tensors.
   *
   * @param shared_memory_tensors A tuple of two share memory objects holding
   * tensor meta information and data respectively, and a vector of optional
   * tensors on shared memory.
   *
   * @return A new CSCSamplingGraph on shared memory.
   */
  static c10::intrusive_ptr<CSCSamplingGraph> BuildGraphFromSharedMemoryTensors(
      std::tuple<
          SharedMemoryPtr, SharedMemoryPtr,
          std::vector<torch::optional<torch::Tensor>>>&& shared_memory_tensors);

  /** @brief CSC format index pointer array. */
  torch::Tensor indptr_;

  /** @brief CSC format index array. */
  torch::Tensor indices_;

  /**
   * @brief Offset array of node type. The length of it is equal to the number
   * of node types + 1. The tensor is in ascending order as nodes of the same
   * type have continuous IDs, and larger node IDs are paired with larger node
   * type IDs. Its first value is 0 and last value is the number of nodes. And
   * nodes with ID between `node_type_offset_[i] ~ node_type_offset_[i+1]` are
   * of type id `i`.
   */
  torch::optional<torch::Tensor> node_type_offset_;

  /**
   * @brief Type id of each edge, where type id is the corresponding index of
   * edge types. The length of it is equal to the number of edges.
   */
  torch::optional<torch::Tensor> type_per_edge_;

  /**
   * @brief Maximum number of bytes used to serialize the metadata of the
   * member tensors, including tensor shape and dtype. The constant is estimated
   * by multiplying the number of tensors in this class and the maximum number
   * of bytes used to serialize the metadata of a tensor (4 * 8192 for now).
   */
  static constexpr int64_t SERIALIZED_METAINFO_SIZE_MAX = 32768;

  /**
   * @brief Shared memory used to hold the tensor meta information and data of
   * this class. By storing its shared memory objects, the graph controls the
   * resources of shared memory, which will be released automatically when the
   * graph is destroyed.
   */
  SharedMemoryPtr tensor_meta_shm_, tensor_data_shm_;
};

}  // namespace sampling
}  // namespace graphbolt

#endif  // GRAPHBOLT_CSC_SAMPLING_GRAPH_H_<|MERGE_RESOLUTION|>--- conflicted
+++ resolved
@@ -7,11 +7,7 @@
 #define GRAPHBOLT_CSC_SAMPLING_GRAPH_H_
 
 #include <graphbolt/sampled_subgraph.h>
-<<<<<<< HEAD
-#include <torch/custom_class.h>
-=======
 #include <graphbolt/shared_memory.h>
->>>>>>> c9dfafe6
 #include <torch/torch.h>
 
 #include <string>
@@ -75,8 +71,7 @@
    * type into account, where each edge type has a specified pick number.
    *
    * @param seed_nodes The tensor containing the seed nodes.
-   * @param fanouts The tensor containing the number of neighbors to sample per
-   * edge type.
+   * @param fanouts The list containing the number of neighbors to sample.
    * @param replace Boolean indicating if sampling is done with replacement.
    * @param return_eids Boolean indicating if edge IDs are required to return,
    * which is usually used when edge features are required.
@@ -87,7 +82,7 @@
    * subgraph.
    */
   c10::intrusive_ptr<SampledSubgraph> SampleEtypeNeighbors(
-      torch::Tensor seed_nodes, torch::Tensor fanouts, bool replace,
+      torch::Tensor seed_nodes, const std::vector<int64_t>& fanouts, bool replace,
       bool return_eids, const torch::optional<torch::Tensor>& probs);
 
   /** @brief Get the number of nodes. */
@@ -211,6 +206,8 @@
   SharedMemoryPtr tensor_meta_shm_, tensor_data_shm_;
 };
 
+using CSCPtr = CSCSamplingGraph*;
+
 }  // namespace sampling
 }  // namespace graphbolt
 
