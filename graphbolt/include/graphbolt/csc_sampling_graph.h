--- conflicted
+++ resolved
@@ -120,26 +120,18 @@
    * subgraph.
    *
    * @param nodes The nodes from which to sample neighbors.
-<<<<<<< HEAD
    * @param fanouts The number of edges to be sampled for each node with or
    * without considering different edge types. The number of it should be 1 or
    * equal to the number of edge types. A length of 1 means the sampling
    * process will be performed once for each node without considering the edge
    * types, otherwise it will be performed the number of edge types times
    * against different edge types independently. The value of the it should be
-   * greater than or equal to 0 or -1. If the value is -1, it indicates that all
-   * neighbors will be selected. In contrast, if the value is a non-negative
-   * integer, it will determine the minimum number of neighbors to select. The
-   * minimum value is determined by comparing the fanout value with the total
-   * number of neighbors available.
-=======
-   * @param fanout The number of edges to be sampled for each node. It should be
-   * >= 0 or -1. If -1 is given, it is equivalent to when the fanout is greater
-   * or equal to the number of neighbors and replacement is false, in which case
-   * all the neighbors will be selected. Otherwise, it will pick the minimum
-   * number of neighbors between the fanout value and the total number of
-   * neighbors.
->>>>>>> 91c9fe1b
+   * greater than or equal to 0 or -1. If -1 is given, it is equivalent to when
+   * the fanout is greater or equal to the number of neighbors and replacement
+   * is false, in which case all the neighbors will be selected. In contrast, if
+   * the value is a non-negative integer, it will determine the minimum number
+   * of neighbors to select. The minimum value is determined by comparing the
+   * fanout value with the total number of neighbors available.
    * @param replace Boolean indicating whether the sample is preformed with or
    * without replacement. If True, a value can be selected multiple
    * times.Otherwise, each value can be selected only once.
@@ -255,11 +247,13 @@
  * node.
  * @param num_neighbors The number of neighbors to pick.
  * @param fanouts The number of edges to be sampled for each node per edge type.
- * The value of the it should be greater than or equal to 0 or -1. If the value
- * is -1, it indicates that all neighbors will be selected. In contrast, if the
- * value is a non-negative integer, it will determine the minimum number of
- * neighbors to select. The minimum value is determined by comparing the fanout
- * value with the total number of neighbors available.
+ * The value of the it should be greater than or equal to 0 or -1. If -1 is
+ * given, it is equivalent to when the fanout is greater or equal to the number
+ * of neighbors and replacement is false, in which case all the neighbors will
+ * be selected.. In contrast, if the value is a non-negative integer, it will
+ * determine the minimum number of neighbors to select. The minimum value is
+ * determined by comparing the fanout value with the total number of neighbors
+ * available.
  * @param replace Boolean indicating whether the sample is preformed with or
  * without replacement. If True, a value can be selected multiple
  * times.Otherwise, each value can be selected only once.
