/**
 *  Copyright (c) 2023 by Contributors
 * @file graphbolt/csc_sampling_graph.h
 * @brief Header file of csc sampling graph.
 */
#ifndef GRAPHBOLT_CSC_SAMPLING_GRAPH_H_
#define GRAPHBOLT_CSC_SAMPLING_GRAPH_H_

#include <graphbolt/sampled_subgraph.h>
#include <graphbolt/shared_memory.h>
#include <torch/torch.h>

#include <string>
#include <vector>

namespace graphbolt {
namespace sampling {

/**
 * @brief A sampling oriented csc format graph.
 *
 * Example usage:
 *
 * Suppose the graph has 3 node types, 3 edge types and 6 edges
 * auto node_type_offset = {0, 2, 4, 6}
 * auto type_per_edge = {0, 1, 0, 2, 1, 2}
 * auto graph = CSCSamplingGraph(..., ..., node_type_offset, type_per_edge)
 *
 * The `node_type_offset` tensor represents the offset array of node type, the
 * given array indicates that node [0, 2) has type id 0, [2, 4) has type id 1,
 * and [4, 6) has type id 2. And the `type_per_edge` tensor represents the type
 * id of each edge.
 */
class CSCSamplingGraph : public torch::CustomClassHolder {
 public:
  /** @brief Default constructor. */
  CSCSamplingGraph() = default;

  /**
   * @brief Constructor for CSC with data.
   * @param indptr The CSC format index pointer array.
   * @param indices The CSC format index array.
   * @param node_type_offset A tensor representing the offset of node types, if
   * present.
   * @param type_per_edge A tensor representing the type of each edge, if
   * present.
   */
  CSCSamplingGraph(
      const torch::Tensor& indptr, const torch::Tensor& indices,
      const torch::optional<torch::Tensor>& node_type_offset,
      const torch::optional<torch::Tensor>& type_per_edge);

  /**
   * @brief Create a homogeneous CSC graph from tensors of CSC format.
   * @param indptr Index pointer array of the CSC.
   * @param indices Indices array of the CSC.
   * @param node_type_offset A tensor representing the offset of node types, if
   * present.
   * @param type_per_edge A tensor representing the type of each edge, if
   * present.
   *
   * @return CSCSamplingGraph
   */
  static c10::intrusive_ptr<CSCSamplingGraph> FromCSC(
      const torch::Tensor& indptr, const torch::Tensor& indices,
      const torch::optional<torch::Tensor>& node_type_offset,
      const torch::optional<torch::Tensor>& type_per_edge);

  /** @brief Get the number of nodes. */
  int64_t NumNodes() const { return indptr_.size(0) - 1; }

  /** @brief Get the number of edges. */
  int64_t NumEdges() const { return indices_.size(0); }

  /** @brief Get the csc index pointer tensor. */
  const torch::Tensor CSCIndptr() const { return indptr_; }

  /** @brief Get the index tensor. */
  const torch::Tensor Indices() const { return indices_; }

  /** @brief Get the node type offset tensor for a heterogeneous graph. */
  inline const torch::optional<torch::Tensor> NodeTypeOffset() const {
    return node_type_offset_;
  }

  /** @brief Get the edge type tensor for a heterogeneous graph. */
  inline const torch::optional<torch::Tensor> TypePerEdge() const {
    return type_per_edge_;
  }

  /**
   * @brief Magic number to indicate graph version in serialize/deserialize
   * stage.
   */
  static constexpr int64_t kCSCSamplingGraphSerializeMagic = 0xDD2E60F0F6B4A128;

  /**
   * @brief Load graph from stream.
   * @param archive Input stream for deserializing.
   */
  void Load(torch::serialize::InputArchive& archive);

  /**
   * @brief Save graph to stream.
   * @param archive Output stream for serializing.
   */
  void Save(torch::serialize::OutputArchive& archive) const;

  /**
   * @brief Return the subgraph induced on the inbound edges of the given nodes.
   * @param nodes Type agnostic node IDs to form the subgraph.
   *
   * @return SampledSubgraph.
   */
  c10::intrusive_ptr<SampledSubgraph> InSubgraph(
      const torch::Tensor& nodes) const;

  /**
   * @brief Sample neighboring edges of the given nodes and return the induced
   * subgraph.
   *
   * @param nodes The nodes from which to sample neighbors.
   * @param fanouts The number of edges to be sampled for each node with or
   * without considering edge types. The length of it should be 1 or equal
   * to the number of edge types. A length of 1 means the sampling will be
   * performed once for each node, regardless of edge types. Otherwise, it
   * will be performed independently for each edge type. The value of it should
   * be greater than or equal to 0 or -1. If -1 is given, it is equivalent to
   * when the fanout is greater or equal to the number of neighbors and
   * replacement is false,in which case all the neighbors with non-zero
   * probability will be selected. In contrast, a non-negative integer
   * determines the minimum number of neighbors to select, which is determined
   * by comparing the fanout value with the total number of neighbors available.
   * @param replace Boolean indicating whether the sample is preformed with or
   * without replacement. If True, a value can be selected multiple
   * times.Otherwise, each value can be selected only once.
   * @param probs Optional tensor containing the (unnormalized) probabilities
   * associated with each neighboring edge of a node. It must be a 1D
   * floating-point tensor with the number of elements equal to the number of
   * edges.
   *
   * @return An intrusive pointer to a SampledSubgraph object containing the
   * sampled graph's information.
   */
  c10::intrusive_ptr<SampledSubgraph> SampleNeighbors(
      const torch::Tensor& nodes, const std::vector<int64_t>& fanouts,
      bool replace, const tensor::Tensor& probs) const;

  /**
   * @brief Copy the graph to shared memory.
   * @param shared_memory_name The name of the shared memory.
   *
   * @return A new CSCSamplingGraph object on shared memory.
   */
  c10::intrusive_ptr<CSCSamplingGraph> CopyToSharedMemory(
      const std::string& shared_memory_name);

  /**
   * @brief Load the graph from shared memory.
   * @param shared_memory_name The name of the shared memory.
   *
   * @return A new CSCSamplingGraph object on shared memory.
   */
  static c10::intrusive_ptr<CSCSamplingGraph> LoadFromSharedMemory(
      const std::string& shared_memory_name);

 private:
  /**
   * @brief Build a CSCSamplingGraph from shared memory tensors.
   *
   * @param shared_memory_tensors A tuple of two share memory objects holding
   * tensor meta information and data respectively, and a vector of optional
   * tensors on shared memory.
   *
   * @return A new CSCSamplingGraph on shared memory.
   */
  static c10::intrusive_ptr<CSCSamplingGraph> BuildGraphFromSharedMemoryTensors(
      std::tuple<
          SharedMemoryPtr, SharedMemoryPtr,
          std::vector<torch::optional<torch::Tensor>>>&& shared_memory_tensors);

  /** @brief CSC format index pointer array. */
  torch::Tensor indptr_;

  /** @brief CSC format index array. */
  torch::Tensor indices_;

  /**
   * @brief Offset array of node type. The length of it is equal to the number
   * of node types + 1. The tensor is in ascending order as nodes of the same
   * type have continuous IDs, and larger node IDs are paired with larger node
   * type IDs. Its first value is 0 and last value is the number of nodes. And
   * nodes with ID between `node_type_offset_[i] ~ node_type_offset_[i+1]` are
   * of type id `i`.
   */
  torch::optional<torch::Tensor> node_type_offset_;

  /**
   * @brief Type id of each edge, where type id is the corresponding index of
   * edge types. The length of it is equal to the number of edges.
   */
  torch::optional<torch::Tensor> type_per_edge_;

  /**
   * @brief Maximum number of bytes used to serialize the metadata of the
   * member tensors, including tensor shape and dtype. The constant is estimated
   * by multiplying the number of tensors in this class and the maximum number
   * of bytes used to serialize the metadata of a tensor (4 * 8192 for now).
   */
  static constexpr int64_t SERIALIZED_METAINFO_SIZE_MAX = 32768;

  /**
   * @brief Shared memory used to hold the tensor meta information and data of
   * this class. By storing its shared memory objects, the graph controls the
   * resources of shared memory, which will be released automatically when the
   * graph is destroyed.
   */
  SharedMemoryPtr tensor_meta_shm_, tensor_data_shm_;
};

/**
 * @brief Picks a specified number of neighbors for a node, starting from the
 * given offset and having the specified number of neighbors.
 *
 * @param offset The starting edge ID for the connected neighbors of the sampled
 * node.
 * @param num_neighbors The number of neighbors to pick.
 * @param fanout The number of edges to be sampled for each node. It should be
 * >= 0 or -1. If -1 is given, it is equivalent to when the fanout is greater
 * or equal to the number of neighbors and replacement is false, in which case
 * all the neighbors with non-zero probability will be selected. Otherwise, it
 * will pick the minimum number of neighbors between the fanout value and the
 * total number of neighbors.
 * @param replace Boolean indicating whether the sample is preformed with or
 * without replacement. If True, a value can be selected multiple
 * times.Otherwise, each value can be selected only once.
 * @param options Tensor options specifying the desired data type of the result.
 * @param probs Optional tensor containing the (unnormalized) probabilities
 * associated with each neighboring edge of a node. It must be a 1D
 * floating-point tensor with the number of elements equal to the number of
 * edges.
 *
 * @return A tensor containing the picked neighbors.
 */
torch::Tensor Pick(
    int64_t offset, int64_t num_neighbors, int64_t fanout, bool replace,
    const torch::TensorOptions& options, const tensor::Tensor& probs);

/**
 * @brief Picks a specified number of neighbors for a node per edge type,
 * starting from the given offset and having the specified number of neighbors.
 *
 * @param offset The starting edge ID for the connected neighbors of the sampled
 * node.
 * @param num_neighbors The number of neighbors to pick.
 * @param fanouts The number of edges to be sampled for each node per edge type.
 * The value of it should be greater than or equal to 0 or -1. If -1 is given,
 * it is equivalent to when the fanout is greater or equal to the number of
 * eighbors and replacement is false,in which case all the neighbors with
 * non-zero probability will be selected. In contrast, a non-negative integer
 * determines the minimum number of neighbors to select. The minimum value is
 * determined by comparing the fanout value with the total number of neighbors
 * available.
 * @param replace Boolean indicating whether the sample is preformed with or
 * without replacement. If True, a value can be selected multiple
 * times.Otherwise, each value can be selected only once.
 * @param options Tensor options specifying the desired data type of the result.
<<<<<<< HEAD
 * @param probs Optional tensor containing the (unnormalized) probabilities
 * associated with each neighboring edge of a node. It must be a 1D
 * floating-point tensor with the number of elements equal to the number of
 * edges.
=======
 * @param type_per_edge Tensor representing the type of each edge in the
 * original graph.
>>>>>>> 8b717bb1
 *
 * @return A tensor containing the picked neighbors.
 */
torch::Tensor PickEtype(
    int64_t offset, int64_t num_neighbors, const std::vector<int64_t>& fanouts,
    bool replace, const torch::TensorOptions& options,
    const torch::Tensor& type_per_edge, const tensor::Tensor& probs);

}  // namespace sampling
}  // namespace graphbolt

#endif  // GRAPHBOLT_CSC_SAMPLING_GRAPH_H_<|MERGE_RESOLUTION|>--- conflicted
+++ resolved
@@ -144,7 +144,7 @@
    */
   c10::intrusive_ptr<SampledSubgraph> SampleNeighbors(
       const torch::Tensor& nodes, const std::vector<int64_t>& fanouts,
-      bool replace, const tensor::Tensor& probs) const;
+      bool replace, const torch::optional<torch::Tensor>& probs) const;
 
   /**
    * @brief Copy the graph to shared memory.
@@ -236,15 +236,16 @@
  * times.Otherwise, each value can be selected only once.
  * @param options Tensor options specifying the desired data type of the result.
  * @param probs Optional tensor containing the (unnormalized) probabilities
- * associated with each neighboring edge of a node. It must be a 1D
- * floating-point tensor with the number of elements equal to the number of
- * edges.
+ * associated with each neighboring edge of a node in the original graph. It
+ * must be a 1D floating-point tensor with the number of elements equal to the
+ * number of edges in the graph.
  *
  * @return A tensor containing the picked neighbors.
  */
 torch::Tensor Pick(
     int64_t offset, int64_t num_neighbors, int64_t fanout, bool replace,
-    const torch::TensorOptions& options, const tensor::Tensor& probs);
+    const torch::TensorOptions& options,
+    const torch::optional<torch::Tensor>& probs);
 
 /**
  * @brief Picks a specified number of neighbors for a node per edge type,
@@ -265,22 +266,20 @@
  * without replacement. If True, a value can be selected multiple
  * times.Otherwise, each value can be selected only once.
  * @param options Tensor options specifying the desired data type of the result.
-<<<<<<< HEAD
- * @param probs Optional tensor containing the (unnormalized) probabilities
- * associated with each neighboring edge of a node. It must be a 1D
- * floating-point tensor with the number of elements equal to the number of
- * edges.
-=======
  * @param type_per_edge Tensor representing the type of each edge in the
  * original graph.
->>>>>>> 8b717bb1
+ * @param probs Optional tensor containing the (unnormalized) probabilities
+ * associated with each neighboring edge of a node in the original graph. It
+ * must be a 1D floating-point tensor with the number of elements equal to the
+ * number of edges in the graph.
  *
  * @return A tensor containing the picked neighbors.
  */
 torch::Tensor PickEtype(
     int64_t offset, int64_t num_neighbors, const std::vector<int64_t>& fanouts,
     bool replace, const torch::TensorOptions& options,
-    const torch::Tensor& type_per_edge, const tensor::Tensor& probs);
+    const torch::Tensor& type_per_edge,
+    const torch::optional<torch::Tensor>& probs);
 
 }  // namespace sampling
 }  // namespace graphbolt
