/**
 *  Copyright (c) 2023 by Contributors
 * @file graphbolt/csc_sampling_graph.h
 * @brief Header file of csc sampling graph.
 */
#ifndef GRAPHBOLT_CSC_SAMPLING_GRAPH_H_
#define GRAPHBOLT_CSC_SAMPLING_GRAPH_H_

#include <graphbolt/sampled_subgraph.h>
#include <graphbolt/shared_memory.h>
#include <torch/torch.h>

#include <string>
#include <vector>

namespace graphbolt {
namespace sampling {

/**
 * @brief A sampling oriented csc format graph.
 *
 * Example usage:
 *
 * Suppose the graph has 3 node types, 3 edge types and 6 edges
 * auto node_type_offset = {0, 2, 4, 6}
 * auto type_per_edge = {0, 1, 0, 2, 1, 2}
 * auto graph = CSCSamplingGraph(..., ..., node_type_offset, type_per_edge)
 *
 * The `node_type_offset` tensor represents the offset array of node type, the
 * given array indicates that node [0, 2) has type id 0, [2, 4) has type id 1,
 * and [4, 6) has type id 2. And the `type_per_edge` tensor represents the type
 * id of each edge.
 */
class CSCSamplingGraph : public torch::CustomClassHolder {
 public:
  /** @brief Default constructor. */
  CSCSamplingGraph() = default;

  /**
   * @brief Constructor for CSC with data.
   * @param indptr The CSC format index pointer array.
   * @param indices The CSC format index array.
   * @param node_type_offset A tensor representing the offset of node types, if
   * present.
   * @param type_per_edge A tensor representing the type of each edge, if
   * present.
   */
  CSCSamplingGraph(
      const torch::Tensor& indptr, const torch::Tensor& indices,
      const torch::optional<torch::Tensor>& node_type_offset,
      const torch::optional<torch::Tensor>& type_per_edge);

  /**
   * @brief Create a homogeneous CSC graph from tensors of CSC format.
   * @param indptr Index pointer array of the CSC.
   * @param indices Indices array of the CSC.
   * @param node_type_offset A tensor representing the offset of node types, if
   * present.
   * @param type_per_edge A tensor representing the type of each edge, if
   * present.
   *
   * @return CSCSamplingGraph
   */
  static c10::intrusive_ptr<CSCSamplingGraph> FromCSC(
      const torch::Tensor& indptr, const torch::Tensor& indices,
      const torch::optional<torch::Tensor>& node_type_offset,
      const torch::optional<torch::Tensor>& type_per_edge);

  /** @brief Get the number of nodes. */
  int64_t NumNodes() const { return indptr_.size(0) - 1; }

  /** @brief Get the number of edges. */
  int64_t NumEdges() const { return indices_.size(0); }

  /** @brief Get the csc index pointer tensor. */
  const torch::Tensor CSCIndptr() const { return indptr_; }

  /** @brief Get the index tensor. */
  const torch::Tensor Indices() const { return indices_; }

  /** @brief Get the node type offset tensor for a heterogeneous graph. */
  inline const torch::optional<torch::Tensor> NodeTypeOffset() const {
    return node_type_offset_;
  }

  /** @brief Get the edge type tensor for a heterogeneous graph. */
  inline const torch::optional<torch::Tensor> TypePerEdge() const {
    return type_per_edge_;
  }

  /**
   * @brief Magic number to indicate graph version in serialize/deserialize
   * stage.
   */
  static constexpr int64_t kCSCSamplingGraphSerializeMagic = 0xDD2E60F0F6B4A128;

  /**
   * @brief Load graph from stream.
   * @param archive Input stream for deserializing.
   */
  void Load(torch::serialize::InputArchive& archive);

  /**
   * @brief Save graph to stream.
   * @param archive Output stream for serializing.
   */
  void Save(torch::serialize::OutputArchive& archive) const;

  /**
   * @brief Return the subgraph induced on the inbound edges of the given nodes.
   * @param nodes Type agnostic node IDs to form the subgraph.
   *
   * @return SampledSubgraph.
   */
  c10::intrusive_ptr<SampledSubgraph> InSubgraph(
      const torch::Tensor& nodes) const;

  /**
   * @brief Sample neighboring edges of the given nodes and return the induced
   * subgraph.
   *
   * @param nodes The nodes from which to sample neighbors.
   * @param fanout The number of edges to be sampled for each node. It should be
<<<<<<< HEAD
   * >= 0 or -1. "If -1 is given, it is equivalent to when the fanout is greater
   * or equal to the number of neighbors and replacement is false, in which case
   * all the neighbors will be selected. Otherwise, it will pick the minimum
   * number of neighbors between the fanout value and the total number of
   * neighbors.
   * @param replace Boolean indicating whether the sample is preformed with or
   * without replacement. If True, a value can be selected multiple
   * times.Otherwise, each value can be selected only once.
=======
   * >= 0 or -1. If -1 is given, all neighbors will be selected. Otherwise, it
   * will pick the minimum number of neighbors between the fanout value and the
   * total number of neighbors.
>>>>>>> c9c165f7
   *
   * @return An intrusive pointer to a SampledSubgraph object containing the
   * sampled graph's information.
   */
  c10::intrusive_ptr<SampledSubgraph> SampleNeighbors(
<<<<<<< HEAD
      const torch::Tensor& nodes, int64_t fanout, bool replace) const;
=======
      const torch::Tensor& nodes, int64_t fanout) const;
>>>>>>> c9c165f7

  /**
   * @brief Copy the graph to shared memory.
   * @param shared_memory_name The name of the shared memory.
   *
   * @return A new CSCSamplingGraph object on shared memory.
   */
  c10::intrusive_ptr<CSCSamplingGraph> CopyToSharedMemory(
      const std::string& shared_memory_name);

  /**
   * @brief Load the graph from shared memory.
   * @param shared_memory_name The name of the shared memory.
   *
   * @return A new CSCSamplingGraph object on shared memory.
   */
  static c10::intrusive_ptr<CSCSamplingGraph> LoadFromSharedMemory(
      const std::string& shared_memory_name);

 private:
  /**
   * @brief Build a CSCSamplingGraph from shared memory tensors.
   *
   * @param shared_memory_tensors A tuple of two share memory objects holding
   * tensor meta information and data respectively, and a vector of optional
   * tensors on shared memory.
   *
   * @return A new CSCSamplingGraph on shared memory.
   */
  static c10::intrusive_ptr<CSCSamplingGraph> BuildGraphFromSharedMemoryTensors(
      std::tuple<
          SharedMemoryPtr, SharedMemoryPtr,
          std::vector<torch::optional<torch::Tensor>>>&& shared_memory_tensors);

  /** @brief CSC format index pointer array. */
  torch::Tensor indptr_;

  /** @brief CSC format index array. */
  torch::Tensor indices_;

  /**
   * @brief Offset array of node type. The length of it is equal to the number
   * of node types + 1. The tensor is in ascending order as nodes of the same
   * type have continuous IDs, and larger node IDs are paired with larger node
   * type IDs. Its first value is 0 and last value is the number of nodes. And
   * nodes with ID between `node_type_offset_[i] ~ node_type_offset_[i+1]` are
   * of type id `i`.
   */
  torch::optional<torch::Tensor> node_type_offset_;

  /**
   * @brief Type id of each edge, where type id is the corresponding index of
   * edge types. The length of it is equal to the number of edges.
   */
  torch::optional<torch::Tensor> type_per_edge_;

  /**
   * @brief Maximum number of bytes used to serialize the metadata of the
   * member tensors, including tensor shape and dtype. The constant is estimated
   * by multiplying the number of tensors in this class and the maximum number
   * of bytes used to serialize the metadata of a tensor (4 * 8192 for now).
   */
  static constexpr int64_t SERIALIZED_METAINFO_SIZE_MAX = 32768;

  /**
   * @brief Shared memory used to hold the tensor meta information and data of
   * this class. By storing its shared memory objects, the graph controls the
   * resources of shared memory, which will be released automatically when the
   * graph is destroyed.
   */
  SharedMemoryPtr tensor_meta_shm_, tensor_data_shm_;
};

/**
 * @brief Picks a specified number of neighbors for a node, starting from the
 * given offset and having the specified number of neighbors.
 *
 * @param offset The starting edge ID for the connected neighbors of the sampled
 * node.
 * @param num_neighbors The number of neighbors to pick.
 * @param fanout The number of edges to be sampled for each node. It should be
 * >= 0 or -1. If -1 is given, all neighbors will be selected. Otherwise, it
 * will pick the minimum number of neighbors between the fanout value and the
 * total number of neighbors.
<<<<<<< HEAD
 * @param replace Boolean indicating whether the sample is preformed with or
 * without replacement. If True, a value can be selected multiple
 * times.Otherwise, each value can be selected only once.
 * @param options Tensor options specifying the desired data type of the result.
 *
 * @return A tensor containing the picked neighbors.
 */
torch::Tensor Pick(
    int64_t offset, int64_t num_neighbors, int64_t fanout, bool replace,
=======
 * @param options Tensor options specifying the desired data type of the result.
 * @return A tensor containing the picked neighbors.
 */
torch::Tensor Pick(
    int64_t offset, int64_t num_neighbors, int64_t fanout,
>>>>>>> c9c165f7
    const torch::TensorOptions& options);

}  // namespace sampling
}  // namespace graphbolt

#endif  // GRAPHBOLT_CSC_SAMPLING_GRAPH_H_<|MERGE_RESOLUTION|>--- conflicted
+++ resolved
@@ -121,7 +121,6 @@
    *
    * @param nodes The nodes from which to sample neighbors.
    * @param fanout The number of edges to be sampled for each node. It should be
-<<<<<<< HEAD
    * >= 0 or -1. "If -1 is given, it is equivalent to when the fanout is greater
    * or equal to the number of neighbors and replacement is false, in which case
    * all the neighbors will be selected. Otherwise, it will pick the minimum
@@ -130,21 +129,12 @@
    * @param replace Boolean indicating whether the sample is preformed with or
    * without replacement. If True, a value can be selected multiple
    * times.Otherwise, each value can be selected only once.
-=======
-   * >= 0 or -1. If -1 is given, all neighbors will be selected. Otherwise, it
-   * will pick the minimum number of neighbors between the fanout value and the
-   * total number of neighbors.
->>>>>>> c9c165f7
    *
    * @return An intrusive pointer to a SampledSubgraph object containing the
    * sampled graph's information.
    */
   c10::intrusive_ptr<SampledSubgraph> SampleNeighbors(
-<<<<<<< HEAD
       const torch::Tensor& nodes, int64_t fanout, bool replace) const;
-=======
-      const torch::Tensor& nodes, int64_t fanout) const;
->>>>>>> c9c165f7
 
   /**
    * @brief Copy the graph to shared memory.
@@ -226,10 +216,11 @@
  * node.
  * @param num_neighbors The number of neighbors to pick.
  * @param fanout The number of edges to be sampled for each node. It should be
- * >= 0 or -1. If -1 is given, all neighbors will be selected. Otherwise, it
- * will pick the minimum number of neighbors between the fanout value and the
- * total number of neighbors.
-<<<<<<< HEAD
+ * >= 0 or -1. "If -1 is given, it is equivalent to when the fanout is greater
+ * or equal to the number of neighbors and replacement is false, in which case
+ * all the neighbors will be selected. Otherwise, it will pick the minimum
+ * number of neighbors between the fanout value and the total number of
+ * neighbors.
  * @param replace Boolean indicating whether the sample is preformed with or
  * without replacement. If True, a value can be selected multiple
  * times.Otherwise, each value can be selected only once.
@@ -239,13 +230,6 @@
  */
 torch::Tensor Pick(
     int64_t offset, int64_t num_neighbors, int64_t fanout, bool replace,
-=======
- * @param options Tensor options specifying the desired data type of the result.
- * @return A tensor containing the picked neighbors.
- */
-torch::Tensor Pick(
-    int64_t offset, int64_t num_neighbors, int64_t fanout,
->>>>>>> c9c165f7
     const torch::TensorOptions& options);
 
 }  // namespace sampling
