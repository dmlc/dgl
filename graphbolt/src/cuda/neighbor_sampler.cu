--- conflicted
+++ resolved
@@ -157,13 +157,8 @@
   auto max_in_degree = torch::empty(
       1,
       c10::TensorOptions().dtype(in_degree.scalar_type()).pinned_memory(true));
-<<<<<<< HEAD
-  AT_DISPATCH_INTEGRAL_TYPES(
+  AT_DISPATCH_INDEX_TYPES(
       indptr.scalar_type(), "SampleNeighborsMaxInDegree", ([&] {
-=======
-  AT_DISPATCH_INDEX_TYPES(
-      indptr.scalar_type(), "SampleNeighborsInDegree", ([&] {
->>>>>>> b3224ce8
         size_t tmp_storage_size = 0;
         cub::DeviceReduce::Max(
             nullptr, tmp_storage_size, in_degree.data_ptr<index_t>(),
