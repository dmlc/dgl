--- conflicted
+++ resolved
@@ -133,11 +133,6 @@
   // are all resident on the GPU. If not, it is better to first extract them
   // before calling this function.
   auto allocator = cuda::GetAllocator();
-<<<<<<< HEAD
-  const auto num_rows = nodes.size(0);
-  const auto fanout =
-      fanouts[0] >= 0 ? fanouts[0] : std::numeric_limits<int64_t>::max();
-=======
   const auto stream = cuda::GetCurrentStream();
   auto num_rows = nodes.size(0);
   auto fanouts_pinned = torch::empty(
@@ -153,7 +148,6 @@
   CUDA_CALL(cudaMemcpyAsync(
       fanouts_device.get(), fanouts_pinned_ptr,
       sizeof(int64_t) * fanouts.size(), cudaMemcpyHostToDevice, stream));
->>>>>>> 557a8f81
   auto in_degree_and_sliced_indptr = SliceCSCIndptr(indptr, nodes);
   auto in_degree = std::get<0>(in_degree_and_sliced_indptr);
   auto sliced_indptr = std::get<1>(in_degree_and_sliced_indptr);
