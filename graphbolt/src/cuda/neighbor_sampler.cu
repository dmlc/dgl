/**
 *  Copyright (c) 2023 by Contributors
 *  Copyright (c) 2023, GT-TDAlab (Muhammed Fatih Balin & Umit V. Catalyurek)
 * @file cuda/index_select_impl.cu
 * @brief Index select operator implementation on CUDA.
 */
#include <c10/core/ScalarType.h>
#include <curand_kernel.h>
#include <graphbolt/cuda_ops.h>
#include <graphbolt/cuda_sampling_ops.h>
#include <thrust/gather.h>
#include <thrust/iterator/counting_iterator.h>
#include <thrust/iterator/transform_iterator.h>
#include <thrust/iterator/transform_output_iterator.h>

#include <algorithm>
#include <array>
#include <cub/cub.cuh>
#include <limits>
#include <numeric>
#include <type_traits>

#include "../random.h"
#include "./common.h"
#include "./utils.h"

namespace graphbolt {
namespace ops {

constexpr int BLOCK_SIZE = 128;

/**
 * @brief Fills the random_arr with random numbers and the edge_ids array with
 * original edge ids. When random_arr is sorted along with edge_ids, the first
 * fanout elements of each row gives us the sampled edges.
 */
template <
    typename float_t, typename indptr_t, typename indices_t, typename weights_t,
    typename edge_id_t>
__global__ void _ComputeRandoms(
    const int64_t num_edges, const indptr_t* const sliced_indptr,
    const indptr_t* const sub_indptr, const indices_t* const csr_rows,
    const weights_t* const weights, const indices_t* const indices,
    const uint64_t random_seed, float_t* random_arr, edge_id_t* edge_ids) {
  int64_t i = blockIdx.x * blockDim.x + threadIdx.x;
  const int stride = gridDim.x * blockDim.x;
  curandStatePhilox4_32_10_t rng;
  const auto labor = indices != nullptr;

  if (!labor) {
    curand_init(random_seed, i, 0, &rng);
  }

  while (i < num_edges) {
    const auto row_position = csr_rows[i];
    const auto row_offset = i - sub_indptr[row_position];
    const auto in_idx = sliced_indptr[row_position] + row_offset;

    if (labor) {
      constexpr uint64_t kCurandSeed = 999961;
      curand_init(kCurandSeed, random_seed, indices[in_idx], &rng);
    }

    const auto rnd = curand_uniform(&rng);
    const auto prob = weights ? weights[in_idx] : static_cast<weights_t>(1);
    const auto exp_rnd = -__logf(rnd);
    const float_t adjusted_rnd = prob > 0
                                     ? static_cast<float_t>(exp_rnd / prob)
                                     : std::numeric_limits<float_t>::infinity();
    random_arr[i] = adjusted_rnd;
    edge_ids[i] = row_offset;

    i += stride;
  }
}

template <typename indptr_t>
struct MinInDegreeFanout {
  const indptr_t* in_degree;
  const int64_t* fanouts;
  size_t num_fanouts;
  __host__ __device__ auto operator()(int64_t i) {
    return static_cast<indptr_t>(
        min(static_cast<int64_t>(in_degree[i]), fanouts[i % num_fanouts]));
  }
};

template <typename indptr_t, typename indices_t>
struct IteratorFunc {
  indptr_t* indptr;
  indices_t* indices;
  __host__ __device__ auto operator()(int64_t i) { return indices + indptr[i]; }
};

template <typename indptr_t>
struct AddOffset {
  indptr_t offset;
  template <typename edge_id_t>
  __host__ __device__ indptr_t operator()(edge_id_t x) {
    return x + offset;
  }
};

template <typename indptr_t, typename indices_t>
struct IteratorFuncAddOffset {
  indptr_t* indptr;
  indptr_t* sliced_indptr;
  indices_t* indices;
  __host__ __device__ auto operator()(int64_t i) {
    return thrust::transform_output_iterator{
        indices + indptr[i], AddOffset<indptr_t>{sliced_indptr[i]}};
  }
};

template <typename indptr_t, typename in_degree_iterator_t>
struct SegmentEndFunc {
  indptr_t* indptr;
  in_degree_iterator_t in_degree;
  __host__ __device__ auto operator()(int64_t i) {
    return indptr[i] + in_degree[i];
  }
};

c10::intrusive_ptr<sampling::FusedSampledSubgraph> SampleNeighbors(
    torch::Tensor indptr, torch::Tensor indices, torch::Tensor nodes,
    const std::vector<int64_t>& fanouts, bool replace, bool layer,
    bool return_eids, torch::optional<torch::Tensor> type_per_edge,
    torch::optional<torch::Tensor> probs_or_mask) {
  TORCH_CHECK(!replace, "Sampling with replacement is not supported yet!");
  // Assume that indptr, indices, nodes, type_per_edge and probs_or_mask
  // are all resident on the GPU. If not, it is better to first extract them
  // before calling this function.
  auto allocator = cuda::GetAllocator();
  auto num_rows = nodes.size(0);
  auto fanouts_pinned = torch::empty(
      fanouts.size(),
      c10::TensorOptions().dtype(torch::kLong).pinned_memory(true));
  auto fanouts_pinned_ptr = fanouts_pinned.data_ptr<int64_t>();
  for (size_t i = 0; i < fanouts.size(); i++) {
    fanouts_pinned_ptr[i] =
        fanouts[i] >= 0 ? fanouts[i] : std::numeric_limits<int64_t>::max();
  }
  // Finally, copy the adjusted fanout values to the device memory.
  auto fanouts_device = allocator.AllocateStorage<int64_t>(fanouts.size());
  CUDA_CALL(cudaMemcpyAsync(
      fanouts_device.get(), fanouts_pinned_ptr,
      sizeof(int64_t) * fanouts.size(), cudaMemcpyHostToDevice,
      cuda::GetCurrentStream()));
  auto in_degree_and_sliced_indptr = SliceCSCIndptr(indptr, nodes);
  auto in_degree = std::get<0>(in_degree_and_sliced_indptr);
  auto sliced_indptr = std::get<1>(in_degree_and_sliced_indptr);
  auto sub_indptr = ExclusiveCumSum(in_degree);
  if (fanouts.size() > 1) {
    torch::Tensor sliced_type_per_edge;
    std::tie(sub_indptr, sliced_type_per_edge) =
        IndexSelectCSCImpl(indptr, type_per_edge.value(), nodes);
    std::tie(sub_indptr, in_degree, sliced_indptr) = SliceCSCIndptrHetero(
        sub_indptr, sliced_type_per_edge, sliced_indptr, fanouts.size());
    num_rows = sliced_indptr.size(0);
  }
  auto max_in_degree = torch::empty(
      1,
      c10::TensorOptions().dtype(in_degree.scalar_type()).pinned_memory(true));
  AT_DISPATCH_INDEX_TYPES(
      indptr.scalar_type(), "SampleNeighborsInDegree", ([&] {
<<<<<<< HEAD
        CUB_CALL(
            DeviceReduce::Max, in_degree.data_ptr<scalar_t>(),
            max_in_degree.data_ptr<scalar_t>(), num_rows);
=======
        size_t tmp_storage_size = 0;
        cub::DeviceReduce::Max(
            nullptr, tmp_storage_size, in_degree.data_ptr<index_t>(),
            max_in_degree.data_ptr<index_t>(), num_rows, stream);
        auto tmp_storage = allocator.AllocateStorage<char>(tmp_storage_size);
        cub::DeviceReduce::Max(
            tmp_storage.get(), tmp_storage_size, in_degree.data_ptr<index_t>(),
            max_in_degree.data_ptr<index_t>(), num_rows, stream);
>>>>>>> 0742b85b
      }));
  auto coo_rows = CSRToCOO(sub_indptr, indices.scalar_type());
  const auto num_edges = coo_rows.size(0);
  const auto random_seed = RandomEngine::ThreadLocal()->RandInt(
      static_cast<int64_t>(0), std::numeric_limits<int64_t>::max());
  auto output_indptr = torch::empty_like(sub_indptr);
  torch::Tensor picked_eids;
  torch::Tensor output_indices;
  torch::optional<torch::Tensor> output_type_per_edge;

  AT_DISPATCH_INDEX_TYPES(
      indptr.scalar_type(), "SampleNeighborsIndptr", ([&] {
        using indptr_t = index_t;
        thrust::counting_iterator<int64_t> iota(0);
        auto sampled_degree = thrust::make_transform_iterator(
            iota, MinInDegreeFanout<indptr_t>{
                      in_degree.data_ptr<indptr_t>(), fanouts_device.get(),
                      fanouts.size()});

        // Compute output_indptr.
        CUB_CALL(
            DeviceScan::ExclusiveSum, sampled_degree,
            output_indptr.data_ptr<indptr_t>(), num_rows + 1);

        auto num_sampled_edges =
            cuda::CopyScalar{output_indptr.data_ptr<indptr_t>() + num_rows};

        // Find the smallest integer type to store the edge id offsets.
        // CSRToCOO had synch inside, so it is safe to read max_in_degree now.
        const int num_bits =
            cuda::NumberOfBits(max_in_degree.data_ptr<indptr_t>()[0]);
        std::array<int, 4> type_bits = {8, 16, 32, 64};
        const auto type_index =
            std::lower_bound(type_bits.begin(), type_bits.end(), num_bits) -
            type_bits.begin();
        std::array<torch::ScalarType, 5> types = {
            torch::kByte, torch::kInt16, torch::kInt32, torch::kLong,
            torch::kLong};
        auto edge_id_dtype = types[type_index];
        AT_DISPATCH_INTEGRAL_TYPES(
            edge_id_dtype, "SampleNeighborsEdgeIDs", ([&] {
              using edge_id_t = std::make_unsigned_t<scalar_t>;
              TORCH_CHECK(
                  num_bits <= sizeof(edge_id_t) * 8,
                  "Selected edge_id_t must be capable of storing edge_ids.");
              // Using bfloat16 for random numbers works just as reliably as
              // float32 and provides around %30 percent speedup.
              using rnd_t = nv_bfloat16;
              auto randoms = allocator.AllocateStorage<rnd_t>(num_edges);
              auto randoms_sorted = allocator.AllocateStorage<rnd_t>(num_edges);
              auto edge_id_segments =
                  allocator.AllocateStorage<edge_id_t>(num_edges);
              auto sorted_edge_id_segments =
                  allocator.AllocateStorage<edge_id_t>(num_edges);
              AT_DISPATCH_INDEX_TYPES(
                  indices.scalar_type(), "SampleNeighborsIndices", ([&] {
                    using indices_t = index_t;
                    auto probs_or_mask_scalar_type = torch::kFloat32;
                    if (probs_or_mask.has_value()) {
                      probs_or_mask_scalar_type =
                          probs_or_mask.value().scalar_type();
                    }
                    GRAPHBOLT_DISPATCH_ALL_TYPES(
                        probs_or_mask_scalar_type, "SampleNeighborsProbs",
                        ([&] {
                          using probs_t = scalar_t;
                          probs_t* probs_ptr = nullptr;
                          if (probs_or_mask.has_value()) {
                            probs_ptr =
                                probs_or_mask.value().data_ptr<probs_t>();
                          }
                          const indices_t* indices_ptr =
                              layer ? indices.data_ptr<indices_t>() : nullptr;
                          const dim3 block(BLOCK_SIZE);
                          const dim3 grid(
                              (num_edges + BLOCK_SIZE - 1) / BLOCK_SIZE);
                          // Compute row and random number pairs.
                          CUDA_KERNEL_CALL(
                              _ComputeRandoms, grid, block, 0, num_edges,
                              sliced_indptr.data_ptr<indptr_t>(),
                              sub_indptr.data_ptr<indptr_t>(),
                              coo_rows.data_ptr<indices_t>(), probs_ptr,
                              indices_ptr, random_seed, randoms.get(),
                              edge_id_segments.get());
                        }));
                  }));

              // Sort the random numbers along with edge ids, after
              // sorting the first fanout elements of each row will
              // give us the sampled edges.
              CUB_CALL(
                  DeviceSegmentedSort::SortPairs, randoms.get(),
                  randoms_sorted.get(), edge_id_segments.get(),
                  sorted_edge_id_segments.get(), num_edges, num_rows,
                  sub_indptr.data_ptr<indptr_t>(),
                  sub_indptr.data_ptr<indptr_t>() + 1);

              picked_eids = torch::empty(
                  static_cast<indptr_t>(num_sampled_edges),
                  nodes.options().dtype(indptr.scalar_type()));

              // Need to sort the sampled edges only when fanouts.size() == 1
              // since multiple fanout sampling case is automatically going to
              // be sorted.
              if (type_per_edge && fanouts.size() == 1) {
                // Ensuring sort result still ends up in sorted_edge_id_segments
                std::swap(edge_id_segments, sorted_edge_id_segments);
                auto sampled_segment_end_it = thrust::make_transform_iterator(
                    iota, SegmentEndFunc<indptr_t, decltype(sampled_degree)>{
                              sub_indptr.data_ptr<indptr_t>(), sampled_degree});
                CUB_CALL(
                    DeviceSegmentedSort::SortKeys, edge_id_segments.get(),
                    sorted_edge_id_segments.get(), picked_eids.size(0),
                    num_rows, sub_indptr.data_ptr<indptr_t>(),
                    sampled_segment_end_it);
              }

              auto input_buffer_it = thrust::make_transform_iterator(
                  iota, IteratorFunc<indptr_t, edge_id_t>{
                            sub_indptr.data_ptr<indptr_t>(),
                            sorted_edge_id_segments.get()});
              auto output_buffer_it = thrust::make_transform_iterator(
                  iota, IteratorFuncAddOffset<indptr_t, indptr_t>{
                            output_indptr.data_ptr<indptr_t>(),
                            sliced_indptr.data_ptr<indptr_t>(),
                            picked_eids.data_ptr<indptr_t>()});
              constexpr int64_t max_copy_at_once =
                  std::numeric_limits<int32_t>::max();

              // Copy the sampled edge ids into picked_eids tensor.
              for (int64_t i = 0; i < num_rows; i += max_copy_at_once) {
                CUB_CALL(
                    DeviceCopy::Batched, input_buffer_it + i,
                    output_buffer_it + i, sampled_degree + i,
                    std::min(num_rows - i, max_copy_at_once));
              }
            }));

        output_indices = torch::empty(
            picked_eids.size(0),
            picked_eids.options().dtype(indices.scalar_type()));

        // Compute: output_indices = indices.gather(0, picked_eids);
        AT_DISPATCH_INDEX_TYPES(
            indices.scalar_type(), "SampleNeighborsOutputIndices", ([&] {
<<<<<<< HEAD
              using indices_t = scalar_t;
              THRUST_CALL(
                  gather, picked_eids.data_ptr<indptr_t>(),
=======
              using indices_t = index_t;
              const auto exec_policy =
                  thrust::cuda::par_nosync(allocator).on(stream);
              thrust::gather(
                  exec_policy, picked_eids.data_ptr<indptr_t>(),
>>>>>>> 0742b85b
                  picked_eids.data_ptr<indptr_t>() + picked_eids.size(0),
                  indices.data_ptr<indices_t>(),
                  output_indices.data_ptr<indices_t>());
            }));

        if (type_per_edge) {
          // output_type_per_edge = type_per_edge.gather(0, picked_eids);
          // The commented out torch equivalent above does not work when
          // type_per_edge is on pinned memory. That is why, we have to
          // reimplement it, similar to the indices gather operation above.
          auto types = type_per_edge.value();
          output_type_per_edge = torch::empty(
              picked_eids.size(0),
              picked_eids.options().dtype(types.scalar_type()));
          AT_DISPATCH_INTEGRAL_TYPES(
              types.scalar_type(), "SampleNeighborsOutputTypePerEdge", ([&] {
                THRUST_CALL(
                    gather, picked_eids.data_ptr<indptr_t>(),
                    picked_eids.data_ptr<indptr_t>() + picked_eids.size(0),
                    types.data_ptr<scalar_t>(),
                    output_type_per_edge.value().data_ptr<scalar_t>());
              }));
        }
      }));

  // Convert output_indptr back to homo by discarding intermediate offsets.
  output_indptr =
      output_indptr.slice(0, 0, output_indptr.size(0), fanouts.size());
  torch::optional<torch::Tensor> subgraph_reverse_edge_ids = torch::nullopt;
  if (return_eids) subgraph_reverse_edge_ids = std::move(picked_eids);

  return c10::make_intrusive<sampling::FusedSampledSubgraph>(
      output_indptr, output_indices, nodes, torch::nullopt,
      subgraph_reverse_edge_ids, output_type_per_edge);
}

}  //  namespace ops
}  //  namespace graphbolt<|MERGE_RESOLUTION|>--- conflicted
+++ resolved
@@ -163,20 +163,9 @@
       c10::TensorOptions().dtype(in_degree.scalar_type()).pinned_memory(true));
   AT_DISPATCH_INDEX_TYPES(
       indptr.scalar_type(), "SampleNeighborsInDegree", ([&] {
-<<<<<<< HEAD
         CUB_CALL(
-            DeviceReduce::Max, in_degree.data_ptr<scalar_t>(),
-            max_in_degree.data_ptr<scalar_t>(), num_rows);
-=======
-        size_t tmp_storage_size = 0;
-        cub::DeviceReduce::Max(
-            nullptr, tmp_storage_size, in_degree.data_ptr<index_t>(),
-            max_in_degree.data_ptr<index_t>(), num_rows, stream);
-        auto tmp_storage = allocator.AllocateStorage<char>(tmp_storage_size);
-        cub::DeviceReduce::Max(
-            tmp_storage.get(), tmp_storage_size, in_degree.data_ptr<index_t>(),
-            max_in_degree.data_ptr<index_t>(), num_rows, stream);
->>>>>>> 0742b85b
+            DeviceReduce::Max, in_degree.data_ptr<index_t>(),
+            max_in_degree.data_ptr<index_t>(), num_rows);
       }));
   auto coo_rows = CSRToCOO(sub_indptr, indices.scalar_type());
   const auto num_edges = coo_rows.size(0);
@@ -322,17 +311,9 @@
         // Compute: output_indices = indices.gather(0, picked_eids);
         AT_DISPATCH_INDEX_TYPES(
             indices.scalar_type(), "SampleNeighborsOutputIndices", ([&] {
-<<<<<<< HEAD
-              using indices_t = scalar_t;
+              using indices_t = index_t;
               THRUST_CALL(
                   gather, picked_eids.data_ptr<indptr_t>(),
-=======
-              using indices_t = index_t;
-              const auto exec_policy =
-                  thrust::cuda::par_nosync(allocator).on(stream);
-              thrust::gather(
-                  exec_policy, picked_eids.data_ptr<indptr_t>(),
->>>>>>> 0742b85b
                   picked_eids.data_ptr<indptr_t>() + picked_eids.size(0),
                   indices.data_ptr<indices_t>(),
                   output_indices.data_ptr<indices_t>());
