/**
 *  Copyright (c) 2023 by Contributors
 *  Copyright (c) 2023, GT-TDAlab (Muhammed Fatih Balin & Umit V. Catalyurek)
 * @file cuda/index_select_impl.cu
 * @brief Index select operator implementation on CUDA.
 */
#include <c10/core/ScalarType.h>
#include <curand_kernel.h>
#include <graphbolt/cuda_ops.h>
#include <graphbolt/cuda_sampling_ops.h>
#include <thrust/gather.h>
#include <thrust/iterator/counting_iterator.h>
#include <thrust/iterator/transform_iterator.h>
#include <thrust/iterator/transform_output_iterator.h>

#include <algorithm>
#include <array>
#include <cub/cub.cuh>
#include <limits>
#include <numeric>
#include <type_traits>

#include "../random.h"
#include "./common.h"
#include "./utils.h"

namespace graphbolt {
namespace ops {

constexpr int BLOCK_SIZE = 128;

/**
 * @brief Fills the random_arr with random numbers and the edge_ids array with
 * original edge ids. When random_arr is sorted along with edge_ids, the first
 * fanout elements of each row gives us the sampled edges.
 */
template <
    typename float_t, typename indptr_t, typename indices_t, typename weights_t,
    typename edge_id_t>
__global__ void _ComputeRandoms(
    const int64_t num_edges, const indptr_t* const sliced_indptr,
    const indptr_t* const sub_indptr, const indices_t* const csr_rows,
    const weights_t* const sliced_weights, const indices_t* const indices,
    const uint64_t random_seed, float_t* random_arr, edge_id_t* edge_ids) {
  int64_t i = blockIdx.x * blockDim.x + threadIdx.x;
  const int stride = gridDim.x * blockDim.x;
  curandStatePhilox4_32_10_t rng;
  const auto labor = indices != nullptr;

  if (!labor) {
    curand_init(random_seed, i, 0, &rng);
  }

  while (i < num_edges) {
    const auto row_position = csr_rows[i];
    const auto row_offset = i - sub_indptr[row_position];
    const auto in_idx = sliced_indptr[row_position] + row_offset;

    if (labor) {
      constexpr uint64_t kCurandSeed = 999961;
      curand_init(kCurandSeed, random_seed, indices[in_idx], &rng);
    }

    const auto rnd = curand_uniform(&rng);
    const auto prob =
        sliced_weights ? sliced_weights[i] : static_cast<weights_t>(1);
    const auto exp_rnd = -__logf(rnd);
    const float_t adjusted_rnd = prob > 0
                                     ? static_cast<float_t>(exp_rnd / prob)
                                     : std::numeric_limits<float_t>::infinity();
    random_arr[i] = adjusted_rnd;
    edge_ids[i] = row_offset;

    i += stride;
  }
}

struct IsPositive {
  template <typename probs_t>
  __host__ __device__ auto operator()(probs_t x) {
    return x > 0;
  }
};

template <typename indptr_t>
struct MinInDegreeFanout {
  const indptr_t* in_degree;
  const int64_t* fanouts;
  size_t num_fanouts;
  __host__ __device__ auto operator()(int64_t i) {
    return static_cast<indptr_t>(
        min(static_cast<int64_t>(in_degree[i]), fanouts[i % num_fanouts]));
  }
};

template <typename indptr_t, typename indices_t>
struct IteratorFunc {
  indptr_t* indptr;
  indices_t* indices;
  __host__ __device__ auto operator()(int64_t i) { return indices + indptr[i]; }
};

template <typename indptr_t>
struct AddOffset {
  indptr_t offset;
  template <typename edge_id_t>
  __host__ __device__ indptr_t operator()(edge_id_t x) {
    return x + offset;
  }
};

template <typename indptr_t, typename indices_t>
struct IteratorFuncAddOffset {
  indptr_t* indptr;
  indptr_t* sliced_indptr;
  indices_t* indices;
  __host__ __device__ auto operator()(int64_t i) {
    return thrust::transform_output_iterator{
        indices + indptr[i], AddOffset<indptr_t>{sliced_indptr[i]}};
  }
};

template <typename indptr_t, typename in_degree_iterator_t>
struct SegmentEndFunc {
  indptr_t* indptr;
  in_degree_iterator_t in_degree;
  __host__ __device__ auto operator()(int64_t i) {
    return indptr[i] + in_degree[i];
  }
};

c10::intrusive_ptr<sampling::FusedSampledSubgraph> SampleNeighbors(
    torch::Tensor indptr, torch::Tensor indices, torch::Tensor nodes,
    const std::vector<int64_t>& fanouts, bool replace, bool layer,
    bool return_eids, torch::optional<torch::Tensor> type_per_edge,
    torch::optional<torch::Tensor> probs_or_mask) {
  TORCH_CHECK(!replace, "Sampling with replacement is not supported yet!");
  // Assume that indptr, indices, nodes, type_per_edge and probs_or_mask
  // are all resident on the GPU. If not, it is better to first extract them
  // before calling this function.
  auto allocator = cuda::GetAllocator();
  auto num_rows = nodes.size(0);
  auto fanouts_pinned = torch::empty(
      fanouts.size(),
      c10::TensorOptions().dtype(torch::kLong).pinned_memory(true));
  auto fanouts_pinned_ptr = fanouts_pinned.data_ptr<int64_t>();
  for (size_t i = 0; i < fanouts.size(); i++) {
    fanouts_pinned_ptr[i] =
        fanouts[i] >= 0 ? fanouts[i] : std::numeric_limits<int64_t>::max();
  }
  // Finally, copy the adjusted fanout values to the device memory.
  auto fanouts_device = allocator.AllocateStorage<int64_t>(fanouts.size());
  CUDA_CALL(cudaMemcpyAsync(
      fanouts_device.get(), fanouts_pinned_ptr,
      sizeof(int64_t) * fanouts.size(), cudaMemcpyHostToDevice,
      cuda::GetCurrentStream()));
  auto in_degree_and_sliced_indptr = SliceCSCIndptr(indptr, nodes);
  auto in_degree = std::get<0>(in_degree_and_sliced_indptr);
  auto sliced_indptr = std::get<1>(in_degree_and_sliced_indptr);
  auto max_in_degree = torch::empty(
      1,
      c10::TensorOptions().dtype(in_degree.scalar_type()).pinned_memory(true));
  AT_DISPATCH_INDEX_TYPES(
      indptr.scalar_type(), "SampleNeighborsMaxInDegree", ([&] {
        size_t tmp_storage_size = 0;
        cub::DeviceReduce::Max(
            nullptr, tmp_storage_size, in_degree.data_ptr<index_t>(),
            max_in_degree.data_ptr<index_t>(), num_rows, stream);
        auto tmp_storage = allocator.AllocateStorage<char>(tmp_storage_size);
        cub::DeviceReduce::Max(
            tmp_storage.get(), tmp_storage_size, in_degree.data_ptr<index_t>(),
            max_in_degree.data_ptr<index_t>(), num_rows, stream);
      }));
  torch::Tensor sub_indptr;
  // @todo mfbalin, refactor IndexSelectCSCImpl so that it does not have to take
  // nodes as input
  torch::optional<torch::Tensor> sliced_probs_or_mask;
  if (probs_or_mask.has_value()) {
    torch::Tensor sliced_probs_or_mask_tensor;
    std::tie(sub_indptr, sliced_probs_or_mask_tensor) =
        IndexSelectCSCImpl(indptr, probs_or_mask.value(), nodes);
    sliced_probs_or_mask = sliced_probs_or_mask_tensor;
  } else {
    sub_indptr = ExclusiveCumSum(in_degree);
  }
  if (fanouts.size() > 1) {
    torch::Tensor sliced_type_per_edge;
    std::tie(sub_indptr, sliced_type_per_edge) =
        IndexSelectCSCImpl(indptr, type_per_edge.value(), nodes);
    std::tie(sub_indptr, in_degree, sliced_indptr) = SliceCSCIndptrHetero(
        sub_indptr, sliced_type_per_edge, sliced_indptr, fanouts.size());
    num_rows = sliced_indptr.size(0);
  }
<<<<<<< HEAD

  torch::optional<int64_t> num_edges_;
  if (fanouts.size() > 1) {
    torch::Tensor sliced_type_per_edge;
    std::tie(sub_indptr, sliced_type_per_edge) =
        IndexSelectCSCImpl(indptr, type_per_edge.value(), nodes);
    std::tie(sub_indptr, in_degree, sliced_indptr) = SliceCSCIndptrHetero(
        sub_indptr, sliced_type_per_edge, sliced_indptr, fanouts.size());
    num_rows = sliced_indptr.size(0);
    num_edges_ = sliced_type_per_edge.size(0);
  }
  auto coo_rows = CSCToCOOImpl(sub_indptr, indices.scalar_type(), num_edges_);
=======
  auto max_in_degree = torch::empty(
      1,
      c10::TensorOptions().dtype(in_degree.scalar_type()).pinned_memory(true));
  AT_DISPATCH_INDEX_TYPES(
      indptr.scalar_type(), "SampleNeighborsInDegree", ([&] {
        CUB_CALL(
            DeviceReduce::Max, in_degree.data_ptr<index_t>(),
            max_in_degree.data_ptr<index_t>(), num_rows);
      }));
  auto coo_rows = CSRToCOO(sub_indptr, indices.scalar_type());
>>>>>>> 3795a006
  const auto num_edges = coo_rows.size(0);
  const auto random_seed = RandomEngine::ThreadLocal()->RandInt(
      static_cast<int64_t>(0), std::numeric_limits<int64_t>::max());
  auto output_indptr = torch::empty_like(sub_indptr);
  torch::Tensor picked_eids;
  torch::Tensor output_indices;
  torch::optional<torch::Tensor> output_type_per_edge;

  AT_DISPATCH_INDEX_TYPES(
      indptr.scalar_type(), "SampleNeighborsIndptr", ([&] {
        using indptr_t = index_t;
        if (probs_or_mask.has_value()) {  // Count nonzero probs into in_degree.
          GRAPHBOLT_DISPATCH_ALL_TYPES(
              probs_or_mask.value().scalar_type(),
              "SampleNeighborsPositiveProbs", ([&] {
                using probs_t = scalar_t;
                auto is_nonzero = thrust::make_transform_iterator(
                    sliced_probs_or_mask.value().data_ptr<probs_t>(),
                    IsPositive{});
                CUB_CALL(
                    DeviceSegmentedReduce::Sum, is_nonzero,
                    in_degree.data_ptr<indptr_t>(), num_rows,
                    sub_indptr.data_ptr<indptr_t>(),
                    sub_indptr.data_ptr<indptr_t>() + 1);
              }));
        }
        thrust::counting_iterator<int64_t> iota(0);
        auto sampled_degree = thrust::make_transform_iterator(
            iota, MinInDegreeFanout<indptr_t>{
                      in_degree.data_ptr<indptr_t>(), fanouts_device.get(),
                      fanouts.size()});

        // Compute output_indptr.
        CUB_CALL(
            DeviceScan::ExclusiveSum, sampled_degree,
            output_indptr.data_ptr<indptr_t>(), num_rows + 1);

        auto num_sampled_edges =
            cuda::CopyScalar{output_indptr.data_ptr<indptr_t>() + num_rows};

        // Find the smallest integer type to store the edge id offsets.
        // CSCToCOO or IndexSelectCSCImpl had synch inside, so it is safe to
        // read max_in_degree now.
        const int num_bits =
            cuda::NumberOfBits(max_in_degree.data_ptr<indptr_t>()[0]);
        std::array<int, 4> type_bits = {8, 16, 32, 64};
        const auto type_index =
            std::lower_bound(type_bits.begin(), type_bits.end(), num_bits) -
            type_bits.begin();
        std::array<torch::ScalarType, 5> types = {
            torch::kByte, torch::kInt16, torch::kInt32, torch::kLong,
            torch::kLong};
        auto edge_id_dtype = types[type_index];
        AT_DISPATCH_INTEGRAL_TYPES(
            edge_id_dtype, "SampleNeighborsEdgeIDs", ([&] {
              using edge_id_t = std::make_unsigned_t<scalar_t>;
              TORCH_CHECK(
                  num_bits <= sizeof(edge_id_t) * 8,
                  "Selected edge_id_t must be capable of storing edge_ids.");
              // Using bfloat16 for random numbers works just as reliably as
              // float32 and provides around %30 percent speedup.
              using rnd_t = nv_bfloat16;
              auto randoms = allocator.AllocateStorage<rnd_t>(num_edges);
              auto randoms_sorted = allocator.AllocateStorage<rnd_t>(num_edges);
              auto edge_id_segments =
                  allocator.AllocateStorage<edge_id_t>(num_edges);
              auto sorted_edge_id_segments =
                  allocator.AllocateStorage<edge_id_t>(num_edges);
              AT_DISPATCH_INDEX_TYPES(
                  indices.scalar_type(), "SampleNeighborsIndices", ([&] {
                    using indices_t = index_t;
                    auto probs_or_mask_scalar_type = torch::kFloat32;
                    if (probs_or_mask.has_value()) {
                      probs_or_mask_scalar_type =
                          probs_or_mask.value().scalar_type();
                    }
                    GRAPHBOLT_DISPATCH_ALL_TYPES(
                        probs_or_mask_scalar_type, "SampleNeighborsProbs",
                        ([&] {
                          using probs_t = scalar_t;
                          probs_t* sliced_probs_ptr = nullptr;
                          if (sliced_probs_or_mask.has_value()) {
                            sliced_probs_ptr = sliced_probs_or_mask.value()
                                                   .data_ptr<probs_t>();
                          }
                          const indices_t* indices_ptr =
                              layer ? indices.data_ptr<indices_t>() : nullptr;
                          const dim3 block(BLOCK_SIZE);
                          const dim3 grid(
                              (num_edges + BLOCK_SIZE - 1) / BLOCK_SIZE);
                          // Compute row and random number pairs.
                          CUDA_KERNEL_CALL(
                              _ComputeRandoms, grid, block, 0, num_edges,
                              sliced_indptr.data_ptr<indptr_t>(),
                              sub_indptr.data_ptr<indptr_t>(),
                              coo_rows.data_ptr<indices_t>(), sliced_probs_ptr,
                              indices_ptr, random_seed, randoms.get(),
                              edge_id_segments.get());
                        }));
                  }));

              // Sort the random numbers along with edge ids, after
              // sorting the first fanout elements of each row will
              // give us the sampled edges.
              CUB_CALL(
                  DeviceSegmentedSort::SortPairs, randoms.get(),
                  randoms_sorted.get(), edge_id_segments.get(),
                  sorted_edge_id_segments.get(), num_edges, num_rows,
                  sub_indptr.data_ptr<indptr_t>(),
                  sub_indptr.data_ptr<indptr_t>() + 1);

              picked_eids = torch::empty(
                  static_cast<indptr_t>(num_sampled_edges),
                  nodes.options().dtype(indptr.scalar_type()));

              // Need to sort the sampled edges only when fanouts.size() == 1
              // since multiple fanout sampling case is automatically going to
              // be sorted.
              if (type_per_edge && fanouts.size() == 1) {
                // Ensuring sort result still ends up in sorted_edge_id_segments
                std::swap(edge_id_segments, sorted_edge_id_segments);
                auto sampled_segment_end_it = thrust::make_transform_iterator(
                    iota, SegmentEndFunc<indptr_t, decltype(sampled_degree)>{
                              sub_indptr.data_ptr<indptr_t>(), sampled_degree});
                CUB_CALL(
                    DeviceSegmentedSort::SortKeys, edge_id_segments.get(),
                    sorted_edge_id_segments.get(), picked_eids.size(0),
                    num_rows, sub_indptr.data_ptr<indptr_t>(),
                    sampled_segment_end_it);
              }

              auto input_buffer_it = thrust::make_transform_iterator(
                  iota, IteratorFunc<indptr_t, edge_id_t>{
                            sub_indptr.data_ptr<indptr_t>(),
                            sorted_edge_id_segments.get()});
              auto output_buffer_it = thrust::make_transform_iterator(
                  iota, IteratorFuncAddOffset<indptr_t, indptr_t>{
                            output_indptr.data_ptr<indptr_t>(),
                            sliced_indptr.data_ptr<indptr_t>(),
                            picked_eids.data_ptr<indptr_t>()});
              constexpr int64_t max_copy_at_once =
                  std::numeric_limits<int32_t>::max();

              // Copy the sampled edge ids into picked_eids tensor.
              for (int64_t i = 0; i < num_rows; i += max_copy_at_once) {
                CUB_CALL(
                    DeviceCopy::Batched, input_buffer_it + i,
                    output_buffer_it + i, sampled_degree + i,
                    std::min(num_rows - i, max_copy_at_once));
              }
            }));

        output_indices = torch::empty(
            picked_eids.size(0),
            picked_eids.options().dtype(indices.scalar_type()));

        // Compute: output_indices = indices.gather(0, picked_eids);
        AT_DISPATCH_INDEX_TYPES(
            indices.scalar_type(), "SampleNeighborsOutputIndices", ([&] {
              using indices_t = index_t;
              THRUST_CALL(
                  gather, picked_eids.data_ptr<indptr_t>(),
                  picked_eids.data_ptr<indptr_t>() + picked_eids.size(0),
                  indices.data_ptr<indices_t>(),
                  output_indices.data_ptr<indices_t>());
            }));

        if (type_per_edge) {
          // output_type_per_edge = type_per_edge.gather(0, picked_eids);
          // The commented out torch equivalent above does not work when
          // type_per_edge is on pinned memory. That is why, we have to
          // reimplement it, similar to the indices gather operation above.
          auto types = type_per_edge.value();
          output_type_per_edge = torch::empty(
              picked_eids.size(0),
              picked_eids.options().dtype(types.scalar_type()));
          AT_DISPATCH_INTEGRAL_TYPES(
              types.scalar_type(), "SampleNeighborsOutputTypePerEdge", ([&] {
                THRUST_CALL(
                    gather, picked_eids.data_ptr<indptr_t>(),
                    picked_eids.data_ptr<indptr_t>() + picked_eids.size(0),
                    types.data_ptr<scalar_t>(),
                    output_type_per_edge.value().data_ptr<scalar_t>());
              }));
        }
      }));

  // Convert output_indptr back to homo by discarding intermediate offsets.
  output_indptr =
      output_indptr.slice(0, 0, output_indptr.size(0), fanouts.size());
  torch::optional<torch::Tensor> subgraph_reverse_edge_ids = torch::nullopt;
  if (return_eids) subgraph_reverse_edge_ids = std::move(picked_eids);

  return c10::make_intrusive<sampling::FusedSampledSubgraph>(
      output_indptr, output_indices, nodes, torch::nullopt,
      subgraph_reverse_edge_ids, output_type_per_edge);
}

}  //  namespace ops
}  //  namespace graphbolt<|MERGE_RESOLUTION|>--- conflicted
+++ resolved
@@ -172,6 +172,7 @@
             max_in_degree.data_ptr<index_t>(), num_rows, stream);
       }));
   torch::Tensor sub_indptr;
+  torch::optional<int64_t> num_edges_;
   // @todo mfbalin, refactor IndexSelectCSCImpl so that it does not have to take
   // nodes as input
   torch::optional<torch::Tensor> sliced_probs_or_mask;
@@ -180,20 +181,10 @@
     std::tie(sub_indptr, sliced_probs_or_mask_tensor) =
         IndexSelectCSCImpl(indptr, probs_or_mask.value(), nodes);
     sliced_probs_or_mask = sliced_probs_or_mask_tensor;
+    num_edges_ = sliced_probs_or_mask_tensor.size(0);
   } else {
     sub_indptr = ExclusiveCumSum(in_degree);
   }
-  if (fanouts.size() > 1) {
-    torch::Tensor sliced_type_per_edge;
-    std::tie(sub_indptr, sliced_type_per_edge) =
-        IndexSelectCSCImpl(indptr, type_per_edge.value(), nodes);
-    std::tie(sub_indptr, in_degree, sliced_indptr) = SliceCSCIndptrHetero(
-        sub_indptr, sliced_type_per_edge, sliced_indptr, fanouts.size());
-    num_rows = sliced_indptr.size(0);
-  }
-<<<<<<< HEAD
-
-  torch::optional<int64_t> num_edges_;
   if (fanouts.size() > 1) {
     torch::Tensor sliced_type_per_edge;
     std::tie(sub_indptr, sliced_type_per_edge) =
@@ -204,18 +195,6 @@
     num_edges_ = sliced_type_per_edge.size(0);
   }
   auto coo_rows = CSCToCOOImpl(sub_indptr, indices.scalar_type(), num_edges_);
-=======
-  auto max_in_degree = torch::empty(
-      1,
-      c10::TensorOptions().dtype(in_degree.scalar_type()).pinned_memory(true));
-  AT_DISPATCH_INDEX_TYPES(
-      indptr.scalar_type(), "SampleNeighborsInDegree", ([&] {
-        CUB_CALL(
-            DeviceReduce::Max, in_degree.data_ptr<index_t>(),
-            max_in_degree.data_ptr<index_t>(), num_rows);
-      }));
-  auto coo_rows = CSRToCOO(sub_indptr, indices.scalar_type());
->>>>>>> 3795a006
   const auto num_edges = coo_rows.size(0);
   const auto random_seed = RandomEngine::ThreadLocal()->RandInt(
       static_cast<int64_t>(0), std::numeric_limits<int64_t>::max());
