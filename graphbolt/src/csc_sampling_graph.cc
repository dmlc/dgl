--- conflicted
+++ resolved
@@ -21,11 +21,7 @@
     const torch::Tensor& indptr, const torch::Tensor& indices,
     const torch::optional<torch::Tensor>& node_type_offset,
     const torch::optional<torch::Tensor>& type_per_edge,
-<<<<<<< HEAD
-    const torch::optional<edge_attrs_map>& edge_attributes)
-=======
     const torch::optional<EdgeAttrMap>& edge_attributes)
->>>>>>> b80a8962
     : indptr_(indptr),
       indices_(indices),
       node_type_offset_(node_type_offset),
@@ -40,11 +36,7 @@
     const torch::Tensor& indptr, const torch::Tensor& indices,
     const torch::optional<torch::Tensor>& node_type_offset,
     const torch::optional<torch::Tensor>& type_per_edge,
-<<<<<<< HEAD
-    const torch::optional<edge_attrs_map>& edge_attributes) {
-=======
     const torch::optional<EdgeAttrMap>& edge_attributes) {
->>>>>>> b80a8962
   if (node_type_offset.has_value()) {
     auto& offset = node_type_offset.value();
     TORCH_CHECK(offset.dim() == 1);
