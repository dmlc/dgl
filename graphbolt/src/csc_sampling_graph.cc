--- conflicted
+++ resolved
@@ -24,27 +24,6 @@
 }
 
 c10::intrusive_ptr<CSCSamplingGraph> CSCSamplingGraph::FromCSC(
-<<<<<<< HEAD
-    int64_t num_nodes, torch::Tensor indptr, torch::Tensor indices) {
-  return c10::make_intrusive<CSCSamplingGraph>(
-      num_nodes, indptr, indices, nullptr);
-}
-
-c10::intrusive_ptr<CSCSamplingGraph> CSCSamplingGraph::FromCSCWithHeteroInfo(
-    int64_t num_nodes, torch::Tensor indptr, torch::Tensor indices,
-    const NodeTypeList& ntypes, const EdgeTypeList& etypes,
-    torch::Tensor node_type_offset, torch::Tensor type_per_edge) {
-  TORCH_CHECK(!ntypes.empty());
-  TORCH_CHECK(!etypes.empty());
-  TORCH_CHECK(node_type_offset.size(0) == ntypes.size());
-  TORCH_CHECK(node_type_offset.dim() == 1);
-  TORCH_CHECK(type_per_edge.size(0) == indices.size(0));
-  TORCH_CHECK(type_per_edge.dim() == 1);
-  TORCH_CHECK(node_type_offset.device() == type_per_edge.device());
-  TORCH_CHECK(type_per_edge.device() == indices.device());
-  auto hetero_info = std::make_shared<HeteroInfo>(
-      ntypes, etypes, node_type_offset, type_per_edge);
-=======
     torch::Tensor indptr, torch::Tensor indices,
     const torch::optional<torch::Tensor>& node_type_offset,
     const torch::optional<torch::Tensor>& type_per_edge) {
@@ -54,7 +33,6 @@
     TORCH_CHECK(type_per_edge.value().dim() == 1);
     TORCH_CHECK(type_per_edge.value().size(0) == indices.size(0));
   }
->>>>>>> 1b2586a3
 
   return c10::make_intrusive<CSCSamplingGraph>(
       indptr, indices, node_type_offset, type_per_edge);
