/**
 *  Copyright (c) 2023 by Contributors
 * @file python_binding.cc
 * @brief Graph bolt library Python binding.
 */

#include <graphbolt/fused_csc_sampling_graph.h>
#include <graphbolt/isin.h>
#include <graphbolt/serialize.h>
#include <graphbolt/unique_and_compact.h>

#ifdef GRAPHBOLT_USE_CUDA
#include "./cuda/max_uva_threads.h"
#endif
#include "./cnumpy.h"
#include "./expand_indptr.h"
#include "./index_select.h"
#include "./random.h"

#ifdef GRAPHBOLT_USE_CUDA
#include "./cuda/gpu_cache.h"
#endif

namespace graphbolt {
namespace sampling {

TORCH_LIBRARY(graphbolt, m) {
  m.class_<FusedSampledSubgraph>("FusedSampledSubgraph")
      .def(torch::init<>())
      .def_readwrite("indptr", &FusedSampledSubgraph::indptr)
      .def_readwrite("indices", &FusedSampledSubgraph::indices)
      .def_readwrite(
          "original_row_node_ids", &FusedSampledSubgraph::original_row_node_ids)
      .def_readwrite(
          "original_column_node_ids",
          &FusedSampledSubgraph::original_column_node_ids)
      .def_readwrite(
          "original_edge_ids", &FusedSampledSubgraph::original_edge_ids)
<<<<<<< HEAD
      .def_readwrite("type_per_edge", &FusedSampledSubgraph::type_per_edge)
      .def_readwrite("etype_offsets", &FusedSampledSubgraph::etype_offsets);
=======
      .def_readwrite("type_per_edge", &FusedSampledSubgraph::type_per_edge);
  m.class_<storage::OnDiskNpyArray>("OnDiskNpyArray")
      .def("index_select", &storage::OnDiskNpyArray::IndexSelect);
>>>>>>> b743cdef
  m.class_<FusedCSCSamplingGraph>("FusedCSCSamplingGraph")
      .def("num_nodes", &FusedCSCSamplingGraph::NumNodes)
      .def("num_edges", &FusedCSCSamplingGraph::NumEdges)
      .def("csc_indptr", &FusedCSCSamplingGraph::CSCIndptr)
      .def("indices", &FusedCSCSamplingGraph::Indices)
      .def("node_type_offset", &FusedCSCSamplingGraph::NodeTypeOffset)
      .def("type_per_edge", &FusedCSCSamplingGraph::TypePerEdge)
      .def("node_type_to_id", &FusedCSCSamplingGraph::NodeTypeToID)
      .def("edge_type_to_id", &FusedCSCSamplingGraph::EdgeTypeToID)
      .def("node_attributes", &FusedCSCSamplingGraph::NodeAttributes)
      .def("edge_attributes", &FusedCSCSamplingGraph::EdgeAttributes)
      .def("set_csc_indptr", &FusedCSCSamplingGraph::SetCSCIndptr)
      .def("set_indices", &FusedCSCSamplingGraph::SetIndices)
      .def("set_node_type_offset", &FusedCSCSamplingGraph::SetNodeTypeOffset)
      .def("set_type_per_edge", &FusedCSCSamplingGraph::SetTypePerEdge)
      .def("set_node_type_to_id", &FusedCSCSamplingGraph::SetNodeTypeToID)
      .def("set_edge_type_to_id", &FusedCSCSamplingGraph::SetEdgeTypeToID)
      .def("set_node_attributes", &FusedCSCSamplingGraph::SetNodeAttributes)
      .def("set_edge_attributes", &FusedCSCSamplingGraph::SetEdgeAttributes)
      .def("in_subgraph", &FusedCSCSamplingGraph::InSubgraph)
      .def("sample_neighbors", &FusedCSCSamplingGraph::SampleNeighbors)
      .def(
          "temporal_sample_neighbors",
          &FusedCSCSamplingGraph::TemporalSampleNeighbors)
      .def("copy_to_shared_memory", &FusedCSCSamplingGraph::CopyToSharedMemory)
      .def_pickle(
          // __getstate__
          [](const c10::intrusive_ptr<FusedCSCSamplingGraph>& self)
              -> torch::Dict<
                  std::string, torch::Dict<std::string, torch::Tensor>> {
            return self->GetState();
          },
          // __setstate__
          [](torch::Dict<std::string, torch::Dict<std::string, torch::Tensor>>
                 state) -> c10::intrusive_ptr<FusedCSCSamplingGraph> {
            auto g = c10::make_intrusive<FusedCSCSamplingGraph>();
            g->SetState(state);
            return g;
          });
#ifdef GRAPHBOLT_USE_CUDA
  m.class_<cuda::GpuCache>("GpuCache")
      .def("query", &cuda::GpuCache::Query)
      .def("replace", &cuda::GpuCache::Replace);
  m.def("gpu_cache", &cuda::GpuCache::Create);
#endif
  m.def("fused_csc_sampling_graph", &FusedCSCSamplingGraph::Create);
  m.def(
      "load_from_shared_memory", &FusedCSCSamplingGraph::LoadFromSharedMemory);
  m.def("unique_and_compact", &UniqueAndCompact);
  m.def("isin", &IsIn);
  m.def("index_select", &ops::IndexSelect);
  m.def("index_select_csc", &ops::IndexSelectCSC);
  m.def("ondisk_npy_array", &storage::OnDiskNpyArray::Create);
  m.def("set_seed", &RandomEngine::SetManualSeed);
#ifdef GRAPHBOLT_USE_CUDA
  m.def("set_max_uva_threads", &cuda::set_max_uva_threads);
#endif
#ifdef HAS_IMPL_ABSTRACT_PYSTUB
  m.impl_abstract_pystub("dgl.graphbolt.base", "//dgl.graphbolt.base");
#endif
  m.def(
      "expand_indptr(Tensor indptr, ScalarType dtype, Tensor? node_ids, "
      "SymInt? output_size) -> Tensor"
#ifdef HAS_PT2_COMPLIANT_TAG
      ,
      {at::Tag::pt2_compliant_tag}
#endif
  );
}

}  // namespace sampling
}  // namespace graphbolt<|MERGE_RESOLUTION|>--- conflicted
+++ resolved
@@ -36,14 +36,10 @@
           &FusedSampledSubgraph::original_column_node_ids)
       .def_readwrite(
           "original_edge_ids", &FusedSampledSubgraph::original_edge_ids)
-<<<<<<< HEAD
       .def_readwrite("type_per_edge", &FusedSampledSubgraph::type_per_edge)
       .def_readwrite("etype_offsets", &FusedSampledSubgraph::etype_offsets);
-=======
-      .def_readwrite("type_per_edge", &FusedSampledSubgraph::type_per_edge);
   m.class_<storage::OnDiskNpyArray>("OnDiskNpyArray")
       .def("index_select", &storage::OnDiskNpyArray::IndexSelect);
->>>>>>> b743cdef
   m.class_<FusedCSCSamplingGraph>("FusedCSCSamplingGraph")
       .def("num_nodes", &FusedCSCSamplingGraph::NumNodes)
       .def("num_edges", &FusedCSCSamplingGraph::NumEdges)
