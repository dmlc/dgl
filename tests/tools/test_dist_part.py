--- conflicted
+++ resolved
@@ -9,43 +9,20 @@
 import torch
 from chunk_graph import chunk_graph
 from dgl.data.utils import load_graphs, load_tensors
-<<<<<<< HEAD
 
 from create_chunked_dataset import create_chunked_dataset
 
-@pytest.mark.parametrize("num_chunks", [1, 2, 3, 4, 8])
-@pytest.mark.parametrize("num_parts", [1, 2, 3, 4, 8])
-def test_part_pipeline(num_chunks, num_parts):
-    if num_chunks < num_parts:
-        # num_parts should less/equal than num_chunks
-        return
+@pytest.mark.parametrize("num_chunks", [1, 8])
+def test_chunk_graph(num_chunks):
 
     with tempfile.TemporaryDirectory() as root_dir:
 
-        g = create_chunked_dataset(root_dir, num_chunks)
-
-        all_ntypes = g.ntypes
-        all_etypes = g.etypes
+        g = create_chunked_dataset(root_dir, num_chunks, include_edge_data=True)
 
         num_cite_edges = g.number_of_edges('cites')
         num_write_edges = g.number_of_edges('writes')
         num_affiliate_edges = g.number_of_edges('affiliated_with')
 
-=======
-
-from create_chunked_dataset import create_chunked_dataset
-
-
-@pytest.mark.parametrize("num_chunks", [1, 8])
-def test_chunk_graph(num_chunks):
-    with tempfile.TemporaryDirectory() as root_dir:
-        g = create_chunked_dataset(root_dir, num_chunks, include_edge_data=True)
-
-        num_cite_edges = g.number_of_edges('cites')
-        num_write_edges = g.number_of_edges('writes')
-        num_affiliate_edges = g.number_of_edges('affiliated_with')
-
->>>>>>> 1f471396
         num_institutions = g.number_of_nodes('institution')
         num_authors = g.number_of_nodes('author')
         num_papers = g.number_of_nodes('paper')
@@ -58,8 +35,6 @@
             meta_data = json.load(f)
         assert meta_data['graph_name'] == 'mag240m'
         assert len(meta_data['num_nodes_per_chunk'][0]) == num_chunks
-
-        print('Metadata Source file: ', meta_data["edge_type"])
 
         # check edge_index
         output_edge_index_dir = os.path.join(output_dir, 'edge_index')
@@ -87,7 +62,6 @@
                 assert feat_array.shape[0] == num_papers // num_chunks
 
         # check edge_data
-        edge_data_gold = {}
         num_edges = {
             'paper:cites:paper': num_cite_edges,
             'author:writes:paper': num_write_edges,
@@ -100,17 +74,12 @@
             ['paper:rev_writes:author', 'year'],
         ]:
             output_edge_sub_dir = os.path.join(output_edge_data_dir, etype)
-            features = []
             for i in range(num_chunks):
                 chunk_f_name = '{}-{}.npy'.format(feat, i)
                 chunk_f_name = os.path.join(output_edge_sub_dir, chunk_f_name)
                 assert os.path.isfile(chunk_f_name)
                 feat_array = np.load(chunk_f_name)
             assert feat_array.shape[0] == num_edges[etype] // num_chunks
-            features.append(feat_array)
-            edge_data_gold[etype + '/' + feat] = np.concatenate(features)
-<<<<<<< HEAD
-=======
 
 
 @pytest.mark.parametrize("num_chunks", [1, 2, 3, 4, 8])
@@ -138,7 +107,6 @@
         num_institutions = g.number_of_nodes('institution')
         num_authors = g.number_of_nodes('author')
         num_papers = g.number_of_nodes('paper')
->>>>>>> 1f471396
 
         # Step1: graph partition
         in_dir = os.path.join(root_dir, 'chunked-data')
@@ -281,9 +249,6 @@
             fname = os.path.join(sub_dir, 'orig_eids.dgl')
             assert os.path.isfile(fname)
             orig_eids = load_tensors(fname)
-<<<<<<< HEAD
-            assert len(orig_eids.keys()) == 4
-=======
             assert len(orig_eids.keys()) == 4
 
             if include_edge_data:
@@ -313,5 +278,4 @@
 
                     gold_type_ids = orig_type_eid[orig_etype_id == idx]
                     gold_data = edge_data_gold[key][gold_type_ids]
-                    assert np.all(gold_data == part_data.numpy())
->>>>>>> 1f471396
+                    assert np.all(gold_data == part_data.numpy())