import json
import numpy as np
import os
import tempfile
import torch
import pytest, unittest
import dgl
from dgl.data.utils import load_tensors, load_graphs
from chunk_graph import chunk_graph

@pytest.mark.parametrize("num_chunks", [1, 2, 3, 4, 8])
@pytest.mark.parametrize("num_parts", [1, 2, 3, 4, 8])
def test_part_pipeline(num_chunks, num_parts):
    if num_chunks < num_parts:
        # num_parts should less/equal than num_chunks
        return

    # Step0: prepare chunked graph data format

    # A synthetic mini MAG240
    num_institutions = 1200
    num_authors = 1200
    num_papers = 1200

    def rand_edges(num_src, num_dst, num_edges):
        eids = np.random.choice(num_src * num_dst, num_edges, replace=False)
        src = torch.from_numpy(eids // num_dst)
        dst = torch.from_numpy(eids % num_dst)

        return src, dst

    num_cite_edges = 24 * 1000
    num_write_edges = 12 * 1000
    num_affiliate_edges = 2400

    # Structure
    data_dict = {
        ('paper', 'cites', 'paper'): rand_edges(num_papers, num_papers, num_cite_edges),
        ('author', 'writes', 'paper'): rand_edges(num_authors, num_papers, num_write_edges),
        ('author', 'affiliated_with', 'institution'): rand_edges(num_authors, num_institutions, num_affiliate_edges)
    }
    src, dst = data_dict[('author', 'writes', 'paper')]
    data_dict[('paper', 'rev_writes', 'author')] = (dst, src)
    g = dgl.heterograph(data_dict)

    # paper feat, label, year
    num_paper_feats = 3
    paper_feat = np.random.randn(num_papers, num_paper_feats)
    num_classes = 4
    paper_label = np.random.choice(num_classes, num_papers)
    paper_year = np.random.choice(2022, num_papers)
    paper_orig_ids = np.arange(0, num_papers)

    # edge features
    cite_count = np.random.choice(10, num_cite_edges)
    write_year = np.random.choice(2022, num_write_edges)

    # Save features
    with tempfile.TemporaryDirectory() as root_dir:
        print('root_dir', root_dir)
        input_dir = os.path.join(root_dir, 'data_test')
        os.makedirs(input_dir)
        for sub_d in ['paper', 'cites', 'writes']:
            os.makedirs(os.path.join(input_dir, sub_d))

        paper_feat_path = os.path.join(input_dir, 'paper/feat.npy')
        with open(paper_feat_path, 'wb') as f:
            np.save(f, paper_feat)

        paper_label_path = os.path.join(input_dir, 'paper/label.npy')
        with open(paper_label_path, 'wb') as f:
            np.save(f, paper_label)

        paper_year_path = os.path.join(input_dir, 'paper/year.npy')
        with open(paper_year_path, 'wb') as f:
            np.save(f, paper_year)

        paper_orig_ids_path = os.path.join(input_dir, 'paper/orig_ids.npy')
        with open(paper_orig_ids_path, 'wb') as f:
            np.save(f, paper_orig_ids)

        cite_count_path = os.path.join(input_dir, 'cites/count.npy')
        with open(cite_count_path, 'wb') as f:
            np.save(f, cite_count)

        write_year_path = os.path.join(input_dir, 'writes/year.npy')
        with open(write_year_path, 'wb') as f:
            np.save(f, write_year)

        output_dir = os.path.join(root_dir, 'chunked-data')
        chunk_graph(
            g,
            'mag240m',
            {'paper':
                {
                'feat': paper_feat_path,
                'label': paper_label_path,
                'year': paper_year_path,
                'orig_ids': paper_orig_ids_path
                }
            },
            {
                'cites': {'count': cite_count_path},
                'writes': {'year': write_year_path},
                # you can put the same data file if they indeed share the features.
                'rev_writes': {'year': write_year_path}
            },
            num_chunks=num_chunks,
            output_path=output_dir)

        # check metadata.json
        json_file = os.path.join(output_dir, 'metadata.json')
        assert os.path.isfile(json_file)
        with open(json_file, 'rb') as f:
            meta_data = json.load(f)
        assert meta_data['graph_name'] == 'mag240m'
        assert len(meta_data['num_nodes_per_chunk'][0]) == num_chunks

        # check edge_index
        output_edge_index_dir = os.path.join(output_dir, 'edge_index')
        for utype, etype, vtype in data_dict.keys():
            fname = ':'.join([utype, etype, vtype])
            for i in range(num_chunks):
                chunk_f_name = os.path.join(output_edge_index_dir, fname + str(i) + '.txt')
                assert os.path.isfile(chunk_f_name)
                with open(chunk_f_name, 'r') as f:
                    header = f.readline()
                    num1, num2 = header.rstrip().split(' ')
                    assert isinstance(int(num1), int)
                    assert isinstance(int(num2), int)

        # check node_data
        output_node_data_dir = os.path.join(output_dir, 'node_data', 'paper')
        for feat in ['feat', 'label', 'year', 'orig_ids']:
            for i in range(num_chunks):
                chunk_f_name = '{}-{}.npy'.format(feat, i)
                chunk_f_name = os.path.join(output_node_data_dir, chunk_f_name)
                assert os.path.isfile(chunk_f_name)
                feat_array = np.load(chunk_f_name)
                assert feat_array.shape[0] == num_papers // num_chunks

        # check edge_data
        num_edges = {
            'paper:cites:paper': num_cite_edges,
            'author:writes:paper': num_write_edges,
            'paper:rev_writes:author': num_write_edges
        }
        output_edge_data_dir = os.path.join(output_dir, 'edge_data')
        for etype, feat in [
            ['paper:cites:paper', 'count'],
            ['author:writes:paper', 'year'],
            ['paper:rev_writes:author', 'year']
        ]:
            output_edge_sub_dir = os.path.join(output_edge_data_dir, etype)
            for i in range(num_chunks):
                chunk_f_name = '{}-{}.npy'.format(feat, i)
                chunk_f_name = os.path.join(output_edge_sub_dir, chunk_f_name)
                assert os.path.isfile(chunk_f_name)
                feat_array = np.load(chunk_f_name)
                assert feat_array.shape[0] == num_edges[etype] // num_chunks

        # Step1: graph partition
        in_dir = os.path.join(root_dir, 'chunked-data')
        output_dir = os.path.join(root_dir, 'parted_data')
        os.system('python3 tools/partition_algo/random_partition.py '\
                  '--in_dir {} --out_dir {} --num_partitions {}'.format(
                    in_dir, output_dir, num_parts))
        for ntype in ['author', 'institution', 'paper']:
            fname = os.path.join(output_dir, '{}.txt'.format(ntype))
            with open(fname, 'r') as f:
                header = f.readline().rstrip()
                assert isinstance(int(header), int)

        # Step2: data dispatch
        partition_dir = os.path.join(root_dir, 'parted_data')
        out_dir = os.path.join(root_dir, 'partitioned')
        ip_config = os.path.join(root_dir, 'ip_config.txt')
        with open(ip_config, 'w') as f:
<<<<<<< HEAD
            f.write('127.0.0.1\n')
            f.write('127.0.0.2\n')

        cmd = 'python tools/dispatch_data.py'
=======
            for i in range(num_parts):
                f.write(f'127.0.0.{i + 1}\n')

        cmd = 'python3 tools/dispatch_data.py'
>>>>>>> 09ec5fd5
        cmd += f' --in-dir {in_dir}'
        cmd += f' --partitions-dir {partition_dir}'
        cmd += f' --out-dir {out_dir}'
        cmd += f' --ip-config {ip_config}'
<<<<<<< HEAD
        cmd += ' --process-group-timeout 60'
=======
        cmd += ' --ssh-port 22'
        cmd += ' --process-group-timeout 60'
        cmd += ' --save-orig-nids'
        cmd += ' --save-orig-eids'
>>>>>>> 09ec5fd5
        os.system(cmd)

        # check metadata.json
        meta_fname = os.path.join(out_dir, 'metadata.json')
        with open(meta_fname, 'rb') as f:
            meta_data = json.load(f)

        all_etypes = ['affiliated_with', 'writes', 'cites', 'rev_writes']
        for etype in all_etypes:
            assert len(meta_data['edge_map'][etype]) == num_parts
        assert meta_data['etypes'].keys() == set(all_etypes)
        assert meta_data['graph_name'] == 'mag240m'

        all_ntypes = ['author', 'institution', 'paper']
        for ntype in all_ntypes:
            assert len(meta_data['node_map'][ntype]) == num_parts
        assert meta_data['ntypes'].keys() == set(all_ntypes)
        assert meta_data['num_edges'] == g.num_edges()
        assert meta_data['num_nodes'] == g.num_nodes()
        assert meta_data['num_parts'] == num_parts

        for i in range(num_parts):
            sub_dir = 'part-' + str(i)
            assert meta_data[sub_dir]['node_feats'] == 'part{}/node_feat.dgl'.format(i)
            assert meta_data[sub_dir]['edge_feats'] == 'part{}/edge_feat.dgl'.format(i)
            assert meta_data[sub_dir]['part_graph'] == 'part{}/graph.dgl'.format(i)

            # check data
            sub_dir = os.path.join(out_dir, 'part' + str(i))

            # graph.dgl
            fname = os.path.join(sub_dir, 'graph.dgl')
            assert os.path.isfile(fname)
            g_list, data_dict = load_graphs(fname)
            part_g = g_list[0]
            assert isinstance(part_g, dgl.DGLGraph)

            # node_feat.dgl
            fname = os.path.join(sub_dir, 'node_feat.dgl')
            assert os.path.isfile(fname)
            tensor_dict = load_tensors(fname)
            all_tensors = ['paper/feat', 'paper/label', 'paper/year', 'paper/orig_ids']
            assert tensor_dict.keys() == set(all_tensors)
            for key in all_tensors:
                assert isinstance(tensor_dict[key], torch.Tensor)
            ndata_paper_orig_ids = tensor_dict['paper/orig_ids']

            # edge_feat.dgl
            fname = os.path.join(sub_dir, 'edge_feat.dgl')
            assert os.path.isfile(fname)
            tensor_dict = load_tensors(fname)

            # orig_nids.dgl
            fname = os.path.join(sub_dir, 'orig_nids.dgl')
            assert os.path.isfile(fname)
            orig_nids = load_tensors(fname)
            assert len(orig_nids.keys()) == 3
            assert torch.equal(ndata_paper_orig_ids, orig_nids['paper'])

            # orig_eids.dgl
            fname = os.path.join(sub_dir, 'orig_eids.dgl')
            assert os.path.isfile(fname)
            orig_eids = load_tensors(fname)
            assert len(orig_eids.keys()) == 4
<|MERGE_RESOLUTION|>--- conflicted
+++ resolved
@@ -176,29 +176,18 @@
         out_dir = os.path.join(root_dir, 'partitioned')
         ip_config = os.path.join(root_dir, 'ip_config.txt')
         with open(ip_config, 'w') as f:
-<<<<<<< HEAD
-            f.write('127.0.0.1\n')
-            f.write('127.0.0.2\n')
-
-        cmd = 'python tools/dispatch_data.py'
-=======
             for i in range(num_parts):
                 f.write(f'127.0.0.{i + 1}\n')
 
         cmd = 'python3 tools/dispatch_data.py'
->>>>>>> 09ec5fd5
         cmd += f' --in-dir {in_dir}'
         cmd += f' --partitions-dir {partition_dir}'
         cmd += f' --out-dir {out_dir}'
         cmd += f' --ip-config {ip_config}'
-<<<<<<< HEAD
-        cmd += ' --process-group-timeout 60'
-=======
         cmd += ' --ssh-port 22'
         cmd += ' --process-group-timeout 60'
         cmd += ' --save-orig-nids'
         cmd += ' --save-orig-eids'
->>>>>>> 09ec5fd5
         os.system(cmd)
 
         # check metadata.json
