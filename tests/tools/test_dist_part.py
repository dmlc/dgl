import json
import numpy as np
import os
import tempfile
import torch
import pytest, unittest
import dgl
from dgl.data.utils import load_tensors, load_graphs
from chunk_graph import chunk_graph

@pytest.mark.parametrize("num_chunks", [1, 2, 3, 4, 8])
@pytest.mark.parametrize("num_parts", [1, 2, 3, 4, 8])
def test_part_pipeline(num_chunks, num_parts):
    if num_chunks < num_parts:
        # num_parts should less/equal than num_chunks
        return

    # Step0: prepare chunked graph data format

    # A synthetic mini MAG240
    num_institutions = 1200
    num_authors = 1200
    num_papers = 1200

    def rand_edges(num_src, num_dst, num_edges):
        eids = np.random.choice(num_src * num_dst, num_edges, replace=False)
        src = torch.from_numpy(eids // num_dst)
        dst = torch.from_numpy(eids % num_dst)

        return src, dst

    num_cite_edges = 24 * 1000
    num_write_edges = 12 * 1000
    num_affiliate_edges = 2400

    # Structure
    data_dict = {
        ('paper', 'cites', 'paper'): rand_edges(num_papers, num_papers, num_cite_edges),
        ('author', 'writes', 'paper'): rand_edges(num_authors, num_papers, num_write_edges),
        ('author', 'affiliated_with', 'institution'): rand_edges(num_authors, num_institutions, num_affiliate_edges)
    }
    src, dst = data_dict[('author', 'writes', 'paper')]
    data_dict[('paper', 'rev_writes', 'author')] = (dst, src)
    g = dgl.heterograph(data_dict)

    # paper feat, label, year
    num_paper_feats = 3
    paper_feat = np.random.randn(num_papers, num_paper_feats)
    num_classes = 4
    paper_label = np.random.choice(num_classes, num_papers)
    paper_year = np.random.choice(2022, num_papers)
    paper_orig_ids = np.arange(0, num_papers)

    # edge features
    cite_count = np.random.choice(10, num_cite_edges)
    write_year = np.random.choice(2022, num_write_edges)

    # Save features
    with tempfile.TemporaryDirectory() as root_dir:
        print('root_dir', root_dir)
        input_dir = os.path.join(root_dir, 'data_test')
        os.makedirs(input_dir)
        for sub_d in ['paper', 'cites', 'writes']:
            os.makedirs(os.path.join(input_dir, sub_d))

        paper_feat_path = os.path.join(input_dir, 'paper/feat.npy')
        with open(paper_feat_path, 'wb') as f:
            np.save(f, paper_feat)

        paper_label_path = os.path.join(input_dir, 'paper/label.npy')
        with open(paper_label_path, 'wb') as f:
            np.save(f, paper_label)

        paper_year_path = os.path.join(input_dir, 'paper/year.npy')
        with open(paper_year_path, 'wb') as f:
            np.save(f, paper_year)

        paper_orig_ids_path = os.path.join(input_dir, 'paper/orig_ids.npy')
        with open(paper_orig_ids_path, 'wb') as f:
            np.save(f, paper_orig_ids)

        cite_count_path = os.path.join(input_dir, 'cites/count.npy')
        with open(cite_count_path, 'wb') as f:
            np.save(f, cite_count)

        write_year_path = os.path.join(input_dir, 'writes/year.npy')
        with open(write_year_path, 'wb') as f:
            np.save(f, write_year)

        output_dir = os.path.join(root_dir, 'chunked-data')
        chunk_graph(
            g,
            'mag240m',
            {'paper':
                {
                'feat': paper_feat_path,
                'label': paper_label_path,
                'year': paper_year_path,
                'orig_ids': paper_orig_ids_path
                }
            },
            {
                'cites': {'count': cite_count_path},
                'writes': {'year': write_year_path},
                # you can put the same data file if they indeed share the features.
                'rev_writes': {'year': write_year_path}
            },
            num_chunks=num_chunks,
            output_path=output_dir)

        # check metadata.json
        json_file = os.path.join(output_dir, 'metadata.json')
        assert os.path.isfile(json_file)
        with open(json_file, 'rb') as f:
            meta_data = json.load(f)
        assert meta_data['graph_name'] == 'mag240m'
        assert len(meta_data['num_nodes_per_chunk'][0]) == num_chunks

        # check edge_index
        output_edge_index_dir = os.path.join(output_dir, 'edge_index')
        for utype, etype, vtype in data_dict.keys():
            fname = ':'.join([utype, etype, vtype])
            for i in range(num_chunks):
                chunk_f_name = os.path.join(output_edge_index_dir, fname + str(i) + '.txt')
                assert os.path.isfile(chunk_f_name)
                with open(chunk_f_name, 'r') as f:
                    header = f.readline()
                    num1, num2 = header.rstrip().split(' ')
                    assert isinstance(int(num1), int)
                    assert isinstance(int(num2), int)

        # check node_data
        output_node_data_dir = os.path.join(output_dir, 'node_data', 'paper')
        for feat in ['feat', 'label', 'year', 'orig_ids']:
            for i in range(num_chunks):
                chunk_f_name = '{}-{}.npy'.format(feat, i)
                chunk_f_name = os.path.join(output_node_data_dir, chunk_f_name)
                assert os.path.isfile(chunk_f_name)
                feat_array = np.load(chunk_f_name)
                assert feat_array.shape[0] == num_papers // num_chunks

        # check edge_data
        num_edges = {
            'paper:cites:paper': num_cite_edges,
            'author:writes:paper': num_write_edges,
            'paper:rev_writes:author': num_write_edges
        }
        output_edge_data_dir = os.path.join(output_dir, 'edge_data')
        for etype, feat in [
            ['paper:cites:paper', 'count'],
            ['author:writes:paper', 'year'],
            ['paper:rev_writes:author', 'year']
        ]:
            output_edge_sub_dir = os.path.join(output_edge_data_dir, etype)
            for i in range(num_chunks):
                chunk_f_name = '{}-{}.npy'.format(feat, i)
                chunk_f_name = os.path.join(output_edge_sub_dir, chunk_f_name)
                assert os.path.isfile(chunk_f_name)
                feat_array = np.load(chunk_f_name)
                assert feat_array.shape[0] == num_edges[etype] // num_chunks

        # Step1: graph partition
        in_dir = os.path.join(root_dir, 'chunked-data')
<<<<<<< HEAD
        output_dir = os.path.join(root_dir, 'parted_data')
=======
        output_dir = os.path.join(root_dir, '2parts')
>>>>>>> 6c1500d4
        os.system('python3 tools/partition_algo/random_partition.py '\
                  '--in_dir {} --out_dir {} --num_partitions {}'.format(
                    in_dir, output_dir, num_parts))
        for ntype in ['author', 'institution', 'paper']:
            fname = os.path.join(output_dir, '{}.txt'.format(ntype))
            with open(fname, 'r') as f:
                header = f.readline().rstrip()
                assert isinstance(int(header), int)

        # Step2: data dispatch
        partition_dir = os.path.join(root_dir, 'parted_data')
        out_dir = os.path.join(root_dir, 'partitioned')
        ip_config = os.path.join(root_dir, 'ip_config.txt')
        with open(ip_config, 'w') as f:
            for i in range(num_parts):
                f.write(f'127.0.0.{i + 1}\n')

        cmd = 'python3 tools/dispatch_data.py'
        cmd += f' --in-dir {in_dir}'
        cmd += f' --partitions-dir {partition_dir}'
        cmd += f' --out-dir {out_dir}'
        cmd += f' --ip-config {ip_config}'
        cmd += ' --ssh-port 22'
        cmd += ' --process-group-timeout 60'
        cmd += ' --save-orig-nids'
        cmd += ' --save-orig-eids'
        os.system(cmd)

        # check metadata.json
        meta_fname = os.path.join(out_dir, 'metadata.json')
        with open(meta_fname, 'rb') as f:
            meta_data = json.load(f)

        all_etypes = ['affiliated_with', 'writes', 'cites', 'rev_writes']
        for etype in all_etypes:
            assert len(meta_data['edge_map'][etype]) == num_parts
        assert meta_data['etypes'].keys() == set(all_etypes)
        assert meta_data['graph_name'] == 'mag240m'

        all_ntypes = ['author', 'institution', 'paper']
        for ntype in all_ntypes:
            assert len(meta_data['node_map'][ntype]) == num_parts
        assert meta_data['ntypes'].keys() == set(all_ntypes)
        assert meta_data['num_edges'] == g.num_edges()
        assert meta_data['num_nodes'] == g.num_nodes()
        assert meta_data['num_parts'] == num_parts

        for i in range(num_parts):
            sub_dir = 'part-' + str(i)
            assert meta_data[sub_dir]['node_feats'] == 'part{}/node_feat.dgl'.format(i)
            assert meta_data[sub_dir]['edge_feats'] == 'part{}/edge_feat.dgl'.format(i)
            assert meta_data[sub_dir]['part_graph'] == 'part{}/graph.dgl'.format(i)

            # check data
            sub_dir = os.path.join(out_dir, 'part' + str(i))

            # graph.dgl
            fname = os.path.join(sub_dir, 'graph.dgl')
            assert os.path.isfile(fname)
            g_list, data_dict = load_graphs(fname)
            part_g = g_list[0]
            assert isinstance(part_g, dgl.DGLGraph)

            # node_feat.dgl
            fname = os.path.join(sub_dir, 'node_feat.dgl')
            assert os.path.isfile(fname)
            tensor_dict = load_tensors(fname)
            all_tensors = ['paper/feat', 'paper/label', 'paper/year', 'paper/orig_ids']
            assert tensor_dict.keys() == set(all_tensors)
            for key in all_tensors:
                assert isinstance(tensor_dict[key], torch.Tensor)
            ndata_paper_orig_ids = tensor_dict['paper/orig_ids']

            # edge_feat.dgl
            fname = os.path.join(sub_dir, 'edge_feat.dgl')
            assert os.path.isfile(fname)
            tensor_dict = load_tensors(fname)
<<<<<<< HEAD
=======

            # orig_nids.dgl
            fname = os.path.join(sub_dir, 'orig_nids.dgl')
            assert os.path.isfile(fname)
            orig_nids = load_tensors(fname)
            assert len(orig_nids.keys()) == 3
            assert torch.equal(ndata_paper_orig_ids, orig_nids['paper'])

            # orig_eids.dgl
            fname = os.path.join(sub_dir, 'orig_eids.dgl')
            assert os.path.isfile(fname)
            orig_eids = load_tensors(fname)
            assert len(orig_eids.keys()) == 4

if __name__ == '__main__':
    test_part_pipeline()
>>>>>>> 6c1500d4
<|MERGE_RESOLUTION|>--- conflicted
+++ resolved
@@ -161,11 +161,7 @@
 
         # Step1: graph partition
         in_dir = os.path.join(root_dir, 'chunked-data')
-<<<<<<< HEAD
         output_dir = os.path.join(root_dir, 'parted_data')
-=======
-        output_dir = os.path.join(root_dir, '2parts')
->>>>>>> 6c1500d4
         os.system('python3 tools/partition_algo/random_partition.py '\
                   '--in_dir {} --out_dir {} --num_partitions {}'.format(
                     in_dir, output_dir, num_parts))
@@ -243,8 +239,6 @@
             fname = os.path.join(sub_dir, 'edge_feat.dgl')
             assert os.path.isfile(fname)
             tensor_dict = load_tensors(fname)
-<<<<<<< HEAD
-=======
 
             # orig_nids.dgl
             fname = os.path.join(sub_dir, 'orig_nids.dgl')
@@ -258,7 +252,3 @@
             assert os.path.isfile(fname)
             orig_eids = load_tensors(fname)
             assert len(orig_eids.keys()) == 4
-
-if __name__ == '__main__':
-    test_part_pipeline()
->>>>>>> 6c1500d4
