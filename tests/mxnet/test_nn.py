--- conflicted
+++ resolved
@@ -79,13 +79,8 @@
     X2 = X1 * N
     X2 = mx.nd.dot(A, X2.reshape(X2.shape[0], -1))
     X2 = X2 * N
-<<<<<<< HEAD
-    X = mx.nd.concat([X, X1, X2], dim=-1)
-    Y = mx.nd.dot(X, W.data(X.context))
-=======
     X = mx.nd.concat(X, X1, X2, dim=-1)
     Y = mx.nd.dot(X, W)
->>>>>>> 1e10652c
 
     return Y + b
 
@@ -104,17 +99,10 @@
     h1 = conv(g, h0)
     assert len(g.ndata) == 0
     assert len(g.edata) == 0
-<<<<<<< HEAD
-    shp = norm.shape + (1,) * (h0.dim() - 1)
-    norm = norm.reshape(shp).as_in_context(feat.context)
-
-    assert F.allclose(h1, _S2AXWb(adj, norm, h0, conv.lin.weight, conv.lin.bias))
-=======
     shp = norm.shape + (1,) * (h0.ndim - 1)
     norm = norm.reshape(shp).as_in_context(h0.context)
 
     assert F.allclose(h1, _S2AXWb(adj, norm, h0, conv.lin.data(ctx), conv.h_bias.data(ctx)))
->>>>>>> 1e10652c
 
     conv = nn.TAGConv(5, 2)
     conv.initialize(ctx=ctx)
