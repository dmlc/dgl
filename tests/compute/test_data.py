import unittest
import backend as F
import numpy as np
import gzip
import tempfile
import os
import pandas as pd
import yaml
import pytest
import dgl
import dgl.data as data
from dgl import DGLError
import dgl

@unittest.skipIf(F._default_context_str == 'gpu', reason="Datasets don't need to be tested on GPU.")
def test_minigc():
    ds = data.MiniGCDataset(16, 10, 20)
    g, l = list(zip(*ds))
    print(g, l)
    g1 = ds[0][0]
    transform = dgl.AddSelfLoop(allow_duplicate=True)
    ds = data.MiniGCDataset(16, 10, 20, transform=transform)
    g2 = ds[0][0]
    assert g2.num_edges() - g1.num_edges() == g1.num_nodes()

@unittest.skipIf(F._default_context_str == 'gpu', reason="Datasets don't need to be tested on GPU.")
def test_gin():
    ds_n_graphs = {
        'MUTAG': 188,
        'IMDBBINARY': 1000,
        'IMDBMULTI': 1500,
        'PROTEINS': 1113,
        'PTC': 344,
    }
    transform = dgl.AddSelfLoop(allow_duplicate=True)
    for name, n_graphs in ds_n_graphs.items():
        ds = data.GINDataset(name, self_loop=False, degree_as_nlabel=False)
        assert len(ds) == n_graphs, (len(ds), name)
        g1 = ds[0][0]
        ds = data.GINDataset(name, self_loop=False, degree_as_nlabel=False, transform=transform)
        g2 = ds[0][0]
        assert g2.num_edges() - g1.num_edges() == g1.num_nodes()
        assert ds.num_classes == ds.gclasses

@unittest.skipIf(F._default_context_str == 'gpu', reason="Datasets don't need to be tested on GPU.")
def test_fraud():
    transform = dgl.AddSelfLoop(allow_duplicate=True)

    g = data.FraudDataset('amazon')[0]
    assert g.num_nodes() == 11944
    num_edges1 = g.num_edges()
    g2 = data.FraudDataset('amazon', transform=transform)[0]
    # 3 edge types
    assert g2.num_edges() - num_edges1 == g.num_nodes() * 3

    g = data.FraudAmazonDataset()[0]
    assert g.num_nodes() == 11944
    g2 = data.FraudAmazonDataset(transform=transform)[0]
    # 3 edge types
    assert g2.num_edges() - g.num_edges() == g.num_nodes() * 3

    g = data.FraudYelpDataset()[0]
    assert g.num_nodes() == 45954
    g2 = data.FraudYelpDataset(transform=transform)[0]
    # 3 edge types
    assert g2.num_edges() - g.num_edges() == g.num_nodes() * 3

@unittest.skipIf(F._default_context_str == 'gpu', reason="Datasets don't need to be tested on GPU.")
def test_fakenews():
    transform = dgl.AddSelfLoop(allow_duplicate=True)

    ds = data.FakeNewsDataset('politifact', 'bert')
    assert len(ds) == 314
    g = ds[0][0]
    g2 = data.FakeNewsDataset('politifact', 'bert', transform=transform)[0][0]
    assert g2.num_edges() - g.num_edges() == g.num_nodes()

    ds = data.FakeNewsDataset('gossipcop', 'profile')
    assert len(ds) == 5464
    g = ds[0][0]
    g2 = data.FakeNewsDataset('gossipcop', 'profile', transform=transform)[0][0]
    assert g2.num_edges() - g.num_edges() == g.num_nodes()

@unittest.skipIf(F._default_context_str == 'gpu', reason="Datasets don't need to be tested on GPU.")
def test_tudataset_regression():
    ds = data.TUDataset('ZINC_test', force_reload=True)
    assert ds.num_classes == ds.num_labels
    assert len(ds) == 5000
    g = ds[0][0]

    transform = dgl.AddSelfLoop(allow_duplicate=True)
    ds = data.TUDataset('ZINC_test', force_reload=True, transform=transform)
    g2 = ds[0][0]
    assert g2.num_edges() - g.num_edges() == g.num_nodes()

@unittest.skipIf(F._default_context_str == 'gpu', reason="Datasets don't need to be tested on GPU.")
def test_data_hash():
    class HashTestDataset(data.DGLDataset):
        def __init__(self, hash_key=()):
            super(HashTestDataset, self).__init__(
                'hashtest', hash_key=hash_key)

        def _load(self):
            pass

    a = HashTestDataset((True, 0, '1', (1, 2, 3)))
    b = HashTestDataset((True, 0, '1', (1, 2, 3)))
    c = HashTestDataset((True, 0, '1', (1, 2, 4)))
    assert a.hash == b.hash
    assert a.hash != c.hash


@unittest.skipIf(F._default_context_str == 'gpu', reason="Datasets don't need to be tested on GPU.")
def test_citation_graph():
    transform = dgl.AddSelfLoop(allow_duplicate=True)

    # cora
    g = data.CoraGraphDataset()[0]
    assert g.num_nodes() == 2708
    assert g.num_edges() == 10556
    dst = F.asnumpy(g.edges()[1])
    assert np.array_equal(dst, np.sort(dst))
    g2 = data.CoraGraphDataset(transform=transform)[0]
    assert g2.num_edges() - g.num_edges() == g.num_nodes()

    # Citeseer
    g = data.CiteseerGraphDataset()[0]
    assert g.num_nodes() == 3327
    assert g.num_edges() == 9228
    dst = F.asnumpy(g.edges()[1])
    assert np.array_equal(dst, np.sort(dst))
    g2 = data.CiteseerGraphDataset(transform=transform)[0]
    assert g2.num_edges() - g.num_edges() == g.num_nodes()

    # Pubmed
    g = data.PubmedGraphDataset()[0]
    assert g.num_nodes() == 19717
    assert g.num_edges() == 88651
    dst = F.asnumpy(g.edges()[1])
    assert np.array_equal(dst, np.sort(dst))
    g2 = data.PubmedGraphDataset(transform=transform)[0]
    assert g2.num_edges() - g.num_edges() == g.num_nodes()


@unittest.skipIf(F._default_context_str == 'gpu', reason="Datasets don't need to be tested on GPU.")
def test_gnn_benchmark():
    transform = dgl.AddSelfLoop(allow_duplicate=True)

    # AmazonCoBuyComputerDataset
    g = data.AmazonCoBuyComputerDataset()[0]
    assert g.num_nodes() == 13752
    assert g.num_edges() == 491722
    dst = F.asnumpy(g.edges()[1])
    assert np.array_equal(dst, np.sort(dst))
    g2 = data.AmazonCoBuyComputerDataset(transform=transform)[0]
    assert g2.num_edges() - g.num_edges() == g.num_nodes()

    # AmazonCoBuyPhotoDataset
    g = data.AmazonCoBuyPhotoDataset()[0]
    assert g.num_nodes() == 7650
    assert g.num_edges() == 238163
    dst = F.asnumpy(g.edges()[1])
    assert np.array_equal(dst, np.sort(dst))
    g2 = data.AmazonCoBuyPhotoDataset(transform=transform)[0]
    assert g2.num_edges() - g.num_edges() == g.num_nodes()

    # CoauthorPhysicsDataset
    g = data.CoauthorPhysicsDataset()[0]
    assert g.num_nodes() == 34493
    assert g.num_edges() == 495924
    dst = F.asnumpy(g.edges()[1])
    assert np.array_equal(dst, np.sort(dst))
    g2 = data.CoauthorPhysicsDataset(transform=transform)[0]
    assert g2.num_edges() - g.num_edges() == g.num_nodes()

    # CoauthorCSDataset
    g = data.CoauthorCSDataset()[0]
    assert g.num_nodes() == 18333
    assert g.num_edges() == 163788
    dst = F.asnumpy(g.edges()[1])
    assert np.array_equal(dst, np.sort(dst))
    g2 = data.CoauthorCSDataset(transform=transform)[0]
    assert g2.num_edges() - g.num_edges() == g.num_nodes()

    # CoraFullDataset
    g = data.CoraFullDataset()[0]
    assert g.num_nodes() == 19793
    assert g.num_edges() == 126842
    dst = F.asnumpy(g.edges()[1])
    assert np.array_equal(dst, np.sort(dst))
    g2 = data.CoraFullDataset(transform=transform)[0]
    assert g2.num_edges() - g.num_edges() == g.num_nodes()


@unittest.skipIf(F._default_context_str == 'gpu', reason="Datasets don't need to be tested on GPU.")
def test_reddit():
    # RedditDataset
    g = data.RedditDataset()[0]
    assert g.num_nodes() == 232965
    assert g.num_edges() == 114615892
    dst = F.asnumpy(g.edges()[1])
    assert np.array_equal(dst, np.sort(dst))

    transform = dgl.AddSelfLoop(allow_duplicate=True)
    g2 = data.RedditDataset(transform=transform)[0]
    assert g2.num_edges() - g.num_edges() == g.num_nodes()

@unittest.skipIf(F._default_context_str == 'gpu', reason="Datasets don't need to be tested on GPU.")
def test_explain_syn():
    dataset = data.BAShapeDataset()
    assert dataset.num_classes == 4
    g = dataset[0]
    assert 'label' in g.ndata
    assert 'feat' in g.ndata

    g1 = data.BAShapeDataset(force_reload=True, seed=0)[0]
    src1, dst1 = g1.edges()
    g2 = data.BAShapeDataset(force_reload=True, seed=0)[0]
    src2, dst2 = g2.edges()
    assert F.allclose(src1, src2)
    assert F.allclose(dst1, dst2)

    dataset = data.BACommunityDataset()
    assert dataset.num_classes == 8
    g = dataset[0]
    assert 'label' in g.ndata
    assert 'feat' in g.ndata

    g1 = data.BACommunityDataset(force_reload=True, seed=0)[0]
    src1, dst1 = g1.edges()
    g2 = data.BACommunityDataset(force_reload=True, seed=0)[0]
    src2, dst2 = g2.edges()
    assert F.allclose(src1, src2)
    assert F.allclose(dst1, dst2)

    dataset = data.TreeCycleDataset()
    assert dataset.num_classes == 2
    g = dataset[0]
    assert 'label' in g.ndata
    assert 'feat' in g.ndata

    g1 = data.TreeCycleDataset(force_reload=True, seed=0)[0]
    src1, dst1 = g1.edges()
    g2 = data.TreeCycleDataset(force_reload=True, seed=0)[0]
    src2, dst2 = g2.edges()
    assert F.allclose(src1, src2)
    assert F.allclose(dst1, dst2)

    dataset = data.TreeGridDataset()
    assert dataset.num_classes == 2
    g = dataset[0]
    assert 'label' in g.ndata
    assert 'feat' in g.ndata

    g1 = data.TreeGridDataset(force_reload=True, seed=0)[0]
    src1, dst1 = g1.edges()
    g2 = data.TreeGridDataset(force_reload=True, seed=0)[0]
    src2, dst2 = g2.edges()
    assert F.allclose(src1, src2)
    assert F.allclose(dst1, dst2)

    dataset = data.BA2MotifDataset()
    assert dataset.num_classes == 2
    g, label = dataset[0]
    assert 'feat' in g.ndata

@unittest.skipIf(F._default_context_str == 'gpu', reason="Datasets don't need to be tested on GPU.")
def test_extract_archive():
    # gzip
    with tempfile.TemporaryDirectory() as src_dir:
        gz_file = 'gz_archive'
        gz_path = os.path.join(src_dir, gz_file + '.gz')
        content = b"test extract archive gzip"
        with gzip.open(gz_path, 'wb') as f:
            f.write(content)
        with tempfile.TemporaryDirectory() as dst_dir:
            data.utils.extract_archive(gz_path, dst_dir, overwrite=True)
            assert os.path.exists(os.path.join(dst_dir, gz_file))


def _test_construct_graphs_node_ids():
    from dgl.data.csv_dataset_base import NodeData, EdgeData, DGLGraphConstructor
    num_nodes = 100
    num_edges = 1000

    # node IDs are required to be unique
    node_ids = np.random.choice(np.arange(num_nodes / 2), num_nodes)
    src_ids = np.random.choice(node_ids, size=num_edges)
    dst_ids = np.random.choice(node_ids, size=num_edges)
    node_data = NodeData(node_ids, {})
    edge_data = EdgeData(src_ids, dst_ids, {})
    expect_except = False
    try:
        _, _ = DGLGraphConstructor.construct_graphs(
            node_data, edge_data)
    except:
        expect_except = True
    assert expect_except

    # node IDs are already labelled from 0~num_nodes-1
    node_ids = np.arange(num_nodes)
    np.random.shuffle(node_ids)
    _, idx = np.unique(node_ids, return_index=True)
    src_ids = np.random.choice(node_ids, size=num_edges)
    dst_ids = np.random.choice(node_ids, size=num_edges)
    node_feat = np.random.rand(num_nodes, 3)
    node_data = NodeData(node_ids, {'feat':node_feat})
    edge_data = EdgeData(src_ids, dst_ids, {})
    graphs, data_dict = DGLGraphConstructor.construct_graphs(
        node_data, edge_data)
    assert len(graphs) == 1
    assert len(data_dict) == 0
    g = graphs[0]
    assert g.is_homogeneous
    assert g.num_nodes() == len(node_ids)
    assert g.num_edges() == len(src_ids)
    assert F.array_equal(F.tensor(node_feat[idx], dtype=F.float32), g.ndata['feat'])

    # node IDs are mixed with numeric and non-numeric values
    # homogeneous graph
    node_ids = [1, 2, 3, 'a']
    src_ids = [1, 2, 3]
    dst_ids = ['a', 1, 2]
    node_data = NodeData(node_ids, {})
    edge_data = EdgeData(src_ids, dst_ids, {})
    graphs, data_dict = DGLGraphConstructor.construct_graphs(
        node_data, edge_data)
    assert len(graphs) == 1
    assert len(data_dict) == 0
    g = graphs[0]
    assert g.is_homogeneous
    assert g.num_nodes() == len(node_ids)
    assert g.num_edges() == len(src_ids)

    # heterogeneous graph
    node_ids_user = [1, 2, 3]
    node_ids_item = ['a', 'b', 'c']
    src_ids = node_ids_user
    dst_ids = node_ids_item
    node_data_user = NodeData(node_ids_user, {}, type='user')
    node_data_item = NodeData(node_ids_item, {}, type='item')
    edge_data = EdgeData(src_ids, dst_ids, {}, type=('user', 'like', 'item'))
    graphs, data_dict = DGLGraphConstructor.construct_graphs(
        [node_data_user, node_data_item], edge_data)
    assert len(graphs) == 1
    assert len(data_dict) == 0
    g = graphs[0]
    assert not g.is_homogeneous
    assert g.num_nodes('user') == len(node_ids_user)
    assert g.num_nodes('item') == len(node_ids_item)
    assert g.num_edges() == len(src_ids)


def _test_construct_graphs_homo():
    from dgl.data.csv_dataset_base import NodeData, EdgeData, DGLGraphConstructor
    # node_id could be non-sorted, non-numeric.
    num_nodes = 100
    num_edges = 1000
    num_dims = 3
    node_ids = np.random.choice(
        np.arange(num_nodes*2), size=num_nodes, replace=False)
    assert len(node_ids) == num_nodes
    # to be non-sorted
    np.random.shuffle(node_ids)
    # to be non-numeric
    node_ids = ['id_{}'.format(id) for id in node_ids]
    t_ndata = {'feat': np.random.rand(num_nodes, num_dims),
               'label': np.random.randint(2, size=num_nodes)}
    _, u_indices = np.unique(node_ids, return_index=True)
    ndata = {'feat': t_ndata['feat'][u_indices],
             'label': t_ndata['label'][u_indices]}
    node_data = NodeData(node_ids, t_ndata)
    src_ids = np.random.choice(node_ids, size=num_edges)
    dst_ids = np.random.choice(node_ids, size=num_edges)
    edata = {'feat': np.random.rand(
        num_edges, num_dims), 'label': np.random.randint(2, size=num_edges)}
    edge_data = EdgeData(src_ids, dst_ids, edata)
    graphs, data_dict = DGLGraphConstructor.construct_graphs(
        node_data, edge_data)
    assert len(graphs) == 1
    assert len(data_dict) == 0
    g = graphs[0]
    assert g.is_homogeneous
    assert g.num_nodes() == num_nodes
    assert g.num_edges() == num_edges

    def assert_data(lhs, rhs):
        for key, value in lhs.items():
            assert key in rhs
            assert F.dtype(rhs[key]) != F.float64
            assert F.array_equal(
                F.tensor(value, dtype=F.dtype(rhs[key])), rhs[key])
    assert_data(ndata, g.ndata)
    assert_data(edata, g.edata)


def _test_construct_graphs_hetero():
    from dgl.data.csv_dataset_base import NodeData, EdgeData, DGLGraphConstructor
    # node_id/src_id/dst_id could be non-sorted, duplicated, non-numeric.
    num_nodes = 100
    num_edges = 1000
    num_dims = 3
    ntypes = ['user', 'item']
    node_data = []
    node_ids_dict = {}
    ndata_dict = {}
    for ntype in ntypes:
        node_ids = np.random.choice(
            np.arange(num_nodes*2), size=num_nodes, replace=False)
        assert len(node_ids) == num_nodes
        # to be non-sorted
        np.random.shuffle(node_ids)
        # to be non-numeric
        node_ids = ['id_{}'.format(id) for id in node_ids]
        t_ndata = {'feat': np.random.rand(num_nodes, num_dims),
                   'label': np.random.randint(2, size=num_nodes)}
        _, u_indices = np.unique(node_ids, return_index=True)
        ndata = {'feat': t_ndata['feat'][u_indices],
                 'label': t_ndata['label'][u_indices]}
        node_data.append(NodeData(node_ids, t_ndata, type=ntype))
        node_ids_dict[ntype] = node_ids
        ndata_dict[ntype] = ndata
    etypes = [('user', 'follow', 'user'), ('user', 'like', 'item')]
    edge_data = []
    edata_dict = {}
    for src_type, e_type, dst_type in etypes:
        src_ids = np.random.choice(node_ids_dict[src_type], size=num_edges)
        dst_ids = np.random.choice(node_ids_dict[dst_type], size=num_edges)
        edata = {'feat': np.random.rand(
            num_edges, num_dims), 'label': np.random.randint(2, size=num_edges)}
        edge_data.append(EdgeData(src_ids, dst_ids, edata,
                         type=(src_type, e_type, dst_type)))
        edata_dict[(src_type, e_type, dst_type)] = edata
    graphs, data_dict = DGLGraphConstructor.construct_graphs(
        node_data, edge_data)
    assert len(graphs) == 1
    assert len(data_dict) == 0
    g = graphs[0]
    assert not g.is_homogeneous
    assert g.num_nodes() == num_nodes*len(ntypes)
    assert g.num_edges() == num_edges*len(etypes)

    def assert_data(lhs, rhs):
        for key, value in lhs.items():
            assert key in rhs
            assert F.dtype(rhs[key]) != F.float64
            assert F.array_equal(
                F.tensor(value, dtype=F.dtype(rhs[key])), rhs[key])
    for ntype in g.ntypes:
        assert g.num_nodes(ntype) == num_nodes
        assert_data(ndata_dict[ntype], g.nodes[ntype].data)
    for etype in g.canonical_etypes:
        assert g.num_edges(etype) == num_edges
        assert_data(edata_dict[etype], g.edges[etype].data)


def _test_construct_graphs_multiple():
    from dgl.data.csv_dataset_base import NodeData, EdgeData, GraphData, DGLGraphConstructor
    num_nodes = 100
    num_edges = 1000
    num_graphs = 10
    num_dims = 3
    node_ids = np.array([], dtype=np.int)
    src_ids = np.array([], dtype=np.int)
    dst_ids = np.array([], dtype=np.int)
    ngraph_ids = np.array([], dtype=np.int)
    egraph_ids = np.array([], dtype=np.int)
    u_indices = np.array([], dtype=np.int)
    for i in range(num_graphs):
        l_node_ids = np.random.choice(
            np.arange(num_nodes*2), size=num_nodes, replace=False)
        node_ids = np.append(node_ids, l_node_ids)
        _, l_u_indices = np.unique(l_node_ids, return_index=True)
        u_indices = np.append(u_indices, l_u_indices)
        ngraph_ids = np.append(ngraph_ids, np.full(num_nodes, i))
        src_ids = np.append(src_ids, np.random.choice(
            l_node_ids, size=num_edges))
        dst_ids = np.append(dst_ids, np.random.choice(
            l_node_ids, size=num_edges))
        egraph_ids = np.append(egraph_ids, np.full(num_edges, i))
    ndata = {'feat': np.random.rand(num_nodes*num_graphs, num_dims),
             'label': np.random.randint(2, size=num_nodes*num_graphs)}
    ngraph_ids = ['graph_{}'.format(id) for id in ngraph_ids]
    node_data = NodeData(node_ids, ndata, graph_id=ngraph_ids)
    egraph_ids = ['graph_{}'.format(id) for id in egraph_ids]
    edata = {'feat': np.random.rand(
        num_edges*num_graphs, num_dims), 'label': np.random.randint(2, size=num_edges*num_graphs)}
    edge_data = EdgeData(src_ids, dst_ids, edata, graph_id=egraph_ids)
    gdata = {'feat': np.random.rand(num_graphs, num_dims),
             'label': np.random.randint(2, size=num_graphs)}
    graph_ids = ['graph_{}'.format(id) for id in np.arange(num_graphs)]
    graph_data = GraphData(graph_ids, gdata)
    graphs, data_dict = DGLGraphConstructor.construct_graphs(
        node_data, edge_data, graph_data)
    assert len(graphs) == num_graphs
    assert len(data_dict) == len(gdata)
    for k, v in data_dict.items():
        assert F.dtype(v) != F.float64
        assert F.array_equal(F.reshape(F.tensor(gdata[k], dtype=F.dtype(v)), (len(graphs), -1)), v)
    for i, g in enumerate(graphs):
        assert g.is_homogeneous
        assert g.num_nodes() == num_nodes
        assert g.num_edges() == num_edges

        def assert_data(lhs, rhs, size, node=False):
            for key, value in lhs.items():
                assert key in rhs
                value = value[i*size:(i+1)*size]
                if node:
                    indices = u_indices[i*size:(i+1)*size]
                    value = value[indices]
                assert F.dtype(rhs[key]) != F.float64
                assert F.array_equal(
                    F.tensor(value, dtype=F.dtype(rhs[key])), rhs[key])
        assert_data(ndata, g.ndata, num_nodes, node=True)
        assert_data(edata, g.edata, num_edges)

    # Graph IDs found in node/edge CSV but not in graph CSV
    graph_data = GraphData(np.arange(num_graphs-2), {})
    expect_except = False
    try:
        _, _ = DGLGraphConstructor.construct_graphs(
            node_data, edge_data, graph_data)
    except:
        expect_except = True
    assert expect_except


def _test_DefaultDataParser():
    from dgl.data.csv_dataset_base import DefaultDataParser
    # common csv
    with tempfile.TemporaryDirectory() as test_dir:
        csv_path = os.path.join(test_dir, "nodes.csv")
        num_nodes = 5
        num_labels = 3
        num_dims = 2
        node_id = np.arange(num_nodes)
        label = np.random.randint(num_labels, size=num_nodes)
        feat = np.random.rand(num_nodes, num_dims)
        df = pd.DataFrame({'node_id': node_id, 'label': label,
                           'feat': [line.tolist() for line in feat],
                           })
        df.to_csv(csv_path, index=False)
        dp = DefaultDataParser()
        df = pd.read_csv(csv_path)
        dt = dp(df)
        assert np.array_equal(node_id, dt['node_id'])
        assert np.array_equal(label, dt['label'])
        assert np.array_equal(feat, dt['feat'])
    # string consists of non-numeric values
    with tempfile.TemporaryDirectory() as test_dir:
        csv_path = os.path.join(test_dir, "nodes.csv")
        df = pd.DataFrame({'label': ['a', 'b', 'c'],
                           })
        df.to_csv(csv_path, index=False)
        dp = DefaultDataParser()
        df = pd.read_csv(csv_path)
        expect_except = False
        try:
            dt = dp(df)
        except:
            expect_except = True
        assert expect_except
    # csv has index column which is ignored as it's unnamed
    with tempfile.TemporaryDirectory() as test_dir:
        csv_path = os.path.join(test_dir, "nodes.csv")
        df = pd.DataFrame({'label': [1, 2, 3],
                           })
        df.to_csv(csv_path)
        dp = DefaultDataParser()
        df = pd.read_csv(csv_path)
        dt = dp(df)
        assert len(dt) == 1


def _test_load_yaml_with_sanity_check():
    from dgl.data.csv_dataset_base import load_yaml_with_sanity_check
    with tempfile.TemporaryDirectory() as test_dir:
        yaml_path = os.path.join(test_dir, 'meta.yaml')
        # workable but meaningless usually
        yaml_data = {'dataset_name': 'default',
                     'node_data': [], 'edge_data': []}
        with open(yaml_path, 'w') as f:
            yaml.dump(yaml_data, f, sort_keys=False)
        meta = load_yaml_with_sanity_check(yaml_path)
        assert meta.version == '1.0.0'
        assert meta.dataset_name == 'default'
        assert meta.separator == ','
        assert len(meta.node_data) == 0
        assert len(meta.edge_data) == 0
        assert meta.graph_data is None
        # minimum with required fields only
        yaml_data = {'version': '1.0.0', 'dataset_name': 'default', 'node_data': [{'file_name': 'nodes.csv'}],
                     'edge_data': [{'file_name': 'edges.csv'}],
                     }
        with open(yaml_path, 'w') as f:
            yaml.dump(yaml_data, f, sort_keys=False)
        meta = load_yaml_with_sanity_check(yaml_path)
        for ndata in meta.node_data:
            assert ndata.file_name == 'nodes.csv'
            assert ndata.ntype == '_V'
            assert ndata.graph_id_field == 'graph_id'
            assert ndata.node_id_field == 'node_id'
        for edata in meta.edge_data:
            assert edata.file_name == 'edges.csv'
            assert edata.etype == ['_V', '_E', '_V']
            assert edata.graph_id_field == 'graph_id'
            assert edata.src_id_field == 'src_id'
            assert edata.dst_id_field == 'dst_id'
        # optional fields are specified
        yaml_data = {'version': '1.0.0', 'dataset_name': 'default',
                     'separator': '|',
                     'node_data': [{'file_name': 'nodes.csv', 'ntype': 'user', 'graph_id_field': 'xxx', 'node_id_field': 'xxx'}],
                     'edge_data': [{'file_name': 'edges.csv', 'etype': ['user', 'follow', 'user'], 'graph_id_field':'xxx', 'src_id_field':'xxx', 'dst_id_field':'xxx'}],
                     'graph_data': {'file_name': 'graph.csv', 'graph_id_field': 'xxx'}
                     }
        with open(yaml_path, 'w') as f:
            yaml.dump(yaml_data, f, sort_keys=False)
        meta = load_yaml_with_sanity_check(yaml_path)
        assert len(meta.node_data) == 1
        ndata = meta.node_data[0]
        assert ndata.ntype == 'user'
        assert ndata.graph_id_field == 'xxx'
        assert ndata.node_id_field == 'xxx'
        assert len(meta.edge_data) == 1
        edata = meta.edge_data[0]
        assert edata.etype == ['user', 'follow', 'user']
        assert edata.graph_id_field == 'xxx'
        assert edata.src_id_field == 'xxx'
        assert edata.dst_id_field == 'xxx'
        assert meta.graph_data is not None
        assert meta.graph_data.file_name == 'graph.csv'
        assert meta.graph_data.graph_id_field == 'xxx'
        # some required fields are missing
        yaml_data = {'dataset_name': 'default',
                     'node_data': [], 'edge_data': []}
        for field in yaml_data.keys():
            ydata = {k: v for k, v in yaml_data.items()}
            ydata.pop(field)
            with open(yaml_path, 'w') as f:
                yaml.dump(ydata, f, sort_keys=False)
            expect_except = False
            try:
                meta = load_yaml_with_sanity_check(yaml_path)
            except:
                expect_except = True
            assert expect_except
        # inapplicable version
        yaml_data = {'version': '0.0.0', 'dataset_name': 'default', 'node_data': [{'file_name': 'nodes_0.csv'}],
                     'edge_data': [{'file_name': 'edges_0.csv'}],
                     }
        with open(yaml_path, 'w') as f:
            yaml.dump(yaml_data, f, sort_keys=False)
        expect_except = False
        try:
            meta = load_yaml_with_sanity_check(yaml_path)
        except DGLError:
            expect_except = True
        assert expect_except
        # duplicate node types
        yaml_data = {'version': '1.0.0', 'dataset_name': 'default', 'node_data': [{'file_name': 'nodes.csv'}, {'file_name': 'nodes.csv'}],
                     'edge_data': [{'file_name': 'edges.csv'}],
                     }
        with open(yaml_path, 'w') as f:
            yaml.dump(yaml_data, f, sort_keys=False)
        expect_except = False
        try:
            meta = load_yaml_with_sanity_check(yaml_path)
        except DGLError:
            expect_except = True
        assert expect_except
        # duplicate edge types
        yaml_data = {'version': '1.0.0', 'dataset_name': 'default', 'node_data': [{'file_name': 'nodes.csv'}],
                     'edge_data': [{'file_name': 'edges.csv'}, {'file_name': 'edges.csv'}],
                     }
        with open(yaml_path, 'w') as f:
            yaml.dump(yaml_data, f, sort_keys=False)
        expect_except = False
        try:
            meta = load_yaml_with_sanity_check(yaml_path)
        except DGLError:
            expect_except = True
        assert expect_except


def _test_load_node_data_from_csv():
    from dgl.data.csv_dataset_base import MetaNode, NodeData, DefaultDataParser
    with tempfile.TemporaryDirectory() as test_dir:
        num_nodes = 100
        # minimum
        df = pd.DataFrame({'node_id': np.arange(num_nodes)})
        csv_path = os.path.join(test_dir, 'nodes.csv')
        df.to_csv(csv_path, index=False)
        meta_node = MetaNode(file_name=csv_path)
        node_data = NodeData.load_from_csv(
            meta_node, DefaultDataParser())
        assert np.array_equal(df['node_id'], node_data.id)
        assert len(node_data.data) == 0

        # common case
        df = pd.DataFrame({'node_id': np.arange(num_nodes),
                          'label': np.random.randint(3, size=num_nodes)})
        csv_path = os.path.join(test_dir, 'nodes.csv')
        df.to_csv(csv_path, index=False)
        meta_node = MetaNode(file_name=csv_path)
        node_data = NodeData.load_from_csv(
            meta_node, DefaultDataParser())
        assert np.array_equal(df['node_id'], node_data.id)
        assert len(node_data.data) == 1
        assert np.array_equal(df['label'], node_data.data['label'])
        assert np.array_equal(np.full(num_nodes, 0), node_data.graph_id)
        assert node_data.type == '_V'

        # add more fields into nodes.csv
        df = pd.DataFrame({'node_id': np.arange(num_nodes), 'label': np.random.randint(
            3, size=num_nodes), 'graph_id': np.full(num_nodes, 1)})
        csv_path = os.path.join(test_dir, 'nodes.csv')
        df.to_csv(csv_path, index=False)
        meta_node = MetaNode(file_name=csv_path)
        node_data = NodeData.load_from_csv(
            meta_node, DefaultDataParser())
        assert np.array_equal(df['node_id'], node_data.id)
        assert len(node_data.data) == 1
        assert np.array_equal(df['label'], node_data.data['label'])
        assert np.array_equal(df['graph_id'], node_data.graph_id)
        assert node_data.type == '_V'

        # required header is missing
        df = pd.DataFrame({'label': np.random.randint(3, size=num_nodes)})
        csv_path = os.path.join(test_dir, 'nodes.csv')
        df.to_csv(csv_path, index=False)
        meta_node = MetaNode(file_name=csv_path)
        expect_except = False
        try:
            NodeData.load_from_csv(
                meta_node, DefaultDataParser())
        except:
            expect_except = True
        assert expect_except


def _test_load_edge_data_from_csv():
    from dgl.data.csv_dataset_base import MetaEdge, EdgeData, DefaultDataParser
    with tempfile.TemporaryDirectory() as test_dir:
        num_nodes = 100
        num_edges = 1000
        # minimum
        df = pd.DataFrame({'src_id': np.random.randint(num_nodes, size=num_edges),
                           'dst_id': np.random.randint(num_nodes, size=num_edges),
                           })
        csv_path = os.path.join(test_dir, 'edges.csv')
        df.to_csv(csv_path, index=False)
        meta_edge = MetaEdge(file_name=csv_path)
        edge_data = EdgeData.load_from_csv(
            meta_edge, DefaultDataParser())
        assert np.array_equal(df['src_id'], edge_data.src)
        assert np.array_equal(df['dst_id'], edge_data.dst)
        assert len(edge_data.data) == 0

        # common case
        df = pd.DataFrame({'src_id': np.random.randint(num_nodes, size=num_edges),
                           'dst_id': np.random.randint(num_nodes, size=num_edges),
                           'label': np.random.randint(3, size=num_edges)})
        csv_path = os.path.join(test_dir, 'edges.csv')
        df.to_csv(csv_path, index=False)
        meta_edge = MetaEdge(file_name=csv_path)
        edge_data = EdgeData.load_from_csv(
            meta_edge, DefaultDataParser())
        assert np.array_equal(df['src_id'], edge_data.src)
        assert np.array_equal(df['dst_id'], edge_data.dst)
        assert len(edge_data.data) == 1
        assert np.array_equal(df['label'], edge_data.data['label'])
        assert np.array_equal(np.full(num_edges, 0), edge_data.graph_id)
        assert edge_data.type == ('_V', '_E', '_V')

        # add more fields into edges.csv
        df = pd.DataFrame({'src_id': np.random.randint(num_nodes, size=num_edges),
                           'dst_id': np.random.randint(num_nodes, size=num_edges),
                           'graph_id': np.arange(num_edges),
                           'feat': np.random.randint(3, size=num_edges),
                           'label': np.random.randint(3, size=num_edges)})
        csv_path = os.path.join(test_dir, 'edges.csv')
        df.to_csv(csv_path, index=False)
        meta_edge = MetaEdge(file_name=csv_path)
        edge_data = EdgeData.load_from_csv(
            meta_edge, DefaultDataParser())
        assert np.array_equal(df['src_id'], edge_data.src)
        assert np.array_equal(df['dst_id'], edge_data.dst)
        assert len(edge_data.data) == 2
        assert np.array_equal(df['feat'], edge_data.data['feat'])
        assert np.array_equal(df['label'], edge_data.data['label'])
        assert np.array_equal(df['graph_id'], edge_data.graph_id)
        assert edge_data.type == ('_V', '_E', '_V')

        # required headers are missing
        df = pd.DataFrame({'src_id': np.random.randint(num_nodes, size=num_edges),
                           })
        csv_path = os.path.join(test_dir, 'edges.csv')
        df.to_csv(csv_path, index=False)
        meta_edge = MetaEdge(file_name=csv_path)
        expect_except = False
        try:
            EdgeData.load_from_csv(
                meta_edge, DefaultDataParser())
        except DGLError:
            expect_except = True
        assert expect_except
        df = pd.DataFrame({'dst_id': np.random.randint(num_nodes, size=num_edges),
                           })
        csv_path = os.path.join(test_dir, 'edges.csv')
        df.to_csv(csv_path, index=False)
        meta_edge = MetaEdge(file_name=csv_path)
        expect_except = False
        try:
            EdgeData.load_from_csv(
                meta_edge, DefaultDataParser())
        except DGLError:
            expect_except = True
        assert expect_except


def _test_load_graph_data_from_csv():
    from dgl.data.csv_dataset_base import MetaGraph, GraphData, DefaultDataParser
    with tempfile.TemporaryDirectory() as test_dir:
        num_graphs = 100
        # minimum
        df = pd.DataFrame({'graph_id': np.arange(num_graphs)})
        csv_path = os.path.join(test_dir, 'graph.csv')
        df.to_csv(csv_path, index=False)
        meta_graph = MetaGraph(file_name=csv_path)
        graph_data = GraphData.load_from_csv(
            meta_graph, DefaultDataParser())
        assert np.array_equal(df['graph_id'], graph_data.graph_id)
        assert len(graph_data.data) == 0

        # common case
        df = pd.DataFrame({'graph_id': np.arange(num_graphs),
                          'label': np.random.randint(3, size=num_graphs)})
        csv_path = os.path.join(test_dir, 'graph.csv')
        df.to_csv(csv_path, index=False)
        meta_graph = MetaGraph(file_name=csv_path)
        graph_data = GraphData.load_from_csv(
            meta_graph, DefaultDataParser())
        assert np.array_equal(df['graph_id'], graph_data.graph_id)
        assert len(graph_data.data) == 1
        assert np.array_equal(df['label'], graph_data.data['label'])

        # add more fields into graph.csv
        df = pd.DataFrame({'graph_id': np.arange(num_graphs),
                           'feat': np.random.randint(3, size=num_graphs),
                           'label': np.random.randint(3, size=num_graphs)})
        csv_path = os.path.join(test_dir, 'graph.csv')
        df.to_csv(csv_path, index=False)
        meta_graph = MetaGraph(file_name=csv_path)
        graph_data = GraphData.load_from_csv(
            meta_graph, DefaultDataParser())
        assert np.array_equal(df['graph_id'], graph_data.graph_id)
        assert len(graph_data.data) == 2
        assert np.array_equal(df['feat'], graph_data.data['feat'])
        assert np.array_equal(df['label'], graph_data.data['label'])

        # required header is missing
        df = pd.DataFrame({'label': np.random.randint(3, size=num_graphs)})
        csv_path = os.path.join(test_dir, 'graph.csv')
        df.to_csv(csv_path, index=False)
        meta_graph = MetaGraph(file_name=csv_path)
        expect_except = False
        try:
            GraphData.load_from_csv(
                meta_graph, DefaultDataParser())
        except DGLError:
            expect_except = True
        assert expect_except


def _test_CSVDataset_single():
    with tempfile.TemporaryDirectory() as test_dir:
        # generate YAML/CSVs
        meta_yaml_path = os.path.join(test_dir, "meta.yaml")
        edges_csv_path_0 = os.path.join(test_dir, "test_edges_0.csv")
        edges_csv_path_1 = os.path.join(test_dir, "test_edges_1.csv")
        nodes_csv_path_0 = os.path.join(test_dir, "test_nodes_0.csv")
        nodes_csv_path_1 = os.path.join(test_dir, "test_nodes_1.csv")
        meta_yaml_data = {'version': '1.0.0', 'dataset_name': 'default_name',
                          'node_data': [{'file_name': os.path.basename(nodes_csv_path_0),
                                         'ntype': 'user',
                                         },
                                        {'file_name': os.path.basename(nodes_csv_path_1),
                                            'ntype': 'item',
                                         }],
                          'edge_data': [{'file_name': os.path.basename(edges_csv_path_0),
                                         'etype': ['user', 'follow', 'user'],
                                         },
                                        {'file_name': os.path.basename(edges_csv_path_1),
                                         'etype': ['user', 'like', 'item'],
                                         }],
                          }
        with open(meta_yaml_path, 'w') as f:
            yaml.dump(meta_yaml_data, f, sort_keys=False)
        num_nodes = 100
        num_edges = 500
        num_dims = 3
        feat_ndata = np.random.rand(num_nodes, num_dims)
        label_ndata = np.random.randint(2, size=num_nodes)
        df = pd.DataFrame({'node_id': np.arange(num_nodes),
                           'label': label_ndata,
                           'feat': [line.tolist() for line in feat_ndata],
                           })
        df.to_csv(nodes_csv_path_0, index=False)
        df.to_csv(nodes_csv_path_1, index=False)
        feat_edata = np.random.rand(num_edges, num_dims)
        label_edata = np.random.randint(2, size=num_edges)
        df = pd.DataFrame({'src_id': np.random.randint(num_nodes, size=num_edges),
                           'dst_id': np.random.randint(num_nodes, size=num_edges),
                           'label': label_edata,
                           'feat': [line.tolist() for line in feat_edata],
                           })
        df.to_csv(edges_csv_path_0, index=False)
        df.to_csv(edges_csv_path_1, index=False)

        # load CSVDataset
        for force_reload in [True, False]:
            if not force_reload:
                # remove original node data file to verify reload from cached files
                os.remove(nodes_csv_path_0)
                assert not os.path.exists(nodes_csv_path_0)
            csv_dataset = data.CSVDataset(
                test_dir, force_reload=force_reload)
            assert len(csv_dataset) == 1
            g = csv_dataset[0]
            assert not g.is_homogeneous
            assert csv_dataset.has_cache()
            for ntype in g.ntypes:
                assert g.num_nodes(ntype) == num_nodes
                assert F.array_equal(F.tensor(feat_ndata, dtype=F.float32),
                                     g.nodes[ntype].data['feat'])
                assert np.array_equal(label_ndata,
                                      F.asnumpy(g.nodes[ntype].data['label']))
            for etype in g.etypes:
                assert g.num_edges(etype) == num_edges
                assert F.array_equal(F.tensor(feat_edata, dtype=F.float32),
                                     g.edges[etype].data['feat'])
                assert np.array_equal(label_edata,
                                      F.asnumpy(g.edges[etype].data['label']))


def _test_CSVDataset_multiple():
    with tempfile.TemporaryDirectory() as test_dir:
        # generate YAML/CSVs
        meta_yaml_path = os.path.join(test_dir, "meta.yaml")
        edges_csv_path_0 = os.path.join(test_dir, "test_edges_0.csv")
        edges_csv_path_1 = os.path.join(test_dir, "test_edges_1.csv")
        nodes_csv_path_0 = os.path.join(test_dir, "test_nodes_0.csv")
        nodes_csv_path_1 = os.path.join(test_dir, "test_nodes_1.csv")
        graph_csv_path = os.path.join(test_dir, "test_graph.csv")
        meta_yaml_data = {'version': '1.0.0', 'dataset_name': 'default_name',
                          'node_data': [{'file_name': os.path.basename(nodes_csv_path_0),
                                         'ntype': 'user',
                                         },
                                        {'file_name': os.path.basename(nodes_csv_path_1),
                                            'ntype': 'item',
                                         }],
                          'edge_data': [{'file_name': os.path.basename(edges_csv_path_0),
                                         'etype': ['user', 'follow', 'user'],
                                         },
                                        {'file_name': os.path.basename(edges_csv_path_1),
                                         'etype': ['user', 'like', 'item'],
                                         }],
                          'graph_data': {'file_name': os.path.basename(graph_csv_path)}
                          }
        with open(meta_yaml_path, 'w') as f:
            yaml.dump(meta_yaml_data, f, sort_keys=False)
        num_nodes = 100
        num_edges = 500
        num_graphs = 10
        num_dims = 3
        feat_ndata = np.random.rand(num_nodes*num_graphs, num_dims)
        label_ndata = np.random.randint(2, size=num_nodes*num_graphs)
        df = pd.DataFrame({'node_id': np.hstack([np.arange(num_nodes) for _ in range(num_graphs)]),
                           'label': label_ndata,
                           'feat': [line.tolist() for line in feat_ndata],
                           'graph_id': np.hstack([np.full(num_nodes, i) for i in range(num_graphs)])
                           })
        df.to_csv(nodes_csv_path_0, index=False)
        df.to_csv(nodes_csv_path_1, index=False)
        feat_edata = np.random.rand(num_edges*num_graphs, num_dims)
        label_edata = np.random.randint(2, size=num_edges*num_graphs)
        df = pd.DataFrame({'src_id': np.hstack([np.random.randint(num_nodes, size=num_edges) for _ in range(num_graphs)]),
                           'dst_id': np.hstack([np.random.randint(num_nodes, size=num_edges) for _ in range(num_graphs)]),
                           'label': label_edata,
                           'feat': [line.tolist() for line in feat_edata],
                           'graph_id': np.hstack([np.full(num_edges, i) for i in range(num_graphs)])
                           })
        df.to_csv(edges_csv_path_0, index=False)
        df.to_csv(edges_csv_path_1, index=False)
        feat_gdata = np.random.rand(num_graphs, num_dims)
        label_gdata = np.random.randint(2, size=num_graphs)
        df = pd.DataFrame({'label': label_gdata,
                           'feat': [line.tolist() for line in feat_gdata],
                           'graph_id': np.arange(num_graphs)
                           })
        df.to_csv(graph_csv_path, index=False)

        # load CSVDataset with default node/edge/gdata_parser
        for force_reload in [True, False]:
            if not force_reload:
                # remove original node data file to verify reload from cached files
                os.remove(nodes_csv_path_0)
                assert not os.path.exists(nodes_csv_path_0)
            csv_dataset = data.CSVDataset(
                test_dir, force_reload=force_reload)
            assert len(csv_dataset) == num_graphs
            assert csv_dataset.has_cache()
            assert len(csv_dataset.data) == 2
            assert 'feat' in csv_dataset.data
            assert 'label' in csv_dataset.data
            assert F.array_equal(F.tensor(feat_gdata, dtype=F.float32),
                                 csv_dataset.data['feat'])
            for i, (g, g_data) in enumerate(csv_dataset):
                assert not g.is_homogeneous
                assert F.asnumpy(g_data['label']) == label_gdata[i]
                assert F.array_equal(g_data['feat'], F.tensor(feat_gdata[i], dtype=F.float32))
                for ntype in g.ntypes:
                    assert g.num_nodes(ntype) == num_nodes
                    assert F.array_equal(F.tensor(feat_ndata[i*num_nodes:(i+1)*num_nodes], dtype=F.float32),
                                         g.nodes[ntype].data['feat'])
                    assert np.array_equal(label_ndata[i*num_nodes:(i+1)*num_nodes],
                                          F.asnumpy(g.nodes[ntype].data['label']))
                for etype in g.etypes:
                    assert g.num_edges(etype) == num_edges
                    assert F.array_equal(F.tensor(feat_edata[i*num_edges:(i+1)*num_edges], dtype=F.float32),
                                         g.edges[etype].data['feat'])
                    assert np.array_equal(label_edata[i*num_edges:(i+1)*num_edges],
                                          F.asnumpy(g.edges[etype].data['label']))


def _test_CSVDataset_customized_data_parser():
    with tempfile.TemporaryDirectory() as test_dir:
        # generate YAML/CSVs
        meta_yaml_path = os.path.join(test_dir, "meta.yaml")
        edges_csv_path_0 = os.path.join(test_dir, "test_edges_0.csv")
        edges_csv_path_1 = os.path.join(test_dir, "test_edges_1.csv")
        nodes_csv_path_0 = os.path.join(test_dir, "test_nodes_0.csv")
        nodes_csv_path_1 = os.path.join(test_dir, "test_nodes_1.csv")
        graph_csv_path = os.path.join(test_dir, "test_graph.csv")
        meta_yaml_data = {'dataset_name': 'default_name',
                          'node_data': [{'file_name': os.path.basename(nodes_csv_path_0),
                                         'ntype': 'user',
                                         },
                                        {'file_name': os.path.basename(nodes_csv_path_1),
                                            'ntype': 'item',
                                         }],
                          'edge_data': [{'file_name': os.path.basename(edges_csv_path_0),
                                         'etype': ['user', 'follow', 'user'],
                                         },
                                        {'file_name': os.path.basename(edges_csv_path_1),
                                         'etype': ['user', 'like', 'item'],
                                         }],
                          'graph_data': {'file_name': os.path.basename(graph_csv_path)}
                          }
        with open(meta_yaml_path, 'w') as f:
            yaml.dump(meta_yaml_data, f, sort_keys=False)
        num_nodes = 100
        num_edges = 500
        num_graphs = 10
        label_ndata = np.random.randint(2, size=num_nodes*num_graphs)
        df = pd.DataFrame({'node_id': np.hstack([np.arange(num_nodes) for _ in range(num_graphs)]),
                           'label': label_ndata,
                           'graph_id': np.hstack([np.full(num_nodes, i) for i in range(num_graphs)])
                           })
        df.to_csv(nodes_csv_path_0, index=False)
        df.to_csv(nodes_csv_path_1, index=False)
        label_edata = np.random.randint(2, size=num_edges*num_graphs)
        df = pd.DataFrame({'src_id': np.hstack([np.random.randint(num_nodes, size=num_edges) for _ in range(num_graphs)]),
                           'dst_id': np.hstack([np.random.randint(num_nodes, size=num_edges) for _ in range(num_graphs)]),
                           'label': label_edata,
                           'graph_id': np.hstack([np.full(num_edges, i) for i in range(num_graphs)])
                           })
        df.to_csv(edges_csv_path_0, index=False)
        df.to_csv(edges_csv_path_1, index=False)
        label_gdata = np.random.randint(2, size=num_graphs)
        df = pd.DataFrame({'label': label_gdata,
                           'graph_id': np.arange(num_graphs)
                           })
        df.to_csv(graph_csv_path, index=False)

        class CustDataParser:
            def __call__(self, df):
                data = {}
                for header in df:
                    dt = df[header].to_numpy().squeeze()
                    if header == 'label':
                        dt += 2
                    data[header] = dt
                return data
        # load CSVDataset with customized node/edge/gdata_parser
        # specify via dict[ntype/etype, callable]
        csv_dataset = data.CSVDataset(
            test_dir, force_reload=True, ndata_parser={'user': CustDataParser()},
            edata_parser={('user', 'like', 'item'): CustDataParser()},
            gdata_parser=CustDataParser())
        assert len(csv_dataset) == num_graphs
        assert len(csv_dataset.data) == 1
        assert 'label' in csv_dataset.data
        for i, (g, g_data) in enumerate(csv_dataset):
            assert not g.is_homogeneous
            assert F.asnumpy(g_data) == label_gdata[i] + 2
            for ntype in g.ntypes:
                assert g.num_nodes(ntype) == num_nodes
                offset = 2 if ntype == 'user' else 0
                assert np.array_equal(label_ndata[i*num_nodes:(i+1)*num_nodes]+offset,
                                    F.asnumpy(g.nodes[ntype].data['label']))
            for etype in g.etypes:
                assert g.num_edges(etype) == num_edges
                offset = 2 if etype == 'like' else 0
                assert np.array_equal(label_edata[i*num_edges:(i+1)*num_edges]+offset,
                                    F.asnumpy(g.edges[etype].data['label']))
        # specify via callable
        csv_dataset = data.CSVDataset(
            test_dir, force_reload=True, ndata_parser=CustDataParser(),
            edata_parser=CustDataParser(), gdata_parser=CustDataParser())
        assert len(csv_dataset) == num_graphs
        assert len(csv_dataset.data) == 1
        assert 'label' in csv_dataset.data
        for i, (g, g_data) in enumerate(csv_dataset):
            assert not g.is_homogeneous
            assert F.asnumpy(g_data) == label_gdata[i] + 2
            for ntype in g.ntypes:
                assert g.num_nodes(ntype) == num_nodes
                offset = 2
                assert np.array_equal(label_ndata[i*num_nodes:(i+1)*num_nodes]+offset,
                                    F.asnumpy(g.nodes[ntype].data['label']))
            for etype in g.etypes:
                assert g.num_edges(etype) == num_edges
                offset = 2
                assert np.array_equal(label_edata[i*num_edges:(i+1)*num_edges]+offset,
                                    F.asnumpy(g.edges[etype].data['label']))


def _test_NodeEdgeGraphData():
    from dgl.data.csv_dataset_base import NodeData, EdgeData, GraphData
    # NodeData basics
    num_nodes = 100
    node_ids = np.arange(num_nodes, dtype=np.float)
    ndata = NodeData(node_ids, {})
    assert np.array_equal(ndata.id, node_ids)
    assert len(ndata.data) == 0
    assert ndata.type == '_V'
    assert np.array_equal(ndata.graph_id, np.full(num_nodes, 0))
    # NodeData more
    data = {'feat': np.random.rand(num_nodes, 3)}
    graph_id = np.arange(num_nodes)
    ndata = NodeData(node_ids, data, type='user', graph_id=graph_id)
    assert ndata.type == 'user'
    assert np.array_equal(ndata.graph_id, graph_id)
    assert len(ndata.data) == len(data)
    for k, v in data.items():
        assert k in ndata.data
        assert np.array_equal(ndata.data[k], v)
    # NodeData except
    expect_except = False
    try:
        NodeData(np.arange(num_nodes), {'feat': np.random.rand(
            num_nodes+1, 3)}, graph_id=np.arange(num_nodes-1))
    except:
        expect_except = True
    assert expect_except

    # EdgeData basics
    num_nodes = 100
    num_edges = 1000
    src_ids = np.random.randint(num_nodes, size=num_edges)
    dst_ids = np.random.randint(num_nodes, size=num_edges)
    edata = EdgeData(src_ids, dst_ids, {})
    assert np.array_equal(edata.src, src_ids)
    assert np.array_equal(edata.dst, dst_ids)
    assert edata.type == ('_V', '_E', '_V')
    assert len(edata.data) == 0
    assert np.array_equal(edata.graph_id, np.full(num_edges, 0))
    # EdageData more
    src_ids = np.random.randint(num_nodes, size=num_edges).astype(np.float)
    dst_ids = np.random.randint(num_nodes, size=num_edges).astype(np.float)
    data = {'feat': np.random.rand(num_edges, 3)}
    etype = ('user', 'like', 'item')
    graph_ids = np.arange(num_edges)
    edata = EdgeData(src_ids, dst_ids, data,
                            type=etype, graph_id=graph_ids)
    assert np.array_equal(edata.src, src_ids)
    assert np.array_equal(edata.dst, dst_ids)
    assert edata.type == etype
    assert len(edata.data) == len(data)
    for k, v in data.items():
        assert k in edata.data
        assert np.array_equal(edata.data[k], v)
    assert np.array_equal(edata.graph_id, graph_ids)
    # EdgeData except
    expect_except = False
    try:
        EdgeData(np.arange(num_edges), np.arange(
            num_edges+1), {'feat': np.random.rand(num_edges-1, 3)}, graph_id=np.arange(num_edges+2))
    except:
        expect_except = True
    assert expect_except

    # GraphData basics
    num_graphs = 10
    graph_ids = np.arange(num_graphs)
    gdata = GraphData(graph_ids, {})
    assert np.array_equal(gdata.graph_id, graph_ids)
    assert len(gdata.data) == 0
    # GraphData more
    graph_ids = np.arange(num_graphs).astype(np.float)
    data = {'feat': np.random.rand(num_graphs, 3)}
    gdata = GraphData(graph_ids, data)
    assert np.array_equal(gdata.graph_id, graph_ids)
    assert len(gdata.data) == len(data)
    for k, v in data.items():
        assert k in gdata.data
        assert np.array_equal(gdata.data[k], v)


@unittest.skipIf(F._default_context_str == 'gpu', reason="Datasets don't need to be tested on GPU.")
def test_csvdataset():
    _test_NodeEdgeGraphData()
    _test_construct_graphs_node_ids()
    _test_construct_graphs_homo()
    _test_construct_graphs_hetero()
    _test_construct_graphs_multiple()
    _test_DefaultDataParser()
    _test_load_yaml_with_sanity_check()
    _test_load_node_data_from_csv()
    _test_load_edge_data_from_csv()
    _test_load_graph_data_from_csv()
    _test_CSVDataset_single()
    _test_CSVDataset_multiple()
    _test_CSVDataset_customized_data_parser()

@unittest.skipIf(F._default_context_str == 'gpu', reason="Datasets don't need to be tested on GPU.")
def test_add_nodepred_split():
    dataset = data.AmazonCoBuyComputerDataset()
    print('train_mask' in dataset[0].ndata)
    data.utils.add_nodepred_split(dataset, [0.8, 0.1, 0.1])
    assert 'train_mask' in dataset[0].ndata

    dataset = data.AIFBDataset()
    print('train_mask' in dataset[0].nodes['Publikationen'].data)
    data.utils.add_nodepred_split(dataset, [0.8, 0.1, 0.1], ntype='Publikationen')
    assert 'train_mask' in dataset[0].nodes['Publikationen'].data

@unittest.skipIf(F._default_context_str == 'gpu', reason="Datasets don't need to be tested on GPU.")
def test_as_nodepred1():
    ds = data.AmazonCoBuyComputerDataset()
    print('train_mask' in ds[0].ndata)
    new_ds = data.AsNodePredDataset(ds, [0.8, 0.1, 0.1], verbose=True)
    assert len(new_ds) == 1
    assert new_ds[0].num_nodes() == ds[0].num_nodes()
    assert new_ds[0].num_edges() == ds[0].num_edges()
    assert 'train_mask' in new_ds[0].ndata
    assert F.array_equal(new_ds.train_idx, F.nonzero_1d(
        new_ds[0].ndata['train_mask']))
    assert F.array_equal(new_ds.val_idx, F.nonzero_1d(
        new_ds[0].ndata['val_mask']))
    assert F.array_equal(new_ds.test_idx, F.nonzero_1d(
        new_ds[0].ndata['test_mask']))

    ds = data.AIFBDataset()
    print('train_mask' in ds[0].nodes['Personen'].data)
    new_ds = data.AsNodePredDataset(ds, [0.8, 0.1, 0.1], 'Personen', verbose=True)
    assert len(new_ds) == 1
    assert new_ds[0].ntypes == ds[0].ntypes
    assert new_ds[0].canonical_etypes == ds[0].canonical_etypes
    assert 'train_mask' in new_ds[0].nodes['Personen'].data
    assert F.array_equal(new_ds.train_idx, F.nonzero_1d(
        new_ds[0].nodes['Personen'].data['train_mask']))
    assert F.array_equal(new_ds.val_idx, F.nonzero_1d(
        new_ds[0].nodes['Personen'].data['val_mask']))
    assert F.array_equal(new_ds.test_idx, F.nonzero_1d(
        new_ds[0].nodes['Personen'].data['test_mask']))

@unittest.skipIf(F._default_context_str == 'gpu', reason="Datasets don't need to be tested on GPU.")
def test_as_nodepred2():
    # test proper reprocessing

    # create
    ds = data.AsNodePredDataset(data.AmazonCoBuyComputerDataset(), [0.8, 0.1, 0.1])
    assert F.sum(F.astype(ds[0].ndata['train_mask'], F.int32), 0) == int(ds[0].num_nodes() * 0.8)
    assert len(ds.train_idx) == int(ds[0].num_nodes() * 0.8)
    # read from cache
    ds = data.AsNodePredDataset(data.AmazonCoBuyComputerDataset(), [0.8, 0.1, 0.1])
    assert F.sum(F.astype(ds[0].ndata['train_mask'], F.int32), 0) == int(ds[0].num_nodes() * 0.8)
    assert len(ds.train_idx) == int(ds[0].num_nodes() * 0.8)
    # invalid cache, re-read
    ds = data.AsNodePredDataset(data.AmazonCoBuyComputerDataset(), [0.1, 0.1, 0.8])
    assert F.sum(F.astype(ds[0].ndata['train_mask'], F.int32), 0) == int(ds[0].num_nodes() * 0.1)
    assert len(ds.train_idx) == int(ds[0].num_nodes() * 0.1)

    # create
    ds = data.AsNodePredDataset(data.AIFBDataset(), [0.8, 0.1, 0.1], 'Personen', verbose=True)
    assert F.sum(F.astype(ds[0].nodes['Personen'].data['train_mask'], F.int32), 0) == int(ds[0].num_nodes('Personen') * 0.8)
    assert len(ds.train_idx) == int(ds[0].num_nodes('Personen') * 0.8)
    # read from cache
    ds = data.AsNodePredDataset(data.AIFBDataset(), [0.8, 0.1, 0.1], 'Personen', verbose=True)
    assert F.sum(F.astype(ds[0].nodes['Personen'].data['train_mask'], F.int32), 0) == int(ds[0].num_nodes('Personen') * 0.8)
    assert len(ds.train_idx) == int(ds[0].num_nodes('Personen') * 0.8)
    # invalid cache, re-read
    ds = data.AsNodePredDataset(data.AIFBDataset(), [0.1, 0.1, 0.8], 'Personen', verbose=True)
    assert F.sum(F.astype(ds[0].nodes['Personen'].data['train_mask'], F.int32), 0) == int(ds[0].num_nodes('Personen') * 0.1)
    assert len(ds.train_idx) == int(ds[0].num_nodes('Personen') * 0.1)

@unittest.skipIf(dgl.backend.backend_name != 'pytorch', reason="ogb only supports pytorch")
def test_as_nodepred_ogb():
    from ogb.nodeproppred import DglNodePropPredDataset
    ds = data.AsNodePredDataset(DglNodePropPredDataset("ogbn-arxiv"), split_ratio=None, verbose=True)
    split = DglNodePropPredDataset("ogbn-arxiv").get_idx_split()
    train_idx, val_idx, test_idx = split['train'], split['valid'], split['test']
    assert F.array_equal(ds.train_idx, F.tensor(train_idx))
    assert F.array_equal(ds.val_idx, F.tensor(val_idx))
    assert F.array_equal(ds.test_idx, F.tensor(test_idx))
    # force generate new split
    ds = data.AsNodePredDataset(DglNodePropPredDataset("ogbn-arxiv"), split_ratio=[0.7, 0.2, 0.1], verbose=True)

@unittest.skipIf(F._default_context_str == 'gpu', reason="Datasets don't need to be tested on GPU.")
def test_as_linkpred():
    # create
    ds = data.AsLinkPredDataset(data.CoraGraphDataset(), split_ratio=[0.8, 0.1, 0.1], neg_ratio=1, verbose=True)
    # Cora has 10556 edges, 10% test edges can be 1057
    assert ds.test_edges[0][0].shape[0] == 1057
    # negative samples, not guaranteed, so the assert is in a relaxed range
    assert 1000 <= ds.test_edges[1][0].shape[0] <= 1057
    # read from cache
    ds = data.AsLinkPredDataset(data.CoraGraphDataset(), split_ratio=[0.7, 0.1, 0.2], neg_ratio=2, verbose=True)
    assert ds.test_edges[0][0].shape[0] == 2112
    # negative samples, not guaranteed to be ratio 2, so the assert is in a relaxed range
    assert 4000 < ds.test_edges[1][0].shape[0] <= 4224


@unittest.skipIf(dgl.backend.backend_name != 'pytorch', reason="ogb only supports pytorch")
def test_as_linkpred_ogb():
    from ogb.linkproppred import DglLinkPropPredDataset
    ds = data.AsLinkPredDataset(DglLinkPropPredDataset("ogbl-collab"), split_ratio=None, verbose=True)
    # original dataset has 46329 test edges
    assert ds.test_edges[0][0].shape[0] == 46329
    # force generate new split
    ds = data.AsLinkPredDataset(DglLinkPropPredDataset("ogbl-collab"), split_ratio=[0.7, 0.2, 0.1], verbose=True)
    assert ds.test_edges[0][0].shape[0] == 235812

@unittest.skipIf(F._default_context_str == 'gpu', reason="Datasets don't need to be tested on GPU.")
def test_as_nodepred_csvdataset():
    with tempfile.TemporaryDirectory() as test_dir:
        # generate YAML/CSVs
        meta_yaml_path = os.path.join(test_dir, "meta.yaml")
        edges_csv_path = os.path.join(test_dir, "test_edges.csv")
        nodes_csv_path = os.path.join(test_dir, "test_nodes.csv")
        meta_yaml_data = {'version': '1.0.0', 'dataset_name': 'default_name',
                          'node_data': [{'file_name': os.path.basename(nodes_csv_path)
                                         }],
                          'edge_data': [{'file_name': os.path.basename(edges_csv_path)
                                         }],
                          }
        with open(meta_yaml_path, 'w') as f:
            yaml.dump(meta_yaml_data, f, sort_keys=False)
        num_nodes = 100
        num_edges = 500
        num_dims = 3
        num_classes = num_nodes
        feat_ndata = np.random.rand(num_nodes, num_dims)
        label_ndata = np.arange(num_classes)
        df = pd.DataFrame({'node_id': np.arange(num_nodes),
                           'label': label_ndata,
                           'feat': [line.tolist() for line in feat_ndata],
                           })
        df.to_csv(nodes_csv_path, index=False)
        df = pd.DataFrame({'src_id': np.random.randint(num_nodes, size=num_edges),
                           'dst_id': np.random.randint(num_nodes, size=num_edges),
                           })
        df.to_csv(edges_csv_path, index=False)

        ds = data.CSVDataset(test_dir, force_reload=True)
        assert 'feat' in ds[0].ndata
        assert 'label' in ds[0].ndata
        assert 'train_mask' not in ds[0].ndata
        assert not hasattr(ds[0], 'num_classes')
        new_ds = data.AsNodePredDataset(ds, split_ratio=[0.8, 0.1, 0.1], force_reload=True)
        assert new_ds.num_classes == num_classes
        assert 'feat' in new_ds[0].ndata
        assert 'label' in new_ds[0].ndata
        assert 'train_mask' in new_ds[0].ndata

@unittest.skipIf(F._default_context_str == 'gpu', reason="Datasets don't need to be tested on GPU.")
def test_as_graphpred():
    ds = data.GINDataset(name='MUTAG', self_loop=True)
    new_ds = data.AsGraphPredDataset(ds, [0.8, 0.1, 0.1], verbose=True)
    assert len(new_ds) == 188
    assert new_ds.num_tasks == 1
    assert new_ds.num_classes == 2

    ds = data.FakeNewsDataset('politifact', 'profile')
    new_ds = data.AsGraphPredDataset(ds, verbose=True)
    assert len(new_ds) == 314
    assert new_ds.num_tasks == 1
    assert new_ds.num_classes == 2

    ds = data.QM7bDataset()
    new_ds = data.AsGraphPredDataset(ds, [0.8, 0.1, 0.1], verbose=True)
    assert len(new_ds) == 7211
    assert new_ds.num_tasks == 14
    assert new_ds.num_classes is None

<<<<<<< HEAD
=======
    ds = data.QM9Dataset(label_keys=['mu', 'gap'])
    new_ds = data.AsGraphPredDataset(ds, [0.8, 0.1, 0.1], verbose=True)
    assert len(new_ds) == 130831
    assert new_ds.num_tasks == 2
    assert new_ds.num_classes is None

    ds = data.QM9EdgeDataset(label_keys=['mu', 'alpha'])
    new_ds = data.AsGraphPredDataset(ds, [0.8, 0.1, 0.1], verbose=True)
    assert len(new_ds) == 130831
    assert new_ds.num_tasks == 2
    assert new_ds.num_classes is None

    ds = data.TUDataset('DD')
    new_ds = data.AsGraphPredDataset(ds, [0.8, 0.1, 0.1], verbose=True)
    assert len(new_ds) == 1178
    assert new_ds.num_tasks == 1
    assert new_ds.num_classes == 2

    ds = data.LegacyTUDataset('DD')
    new_ds = data.AsGraphPredDataset(ds, [0.8, 0.1, 0.1], verbose=True)
    assert len(new_ds) == 1178
    assert new_ds.num_tasks == 1
    assert new_ds.num_classes == 2

    ds = data.BA2MotifDataset()
    new_ds = data.AsGraphPredDataset(ds, [0.8, 0.1, 0.1], verbose=True)
    assert len(new_ds) == 1000
    assert new_ds.num_tasks == 1
    assert new_ds.num_classes == 2

>>>>>>> d9c25521
@unittest.skipIf(F._default_context_str == 'gpu', reason="Datasets don't need to be tested on GPU.")
def test_as_graphpred_reprocess():
    ds = data.AsGraphPredDataset(data.GINDataset(name='MUTAG', self_loop=True), [0.8, 0.1, 0.1])
    assert len(ds.train_idx) == int(len(ds) * 0.8)
    # read from cache
    ds = data.AsGraphPredDataset(data.GINDataset(name='MUTAG', self_loop=True), [0.8, 0.1, 0.1])
    assert len(ds.train_idx) == int(len(ds) * 0.8)
    # invalid cache, re-read
    ds = data.AsGraphPredDataset(data.GINDataset(name='MUTAG', self_loop=True), [0.1, 0.1, 0.8])
    assert len(ds.train_idx) == int(len(ds) * 0.1)

    ds = data.AsGraphPredDataset(data.FakeNewsDataset('politifact', 'profile'), [0.8, 0.1, 0.1])
    assert len(ds.train_idx) == int(len(ds) * 0.8)
    # read from cache
    ds = data.AsGraphPredDataset(data.FakeNewsDataset('politifact', 'profile'), [0.8, 0.1, 0.1])
    assert len(ds.train_idx) == int(len(ds) * 0.8)
    # invalid cache, re-read
    ds = data.AsGraphPredDataset(data.FakeNewsDataset('politifact', 'profile'), [0.1, 0.1, 0.8])
    assert len(ds.train_idx) == int(len(ds) * 0.1)

    ds = data.AsGraphPredDataset(data.QM7bDataset(), [0.8, 0.1, 0.1])
    assert len(ds.train_idx) == int(len(ds) * 0.8)
    # read from cache
    ds = data.AsGraphPredDataset(data.QM7bDataset(), [0.8, 0.1, 0.1])
    assert len(ds.train_idx) == int(len(ds) * 0.8)
    # invalid cache, re-read
    ds = data.AsGraphPredDataset(data.QM7bDataset(), [0.1, 0.1, 0.8])
    assert len(ds.train_idx) == int(len(ds) * 0.1)

<<<<<<< HEAD
=======
    ds = data.AsGraphPredDataset(data.QM9Dataset(label_keys=['mu', 'gap']), [0.8, 0.1, 0.1])
    assert len(ds.train_idx) == int(len(ds) * 0.8)
    # read from cache
    ds = data.AsGraphPredDataset(data.QM9Dataset(label_keys=['mu', 'gap']), [0.8, 0.1, 0.1])
    assert len(ds.train_idx) == int(len(ds) * 0.8)
    # invalid cache, re-read
    ds = data.AsGraphPredDataset(data.QM9Dataset(label_keys=['mu', 'gap']), [0.1, 0.1, 0.8])
    assert len(ds.train_idx) == int(len(ds) * 0.1)

    ds = data.AsGraphPredDataset(data.QM9EdgeDataset(label_keys=['mu', 'alpha']), [0.8, 0.1, 0.1])
    assert len(ds.train_idx) == int(len(ds) * 0.8)
    # read from cache
    ds = data.AsGraphPredDataset(data.QM9EdgeDataset(label_keys=['mu', 'alpha']), [0.8, 0.1, 0.1])
    assert len(ds.train_idx) == int(len(ds) * 0.8)
    # invalid cache, re-read
    ds = data.AsGraphPredDataset(data.QM9EdgeDataset(label_keys=['mu', 'alpha']), [0.1, 0.1, 0.8])
    assert len(ds.train_idx) == int(len(ds) * 0.1)

    ds = data.AsGraphPredDataset(data.TUDataset('DD'), [0.8, 0.1, 0.1])
    assert len(ds.train_idx) == int(len(ds) * 0.8)
    # read from cache
    ds = data.AsGraphPredDataset(data.TUDataset('DD'), [0.8, 0.1, 0.1])
    assert len(ds.train_idx) == int(len(ds) * 0.8)
    # invalid cache, re-read
    ds = data.AsGraphPredDataset(data.TUDataset('DD'), [0.1, 0.1, 0.8])
    assert len(ds.train_idx) == int(len(ds) * 0.1)

    ds = data.AsGraphPredDataset(data.LegacyTUDataset('DD'), [0.8, 0.1, 0.1])
    assert len(ds.train_idx) == int(len(ds) * 0.8)
    # read from cache
    ds = data.AsGraphPredDataset(data.LegacyTUDataset('DD'), [0.8, 0.1, 0.1])
    assert len(ds.train_idx) == int(len(ds) * 0.8)
    # invalid cache, re-read
    ds = data.AsGraphPredDataset(data.LegacyTUDataset('DD'), [0.1, 0.1, 0.8])
    assert len(ds.train_idx) == int(len(ds) * 0.1)

    ds = data.AsGraphPredDataset(data.BA2MotifDataset(), [0.8, 0.1, 0.1])
    assert len(ds.train_idx) == int(len(ds) * 0.8)
    # read from cache
    ds = data.AsGraphPredDataset(data.BA2MotifDataset(), [0.8, 0.1, 0.1])
    assert len(ds.train_idx) == int(len(ds) * 0.8)
    # invalid cache, re-read
    ds = data.AsGraphPredDataset(data.BA2MotifDataset(), [0.1, 0.1, 0.8])
    assert len(ds.train_idx) == int(len(ds) * 0.1)

>>>>>>> d9c25521
@unittest.skipIf(dgl.backend.backend_name != 'pytorch', reason="ogb only supports pytorch")
def test_as_graphpred_ogb():
    from ogb.graphproppred import DglGraphPropPredDataset
    ds = data.AsGraphPredDataset(DglGraphPropPredDataset('ogbg-molhiv'),
                                 split_ratio=None, verbose=True)
    assert len(ds.train_idx) == 32901
    # force generate new split
    ds = data.AsGraphPredDataset(DglGraphPropPredDataset('ogbg-molhiv'),
                                 split_ratio=[0.6, 0.2, 0.2], verbose=True)
    assert len(ds.train_idx) == 24676

if __name__ == '__main__':
    test_minigc()
    test_gin()
    test_data_hash()
    test_tudataset_regression()
    test_fraud()
    test_fakenews()
    test_extract_archive()
    test_csvdataset()
    test_add_nodepred_split()
    test_as_nodepred1()
    test_as_nodepred2()
    test_as_nodepred_csvdataset()<|MERGE_RESOLUTION|>--- conflicted
+++ resolved
@@ -1406,8 +1406,6 @@
     assert new_ds.num_tasks == 14
     assert new_ds.num_classes is None
 
-<<<<<<< HEAD
-=======
     ds = data.QM9Dataset(label_keys=['mu', 'gap'])
     new_ds = data.AsGraphPredDataset(ds, [0.8, 0.1, 0.1], verbose=True)
     assert len(new_ds) == 130831
@@ -1438,7 +1436,6 @@
     assert new_ds.num_tasks == 1
     assert new_ds.num_classes == 2
 
->>>>>>> d9c25521
 @unittest.skipIf(F._default_context_str == 'gpu', reason="Datasets don't need to be tested on GPU.")
 def test_as_graphpred_reprocess():
     ds = data.AsGraphPredDataset(data.GINDataset(name='MUTAG', self_loop=True), [0.8, 0.1, 0.1])
@@ -1468,8 +1465,6 @@
     ds = data.AsGraphPredDataset(data.QM7bDataset(), [0.1, 0.1, 0.8])
     assert len(ds.train_idx) == int(len(ds) * 0.1)
 
-<<<<<<< HEAD
-=======
     ds = data.AsGraphPredDataset(data.QM9Dataset(label_keys=['mu', 'gap']), [0.8, 0.1, 0.1])
     assert len(ds.train_idx) == int(len(ds) * 0.8)
     # read from cache
@@ -1515,7 +1510,6 @@
     ds = data.AsGraphPredDataset(data.BA2MotifDataset(), [0.1, 0.1, 0.8])
     assert len(ds.train_idx) == int(len(ds) * 0.1)
 
->>>>>>> d9c25521
 @unittest.skipIf(dgl.backend.backend_name != 'pytorch', reason="ogb only supports pytorch")
 def test_as_graphpred_ogb():
     from ogb.graphproppred import DglGraphPropPredDataset
