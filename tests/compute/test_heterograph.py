--- conflicted
+++ resolved
@@ -1991,13 +1991,8 @@
     # test_convert()
     # test_to_device("int32")
     # test_transform("int32")
-<<<<<<< HEAD
-    #test_subgraph("int32")
-    #test_subgraph_mask("int32")
-=======
     # test_subgraph("int32")
     # test_subgraph_mask("int32")
->>>>>>> 8a183e3f
     # test_apply()
     # test_level1()
     # test_level2()
