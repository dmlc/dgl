--- conflicted
+++ resolved
@@ -1802,7 +1802,6 @@
     assert 'csr' in sum(rfg.formats().values(), [])
 
 @parametrize_dtype
-<<<<<<< HEAD
 def test_norm_by_dst(idtype):
     # Case1: A homogeneous graph
     g = dgl.graph(([0, 1, 1], [1, 1, 2]), idtype=idtype, device=F.ctx())
@@ -1816,7 +1815,7 @@
     }, idtype=idtype, device=F.ctx())
     eweight = dgl.norm_by_dst(g, etype=('user', 'plays', 'game'))
     assert F.allclose(eweight, F.tensor([0.5, 0.5, 1.0]))
-=======
+
 def test_module_add_self_loop(idtype):
     g = dgl.graph(([1, 1], [1, 2]), idtype=idtype, device=F.ctx())
     g.ndata['h'] = F.randn((g.num_nodes(), 2))
@@ -2310,7 +2309,6 @@
     assert new_g.device == g.device
     assert new_g.ntypes == g.ntypes
     assert new_g.canonical_etypes == g.canonical_etypes
->>>>>>> bf5497a2
 
 if __name__ == '__main__':
     test_partition_with_halo()