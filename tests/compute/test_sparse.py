<<<<<<< HEAD
from distutils.version import LooseVersion
from dgl.ops import gspmm, gsddmm, edge_softmax, segment_reduce
from test_utils.graph_cases import get_cases
from test_utils import parametrize_idtype
import dgl
import random
import pytest, unittest
=======
import random
import unittest

>>>>>>> 89a4cc4d
import backend as F
import networkx as nx
import numpy as np
import pytest
import torch
from test_utils import parametrize_idtype
from test_utils.graph_cases import get_cases

import dgl
from dgl.ops import edge_softmax, gsddmm, gspmm, segment_reduce

random.seed(42)
np.random.seed(42)

udf_msg = {
    "add": lambda edges: {"m": edges.src["x"] + edges.data["w"]},
    "sub": lambda edges: {"m": edges.src["x"] - edges.data["w"]},
    "mul": lambda edges: {"m": edges.src["x"] * edges.data["w"]},
    "div": lambda edges: {"m": edges.src["x"] / edges.data["w"]},
    "copy_lhs": lambda edges: {"m": edges.src["x"]},
    "copy_rhs": lambda edges: {"m": edges.data["w"]},
}


def select(target, src, edge, dst):
    if target == "u":
        return src
    elif target == "v":
        return dst
    elif target == "e":
        return edge


def binary_op(msg, x, y):
    if msg == "add":
        return x + y
    elif msg == "sub":
        return x - y
    elif msg == "mul":
        return x * y
    elif msg == "div":
        return x / y
    elif msg == "dot":
        return F.sum(x * y, -1, keepdims=True)
    elif msg == "copy_lhs":
        return x
    elif msg == "copy_rhs":
        return y


def edge_func(lhs_target, rhs_target, msg):
    def foo(edges):
        return {
            "m": binary_op(
                msg,
                select(lhs_target, edges.src, edges.data, edges.dst)["x"],
                select(rhs_target, edges.src, edges.data, edges.dst)["y"],
            )
        }

    return foo


udf_apply_edges = {
    lhs_target
    + "_"
    + msg
    + "_"
    + rhs_target: edge_func(lhs_target, rhs_target, msg)
    for lhs_target in ["u", "v", "e"]
    for rhs_target in ["u", "v", "e"]
    for msg in ["add", "sub", "mul", "div", "dot", "copy_lhs", "copy_rhs"]
}

udf_reduce = {
    "sum": lambda nodes: {"v": F.sum(nodes.mailbox["m"], 1)},
    "min": lambda nodes: {"v": F.min(nodes.mailbox["m"], 1)},
    "max": lambda nodes: {"v": F.max(nodes.mailbox["m"], 1)},
}

graphs = [
    #    dgl.rand_graph(30, 0),
    dgl.rand_graph(30, 100),
    dgl.rand_bipartite("_U", "_E", "_V", 30, 40, 300),
]

spmm_shapes = [
    ((1, 2, 1, 3, 1), (4, 1, 3, 1, 1)),
    ((3, 3), (1, 3)),
    ((1,), (3,)),
    ((3,), (1,)),
    ((1,), (1,)),
    ((), ()),
]

sddmm_shapes = [
    ((1, 2, 1, 3, 1), (4, 1, 3, 1, 1)),
    ((5, 3, 1, 7), (1, 3, 7, 7)),
    ((1, 3, 3), (4, 1, 3)),
    ((3,), (3,)),
    ((1,), (1,)),
]

edge_softmax_shapes = [(1,), (1, 3), (3, 4, 5)]


@pytest.mark.parametrize("g", graphs)
@pytest.mark.parametrize("shp", spmm_shapes)
@pytest.mark.parametrize(
    "msg", ["add", "sub", "mul", "div", "copy_lhs", "copy_rhs"]
)
@pytest.mark.parametrize("reducer", ["sum", "min", "max"])
@parametrize_idtype
def test_spmm(idtype, g, shp, msg, reducer):
    g = g.astype(idtype).to(F.ctx())
    print(g)
    print(g.idtype)

    hu = F.tensor(np.random.rand(*((g.number_of_src_nodes(),) + shp[0])) + 1)
    he = F.tensor(np.random.rand(*((g.number_of_edges(),) + shp[1])) + 1)
    print("u shape: {}, e shape: {}".format(F.shape(hu), F.shape(he)))

    g.srcdata["x"] = F.attach_grad(F.clone(hu))
    g.edata["w"] = F.attach_grad(F.clone(he))
    print("SpMM(message func: {}, reduce func: {})".format(msg, reducer))

    u = F.attach_grad(F.clone(hu))
    e = F.attach_grad(F.clone(he))
    with F.record_grad():
        v = gspmm(g, msg, reducer, u, e)
        if reducer in ["max", "min"]:
            v = F.replace_inf_with_zero(v)
        if g.number_of_edges() > 0:
            F.backward(F.reduce_sum(v))
            if msg != "copy_rhs":
                grad_u = F.grad(u)
            if msg != "copy_lhs":
                grad_e = F.grad(e)

    with F.record_grad():
        g.update_all(udf_msg[msg], udf_reduce[reducer])
        if g.number_of_edges() > 0:
            v1 = g.dstdata["v"]
            assert F.allclose(v, v1)
            print("forward passed")

            F.backward(F.reduce_sum(v1))
            if msg != "copy_rhs":
                if reducer in [
                    "min",
                    "max",
                ]:  # there might be some numerical errors
                    rate = F.reduce_sum(
                        F.abs(F.grad(g.srcdata["x"]) - grad_u)
                    ) / F.reduce_sum(F.abs(grad_u))
                    assert F.as_scalar(rate) < 1e-2, rate
                else:
                    assert F.allclose(F.grad(g.srcdata["x"]), grad_u)
            if msg != "copy_lhs":
                if reducer in ["min", "max"]:
                    rate = F.reduce_sum(
                        F.abs(F.grad(g.edata["w"]) - grad_e)
                    ) / F.reduce_sum(F.abs(grad_e))
                    assert F.as_scalar(rate) < 1e-2, rate
                else:
                    assert F.allclose(F.grad(g.edata["w"]), grad_e)
            print("backward passed")

    g.srcdata.pop("x")
    g.edata.pop("w")
    if "v" in g.dstdata:
        g.dstdata.pop("v")


@pytest.mark.parametrize("g", graphs)
@pytest.mark.parametrize("shp", sddmm_shapes)
@pytest.mark.parametrize("lhs_target", ["u", "v", "e"])
@pytest.mark.parametrize("rhs_target", ["u", "v", "e"])
@pytest.mark.parametrize(
    "msg", ["add", "sub", "mul", "div", "dot", "copy_lhs", "copy_rhs"]
)
@parametrize_idtype
def test_sddmm(g, shp, lhs_target, rhs_target, msg, idtype):
    if lhs_target == rhs_target:
        return
    g = g.astype(idtype).to(F.ctx())
    if dgl.backend.backend_name == "mxnet" and g.number_of_edges() == 0:
        pytest.skip()  # mxnet do not support zero shape tensor
    print(g)
    print(g.idtype)

    len_lhs = select(
        lhs_target,
        g.number_of_src_nodes(),
        g.number_of_edges(),
        g.number_of_dst_nodes(),
    )
    lhs_shp = (len_lhs,) + shp[0]
    len_rhs = select(
        rhs_target,
        g.number_of_src_nodes(),
        g.number_of_edges(),
        g.number_of_dst_nodes(),
    )
    rhs_shp = (len_rhs,) + shp[1]
    feat_lhs = F.tensor(np.random.rand(*lhs_shp) + 1)
    feat_rhs = F.tensor(np.random.rand(*rhs_shp) + 1)
    print(
        "lhs shape: {}, rhs shape: {}".format(
            F.shape(feat_lhs), F.shape(feat_rhs)
        )
    )

    lhs_frame = select(lhs_target, g.srcdata, g.edata, g.dstdata)
    rhs_frame = select(rhs_target, g.srcdata, g.edata, g.dstdata)
    lhs_frame["x"] = F.attach_grad(F.clone(feat_lhs))
    rhs_frame["y"] = F.attach_grad(F.clone(feat_rhs))
    msg_func = lhs_target + "_" + msg + "_" + rhs_target
    print("SDDMM(message func: {})".format(msg_func))

    lhs = F.attach_grad(F.clone(feat_lhs))
    rhs = F.attach_grad(F.clone(feat_rhs))
    with F.record_grad():
        e = gsddmm(
            g, msg, lhs, rhs, lhs_target=lhs_target, rhs_target=rhs_target
        )
        F.backward(F.reduce_sum(e))
        grad_lhs = F.grad(lhs)
        grad_rhs = F.grad(rhs)

    with F.record_grad():
        g.apply_edges(udf_apply_edges[msg_func])
        if g.number_of_edges() > 0:
            e1 = g.edata["m"]
            assert F.allclose(e, e1)
            print("forward passed")

            F.backward(F.reduce_sum(e1))
            if msg != "copy_rhs":
                assert F.allclose(F.grad(lhs_frame["x"]), grad_lhs)
            if msg != "copy_lhs":
                assert F.allclose(F.grad(rhs_frame["y"]), grad_rhs)
            print("backward passed")

    lhs_frame.pop("x")
    rhs_frame.pop("y")
    if "m" in g.edata:
        g.edata.pop("m")


@pytest.mark.parametrize("g", get_cases(["clique"]))
@pytest.mark.parametrize("norm_by", ["src", "dst"])
@pytest.mark.parametrize("shp", edge_softmax_shapes)
@parametrize_idtype
def test_edge_softmax(g, norm_by, shp, idtype):
    g = g.astype(idtype).to(F.ctx())
    edata = F.tensor(np.random.rand(g.number_of_edges(), *shp))
    e1 = F.attach_grad(F.clone(edata))

    with F.record_grad():
        score1 = edge_softmax(g, e1, norm_by=norm_by)
        F.backward(F.reduce_sum(score1))
        grad_edata = F.grad(e1)

    with F.record_grad():
        e2 = F.attach_grad(F.clone(edata))
        e2_2d = F.reshape(
            e2,
            (g.number_of_src_nodes(), g.number_of_dst_nodes(), *e2.shape[1:]),
        )
        if norm_by == "src":
            score2 = F.softmax(e2_2d, 1)
            score2 = F.reshape(score2, (-1, *e2.shape[1:]))
        if norm_by == "dst":
            score2 = F.softmax(e2_2d, 0)
            score2 = F.reshape(score2, (-1, *e2.shape[1:]))
        assert F.allclose(score1, score2)
        print("forward passed")

        F.backward(F.reduce_sum(score2))
        assert F.allclose(F.grad(e2), grad_edata)
        print("backward passed")


@pytest.mark.parametrize("reducer", ["sum", "max", "min", "mean"])
def test_segment_reduce(reducer):
    ctx = F.ctx()
    value = F.tensor(np.random.rand(10, 5))
    v1 = F.attach_grad(F.clone(value))
    v2 = F.attach_grad(F.clone(value))
    seglen = F.tensor([2, 3, 0, 4, 1, 0, 0])
    u = F.copy_to(F.arange(0, F.shape(value)[0], F.int32), ctx)
    v = F.repeat(
        F.copy_to(F.arange(0, len(seglen), F.int32), ctx), seglen, dim=0
    )

    num_nodes = {"_U": len(u), "_V": len(seglen)}
    g = dgl.convert.heterograph(
        {("_U", "_E", "_V"): (u, v)}, num_nodes_dict=num_nodes
    )
    with F.record_grad():
        rst1 = gspmm(g, "copy_lhs", reducer, v1, None)
        if reducer in ["max", "min"]:
            rst1 = F.replace_inf_with_zero(rst1)
        F.backward(F.reduce_sum(rst1))
        grad1 = F.grad(v1)

    with F.record_grad():
        rst2 = segment_reduce(seglen, v2, reducer=reducer)
        F.backward(F.reduce_sum(rst2))
        assert F.allclose(rst1, rst2)
        print("forward passed")

        grad2 = F.grad(v2)
        assert F.allclose(grad1, grad2)
        print("backward passed")


@unittest.skipIf(
    dgl.backend.backend_name != "pytorch", reason="Only support PyTorch for now"
)
@parametrize_idtype
<<<<<<< HEAD
@pytest.mark.parametrize('feat_size', [1, 8, 16, 64, 256])
@pytest.mark.parametrize('dtype, tol', [(torch.float16, 1e-2), (torch.bfloat16, 1e-2),
    (torch.float32, 3e-3), (torch.float64, 1e-4)])
def test_segment_mm(idtype, feat_size, dtype, tol):
    if F._default_context_str == 'cpu' and dtype in (torch.float16, torch.bfloat16):
        pytest.skip("Only support float32 and float64 on CPU.")
    if F._default_context_str == 'gpu' \
        and LooseVersion(torch.version.cuda) < LooseVersion("11.0") \
        and dtype == torch.bfloat16:
        pytest.skip("BF16 requires CUDA >= 11.0.")
=======
@pytest.mark.parametrize("feat_size", [1, 8, 16, 64, 256])
@pytest.mark.parametrize(
    "dtype,tol",
    [(torch.float16, 1e-2), (torch.float32, 3e-3), (torch.float64, 1e-4)],
)
def test_segment_mm(idtype, feat_size, dtype, tol):
    if F._default_context_str == "cpu" and dtype == torch.float16:
        pytest.skip(
            "fp16 support for CPU linalg functions has been removed in PyTorch."
        )
>>>>>>> 89a4cc4d
    dev = F.ctx()
    # input
    a = torch.tensor(np.random.rand(100, feat_size)).to(dev).to(dtype)
    a.requires_grad_()
    b = (
        torch.tensor(np.random.rand(10, feat_size, feat_size + 1))
        .to(dev)
        .to(dtype)
    )
    b.requires_grad_()
    seglen_a = torch.tensor([10, 15, 8, 0, 1, 9, 18, 24, 15, 0]).to(idtype)
    dc = torch.tensor(np.random.rand(100, feat_size + 1)).to(dev).to(dtype)
    # compute
    c = dgl.ops.segment_mm(a, b, seglen_a)
    c.backward(dc)
    da = a.grad.clone()
    db = b.grad.clone()
    # ground truth
    c_t = []
    off = 0
    for i, l in enumerate(seglen_a):
        c_t.append(a[off : off + l] @ b[i])
        off += l
    c_t = torch.cat(c_t).to(dtype)
    a.grad.zero_()
    b.grad.zero_()
    c_t.backward(dc)
    da_t = a.grad
    db_t = b.grad

    assert torch.allclose(c, c_t, atol=tol, rtol=tol)
    assert torch.allclose(da, da_t, atol=tol, rtol=tol)
    assert torch.allclose(db, db_t, atol=tol, rtol=tol)

<<<<<<< HEAD
@unittest.skipIf(dgl.backend.backend_name != 'pytorch', reason='Only support PyTorch for now')
@pytest.mark.parametrize('feat_size', [1, 8, 16, 64, 256])
@pytest.mark.parametrize('dtype, tol', [(torch.float16, 1e-2), (torch.bfloat16, 2e-2),
    (torch.float32, 3e-3), (torch.float64, 1e-4)])
def test_gather_mm_idx_b(feat_size, dtype, tol):
    if F._default_context_str == 'cpu' and dtype in (torch.float16, torch.bfloat16):
        pytest.skip("Only support float32 and float64 on CPU.")
    if F._default_context_str == 'gpu' \
        and LooseVersion(torch.version.cuda) < LooseVersion("11.0") \
        and dtype == torch.bfloat16:
        pytest.skip("BF16 requires CUDA >= 11.0.")
=======

@unittest.skipIf(
    dgl.backend.backend_name != "pytorch", reason="Only support PyTorch for now"
)
@parametrize_idtype
@pytest.mark.parametrize("feat_size", [1, 8, 16, 64, 256])
def test_gather_mm_idx_b(idtype, feat_size):
    import torch

>>>>>>> 89a4cc4d
    dev = F.ctx()
    # input
    a = torch.tensor(np.random.rand(100, feat_size)).to(dev).to(dtype)
    a.requires_grad_()
    b = torch.tensor(np.random.rand(10, feat_size, feat_size + 1)).to(dev).to(dtype)
    b.requires_grad_()
    idx = torch.tensor(np.random.randint(0, 10, 100)).to(dev).long()
    dc = torch.tensor(np.random.rand(100, feat_size + 1)).to(dev).to(dtype)
    # compute
    c = dgl.ops.gather_mm(a, b, idx_b=idx)
    c.backward(dc)
    da = a.grad.clone()
    db = b.grad.clone()
    # ground truth
    c_t = torch.bmm(a.unsqueeze(1), b[idx]).squeeze(1)
    a.grad.zero_()
    b.grad.zero_()
    c_t.backward(dc)
    da_t = a.grad
    db_t = b.grad

    assert torch.allclose(c, c_t, atol=tol, rtol=tol)
    assert torch.allclose(da, da_t, atol=tol, rtol=tol)
    assert torch.allclose(db, db_t, atol=tol, rtol=tol)


@unittest.skipIf(
    dgl.backend.backend_name != "pytorch", reason="Only support PyTorch for now"
)
@parametrize_idtype
@pytest.mark.parametrize("feat_size", [1, 8, 16, 64, 256])
def _test_gather_mm_idx_a(idtype, feat_size):
    # TODO(minjie): currently disabled due to bugs in the CUDA kernel. Need to fix it later.
    import torch

    dev = F.ctx()
    # input
    a = torch.tensor(np.random.rand(10, feat_size)).to(dev)
    a.requires_grad_()
    b = torch.tensor(np.random.rand(100, feat_size, feat_size + 1)).to(dev)
    b.requires_grad_()
    idx = torch.tensor(np.random.randint(0, 10, 100)).to(dev)
    dc = torch.tensor(np.random.rand(100, feat_size + 1)).to(dev)
    # compute
    c = dgl.ops.gather_mm(a, b, idx_a=idx)
    c.backward(dc)
    da = a.grad.clone()
    db = b.grad.clone()
    # ground truth
    c_t = torch.bmm(a[idx].unsqueeze(1), b).squeeze(1)
    a.grad.zero_()
    b.grad.zero_()
    c_t.backward(dc)
    da_t = a.grad
    db_t = b.grad

    assert torch.allclose(c, c_t, atol=1e-4, rtol=1e-4)
    assert torch.allclose(da, da_t, atol=1e-4, rtol=1e-4)
    assert torch.allclose(db, db_t, atol=1e-4, rtol=1e-4)


@unittest.skipIf(
    dgl.backend.backend_name != "pytorch", reason="Only support PyTorch for now"
)
@unittest.skipIf(
    F._default_context_str == "gpu", reason="Libxsmm only fit in CPU."
)
def test_use_libxsmm_switch():
    import torch

    g = dgl.graph(([0, 0, 0, 1, 1, 2], [0, 1, 2, 1, 2, 2]))
    x = torch.ones(3, 2, requires_grad=True)
    y = torch.arange(1, 13).float().view(6, 2).requires_grad_()

    assert dgl.is_libxsmm_enabled()
    dgl.ops.u_mul_e_sum(g, x, y)
    dgl.use_libxsmm(False)
    assert ~dgl.is_libxsmm_enabled()
    dgl.ops.u_mul_e_sum(g, x, y)
    dgl.use_libxsmm(True)
    assert dgl.is_libxsmm_enabled()
    dgl.ops.u_mul_e_sum(g, x, y)<|MERGE_RESOLUTION|>--- conflicted
+++ resolved
@@ -1,18 +1,8 @@
-<<<<<<< HEAD
 from distutils.version import LooseVersion
-from dgl.ops import gspmm, gsddmm, edge_softmax, segment_reduce
-from test_utils.graph_cases import get_cases
-from test_utils import parametrize_idtype
-import dgl
-import random
-import pytest, unittest
-=======
 import random
 import unittest
 
->>>>>>> 89a4cc4d
 import backend as F
-import networkx as nx
 import numpy as np
 import pytest
 import torch
@@ -333,29 +323,23 @@
     dgl.backend.backend_name != "pytorch", reason="Only support PyTorch for now"
 )
 @parametrize_idtype
-<<<<<<< HEAD
-@pytest.mark.parametrize('feat_size', [1, 8, 16, 64, 256])
-@pytest.mark.parametrize('dtype, tol', [(torch.float16, 1e-2), (torch.bfloat16, 1e-2),
-    (torch.float32, 3e-3), (torch.float64, 1e-4)])
+@pytest.mark.parametrize("feat_size", [1, 8, 16, 64, 256])
+@pytest.mark.parametrize(
+    "dtype, tol",
+    [(torch.float16, 1e-2), (torch.bfloat16, 1e-2),
+     (torch.float32, 3e-3), (torch.float64, 1e-4)],
+)
 def test_segment_mm(idtype, feat_size, dtype, tol):
-    if F._default_context_str == 'cpu' and dtype in (torch.float16, torch.bfloat16):
-        pytest.skip("Only support float32 and float64 on CPU.")
-    if F._default_context_str == 'gpu' \
+    if F._default_context_str == "cpu" and dtype in (torch.float16, torch.bfloat16):
+        pytest.skip(
+            "Only support float32 and float64 on CPU."
+        )
+    if F._default_context_str == "gpu" \
         and LooseVersion(torch.version.cuda) < LooseVersion("11.0") \
         and dtype == torch.bfloat16:
-        pytest.skip("BF16 requires CUDA >= 11.0.")
-=======
-@pytest.mark.parametrize("feat_size", [1, 8, 16, 64, 256])
-@pytest.mark.parametrize(
-    "dtype,tol",
-    [(torch.float16, 1e-2), (torch.float32, 3e-3), (torch.float64, 1e-4)],
-)
-def test_segment_mm(idtype, feat_size, dtype, tol):
-    if F._default_context_str == "cpu" and dtype == torch.float16:
         pytest.skip(
-            "fp16 support for CPU linalg functions has been removed in PyTorch."
+            "BF16 requires CUDA >= 11.0."
         )
->>>>>>> 89a4cc4d
     dev = F.ctx()
     # input
     a = torch.tensor(np.random.rand(100, feat_size)).to(dev).to(dtype)
@@ -390,29 +374,24 @@
     assert torch.allclose(da, da_t, atol=tol, rtol=tol)
     assert torch.allclose(db, db_t, atol=tol, rtol=tol)
 
-<<<<<<< HEAD
-@unittest.skipIf(dgl.backend.backend_name != 'pytorch', reason='Only support PyTorch for now')
-@pytest.mark.parametrize('feat_size', [1, 8, 16, 64, 256])
-@pytest.mark.parametrize('dtype, tol', [(torch.float16, 1e-2), (torch.bfloat16, 2e-2),
-    (torch.float32, 3e-3), (torch.float64, 1e-4)])
+
+@unittest.skipIf(
+    dgl.backend.backend_name != "pytorch", reason="Only support PyTorch for now"
+)
+@pytest.mark.parametrize("feat_size", [1, 8, 16, 64, 256])
+@pytest.mark.parametrize(
+    "dtype, tol",
+    [(torch.float16, 1e-2), (torch.bfloat16, 2e-2),
+     (torch.float32, 3e-3), (torch.float64, 1e-4)]
+)
 def test_gather_mm_idx_b(feat_size, dtype, tol):
-    if F._default_context_str == 'cpu' and dtype in (torch.float16, torch.bfloat16):
+    if F._default_context_str == "cpu" and dtype in (torch.float16, torch.bfloat16):
         pytest.skip("Only support float32 and float64 on CPU.")
-    if F._default_context_str == 'gpu' \
+    if F._default_context_str == "gpu" \
         and LooseVersion(torch.version.cuda) < LooseVersion("11.0") \
         and dtype == torch.bfloat16:
         pytest.skip("BF16 requires CUDA >= 11.0.")
-=======
-
-@unittest.skipIf(
-    dgl.backend.backend_name != "pytorch", reason="Only support PyTorch for now"
-)
-@parametrize_idtype
-@pytest.mark.parametrize("feat_size", [1, 8, 16, 64, 256])
-def test_gather_mm_idx_b(idtype, feat_size):
-    import torch
-
->>>>>>> 89a4cc4d
+
     dev = F.ctx()
     # input
     a = torch.tensor(np.random.rand(100, feat_size)).to(dev).to(dtype)
