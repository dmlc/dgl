--- conflicted
+++ resolved
@@ -112,7 +112,6 @@
     assert F.array_equal(result[2], F.tensor([2, 7], dtype=F.int64))
     assert F.array_equal(result[3], F.tensor([0, 2], dtype=F.int64))
 
-<<<<<<< HEAD
 def test_pinsage_sampling():
     g = dgl.heterograph({
         ('item', 'bought-by', 'user'): [(0, 0), (0, 1), (1, 0), (1, 1), (2, 2), (2, 3), (3, 2), (3, 3)],
@@ -131,7 +130,6 @@
     assert np.isclose(F.asnumpy(neighbor_g.edata['weights'])[e0].sum(), 1)
     assert np.isclose(F.asnumpy(neighbor_g.edata['weights'])[e1].sum(), 1)
 
-=======
 def _gen_neighbor_sampling_test_graph(hypersparse, reverse):
     if hypersparse:
         # should crash if allocated a CSR
@@ -442,16 +440,12 @@
 def test_sample_neighbors_topk_outedge():
     _test_sample_neighbors_topk_outedge(False)
     _test_sample_neighbors_topk_outedge(True)
->>>>>>> 97e79265
 
 if __name__ == '__main__':
     test_random_walk()
     test_pack_traces()
-<<<<<<< HEAD
     test_pinsage_sampling()
-=======
     test_sample_neighbors()
     test_sample_neighbors_outedge()
     test_sample_neighbors_topk()
-    test_sample_neighbors_topk_outedge()
->>>>>>> 97e79265
+    test_sample_neighbors_topk_outedge()