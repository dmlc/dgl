--- conflicted
+++ resolved
@@ -103,13 +103,8 @@
         "csv",
     ], "Only numpy and csv are supported for edges."
     if edge_fmt == "csv":
-<<<<<<< HEAD
         # Write into edges/edge.csv
-        edges = pd.DataFrame(edges, columns=["src", "dst"])
-=======
-        # Wrtie into edges/edge.csv
         edges_DataFrame = pd.DataFrame(edges, columns=["src", "dst"])
->>>>>>> 458b938c
         edge_path = os.path.join("edges", "edge.csv")
         edges_DataFrame.to_csv(
             os.path.join(test_dir, edge_path),
