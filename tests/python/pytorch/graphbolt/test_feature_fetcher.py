--- conflicted
+++ resolved
@@ -19,13 +19,9 @@
     item_sampler_dp = gb.ItemSampler(itemset, batch_size=2)
     num_layer = 2
     fanouts = [torch.LongTensor([2]) for _ in range(num_layer)]
-<<<<<<< HEAD
     data_block_converter = Mapper(
-        minibatch_dp, gb_test_utils.minibatch_node_collator
+        item_sampler_dp, gb_test_utils.minibatch_node_collator
     )
-=======
-    data_block_converter = Mapper(item_sampler_dp, gb_test_utils.to_node_block)
->>>>>>> f281959a
     sampler_dp = gb.NeighborSampler(data_block_converter, graph, fanouts)
     fetcher_dp = gb.FeatureFetcher(sampler_dp, feature_store, ["a"], ["b"])
 
@@ -110,13 +106,9 @@
     item_sampler_dp = gb.ItemSampler(itemset, batch_size=2)
     num_layer = 2
     fanouts = [torch.LongTensor([2]) for _ in range(num_layer)]
-<<<<<<< HEAD
     data_block_converter = Mapper(
-        minibatch_dp, gb_test_utils.minibatch_node_collator
+        item_sampler_dp, gb_test_utils.minibatch_node_collator
     )
-=======
-    data_block_converter = Mapper(item_sampler_dp, gb_test_utils.to_node_block)
->>>>>>> f281959a
     sampler_dp = gb.NeighborSampler(data_block_converter, graph, fanouts)
     fetcher_dp = gb.FeatureFetcher(
         sampler_dp, feature_store, {"n1": ["a"], "n2": ["a"]}
