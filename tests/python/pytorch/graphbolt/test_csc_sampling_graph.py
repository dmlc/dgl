import os
import tempfile
import unittest

import backend as F

import dgl.graphbolt as gb

import pytest
import torch

torch.manual_seed(3407)


def get_metadata(num_ntypes, num_etypes):
    ntypes = {f"n{i}": i for i in range(num_ntypes)}
    etypes = {}
    count = 0
    for n1 in range(num_ntypes):
        for n2 in range(n1, num_ntypes):
            if count >= num_etypes:
                break
            etypes.update({(f"n{n1}", f"e{count}", f"n{n2}"): count})
            count += 1
    return gb.GraphMetadata(ntypes, etypes)


@unittest.skipIf(
    F._default_context_str == "gpu",
    reason="Graph is CPU only at present.",
)
@pytest.mark.parametrize("num_nodes", [0, 1, 10, 100, 1000])
def test_empty_graph(num_nodes):
    csc_indptr = torch.zeros((num_nodes + 1,), dtype=int)
    indices = torch.tensor([])
    graph = gb.from_csc(csc_indptr, indices)
    assert graph.num_edges == 0
    assert graph.num_nodes == num_nodes
    assert torch.equal(graph.csc_indptr, csc_indptr)
    assert torch.equal(graph.indices, indices)


@unittest.skipIf(
    F._default_context_str == "gpu",
    reason="Graph is CPU only at present.",
)
@pytest.mark.parametrize("num_nodes", [0, 1, 10, 100, 1000])
def test_hetero_empty_graph(num_nodes):
    csc_indptr = torch.zeros((num_nodes + 1,), dtype=int)
    indices = torch.tensor([])
    metadata = get_metadata(num_ntypes=3, num_etypes=5)
    # Some node types have no nodes.
    if num_nodes == 0:
        node_type_offset = torch.zeros((4,), dtype=int)
    else:
        node_type_offset = torch.sort(torch.randint(0, num_nodes, (4,)))[0]
        node_type_offset[0] = 0
        node_type_offset[-1] = num_nodes
    type_per_edge = torch.tensor([])
    graph = gb.from_csc(
        csc_indptr,
        indices,
        node_type_offset,
        type_per_edge,
        metadata,
    )
    assert graph.num_edges == 0
    assert graph.num_nodes == num_nodes
    assert torch.equal(graph.csc_indptr, csc_indptr)
    assert torch.equal(graph.indices, indices)
    assert graph.metadata.node_type_to_id == metadata.node_type_to_id
    assert graph.metadata.edge_type_to_id == metadata.edge_type_to_id
    assert torch.equal(graph.node_type_offset, node_type_offset)
    assert torch.equal(graph.type_per_edge, type_per_edge)


@unittest.skipIf(
    F._default_context_str == "gpu",
    reason="Graph is CPU only at present.",
)
@pytest.mark.parametrize(
    "ntypes", [{"n1": 1, "n2": 1}, {5: 1, "n2": 2}, {"n1": 1.5, "n2": 2.0}]
)
def test_metadata_with_ntype_exception(ntypes):
    with pytest.raises(Exception):
        gb.GraphMetadata(ntypes, {("n1", "e1", "n2"): 1})


@unittest.skipIf(
    F._default_context_str == "gpu",
    reason="Graph is CPU only at present.",
)
@pytest.mark.parametrize(
    "etypes",
    [
        {("n1", 5, "n12"): 1},
        {"e1": 1},
        {("n1", "e1"): 1},
        {("n1", "e1", 10): 1},
        {("n1", "e1", "n2"): 1, ("n1", "e2", "n3"): 1},
        {("n1", "e1", "n10"): 1},
        {("n1", "e1", "n2"): 1.5},
    ],
)
def test_metadata_with_etype_exception(etypes):
    with pytest.raises(Exception):
        gb.GraphMetadata({"n1": 0, "n2": 1, "n3": 2}, etypes)


def random_homo_graph(num_nodes, num_edges):
    csc_indptr = torch.randint(0, num_edges, (num_nodes + 1,))
    csc_indptr = torch.sort(csc_indptr)[0]
    csc_indptr[0] = 0
    csc_indptr[-1] = num_edges
    indices = torch.randint(0, num_nodes, (num_edges,))
    return csc_indptr, indices


def random_hetero_graph(num_nodes, num_edges, num_ntypes, num_etypes):
    csc_indptr, indices = random_homo_graph(num_nodes, num_edges)
    metadata = get_metadata(num_ntypes, num_etypes)
    # Randomly get node type split point.
    node_type_offset = torch.sort(
        torch.randint(0, num_nodes, (num_ntypes + 1,))
    )[0]
    node_type_offset[0] = 0
    node_type_offset[-1] = num_nodes

    type_per_edge = []
    for i in range(num_nodes):
        num = csc_indptr[i + 1] - csc_indptr[i]
        type_per_edge.append(
            torch.sort(torch.randint(0, num_etypes, (num,)))[0]
        )
    type_per_edge = torch.cat(type_per_edge, dim=0)
    return (csc_indptr, indices, node_type_offset, type_per_edge, metadata)


@unittest.skipIf(
    F._default_context_str == "gpu",
    reason="Graph is CPU only at present.",
)
@pytest.mark.parametrize(
    "num_nodes, num_edges", [(1, 1), (100, 1), (10, 50), (1000, 50000)]
)
def test_homo_graph(num_nodes, num_edges):
    csc_indptr, indices = random_homo_graph(num_nodes, num_edges)
    graph = gb.from_csc(csc_indptr, indices)

    assert graph.num_nodes == num_nodes
    assert graph.num_edges == num_edges

    assert torch.equal(csc_indptr, graph.csc_indptr)
    assert torch.equal(indices, graph.indices)

    assert graph.metadata is None
    assert graph.node_type_offset is None
    assert graph.type_per_edge is None


@unittest.skipIf(
    F._default_context_str == "gpu",
    reason="Graph is CPU only at present.",
)
@pytest.mark.parametrize(
    "num_nodes, num_edges", [(1, 1), (100, 1), (10, 50), (1000, 50000)]
)
@pytest.mark.parametrize("num_ntypes, num_etypes", [(1, 1), (3, 5), (100, 1)])
def test_hetero_graph(num_nodes, num_edges, num_ntypes, num_etypes):
    (
        csc_indptr,
        indices,
        node_type_offset,
        type_per_edge,
        metadata,
    ) = random_hetero_graph(num_nodes, num_edges, num_ntypes, num_etypes)
    graph = gb.from_csc(
        csc_indptr, indices, node_type_offset, type_per_edge, metadata
    )

    assert graph.num_nodes == num_nodes
    assert graph.num_edges == num_edges

    assert torch.equal(csc_indptr, graph.csc_indptr)
    assert torch.equal(indices, graph.indices)
    assert torch.equal(node_type_offset, graph.node_type_offset)
    assert torch.equal(type_per_edge, graph.type_per_edge)
    assert metadata.node_type_to_id == graph.metadata.node_type_to_id
    assert metadata.edge_type_to_id == graph.metadata.edge_type_to_id


@unittest.skipIf(
    F._default_context_str == "gpu",
    reason="Graph is CPU only at present.",
)
@pytest.mark.parametrize(
    "node_type_offset",
    [
        torch.tensor([0, 1]),
        torch.tensor([0, 1, 5, 6, 10]),
        torch.tensor([0, 1, 10]),
    ],
)
def test_node_type_offset_wrong_legnth(node_type_offset):
    num_ntypes = 3
    csc_indptr, indices, _, type_per_edge, metadata = random_hetero_graph(
        10, 50, num_ntypes, 5
    )
    with pytest.raises(Exception):
        gb.from_csc(
            csc_indptr, indices, node_type_offset, type_per_edge, metadata
        )


@unittest.skipIf(
    F._default_context_str == "gpu",
    reason="Graph is CPU only at present.",
)
@pytest.mark.parametrize(
    "num_nodes, num_edges", [(1, 1), (100, 1), (10, 50), (1000, 50000)]
)
def test_load_save_homo_graph(num_nodes, num_edges):
    csc_indptr, indices = random_homo_graph(num_nodes, num_edges)
    graph = gb.from_csc(csc_indptr, indices)

    with tempfile.TemporaryDirectory() as test_dir:
        filename = os.path.join(test_dir, "csc_sampling_graph.tar")
        gb.save_csc_sampling_graph(graph, filename)
        graph2 = gb.load_csc_sampling_graph(filename)

    assert graph.num_nodes == graph2.num_nodes
    assert graph.num_edges == graph2.num_edges

    assert torch.equal(graph.csc_indptr, graph2.csc_indptr)
    assert torch.equal(graph.indices, graph2.indices)

    assert graph.metadata is None and graph2.metadata is None
    assert graph.node_type_offset is None and graph2.node_type_offset is None
    assert graph.type_per_edge is None and graph2.type_per_edge is None


@unittest.skipIf(
    F._default_context_str == "gpu",
    reason="Graph is CPU only at present.",
)
@pytest.mark.parametrize(
    "num_nodes, num_edges", [(1, 1), (100, 1), (10, 50), (1000, 50000)]
)
@pytest.mark.parametrize("num_ntypes, num_etypes", [(1, 1), (3, 5), (100, 1)])
def test_load_save_hetero_graph(num_nodes, num_edges, num_ntypes, num_etypes):
    (
        csc_indptr,
        indices,
        node_type_offset,
        type_per_edge,
        metadata,
    ) = random_hetero_graph(num_nodes, num_edges, num_ntypes, num_etypes)
    graph = gb.from_csc(
        csc_indptr, indices, node_type_offset, type_per_edge, metadata
    )

    with tempfile.TemporaryDirectory() as test_dir:
        filename = os.path.join(test_dir, "csc_sampling_graph.tar")
        gb.save_csc_sampling_graph(graph, filename)
        graph2 = gb.load_csc_sampling_graph(filename)

    assert graph.num_nodes == graph2.num_nodes
    assert graph.num_edges == graph2.num_edges

    assert torch.equal(graph.csc_indptr, graph2.csc_indptr)
    assert torch.equal(graph.indices, graph2.indices)
    assert torch.equal(graph.node_type_offset, graph2.node_type_offset)
    assert torch.equal(graph.type_per_edge, graph2.type_per_edge)
    assert graph.metadata.node_type_to_id == graph2.metadata.node_type_to_id
    assert graph.metadata.edge_type_to_id == graph2.metadata.edge_type_to_id


@unittest.skipIf(
    F._default_context_str == "gpu",
    reason="Graph is CPU only at present.",
)
def test_in_subgraph_homogeneous():
    """Original graph in COO:
    1   0   1   0   1
    1   0   1   1   0
    0   1   0   1   0
    0   1   0   0   1
    1   0   0   0   1
    """
    # Initialize data.
    num_nodes = 5
    num_edges = 12
    indptr = torch.LongTensor([0, 3, 5, 7, 9, 12])
    indices = torch.LongTensor([0, 1, 4, 2, 3, 0, 1, 1, 2, 0, 3, 4])
    assert indptr[-1] == num_edges
    assert indptr[-1] == len(indices)

    # Construct CSCSamplingGraph.
    graph = gb.from_csc(indptr, indices)

    # Extract in subgraph.
    nodes = torch.LongTensor([1, 3, 4])
    in_subgraph = graph.in_subgraph(nodes)

    # Verify in subgraph.
    assert torch.equal(in_subgraph.indptr, torch.LongTensor([0, 2, 4, 7]))
    assert torch.equal(
        in_subgraph.indices, torch.LongTensor([2, 3, 1, 2, 0, 3, 4])
    )
    assert torch.equal(in_subgraph.reverse_column_node_ids, nodes)
    assert torch.equal(
        in_subgraph.reverse_row_node_ids, torch.arange(0, num_nodes)
    )
    assert torch.equal(
        in_subgraph.reverse_edge_ids, torch.LongTensor([3, 4, 7, 8, 9, 10, 11])
    )
    assert in_subgraph.type_per_edge is None


@unittest.skipIf(
    F._default_context_str == "gpu",
    reason="Graph is CPU only at present.",
)
def test_in_subgraph_heterogeneous():
    """Original graph in COO:
    1   0   1   0   1
    1   0   1   1   0
    0   1   0   1   0
    0   1   0   0   1
    1   0   0   0   1

    node_type_0: [0, 1]
    node_type_1: [2, 3, 4]
    edge_type_0: node_type_0 -> node_type_0
    edge_type_1: node_type_0 -> node_type_1
    edge_type_2: node_type_1 -> node_type_0
    edge_type_3: node_type_1 -> node_type_1
    """
    # Initialize data.
    num_nodes = 5
    num_edges = 12
    ntypes = {
        "N0": 0,
        "N1": 1,
    }
    etypes = {
        ("N0", "R0", "N0"): 0,
        ("N0", "R1", "N1"): 1,
        ("N1", "R2", "N0"): 2,
        ("N1", "R3", "N1"): 3,
    }
    indptr = torch.LongTensor([0, 3, 5, 7, 9, 12])
    indices = torch.LongTensor([0, 1, 4, 2, 3, 0, 1, 1, 2, 0, 3, 4])
    node_type_offset = torch.LongTensor([0, 2, 5])
    type_per_edge = torch.LongTensor([0, 0, 2, 2, 2, 1, 1, 1, 3, 1, 3, 3])
    assert indptr[-1] == num_edges
    assert indptr[-1] == len(indices)
    assert node_type_offset[-1] == num_nodes
    assert all(type_per_edge < len(etypes))

    # Construct CSCSamplingGraph.
    metadata = gb.GraphMetadata(ntypes, etypes)
    graph = gb.from_csc(
        indptr, indices, node_type_offset, type_per_edge, metadata
    )

    # Extract in subgraph.
    nodes = torch.LongTensor([1, 3, 4])
    in_subgraph = graph.in_subgraph(nodes)

    # Verify in subgraph.
    assert torch.equal(in_subgraph.indptr, torch.LongTensor([0, 2, 4, 7]))
    assert torch.equal(
        in_subgraph.indices, torch.LongTensor([2, 3, 1, 2, 0, 3, 4])
    )
    assert torch.equal(in_subgraph.reverse_column_node_ids, nodes)
    assert torch.equal(
        in_subgraph.reverse_row_node_ids, torch.arange(0, num_nodes)
    )
    assert torch.equal(
        in_subgraph.reverse_edge_ids, torch.LongTensor([3, 4, 7, 8, 9, 10, 11])
    )
    assert torch.equal(
        in_subgraph.type_per_edge, torch.LongTensor([2, 2, 1, 3, 1, 3, 3])
    )


@unittest.skipIf(
    F._default_context_str == "gpu",
    reason="Graph is CPU only at present.",
)
def test_sample_neighbors():
    """Original graph in COO:
    1   0   1   0   1
    1   0   1   1   0
    0   1   0   1   0
    0   1   0   0   1
    1   0   0   0   1
    """
    # Initialize data.
    num_nodes = 5
    num_edges = 12
    indptr = torch.LongTensor([0, 3, 5, 7, 9, 12])
    indices = torch.LongTensor([0, 1, 4, 2, 3, 0, 1, 1, 2, 0, 3, 4])
    type_per_edge = torch.LongTensor([0, 0, 1, 0, 1, 0, 1, 0, 1, 0, 0, 1])
    assert indptr[-1] == num_edges
    assert indptr[-1] == len(indices)

    # Construct CSCSamplingGraph.
    graph = gb.from_csc(indptr, indices, type_per_edge=type_per_edge)

    # Generate subgraph via sample neighbors.
    nodes = torch.LongTensor([1, 3, 4])
    fanouts = torch.tensor([2, 2, 3])
    subgraph = graph.sample_neighbors(nodes, fanouts, return_eids=True)

    # Verify in subgraph.
    assert torch.equal(subgraph.indptr, torch.LongTensor([0, 2, 4, 7]))
    assert torch.equal(
        torch.sort(subgraph.indices)[0],
        torch.sort(torch.LongTensor([2, 3, 1, 2, 0, 3, 4]))[0],
    )
    assert torch.equal(subgraph.reverse_column_node_ids, nodes)
    assert torch.equal(
        subgraph.reverse_edge_ids, torch.LongTensor([3, 4, 7, 8, 9, 10, 11])
    )
<<<<<<< HEAD
    assert torch.equal(
        subgraph.type_per_edge, torch.LongTensor([0, 1, 0, 1, 0, 0, 1])
    )
    assert subgraph.reverse_row_node_ids is None
=======
    assert subgraph.reverse_row_node_ids is None
    assert subgraph.type_per_edge is None
>>>>>>> ae97049e


@unittest.skipIf(
    F._default_context_str == "gpu",
    reason="Graph is CPU only at present.",
)
@pytest.mark.parametrize(
    "fanouts, expected_sampled_num",
    [
        ([0], 0),
        ([1], 3),
        ([2], 6),
        ([4], 7),
        ([-1], 7),
        ([0, 0], 0),
        ([1, 0], 3),
        ([1, 1], 6),
        ([2, 2], 7),
        ([-1, -1], 7),
    ],
)
def test_sample_neighbors_fanouts(fanouts, expected_sampled_num):
    """Original graph in COO:
    1   0   1   0   1
    1   0   1   1   0
    0   1   0   1   0
    0   1   0   0   1
    1   0   0   0   1
    """
    # Initialize data.
    num_nodes = 5
    num_edges = 12
    indptr = torch.LongTensor([0, 3, 5, 7, 9, 12])
    indices = torch.LongTensor([0, 1, 4, 2, 3, 0, 1, 1, 2, 0, 3, 4])
    type_per_edge = torch.LongTensor([0, 0, 1, 0, 1, 0, 1, 0, 1, 0, 0, 1])
    assert indptr[-1] == num_edges
    assert indptr[-1] == len(indices)

    # Construct CSCSamplingGraph.
    graph = gb.from_csc(indptr, indices, type_per_edge=type_per_edge)

    # Generate subgraph via sample neighbors.
    nodes = torch.LongTensor([1, 3, 4])
    fanouts = torch.LongTensor(fanouts)
    subgraph = graph.sample_neighbors(nodes, fanouts)

    # Verify in subgraph.
    sampled_num = subgraph.indices.size(0)
    assert sampled_num == expected_sampled_num


@unittest.skipIf(
    F._default_context_str == "gpu",
    reason="Graph is CPU only at present.",
)
@pytest.mark.parametrize(
    "replace, expected_sampled_num", [(False, 7), (True, 12)]
)
def test_sample_neighbors_replace(replace, expected_sampled_num):
    """Original graph in COO:
    1   0   1   0   1
    1   0   1   1   0
    0   1   0   1   0
    0   1   0   0   1
    1   0   0   0   1
    """
    # Initialize data.
    num_nodes = 5
    num_edges = 12
    indptr = torch.LongTensor([0, 3, 5, 7, 9, 12])
    indices = torch.LongTensor([0, 1, 4, 2, 3, 0, 1, 1, 2, 0, 3, 4])
    assert indptr[-1] == num_edges
    assert indptr[-1] == len(indices)

    # Construct CSCSamplingGraph.
    graph = gb.from_csc(indptr, indices)

    # Generate subgraph via sample neighbors.
    nodes = torch.LongTensor([1, 3, 4])
    subgraph = graph.sample_neighbors(
        nodes, fanouts=torch.LongTensor([4]), replace=replace
    )

    # Verify in subgraph.
    sampled_num = subgraph.indices.size(0)
    assert sampled_num == expected_sampled_num


def check_tensors_on_the_same_shared_memory(t1: torch.Tensor, t2: torch.Tensor):
    """Check if two tensors are on the same shared memory.

    This function copies a random tensor value to `t1` and checks whether `t2`
    holds the same random value and checks whether t2 is a distinct tensor
    object from `t1`. Their equality confirms that they are separate tensors
    that rely on the shared memory for their tensor value.
    """
    assert t1.data_ptr() != t2.data_ptr()
    old_t1 = t1.clone()
    v = torch.randint_like(t1, 100)
    t1[:] = v
    assert torch.equal(t1, t2)
    t1[:] = old_t1


@unittest.skipIf(
    F._default_context_str == "gpu",
    reason="CSCSamplingGraph is only supported on CPU.",
)
@pytest.mark.parametrize(
    "num_nodes, num_edges", [(1, 1), (100, 1), (10, 50), (1000, 50000)]
)
def test_homo_graph_on_shared_memory(num_nodes, num_edges):
    csc_indptr, indices = random_homo_graph(num_nodes, num_edges)
    graph = gb.from_csc(csc_indptr, indices)

    shm_name = "test_homo_g"
    graph1 = graph.copy_to_shared_memory(shm_name)
    graph2 = gb.load_from_shared_memory(shm_name, graph.metadata)

    assert graph1.num_nodes == num_nodes
    assert graph1.num_nodes == num_nodes
    assert graph2.num_edges == num_edges
    assert graph2.num_edges == num_edges

    # Test the value of graph1 is correct
    assert torch.equal(graph1.csc_indptr, csc_indptr)
    assert torch.equal(graph1.indices, indices)

    # Test the value of graph2 is correct
    assert torch.equal(graph2.csc_indptr, csc_indptr)
    assert torch.equal(graph2.indices, indices)

    # Test the memory of graph1 and graph2 is on shared memory
    check_tensors_on_the_same_shared_memory(
        graph1.csc_indptr, graph2.csc_indptr
    )
    check_tensors_on_the_same_shared_memory(graph1.indices, graph2.indices)

    assert graph1.metadata is None and graph2.metadata is None
    assert graph1.node_type_offset is None and graph2.node_type_offset is None
    assert graph1.type_per_edge is None and graph2.type_per_edge is None


@unittest.skipIf(
    F._default_context_str == "gpu",
    reason="CSCSamplingGraph is only supported on CPU.",
)
@pytest.mark.parametrize(
    "num_nodes, num_edges", [(1, 1), (100, 1), (10, 50), (1000, 50000)]
)
@pytest.mark.parametrize("num_ntypes, num_etypes", [(1, 1), (3, 5), (100, 1)])
def test_hetero_graph_on_shared_memory(
    num_nodes, num_edges, num_ntypes, num_etypes
):
    (
        csc_indptr,
        indices,
        node_type_offset,
        type_per_edge,
        metadata,
    ) = random_hetero_graph(num_nodes, num_edges, num_ntypes, num_etypes)
    graph = gb.from_csc(
        csc_indptr, indices, node_type_offset, type_per_edge, metadata
    )

    shm_name = "test_hetero_g"
    graph1 = graph.copy_to_shared_memory(shm_name)
    graph2 = gb.load_from_shared_memory(shm_name, graph.metadata)

    assert graph1.num_nodes == num_nodes
    assert graph1.num_nodes == num_nodes
    assert graph2.num_edges == num_edges
    assert graph2.num_edges == num_edges

    # Test the value of graph1 is correct
    assert torch.equal(graph1.csc_indptr, csc_indptr)
    assert torch.equal(graph1.indices, indices)
    assert torch.equal(graph1.node_type_offset, node_type_offset)
    assert torch.equal(graph1.type_per_edge, type_per_edge)

    # Test the value of graph2 is correct
    assert torch.equal(graph2.csc_indptr, csc_indptr)
    assert torch.equal(graph2.indices, indices)
    assert torch.equal(graph2.node_type_offset, node_type_offset)
    assert torch.equal(graph2.type_per_edge, type_per_edge)

    # Test the memory of graph1 and graph2 is on shared memory
    check_tensors_on_the_same_shared_memory(
        graph1.csc_indptr, graph2.csc_indptr
    )
    check_tensors_on_the_same_shared_memory(graph1.indices, graph2.indices)
    check_tensors_on_the_same_shared_memory(
        graph1.node_type_offset, graph2.node_type_offset
    )
    check_tensors_on_the_same_shared_memory(
        graph1.type_per_edge, graph2.type_per_edge
    )

    assert metadata.node_type_to_id == graph1.metadata.node_type_to_id
    assert metadata.edge_type_to_id == graph1.metadata.edge_type_to_id
    assert metadata.node_type_to_id == graph2.metadata.node_type_to_id
    assert metadata.edge_type_to_id == graph2.metadata.edge_type_to_id


if __name__ == "__main__":
    test_sample_neighbors_replace(True, 12)<|MERGE_RESOLUTION|>--- conflicted
+++ resolved
@@ -411,7 +411,7 @@
 
     # Generate subgraph via sample neighbors.
     nodes = torch.LongTensor([1, 3, 4])
-    fanouts = torch.tensor([2, 2, 3])
+    fanouts = torch.tensor([2, 2])
     subgraph = graph.sample_neighbors(nodes, fanouts, return_eids=True)
 
     # Verify in subgraph.
@@ -424,15 +424,10 @@
     assert torch.equal(
         subgraph.reverse_edge_ids, torch.LongTensor([3, 4, 7, 8, 9, 10, 11])
     )
-<<<<<<< HEAD
     assert torch.equal(
         subgraph.type_per_edge, torch.LongTensor([0, 1, 0, 1, 0, 0, 1])
     )
     assert subgraph.reverse_row_node_ids is None
-=======
-    assert subgraph.reverse_row_node_ids is None
-    assert subgraph.type_per_edge is None
->>>>>>> ae97049e
 
 
 @unittest.skipIf(
