--- conflicted
+++ resolved
@@ -877,11 +877,6 @@
     assert torch.equal(
         gb_g.node_type_offset, torch.tensor([0, 1000, 2010, 3030])
     )
-<<<<<<< HEAD
-    test_sample_neighbors_zero_probs(True, torch.zeros(12, dtype=torch.float32))
-    test_sample_neighbors_for_pairs()
-    test_sample_neighbors_for_pairs_homo()
-=======
     assert torch.all(gb_g.type_per_edge[:-1] <= gb_g.type_per_edge[1:])
     assert gb_g.metadata.node_type_to_id == {
         "n1": 0,
@@ -893,5 +888,4 @@
         ("n1", "r13", "n3"): 1,
         ("n2", "r21", "n1"): 2,
         ("n2", "r23", "n3"): 3,
-    }
->>>>>>> 8adb53bb
+    }