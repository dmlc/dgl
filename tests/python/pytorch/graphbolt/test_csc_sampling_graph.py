import os
import tempfile
import unittest

import backend as F

import dgl.graphbolt as gb

import pytest
import torch

torch.manual_seed(3407)


def get_metadata(num_ntypes, num_etypes):
    ntypes = {f"n{i}": i for i in range(num_ntypes)}
    etypes = {}
    count = 0
    for n1 in range(num_ntypes):
        for n2 in range(n1, num_ntypes):
            if count >= num_etypes:
                break
            etypes.update({(f"n{n1}", f"e{count}", f"n{n2}"): count})
            count += 1
    return gb.GraphMetadata(ntypes, etypes)


@unittest.skipIf(
    F._default_context_str == "gpu",
    reason="Graph is CPU only at present.",
)
@pytest.mark.parametrize("num_nodes", [0, 1, 10, 100, 1000])
def test_empty_graph(num_nodes):
    csc_indptr = torch.zeros((num_nodes + 1,), dtype=int)
    indices = torch.tensor([])
    graph = gb.from_csc(csc_indptr, indices)
    assert graph.num_edges == 0
    assert graph.num_nodes == num_nodes
    assert torch.equal(graph.csc_indptr, csc_indptr)
    assert torch.equal(graph.indices, indices)


@unittest.skipIf(
    F._default_context_str == "gpu",
    reason="Graph is CPU only at present.",
)
@pytest.mark.parametrize("num_nodes", [0, 1, 10, 100, 1000])
def test_hetero_empty_graph(num_nodes):
    csc_indptr = torch.zeros((num_nodes + 1,), dtype=int)
    indices = torch.tensor([])
    metadata = get_metadata(num_ntypes=3, num_etypes=5)
    # Some node types have no nodes.
    if num_nodes == 0:
        node_type_offset = torch.zeros((4,), dtype=int)
    else:
        node_type_offset = torch.sort(torch.randint(0, num_nodes, (4,)))[0]
        node_type_offset[0] = 0
        node_type_offset[-1] = num_nodes
    type_per_edge = torch.tensor([])
    graph = gb.from_csc(
        csc_indptr,
        indices,
        node_type_offset,
        type_per_edge,
        metadata,
    )
    assert graph.num_edges == 0
    assert graph.num_nodes == num_nodes
    assert torch.equal(graph.csc_indptr, csc_indptr)
    assert torch.equal(graph.indices, indices)
    assert graph.metadata.node_type_to_id == metadata.node_type_to_id
    assert graph.metadata.edge_type_to_id == metadata.edge_type_to_id
    assert torch.equal(graph.node_type_offset, node_type_offset)
    assert torch.equal(graph.type_per_edge, type_per_edge)


@unittest.skipIf(
    F._default_context_str == "gpu",
    reason="Graph is CPU only at present.",
)
@pytest.mark.parametrize(
    "ntypes", [{"n1": 1, "n2": 1}, {5: 1, "n2": 2}, {"n1": 1.5, "n2": 2.0}]
)
def test_metadata_with_ntype_exception(ntypes):
    with pytest.raises(Exception):
        gb.GraphMetadata(ntypes, {("n1", "e1", "n2"): 1})


@unittest.skipIf(
    F._default_context_str == "gpu",
    reason="Graph is CPU only at present.",
)
@pytest.mark.parametrize(
    "etypes",
    [
        {("n1", 5, "n12"): 1},
        {"e1": 1},
        {("n1", "e1"): 1},
        {("n1", "e1", 10): 1},
        {("n1", "e1", "n2"): 1, ("n1", "e2", "n3"): 1},
        {("n1", "e1", "n10"): 1},
        {("n1", "e1", "n2"): 1.5},
    ],
)
def test_metadata_with_etype_exception(etypes):
    with pytest.raises(Exception):
        gb.GraphMetadata({"n1": 0, "n2": 1, "n3": 2}, etypes)


def random_homo_graph(num_nodes, num_edges):
    csc_indptr = torch.randint(0, num_edges, (num_nodes + 1,))
    csc_indptr = torch.sort(csc_indptr)[0]
    csc_indptr[0] = 0
    csc_indptr[-1] = num_edges
    indices = torch.randint(0, num_nodes, (num_edges,))
    return csc_indptr, indices


def random_hetero_graph(num_nodes, num_edges, num_ntypes, num_etypes):
    csc_indptr, indices = random_homo_graph(num_nodes, num_edges)
    metadata = get_metadata(num_ntypes, num_etypes)
    # Randomly get node type split point.
    node_type_offset = torch.sort(
        torch.randint(0, num_nodes, (num_ntypes + 1,))
    )[0]
    node_type_offset[0] = 0
    node_type_offset[-1] = num_nodes

    type_per_edge = []
    for i in range(num_nodes):
        num = csc_indptr[i + 1] - csc_indptr[i]
        type_per_edge.append(
            torch.sort(torch.randint(0, num_etypes, (num,)))[0]
        )
    type_per_edge = torch.cat(type_per_edge, dim=0)
    return (csc_indptr, indices, node_type_offset, type_per_edge, metadata)


@unittest.skipIf(
    F._default_context_str == "gpu",
    reason="Graph is CPU only at present.",
)
@pytest.mark.parametrize(
    "num_nodes, num_edges", [(1, 1), (100, 1), (10, 50), (1000, 50000)]
)
def test_homo_graph(num_nodes, num_edges):
    csc_indptr, indices = random_homo_graph(num_nodes, num_edges)
    graph = gb.from_csc(csc_indptr, indices)

    assert graph.num_nodes == num_nodes
    assert graph.num_edges == num_edges

    assert torch.equal(csc_indptr, graph.csc_indptr)
    assert torch.equal(indices, graph.indices)

    assert graph.metadata is None
    assert graph.node_type_offset is None
    assert graph.type_per_edge is None


@unittest.skipIf(
    F._default_context_str == "gpu",
    reason="Graph is CPU only at present.",
)
@pytest.mark.parametrize(
    "num_nodes, num_edges", [(1, 1), (100, 1), (10, 50), (1000, 50000)]
)
@pytest.mark.parametrize("num_ntypes, num_etypes", [(1, 1), (3, 5), (100, 1)])
def test_hetero_graph(num_nodes, num_edges, num_ntypes, num_etypes):
    (
        csc_indptr,
        indices,
        node_type_offset,
        type_per_edge,
        metadata,
    ) = random_hetero_graph(num_nodes, num_edges, num_ntypes, num_etypes)
    graph = gb.from_csc(
        csc_indptr, indices, node_type_offset, type_per_edge, metadata
    )

    assert graph.num_nodes == num_nodes
    assert graph.num_edges == num_edges

    assert torch.equal(csc_indptr, graph.csc_indptr)
    assert torch.equal(indices, graph.indices)
    assert torch.equal(node_type_offset, graph.node_type_offset)
    assert torch.equal(type_per_edge, graph.type_per_edge)
    assert metadata.node_type_to_id == graph.metadata.node_type_to_id
    assert metadata.edge_type_to_id == graph.metadata.edge_type_to_id


@unittest.skipIf(
    F._default_context_str == "gpu",
    reason="Graph is CPU only at present.",
)
@pytest.mark.parametrize(
    "node_type_offset",
    [
        torch.tensor([0, 1]),
        torch.tensor([0, 1, 5, 6, 10]),
        torch.tensor([0, 1, 10]),
    ],
)
def test_node_type_offset_wrong_legnth(node_type_offset):
    num_ntypes = 3
    csc_indptr, indices, _, type_per_edge, metadata = random_hetero_graph(
        10, 50, num_ntypes, 5
    )
    with pytest.raises(Exception):
        gb.from_csc(
            csc_indptr, indices, node_type_offset, type_per_edge, metadata
        )


@unittest.skipIf(
    F._default_context_str == "gpu",
    reason="Graph is CPU only at present.",
)
@pytest.mark.parametrize(
    "num_nodes, num_edges", [(1, 1), (100, 1), (10, 50), (1000, 50000)]
)
def test_load_save_homo_graph(num_nodes, num_edges):
    csc_indptr, indices = random_homo_graph(num_nodes, num_edges)
    graph = gb.from_csc(csc_indptr, indices)

    with tempfile.TemporaryDirectory() as test_dir:
        filename = os.path.join(test_dir, "csc_sampling_graph.tar")
        gb.save_csc_sampling_graph(graph, filename)
        graph2 = gb.load_csc_sampling_graph(filename)

    assert graph.num_nodes == graph2.num_nodes
    assert graph.num_edges == graph2.num_edges

    assert torch.equal(graph.csc_indptr, graph2.csc_indptr)
    assert torch.equal(graph.indices, graph2.indices)

    assert graph.metadata is None and graph2.metadata is None
    assert graph.node_type_offset is None and graph2.node_type_offset is None
    assert graph.type_per_edge is None and graph2.type_per_edge is None


@unittest.skipIf(
    F._default_context_str == "gpu",
    reason="Graph is CPU only at present.",
)
@pytest.mark.parametrize(
    "num_nodes, num_edges", [(1, 1), (100, 1), (10, 50), (1000, 50000)]
)
@pytest.mark.parametrize("num_ntypes, num_etypes", [(1, 1), (3, 5), (100, 1)])
def test_load_save_hetero_graph(num_nodes, num_edges, num_ntypes, num_etypes):
    (
        csc_indptr,
        indices,
        node_type_offset,
        type_per_edge,
        metadata,
    ) = random_hetero_graph(num_nodes, num_edges, num_ntypes, num_etypes)
    graph = gb.from_csc(
        csc_indptr, indices, node_type_offset, type_per_edge, metadata
    )

    with tempfile.TemporaryDirectory() as test_dir:
        filename = os.path.join(test_dir, "csc_sampling_graph.tar")
        gb.save_csc_sampling_graph(graph, filename)
        graph2 = gb.load_csc_sampling_graph(filename)

    assert graph.num_nodes == graph2.num_nodes
    assert graph.num_edges == graph2.num_edges

    assert torch.equal(graph.csc_indptr, graph2.csc_indptr)
    assert torch.equal(graph.indices, graph2.indices)
    assert torch.equal(graph.node_type_offset, graph2.node_type_offset)
    assert torch.equal(graph.type_per_edge, graph2.type_per_edge)
    assert graph.metadata.node_type_to_id == graph2.metadata.node_type_to_id
    assert graph.metadata.edge_type_to_id == graph2.metadata.edge_type_to_id


@unittest.skipIf(
    F._default_context_str == "gpu",
    reason="Graph is CPU only at present.",
)
def test_in_subgraph_homogeneous():
    """Original graph in COO:
    1   0   1   0   1
    1   0   1   1   0
    0   1   0   1   0
    0   1   0   0   1
    1   0   0   0   1
    """
    # Initialize data.
    num_nodes = 5
    num_edges = 12
    indptr = torch.LongTensor([0, 3, 5, 7, 9, 12])
    indices = torch.LongTensor([0, 1, 4, 2, 3, 0, 1, 1, 2, 0, 3, 4])
    assert indptr[-1] == num_edges
    assert indptr[-1] == len(indices)

    # Construct CSCSamplingGraph.
    graph = gb.from_csc(indptr, indices)

    # Extract in subgraph.
    nodes = torch.LongTensor([1, 3, 4])
    in_subgraph = graph.in_subgraph(nodes)

    # Verify in subgraph.
    assert torch.equal(in_subgraph.indptr, torch.LongTensor([0, 2, 4, 7]))
    assert torch.equal(
        in_subgraph.indices, torch.LongTensor([2, 3, 1, 2, 0, 3, 4])
    )
    assert torch.equal(in_subgraph.reverse_column_node_ids, nodes)
    assert torch.equal(
        in_subgraph.reverse_row_node_ids, torch.arange(0, num_nodes)
    )
    assert torch.equal(
        in_subgraph.reverse_edge_ids, torch.LongTensor([3, 4, 7, 8, 9, 10, 11])
    )
    assert in_subgraph.type_per_edge is None


@unittest.skipIf(
    F._default_context_str == "gpu",
    reason="Graph is CPU only at present.",
)
def test_in_subgraph_heterogeneous():
    """Original graph in COO:
    1   0   1   0   1
    1   0   1   1   0
    0   1   0   1   0
    0   1   0   0   1
    1   0   0   0   1

    node_type_0: [0, 1]
    node_type_1: [2, 3, 4]
    edge_type_0: node_type_0 -> node_type_0
    edge_type_1: node_type_0 -> node_type_1
    edge_type_2: node_type_1 -> node_type_0
    edge_type_3: node_type_1 -> node_type_1
    """
    # Initialize data.
    num_nodes = 5
    num_edges = 12
    ntypes = {
        "N0": 0,
        "N1": 1,
    }
    etypes = {
        ("N0", "R0", "N0"): 0,
        ("N0", "R1", "N1"): 1,
        ("N1", "R2", "N0"): 2,
        ("N1", "R3", "N1"): 3,
    }
    indptr = torch.LongTensor([0, 3, 5, 7, 9, 12])
    indices = torch.LongTensor([0, 1, 4, 2, 3, 0, 1, 1, 2, 0, 3, 4])
    node_type_offset = torch.LongTensor([0, 2, 5])
    type_per_edge = torch.LongTensor([0, 0, 2, 2, 2, 1, 1, 1, 3, 1, 3, 3])
    assert indptr[-1] == num_edges
    assert indptr[-1] == len(indices)
    assert node_type_offset[-1] == num_nodes
    assert all(type_per_edge < len(etypes))

    # Construct CSCSamplingGraph.
    metadata = gb.GraphMetadata(ntypes, etypes)
    graph = gb.from_csc(
        indptr, indices, node_type_offset, type_per_edge, metadata
    )

    # Extract in subgraph.
    nodes = torch.LongTensor([1, 3, 4])
    in_subgraph = graph.in_subgraph(nodes)

    # Verify in subgraph.
    assert torch.equal(in_subgraph.indptr, torch.LongTensor([0, 2, 4, 7]))
    assert torch.equal(
        in_subgraph.indices, torch.LongTensor([2, 3, 1, 2, 0, 3, 4])
    )
    assert torch.equal(in_subgraph.reverse_column_node_ids, nodes)
    assert torch.equal(
        in_subgraph.reverse_row_node_ids, torch.arange(0, num_nodes)
    )
    assert torch.equal(
        in_subgraph.reverse_edge_ids, torch.LongTensor([3, 4, 7, 8, 9, 10, 11])
    )
    assert torch.equal(
        in_subgraph.type_per_edge, torch.LongTensor([2, 2, 1, 3, 1, 3, 3])
    )


@unittest.skipIf(
    F._default_context_str == "gpu",
    reason="Graph is CPU only at present.",
)
def test_sample_neighbors():
    """Original graph in COO:
    1   0   1   0   1
    1   0   1   1   0
    0   1   0   1   0
    0   1   0   0   1
    1   0   0   0   1
    """
    # Initialize data.
    num_nodes = 5
    num_edges = 12
    indptr = torch.LongTensor([0, 3, 5, 7, 9, 12])
    indices = torch.LongTensor([0, 1, 4, 2, 3, 0, 1, 1, 2, 0, 3, 4])
    type_per_edge = torch.LongTensor([0, 0, 1, 0, 1, 0, 1, 0, 1, 0, 0, 1])
    assert indptr[-1] == num_edges
    assert indptr[-1] == len(indices)

    # Construct CSCSamplingGraph.
    graph = gb.from_csc(indptr, indices, type_per_edge=type_per_edge)

    # Generate subgraph via sample neighbors.
    nodes = torch.LongTensor([1, 3, 4])
    fanouts = torch.tensor([2, 2, 3])
    subgraph = graph.sample_neighbors(nodes, fanouts, return_eids=True)

    # Verify in subgraph.
    assert torch.equal(subgraph.indptr, torch.LongTensor([0, 2, 4, 7]))
    assert torch.equal(
        torch.sort(subgraph.indices)[0],
        torch.sort(torch.LongTensor([2, 3, 1, 2, 0, 3, 4]))[0],
    )
    assert torch.equal(subgraph.reverse_column_node_ids, nodes)
    assert torch.equal(
        subgraph.reverse_edge_ids, torch.LongTensor([3, 4, 7, 8, 9, 10, 11])
    )
    assert subgraph.reverse_row_node_ids is None
    assert subgraph.type_per_edge is None


@unittest.skipIf(
    F._default_context_str == "gpu",
    reason="Graph is CPU only at present.",
)
@pytest.mark.parametrize(
    "fanouts, expected_sampled_num",
    [
        ([0], 0),
        ([1], 3),
        ([2], 6),
        ([4], 7),
        ([-1], 7),
        ([0, 0], 0),
        ([1, 0], 3),
        ([1, 1], 6),
        ([2, 2], 7),
        ([-1, -1], 7),
    ],
)
def test_sample_neighbors_fanouts(fanouts, expected_sampled_num):
    """Original graph in COO:
    1   0   1   0   1
    1   0   1   1   0
    0   1   0   1   0
    0   1   0   0   1
    1   0   0   0   1
    """
    # Initialize data.
    num_nodes = 5
    num_edges = 12
    indptr = torch.LongTensor([0, 3, 5, 7, 9, 12])
    indices = torch.LongTensor([0, 1, 4, 2, 3, 0, 1, 1, 2, 0, 3, 4])
    type_per_edge = torch.LongTensor([0, 0, 1, 0, 1, 0, 1, 0, 1, 0, 0, 1])
    assert indptr[-1] == num_edges
    assert indptr[-1] == len(indices)

    # Construct CSCSamplingGraph.
    graph = gb.from_csc(indptr, indices, type_per_edge=type_per_edge)

    # Generate subgraph via sample neighbors.
    nodes = torch.LongTensor([1, 3, 4])
    fanouts = torch.LongTensor(fanouts)
    subgraph = graph.sample_neighbors(nodes, fanouts)

    # Verify in subgraph.
    sampled_num = subgraph.indices.size(0)
    assert sampled_num == expected_sampled_num


@unittest.skipIf(
    F._default_context_str == "gpu",
    reason="Graph is CPU only at present.",
)
@pytest.mark.parametrize(
    "replace, expected_sampled_num", [(False, 7), (True, 12)]
)
def test_sample_neighbors_replace(replace, expected_sampled_num):
    """Original graph in COO:
    1   0   1   0   1
    1   0   1   1   0
    0   1   0   1   0
    0   1   0   0   1
    1   0   0   0   1
    """
    # Initialize data.
    num_nodes = 5
    num_edges = 12
    indptr = torch.LongTensor([0, 3, 5, 7, 9, 12])
    indices = torch.LongTensor([0, 1, 4, 2, 3, 0, 1, 1, 2, 0, 3, 4])
    assert indptr[-1] == num_edges
    assert indptr[-1] == len(indices)

    # Construct CSCSamplingGraph.
    graph = gb.from_csc(indptr, indices)

    # Generate subgraph via sample neighbors.
    nodes = torch.LongTensor([1, 3, 4])
    subgraph = graph.sample_neighbors(
        nodes, fanouts=torch.LongTensor([4]), replace=replace
    )

    # Verify in subgraph.
    sampled_num = subgraph.indices.size(0)
    assert sampled_num == expected_sampled_num


<<<<<<< HEAD
@unittest.skipIf(
    F._default_context_str == "gpu",
    reason="Graph is CPU only at present.",
)
def test_sample_etype_neighbors():
    """Original graph in COO:
    1   0   1   0   1
    1   0   1   1   0
    0   1   0   1   0
    0   1   0   0   1
    1   0   0   0   1
    """
    # Initialize data.
    num_nodes = 5
    num_edges = 12
    indptr = torch.LongTensor([0, 3, 5, 7, 9, 12])
    indices = torch.LongTensor([0, 1, 4, 2, 3, 0, 1, 1, 2, 0, 3, 4])
    type_per_edge = torch.LongTensor([0, 0, 1, 0, 1, 0, 1, 0, 1, 0, 0, 1])
    assert indptr[-1] == num_edges
    assert indptr[-1] == len(indices)

    # Construct CSCSamplingGraph.
    graph = gb.from_csc(indptr, indices, type_per_edge=type_per_edge)

    # Generate subgraph via sample neighbors.
    nodes = torch.LongTensor([1, 3, 4])
    fanouts = torch.tensor([2, 2, 3])
    subgraph = graph.sample_etype_neighbors(nodes, fanouts, return_eids=True)

    # Verify in subgraph.
    assert torch.equal(subgraph.indptr, torch.LongTensor([0, 2, 4, 7]))
    assert torch.equal(
        torch.sort(subgraph.indices)[0],
        torch.sort(torch.LongTensor([2, 3, 1, 2, 0, 3, 4]))[0],
    )
    assert torch.equal(subgraph.reverse_column_node_ids, nodes)
    assert torch.equal(
        subgraph.reverse_edge_ids, torch.LongTensor([3, 4, 7, 8, 9, 10, 11])
    )
    assert torch.equal(
        subgraph.type_per_edge, torch.LongTensor([0, 1, 0, 1, 0, 0, 1])
    )
    assert subgraph.reverse_row_node_ids is None


=======
>>>>>>> b0280b0a
def check_tensors_on_the_same_shared_memory(t1: torch.Tensor, t2: torch.Tensor):
    """Check if two tensors are on the same shared memory.

    This function copies a random tensor value to `t1` and checks whether `t2`
    holds the same random value and checks whether t2 is a distinct tensor
    object from `t1`. Their equality confirms that they are separate tensors
    that rely on the shared memory for their tensor value.
    """
    assert t1.data_ptr() != t2.data_ptr()
    old_t1 = t1.clone()
    v = torch.randint_like(t1, 100)
    t1[:] = v
    assert torch.equal(t1, t2)
    t1[:] = old_t1


@unittest.skipIf(
    F._default_context_str == "gpu",
    reason="CSCSamplingGraph is only supported on CPU.",
)
@pytest.mark.parametrize(
    "num_nodes, num_edges", [(1, 1), (100, 1), (10, 50), (1000, 50000)]
)
def test_homo_graph_on_shared_memory(num_nodes, num_edges):
    csc_indptr, indices = random_homo_graph(num_nodes, num_edges)
    graph = gb.from_csc(csc_indptr, indices)

    shm_name = "test_homo_g"
    graph1 = graph.copy_to_shared_memory(shm_name)
    graph2 = gb.load_from_shared_memory(shm_name, graph.metadata)

    assert graph1.num_nodes == num_nodes
    assert graph1.num_nodes == num_nodes
    assert graph2.num_edges == num_edges
    assert graph2.num_edges == num_edges

    # Test the value of graph1 is correct
    assert torch.equal(graph1.csc_indptr, csc_indptr)
    assert torch.equal(graph1.indices, indices)

    # Test the value of graph2 is correct
    assert torch.equal(graph2.csc_indptr, csc_indptr)
    assert torch.equal(graph2.indices, indices)

    # Test the memory of graph1 and graph2 is on shared memory
    check_tensors_on_the_same_shared_memory(
        graph1.csc_indptr, graph2.csc_indptr
    )
    check_tensors_on_the_same_shared_memory(graph1.indices, graph2.indices)

    assert graph1.metadata is None and graph2.metadata is None
    assert graph1.node_type_offset is None and graph2.node_type_offset is None
    assert graph1.type_per_edge is None and graph2.type_per_edge is None


@unittest.skipIf(
    F._default_context_str == "gpu",
    reason="CSCSamplingGraph is only supported on CPU.",
)
@pytest.mark.parametrize(
    "num_nodes, num_edges", [(1, 1), (100, 1), (10, 50), (1000, 50000)]
)
@pytest.mark.parametrize("num_ntypes, num_etypes", [(1, 1), (3, 5), (100, 1)])
def test_hetero_graph_on_shared_memory(
    num_nodes, num_edges, num_ntypes, num_etypes
):
    (
        csc_indptr,
        indices,
        node_type_offset,
        type_per_edge,
        metadata,
    ) = random_hetero_graph(num_nodes, num_edges, num_ntypes, num_etypes)
    graph = gb.from_csc(
        csc_indptr, indices, node_type_offset, type_per_edge, metadata
    )

    shm_name = "test_hetero_g"
    graph1 = graph.copy_to_shared_memory(shm_name)
    graph2 = gb.load_from_shared_memory(shm_name, graph.metadata)

    assert graph1.num_nodes == num_nodes
    assert graph1.num_nodes == num_nodes
    assert graph2.num_edges == num_edges
    assert graph2.num_edges == num_edges

    # Test the value of graph1 is correct
    assert torch.equal(graph1.csc_indptr, csc_indptr)
    assert torch.equal(graph1.indices, indices)
    assert torch.equal(graph1.node_type_offset, node_type_offset)
    assert torch.equal(graph1.type_per_edge, type_per_edge)

    # Test the value of graph2 is correct
    assert torch.equal(graph2.csc_indptr, csc_indptr)
    assert torch.equal(graph2.indices, indices)
    assert torch.equal(graph2.node_type_offset, node_type_offset)
    assert torch.equal(graph2.type_per_edge, type_per_edge)

    # Test the memory of graph1 and graph2 is on shared memory
    check_tensors_on_the_same_shared_memory(
        graph1.csc_indptr, graph2.csc_indptr
    )
    check_tensors_on_the_same_shared_memory(graph1.indices, graph2.indices)
    check_tensors_on_the_same_shared_memory(
        graph1.node_type_offset, graph2.node_type_offset
    )
    check_tensors_on_the_same_shared_memory(
        graph1.type_per_edge, graph2.type_per_edge
    )

    assert metadata.node_type_to_id == graph1.metadata.node_type_to_id
    assert metadata.edge_type_to_id == graph1.metadata.edge_type_to_id
    assert metadata.node_type_to_id == graph2.metadata.node_type_to_id
    assert metadata.edge_type_to_id == graph2.metadata.edge_type_to_id


if __name__ == "__main__":
    test_sample_neighbors_replace(True, 12)<|MERGE_RESOLUTION|>--- conflicted
+++ resolved
@@ -424,8 +424,10 @@
     assert torch.equal(
         subgraph.reverse_edge_ids, torch.LongTensor([3, 4, 7, 8, 9, 10, 11])
     )
+    assert torch.equal(
+        subgraph.type_per_edge, torch.LongTensor([0, 1, 0, 1, 0, 0, 1])
+    )
     assert subgraph.reverse_row_node_ids is None
-    assert subgraph.type_per_edge is None
 
 
 @unittest.skipIf(
@@ -514,54 +516,6 @@
     assert sampled_num == expected_sampled_num
 
 
-<<<<<<< HEAD
-@unittest.skipIf(
-    F._default_context_str == "gpu",
-    reason="Graph is CPU only at present.",
-)
-def test_sample_etype_neighbors():
-    """Original graph in COO:
-    1   0   1   0   1
-    1   0   1   1   0
-    0   1   0   1   0
-    0   1   0   0   1
-    1   0   0   0   1
-    """
-    # Initialize data.
-    num_nodes = 5
-    num_edges = 12
-    indptr = torch.LongTensor([0, 3, 5, 7, 9, 12])
-    indices = torch.LongTensor([0, 1, 4, 2, 3, 0, 1, 1, 2, 0, 3, 4])
-    type_per_edge = torch.LongTensor([0, 0, 1, 0, 1, 0, 1, 0, 1, 0, 0, 1])
-    assert indptr[-1] == num_edges
-    assert indptr[-1] == len(indices)
-
-    # Construct CSCSamplingGraph.
-    graph = gb.from_csc(indptr, indices, type_per_edge=type_per_edge)
-
-    # Generate subgraph via sample neighbors.
-    nodes = torch.LongTensor([1, 3, 4])
-    fanouts = torch.tensor([2, 2, 3])
-    subgraph = graph.sample_etype_neighbors(nodes, fanouts, return_eids=True)
-
-    # Verify in subgraph.
-    assert torch.equal(subgraph.indptr, torch.LongTensor([0, 2, 4, 7]))
-    assert torch.equal(
-        torch.sort(subgraph.indices)[0],
-        torch.sort(torch.LongTensor([2, 3, 1, 2, 0, 3, 4]))[0],
-    )
-    assert torch.equal(subgraph.reverse_column_node_ids, nodes)
-    assert torch.equal(
-        subgraph.reverse_edge_ids, torch.LongTensor([3, 4, 7, 8, 9, 10, 11])
-    )
-    assert torch.equal(
-        subgraph.type_per_edge, torch.LongTensor([0, 1, 0, 1, 0, 0, 1])
-    )
-    assert subgraph.reverse_row_node_ids is None
-
-
-=======
->>>>>>> b0280b0a
 def check_tensors_on_the_same_shared_memory(t1: torch.Tensor, t2: torch.Tensor):
     """Check if two tensors are on the same shared memory.
 
