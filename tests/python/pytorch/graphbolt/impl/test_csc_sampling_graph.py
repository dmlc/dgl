import os

import pickle
import tempfile
import unittest

import backend as F

import dgl
import dgl.graphbolt as gb
import gb_test_utils as gbt
import pytest
import torch
import torch.multiprocessing as mp
from scipy import sparse as spsp

torch.manual_seed(3407)
mp.set_sharing_strategy("file_system")


@unittest.skipIf(
    F._default_context_str == "gpu",
    reason="Graph is CPU only at present.",
)
@pytest.mark.parametrize("total_num_nodes", [0, 1, 10, 100, 1000])
def test_empty_graph(total_num_nodes):
    csc_indptr = torch.zeros((total_num_nodes + 1,), dtype=int)
    indices = torch.tensor([])
    graph = gb.from_csc(csc_indptr, indices)
    assert graph.total_num_edges == 0
    assert graph.total_num_nodes == total_num_nodes
    assert torch.equal(graph.csc_indptr, csc_indptr)
    assert torch.equal(graph.indices, indices)


@unittest.skipIf(
    F._default_context_str == "gpu",
    reason="Graph is CPU only at present.",
)
@pytest.mark.parametrize("total_num_nodes", [0, 1, 10, 100, 1000])
def test_hetero_empty_graph(total_num_nodes):
    csc_indptr = torch.zeros((total_num_nodes + 1,), dtype=int)
    indices = torch.tensor([])
    metadata = gbt.get_metadata(num_ntypes=3, num_etypes=5)
    # Some node types have no nodes.
    if total_num_nodes == 0:
        node_type_offset = torch.zeros((4,), dtype=int)
    else:
        node_type_offset = torch.sort(torch.randint(0, total_num_nodes, (4,)))[
            0
        ]
        node_type_offset[0] = 0
        node_type_offset[-1] = total_num_nodes
    type_per_edge = torch.tensor([])
    graph = gb.from_csc(
        csc_indptr,
        indices,
        node_type_offset,
        type_per_edge,
        None,
        metadata,
    )
    assert graph.total_num_edges == 0
    assert graph.total_num_nodes == total_num_nodes
    assert torch.equal(graph.csc_indptr, csc_indptr)
    assert torch.equal(graph.indices, indices)
    assert graph.metadata.node_type_to_id == metadata.node_type_to_id
    assert graph.metadata.edge_type_to_id == metadata.edge_type_to_id
    assert torch.equal(graph.node_type_offset, node_type_offset)
    assert torch.equal(graph.type_per_edge, type_per_edge)


@unittest.skipIf(
    F._default_context_str == "gpu",
    reason="Graph is CPU only at present.",
)
@pytest.mark.parametrize(
    "ntypes", [{"n1": 1, "n2": 1}, {5: 1, "n2": 2}, {"n1": 1.5, "n2": 2.0}]
)
def test_metadata_with_ntype_exception(ntypes):
    with pytest.raises(Exception):
        gb.GraphMetadata(ntypes, {"n1:e1:n2": 1})


@unittest.skipIf(
    F._default_context_str == "gpu",
    reason="Graph is CPU only at present.",
)
@pytest.mark.parametrize(
    "etypes",
    [
        {("n1", 5, "n12"): 1},
        {"e1": 1},
        {("n1", "e1"): 1},
        {("n1", "e1", 10): 1},
        {"n1:e1:n2": 1, ("n1", "e2", "n3"): 1},
        {("n1", "e1", "n10"): 1},
        {"n1:e1:n2": 1.5},
    ],
)
def test_metadata_with_etype_exception(etypes):
    with pytest.raises(Exception):
        gb.GraphMetadata({"n1": 0, "n2": 1, "n3": 2}, etypes)


@unittest.skipIf(
    F._default_context_str == "gpu",
    reason="Graph is CPU only at present.",
)
@pytest.mark.parametrize(
    "total_num_nodes, total_num_edges",
    [(1, 1), (100, 1), (10, 50), (1000, 50000)],
)
def test_homo_graph(total_num_nodes, total_num_edges):
    csc_indptr, indices = gbt.random_homo_graph(
        total_num_nodes, total_num_edges
    )
    edge_attributes = {
        "A1": torch.randn(total_num_edges),
        "A2": torch.randn(total_num_edges),
    }
    graph = gb.from_csc(csc_indptr, indices, edge_attributes=edge_attributes)

    assert graph.total_num_nodes == total_num_nodes
    assert graph.total_num_edges == total_num_edges

    assert torch.equal(csc_indptr, graph.csc_indptr)
    assert torch.equal(indices, graph.indices)

    assert graph.edge_attributes == edge_attributes
    assert graph.metadata is None
    assert graph.node_type_offset is None
    assert graph.type_per_edge is None


@unittest.skipIf(
    F._default_context_str == "gpu",
    reason="Graph is CPU only at present.",
)
@pytest.mark.parametrize(
    "total_num_nodes, total_num_edges",
    [(1, 1), (100, 1), (10, 50), (1000, 50000)],
)
@pytest.mark.parametrize("num_ntypes, num_etypes", [(1, 1), (3, 5), (100, 1)])
def test_hetero_graph(total_num_nodes, total_num_edges, num_ntypes, num_etypes):
    (
        csc_indptr,
        indices,
        node_type_offset,
        type_per_edge,
        metadata,
    ) = gbt.random_hetero_graph(
        total_num_nodes, total_num_edges, num_ntypes, num_etypes
    )
    edge_attributes = {
        "A1": torch.randn(total_num_edges),
        "A2": torch.randn(total_num_edges),
    }
    graph = gb.from_csc(
        csc_indptr,
        indices,
        node_type_offset,
        type_per_edge,
        edge_attributes,
        metadata,
    )

    assert graph.total_num_nodes == total_num_nodes
    assert graph.total_num_edges == total_num_edges

    assert torch.equal(csc_indptr, graph.csc_indptr)
    assert torch.equal(indices, graph.indices)
    assert torch.equal(node_type_offset, graph.node_type_offset)
    assert torch.equal(type_per_edge, graph.type_per_edge)
    assert graph.edge_attributes == edge_attributes
    assert metadata.node_type_to_id == graph.metadata.node_type_to_id
    assert metadata.edge_type_to_id == graph.metadata.edge_type_to_id


@unittest.skipIf(
    F._default_context_str == "gpu",
    reason="Graph is CPU only at present.",
)
@pytest.mark.parametrize(
    "node_type_offset",
    [
        torch.tensor([0, 1]),
        torch.tensor([0, 1, 5, 6, 10]),
        torch.tensor([0, 1, 10]),
    ],
)
def test_node_type_offset_wrong_legnth(node_type_offset):
    num_ntypes = 3
    csc_indptr, indices, _, type_per_edge, metadata = gbt.random_hetero_graph(
        10, 50, num_ntypes, 5
    )
    with pytest.raises(Exception):
        gb.from_csc(
            csc_indptr, indices, node_type_offset, type_per_edge, None, metadata
        )


@unittest.skipIf(
    F._default_context_str == "gpu",
    reason="Graph is CPU only at present.",
)
@pytest.mark.parametrize(
    "total_num_nodes, total_num_edges",
    [(1, 1), (100, 1), (10, 50), (1000, 50000)],
)
def test_load_save_homo_graph(total_num_nodes, total_num_edges):
    csc_indptr, indices = gbt.random_homo_graph(
        total_num_nodes, total_num_edges
    )
    graph = gb.from_csc(csc_indptr, indices)

    with tempfile.TemporaryDirectory() as test_dir:
        filename = os.path.join(test_dir, "csc_sampling_graph.tar")
        gb.save_csc_sampling_graph(graph, filename)
        graph2 = gb.load_csc_sampling_graph(filename)

    assert graph.total_num_nodes == graph2.total_num_nodes
    assert graph.total_num_edges == graph2.total_num_edges

    assert torch.equal(graph.csc_indptr, graph2.csc_indptr)
    assert torch.equal(graph.indices, graph2.indices)

    assert graph.metadata is None and graph2.metadata is None
    assert graph.node_type_offset is None and graph2.node_type_offset is None
    assert graph.type_per_edge is None and graph2.type_per_edge is None


@unittest.skipIf(
    F._default_context_str == "gpu",
    reason="Graph is CPU only at present.",
)
@pytest.mark.parametrize(
    "total_num_nodes, total_num_edges",
    [(1, 1), (100, 1), (10, 50), (1000, 50000)],
)
@pytest.mark.parametrize("num_ntypes, num_etypes", [(1, 1), (3, 5), (100, 1)])
def test_load_save_hetero_graph(
    total_num_nodes, total_num_edges, num_ntypes, num_etypes
):
    (
        csc_indptr,
        indices,
        node_type_offset,
        type_per_edge,
        metadata,
    ) = gbt.random_hetero_graph(
        total_num_nodes, total_num_edges, num_ntypes, num_etypes
    )
    graph = gb.from_csc(
        csc_indptr, indices, node_type_offset, type_per_edge, None, metadata
    )

    with tempfile.TemporaryDirectory() as test_dir:
        filename = os.path.join(test_dir, "csc_sampling_graph.tar")
        gb.save_csc_sampling_graph(graph, filename)
        graph2 = gb.load_csc_sampling_graph(filename)

    assert graph.total_num_nodes == graph2.total_num_nodes
    assert graph.total_num_edges == graph2.total_num_edges

    assert torch.equal(graph.csc_indptr, graph2.csc_indptr)
    assert torch.equal(graph.indices, graph2.indices)
    assert torch.equal(graph.node_type_offset, graph2.node_type_offset)
    assert torch.equal(graph.type_per_edge, graph2.type_per_edge)
    assert graph.metadata.node_type_to_id == graph2.metadata.node_type_to_id
    assert graph.metadata.edge_type_to_id == graph2.metadata.edge_type_to_id


@unittest.skipIf(
    F._default_context_str == "gpu",
    reason="Graph is CPU only at present.",
)
@pytest.mark.parametrize(
    "total_num_nodes, total_num_edges",
    [(1, 1), (100, 1), (10, 50), (1000, 50000)],
)
def test_pickle_homo_graph(total_num_nodes, total_num_edges):
    csc_indptr, indices = gbt.random_homo_graph(
        total_num_nodes, total_num_edges
    )
    graph = gb.from_csc(csc_indptr, indices)

    serialized = pickle.dumps(graph)
    graph2 = pickle.loads(serialized)

    assert graph.total_num_nodes == graph2.total_num_nodes
    assert graph.total_num_edges == graph2.total_num_edges

    assert torch.equal(graph.csc_indptr, graph2.csc_indptr)
    assert torch.equal(graph.indices, graph2.indices)

    assert graph.metadata is None and graph2.metadata is None
    assert graph.node_type_offset is None and graph2.node_type_offset is None
    assert graph.type_per_edge is None and graph2.type_per_edge is None


@unittest.skipIf(
    F._default_context_str == "gpu",
    reason="Graph is CPU only at present.",
)
@pytest.mark.parametrize(
    "total_num_nodes, total_num_edges",
    [(1, 1), (100, 1), (10, 50), (1000, 50000)],
)
@pytest.mark.parametrize("num_ntypes, num_etypes", [(1, 1), (3, 5), (100, 1)])
def test_pickle_hetero_graph(
    total_num_nodes, total_num_edges, num_ntypes, num_etypes
):
    (
        csc_indptr,
        indices,
        node_type_offset,
        type_per_edge,
        metadata,
    ) = gbt.random_hetero_graph(
        total_num_nodes, total_num_edges, num_ntypes, num_etypes
    )
    edge_attributes = {
        "a": torch.randn((total_num_edges,)),
        "b": torch.randint(1, 10, (total_num_edges,)),
    }
    graph = gb.from_csc(
        csc_indptr,
        indices,
        node_type_offset,
        type_per_edge,
        edge_attributes,
        metadata,
    )

    serialized = pickle.dumps(graph)
    graph2 = pickle.loads(serialized)

    assert graph.total_num_nodes == graph2.total_num_nodes
    assert graph.total_num_edges == graph2.total_num_edges

    assert torch.equal(graph.csc_indptr, graph2.csc_indptr)
    assert torch.equal(graph.indices, graph2.indices)
    assert torch.equal(graph.node_type_offset, graph2.node_type_offset)
    assert torch.equal(graph.type_per_edge, graph2.type_per_edge)
    assert graph.metadata.node_type_to_id == graph2.metadata.node_type_to_id
    assert graph.metadata.edge_type_to_id == graph2.metadata.edge_type_to_id
    assert graph.edge_attributes.keys() == graph2.edge_attributes.keys()
    for i in graph.edge_attributes.keys():
        assert torch.equal(graph.edge_attributes[i], graph2.edge_attributes[i])


def process_csc_sampling_graph_multiprocessing(graph):
    return graph.total_num_nodes


@unittest.skipIf(
    F._default_context_str == "gpu",
    reason="Graph is CPU only at present.",
)
def test_multiprocessing():
    total_num_nodes = 5
    total_num_edges = 10
    num_ntypes = 2
    num_etypes = 3
    (
        csc_indptr,
        indices,
        node_type_offset,
        type_per_edge,
        metadata,
    ) = gbt.random_hetero_graph(
        total_num_nodes, total_num_edges, num_ntypes, num_etypes
    )
    edge_attributes = {
        "a": torch.randn((total_num_edges,)),
    }
    graph = gb.from_csc(
        csc_indptr,
        indices,
        node_type_offset,
        type_per_edge,
        edge_attributes,
        metadata,
    )

    p = mp.Process(
        target=process_csc_sampling_graph_multiprocessing, args=(graph,)
    )
    p.start()
    p.join()


@unittest.skipIf(
    F._default_context_str == "gpu",
    reason="Graph is CPU only at present.",
)
def test_in_subgraph_homogeneous():
    """Original graph in COO:
    1   0   1   0   1
    1   0   1   1   0
    0   1   0   1   0
    0   1   0   0   1
    1   0   0   0   1
    """
    # Initialize data.
    total_num_nodes = 5
    total_num_edges = 12
    indptr = torch.LongTensor([0, 3, 5, 7, 9, 12])
    indices = torch.LongTensor([0, 1, 4, 2, 3, 0, 1, 1, 2, 0, 3, 4])
    assert indptr[-1] == total_num_edges
    assert indptr[-1] == len(indices)

    # Construct CSCSamplingGraph.
    graph = gb.from_csc(indptr, indices)

    # Extract in subgraph.
    nodes = torch.LongTensor([1, 3, 4])
    in_subgraph = graph.in_subgraph(nodes)

    # Verify in subgraph.
    assert torch.equal(in_subgraph.indptr, torch.LongTensor([0, 2, 4, 7]))
    assert torch.equal(
        in_subgraph.indices, torch.LongTensor([2, 3, 1, 2, 0, 3, 4])
    )
    assert torch.equal(in_subgraph.original_column_node_ids, nodes)
    assert torch.equal(
        in_subgraph.original_row_node_ids, torch.arange(0, total_num_nodes)
    )
    assert torch.equal(
        in_subgraph.original_edge_ids, torch.LongTensor([3, 4, 7, 8, 9, 10, 11])
    )
    assert in_subgraph.type_per_edge is None


@unittest.skipIf(
    F._default_context_str == "gpu",
    reason="Graph is CPU only at present.",
)
def test_in_subgraph_heterogeneous():
    """Original graph in COO:
    1   0   1   0   1
    1   0   1   1   0
    0   1   0   1   0
    0   1   0   0   1
    1   0   0   0   1

    node_type_0: [0, 1]
    node_type_1: [2, 3, 4]
    edge_type_0: node_type_0 -> node_type_0
    edge_type_1: node_type_0 -> node_type_1
    edge_type_2: node_type_1 -> node_type_0
    edge_type_3: node_type_1 -> node_type_1
    """
    # Initialize data.
    total_num_nodes = 5
    total_num_edges = 12
    ntypes = {
        "N0": 0,
        "N1": 1,
    }
    etypes = {
        "N0:R0:N0": 0,
        "N0:R1:N1": 1,
        "N1:R2:N0": 2,
        "N1:R3:N1": 3,
    }
    indptr = torch.LongTensor([0, 3, 5, 7, 9, 12])
    indices = torch.LongTensor([0, 1, 4, 2, 3, 0, 1, 1, 2, 0, 3, 4])
    node_type_offset = torch.LongTensor([0, 2, 5])
    type_per_edge = torch.LongTensor([0, 0, 2, 2, 2, 1, 1, 1, 3, 1, 3, 3])
    assert indptr[-1] == total_num_edges
    assert indptr[-1] == len(indices)
    assert node_type_offset[-1] == total_num_nodes
    assert all(type_per_edge < len(etypes))

    # Construct CSCSamplingGraph.
    metadata = gb.GraphMetadata(ntypes, etypes)
    graph = gb.from_csc(
        indptr, indices, node_type_offset, type_per_edge, None, metadata
    )

    # Extract in subgraph.
    nodes = torch.LongTensor([1, 3, 4])
    in_subgraph = graph.in_subgraph(nodes)

    # Verify in subgraph.
    assert torch.equal(in_subgraph.indptr, torch.LongTensor([0, 2, 4, 7]))
    assert torch.equal(
        in_subgraph.indices, torch.LongTensor([2, 3, 1, 2, 0, 3, 4])
    )
    assert torch.equal(in_subgraph.original_column_node_ids, nodes)
    assert torch.equal(
        in_subgraph.original_row_node_ids, torch.arange(0, total_num_nodes)
    )
    assert torch.equal(
        in_subgraph.original_edge_ids, torch.LongTensor([3, 4, 7, 8, 9, 10, 11])
    )
    assert torch.equal(
        in_subgraph.type_per_edge, torch.LongTensor([2, 2, 1, 3, 1, 3, 3])
    )


@unittest.skipIf(
    F._default_context_str == "gpu",
    reason="Graph is CPU only at present.",
)
def test_sample_neighbors_homo():
    """Original graph in COO:
    1   0   1   0   1
    1   0   1   1   0
    0   1   0   1   0
    0   1   0   0   1
    1   0   0   0   1
    """
    # Initialize data.
    total_num_nodes = 5
    total_num_edges = 12
    indptr = torch.LongTensor([0, 3, 5, 7, 9, 12])
    indices = torch.LongTensor([0, 1, 4, 2, 3, 0, 1, 1, 2, 0, 3, 4])
    assert indptr[-1] == total_num_edges
    assert indptr[-1] == len(indices)

    # Construct CSCSamplingGraph.
    graph = gb.from_csc(indptr, indices)

    # Generate subgraph via sample neighbors.
    nodes = torch.LongTensor([1, 3, 4])
    subgraph = graph.sample_neighbors(nodes, fanouts=torch.LongTensor([2]))

    # Verify in subgraph.
    sampled_num = subgraph.node_pairs[0].size(0)
    assert sampled_num == 6
    assert subgraph.original_column_node_ids is None
    assert subgraph.original_row_node_ids is None
    assert subgraph.original_edge_ids is None


@unittest.skipIf(
    F._default_context_str == "gpu",
    reason="Graph is CPU only at present.",
)
@pytest.mark.parametrize("labor", [False, True])
def test_sample_neighbors_hetero(labor):
    """Original graph in COO:
    "n1:e1:n2":[0, 0, 1, 1, 1], [0, 2, 0, 1, 2]
    "n2:e2:n1":[0, 0, 1, 2], [0, 1, 1 ,0]
    0   0   1   0   1
    0   0   1   1   1
    1   1   0   0   0
    0   1   0   0   0
    1   0   0   0   0
    """
    # Initialize data.
    ntypes = {"n1": 0, "n2": 1}
    etypes = {"n1:e1:n2": 0, "n2:e2:n1": 1}
    metadata = gb.GraphMetadata(ntypes, etypes)
    total_num_nodes = 5
    total_num_edges = 9
    indptr = torch.LongTensor([0, 2, 4, 6, 7, 9])
    indices = torch.LongTensor([2, 4, 2, 3, 0, 1, 1, 0, 1])
    type_per_edge = torch.LongTensor([1, 1, 1, 1, 0, 0, 0, 0, 0])
    node_type_offset = torch.LongTensor([0, 2, 5])
    assert indptr[-1] == total_num_edges
    assert indptr[-1] == len(indices)

    # Construct CSCSamplingGraph.
    graph = gb.from_csc(
        indptr,
        indices,
        node_type_offset=node_type_offset,
        type_per_edge=type_per_edge,
        metadata=metadata,
    )

    # Sample on both node types.
    nodes = {"n1": torch.LongTensor([0]), "n2": torch.LongTensor([0])}
    fanouts = torch.tensor([-1, -1])
    sampler = graph.sample_layer_neighbors if labor else graph.sample_neighbors
    subgraph = sampler(nodes, fanouts)

    # Verify in subgraph.
    expected_node_pairs = {
        "n1:e1:n2": (
            torch.LongTensor([0, 1]),
            torch.LongTensor([0, 0]),
        ),
        "n2:e2:n1": (
            torch.LongTensor([0, 2]),
            torch.LongTensor([0, 0]),
        ),
    }
    assert len(subgraph.node_pairs) == 2
    for etype, pairs in expected_node_pairs.items():
        assert torch.equal(subgraph.node_pairs[etype][0], pairs[0])
        assert torch.equal(subgraph.node_pairs[etype][1], pairs[1])
    assert subgraph.original_column_node_ids is None
    assert subgraph.original_row_node_ids is None
    assert subgraph.original_edge_ids is None

    # Sample on single node type.
    nodes = {"n1": torch.LongTensor([0])}
    fanouts = torch.tensor([-1, -1])
    sampler = graph.sample_layer_neighbors if labor else graph.sample_neighbors
    subgraph = sampler(nodes, fanouts)

    # Verify in subgraph.
    expected_node_pairs = {
        "n2:e2:n1": (
            torch.LongTensor([0, 2]),
            torch.LongTensor([0, 0]),
        ),
        "n1:e1:n2": (
            torch.LongTensor([]),
            torch.LongTensor([]),
        ),
    }
    assert len(subgraph.node_pairs) == 2
    for etype, pairs in expected_node_pairs.items():
        assert torch.equal(subgraph.node_pairs[etype][0], pairs[0])
        assert torch.equal(subgraph.node_pairs[etype][1], pairs[1])
    assert subgraph.original_column_node_ids is None
    assert subgraph.original_row_node_ids is None
    assert subgraph.original_edge_ids is None


@unittest.skipIf(
    F._default_context_str == "gpu",
    reason="Graph is CPU only at present.",
)
@pytest.mark.parametrize(
    "fanouts, expected_sampled_num1, expected_sampled_num2",
    [
        ([0], 0, 0),
        ([1], 1, 1),
        ([2], 2, 2),
        ([4], 2, 2),
        ([-1], 2, 2),
        ([0, 0], 0, 0),
        ([1, 0], 1, 0),
        ([0, 1], 0, 1),
        ([1, 1], 1, 1),
        ([2, 1], 2, 1),
        ([-1, -1], 2, 2),
    ],
)
@pytest.mark.parametrize("labor", [False, True])
def test_sample_neighbors_fanouts(
    fanouts, expected_sampled_num1, expected_sampled_num2, labor
):
    """Original graph in COO:
    "n1:e1:n2":[0, 0, 1, 1, 1], [0, 2, 0, 1, 2]
    "n2:e2:n1":[0, 0, 1, 2], [0, 1, 1 ,0]
    0   0   1   0   1
    0   0   1   1   1
    1   1   0   0   0
    0   1   0   0   0
    1   0   0   0   0
    """
    # Initialize data.
    ntypes = {"n1": 0, "n2": 1}
    etypes = {"n1:e1:n2": 0, "n2:e2:n1": 1}
    metadata = gb.GraphMetadata(ntypes, etypes)
    total_num_nodes = 5
    total_num_edges = 9
    indptr = torch.LongTensor([0, 2, 4, 6, 7, 9])
    indices = torch.LongTensor([2, 4, 2, 3, 0, 1, 1, 0, 1])
    type_per_edge = torch.LongTensor([1, 1, 1, 1, 0, 0, 0, 0, 0])
    node_type_offset = torch.LongTensor([0, 2, 5])
    assert indptr[-1] == total_num_edges
    assert indptr[-1] == len(indices)

    # Construct CSCSamplingGraph.
    graph = gb.from_csc(
        indptr,
        indices,
        node_type_offset=node_type_offset,
        type_per_edge=type_per_edge,
        metadata=metadata,
    )

    nodes = {"n1": torch.LongTensor([0]), "n2": torch.LongTensor([0])}
    fanouts = torch.LongTensor(fanouts)
    sampler = graph.sample_layer_neighbors if labor else graph.sample_neighbors
    subgraph = sampler(nodes, fanouts)

    # Verify in subgraph.
    assert (
        expected_sampled_num1 == 0
        or subgraph.node_pairs["n1:e1:n2"][0].numel() == expected_sampled_num1
    )
    assert (
        expected_sampled_num2 == 0
        or subgraph.node_pairs["n2:e2:n1"][0].numel() == expected_sampled_num2
    )


@unittest.skipIf(
    F._default_context_str == "gpu",
    reason="Graph is CPU only at present.",
)
@pytest.mark.parametrize(
    "replace, expected_sampled_num1, expected_sampled_num2",
    [(False, 2, 2), (True, 4, 4)],
)
def test_sample_neighbors_replace(
    replace, expected_sampled_num1, expected_sampled_num2
):
    """Original graph in COO:
    "n1:e1:n2":[0, 0, 1, 1, 1], [0, 2, 0, 1, 2]
    "n2:e2:n1":[0, 0, 1, 2], [0, 1, 1 ,0]
    0   0   1   0   1
    0   0   1   1   1
    1   1   0   0   0
    0   1   0   0   0
    1   0   0   0   0
    """
    # Initialize data.
    ntypes = {"n1": 0, "n2": 1}
    etypes = {"n1:e1:n2": 0, "n2:e2:n1": 1}
    metadata = gb.GraphMetadata(ntypes, etypes)
    total_num_nodes = 5
    total_num_edges = 9
    indptr = torch.LongTensor([0, 2, 4, 6, 7, 9])
    indices = torch.LongTensor([2, 4, 2, 3, 0, 1, 1, 0, 1])
    type_per_edge = torch.LongTensor([1, 1, 1, 1, 0, 0, 0, 0, 0])
    node_type_offset = torch.LongTensor([0, 2, 5])
    assert indptr[-1] == total_num_edges
    assert indptr[-1] == len(indices)

    # Construct CSCSamplingGraph.
    graph = gb.from_csc(
        indptr,
        indices,
        node_type_offset=node_type_offset,
        type_per_edge=type_per_edge,
        metadata=metadata,
    )

    nodes = {"n1": torch.LongTensor([0]), "n2": torch.LongTensor([0])}
    subgraph = graph.sample_neighbors(
        nodes, torch.LongTensor([4]), replace=replace
    )

    # Verify in subgraph.
    assert subgraph.node_pairs["n1:e1:n2"][0].numel() == expected_sampled_num1
    assert subgraph.node_pairs["n2:e2:n1"][0].numel() == expected_sampled_num2


@unittest.skipIf(
    F._default_context_str == "gpu",
    reason="Graph is CPU only at present.",
)
@pytest.mark.parametrize("labor", [False, True])
def test_sample_neighbors_return_eids_homo(labor):
    """Original graph in COO:
    1   0   1   0   1
    1   0   1   1   0
    0   1   0   1   0
    0   1   0   0   1
    1   0   0   0   1
    """
    # Initialize data.
    total_num_nodes = 5
    total_num_edges = 12
    indptr = torch.LongTensor([0, 3, 5, 7, 9, 12])
    indices = torch.LongTensor([0, 1, 4, 2, 3, 0, 1, 1, 2, 0, 3, 4])
    assert indptr[-1] == total_num_edges
    assert indptr[-1] == len(indices)

    # Add edge id mapping from CSC graph -> original graph.
    edge_attributes = {gb.ORIGINAL_EDGE_ID: torch.randperm(total_num_edges)}

    # Construct CSCSamplingGraph.
    graph = gb.from_csc(indptr, indices, edge_attributes=edge_attributes)

    # Generate subgraph via sample neighbors.
    nodes = torch.LongTensor([1, 3, 4])
    subgraph = graph.sample_neighbors(nodes, fanouts=torch.LongTensor([-1]))

    # Verify in subgraph.
    expected_reverse_edge_ids = edge_attributes[gb.ORIGINAL_EDGE_ID][
        torch.tensor([3, 4, 7, 8, 9, 10, 11])
    ]
    assert torch.equal(expected_reverse_edge_ids, subgraph.original_edge_ids)
    assert subgraph.original_column_node_ids is None
    assert subgraph.original_row_node_ids is None


@unittest.skipIf(
    F._default_context_str == "gpu",
    reason="Graph is CPU only at present.",
)
@pytest.mark.parametrize("labor", [False, True])
def test_sample_neighbors_return_eids_hetero(labor):
    """
    Original graph in COO:
    "n1:e1:n2":[0, 0, 1, 1, 1], [0, 2, 0, 1, 2]
    "n2:e2:n1":[0, 0, 1, 2], [0, 1, 1 ,0]
    0   0   1   0   1
    0   0   1   1   1
    1   1   0   0   0
    0   1   0   0   0
    1   0   0   0   0
    """
    # Initialize data.
    ntypes = {"n1": 0, "n2": 1}
    etypes = {"n1:e1:n2": 0, "n2:e2:n1": 1}
    metadata = gb.GraphMetadata(ntypes, etypes)
    total_num_nodes = 5
    total_num_edges = 9
    indptr = torch.LongTensor([0, 2, 4, 6, 7, 9])
    indices = torch.LongTensor([2, 4, 2, 3, 0, 1, 1, 0, 1])
    type_per_edge = torch.LongTensor([1, 1, 1, 1, 0, 0, 0, 0, 0])
    node_type_offset = torch.LongTensor([0, 2, 5])
    edge_attributes = {
        gb.ORIGINAL_EDGE_ID: torch.cat([torch.randperm(4), torch.randperm(5)])
    }
    assert indptr[-1] == total_num_edges
    assert indptr[-1] == len(indices)

    # Construct CSCSamplingGraph.
    graph = gb.from_csc(
        indptr,
        indices,
        node_type_offset=node_type_offset,
        type_per_edge=type_per_edge,
        edge_attributes=edge_attributes,
        metadata=metadata,
    )

    # Sample on both node types.
    nodes = {"n1": torch.LongTensor([0]), "n2": torch.LongTensor([0])}
    fanouts = torch.tensor([-1, -1])
    sampler = graph.sample_layer_neighbors if labor else graph.sample_neighbors
    subgraph = sampler(nodes, fanouts)

    # Verify in subgraph.
    expected_reverse_edge_ids = {
        "n2:e2:n1": edge_attributes[gb.ORIGINAL_EDGE_ID][torch.tensor([0, 1])],
        "n1:e1:n2": edge_attributes[gb.ORIGINAL_EDGE_ID][torch.tensor([4, 5])],
    }
    assert subgraph.original_column_node_ids is None
    assert subgraph.original_row_node_ids is None
    for etype in etypes.keys():
        assert torch.equal(
            subgraph.original_edge_ids[etype], expected_reverse_edge_ids[etype]
        )


@unittest.skipIf(
    F._default_context_str == "gpu",
    reason="Graph is CPU only at present.",
)
@pytest.mark.parametrize("replace", [True, False])
@pytest.mark.parametrize("labor", [False, True])
@pytest.mark.parametrize("probs_name", ["weight", "mask"])
def test_sample_neighbors_probs(replace, labor, probs_name):
    """Original graph in COO:
    1   0   1   0   1
    1   0   1   1   0
    0   1   0   1   0
    0   1   0   0   1
    1   0   0   0   1
    """
    # Initialize data.
    total_num_nodes = 5
    total_num_edges = 12
    indptr = torch.LongTensor([0, 3, 5, 7, 9, 12])
    indices = torch.LongTensor([0, 1, 4, 2, 3, 0, 1, 1, 2, 0, 3, 4])
    assert indptr[-1] == total_num_edges
    assert indptr[-1] == len(indices)

    edge_attributes = {
        "weight": torch.FloatTensor(
            [2.5, 0, 8.4, 0, 0.4, 1.2, 2.5, 0, 8.4, 0.5, 0.4, 1.2]
        ),
        "mask": torch.BoolTensor([1, 0, 1, 0, 1, 1, 1, 0, 1, 1, 1, 1]),
    }

    # Construct CSCSamplingGraph.
    graph = gb.from_csc(indptr, indices, edge_attributes=edge_attributes)

    # Generate subgraph via sample neighbors.
    nodes = torch.LongTensor([1, 3, 4])

    sampler = graph.sample_layer_neighbors if labor else graph.sample_neighbors
    subgraph = sampler(
        nodes,
        fanouts=torch.tensor([2]),
        replace=replace,
        probs_name=probs_name,
    )

    # Verify in subgraph.
    sampled_num = subgraph.node_pairs[0].size(0)
    if replace:
        assert sampled_num == 6
    else:
        assert sampled_num == 4


@unittest.skipIf(
    F._default_context_str == "gpu",
    reason="Graph is CPU only at present.",
)
@pytest.mark.parametrize("replace", [True, False])
@pytest.mark.parametrize("labor", [False, True])
@pytest.mark.parametrize(
    "probs_or_mask",
    [
        torch.zeros(12, dtype=torch.float32),
        torch.zeros(12, dtype=torch.bool),
    ],
)
def test_sample_neighbors_zero_probs(replace, labor, probs_or_mask):
    # Initialize data.
    total_num_nodes = 5
    total_num_edges = 12
    indptr = torch.LongTensor([0, 3, 5, 7, 9, 12])
    indices = torch.LongTensor([0, 1, 4, 2, 3, 0, 1, 1, 2, 0, 3, 4])
    assert indptr[-1] == total_num_edges
    assert indptr[-1] == len(indices)

    edge_attributes = {"probs_or_mask": probs_or_mask}

    # Construct CSCSamplingGraph.
    graph = gb.from_csc(indptr, indices, edge_attributes=edge_attributes)

    # Generate subgraph via sample neighbors.
    nodes = torch.LongTensor([1, 3, 4])
    sampler = graph.sample_layer_neighbors if labor else graph.sample_neighbors
    subgraph = sampler(
        nodes,
        fanouts=torch.tensor([5]),
        replace=replace,
        probs_name="probs_or_mask",
    )

    # Verify in subgraph.
    sampled_num = subgraph.node_pairs[0].size(0)
    assert sampled_num == 0


def check_tensors_on_the_same_shared_memory(t1: torch.Tensor, t2: torch.Tensor):
    """Check if two tensors are on the same shared memory.

    This function copies a random tensor value to `t1` and checks whether `t2`
    holds the same random value and checks whether t2 is a distinct tensor
    object from `t1`. Their equality confirms that they are separate tensors
    that rely on the shared memory for their tensor value.
    """
    assert t1.data_ptr() != t2.data_ptr()
    old_t1 = t1.clone()
    v = torch.randint_like(t1, 100)
    t1[:] = v
    assert torch.equal(t1, t2)
    t1[:] = old_t1


@unittest.skipIf(
    F._default_context_str == "gpu",
    reason="CSCSamplingGraph is only supported on CPU.",
)
@pytest.mark.parametrize(
    "total_num_nodes, total_num_edges",
    [(1, 1), (100, 1), (10, 50), (1000, 50000)],
)
@pytest.mark.parametrize("test_edge_attrs", [True, False])
def test_homo_graph_on_shared_memory(
    total_num_nodes, total_num_edges, test_edge_attrs
):
    csc_indptr, indices = gbt.random_homo_graph(
        total_num_nodes, total_num_edges
    )
    if test_edge_attrs:
        edge_attributes = {
            "A1": torch.randn(total_num_edges),
            "A2": torch.randn(total_num_edges),
        }
    else:
        edge_attributes = None
    graph = gb.from_csc(csc_indptr, indices, edge_attributes=edge_attributes)

    shm_name = "test_homo_g"
    graph1 = graph.copy_to_shared_memory(shm_name)
    graph2 = gb.load_from_shared_memory(shm_name, graph.metadata)

    assert graph1.total_num_nodes == total_num_nodes
    assert graph1.total_num_nodes == total_num_nodes
    assert graph2.total_num_edges == total_num_edges
    assert graph2.total_num_edges == total_num_edges

    # Test the value of graph1 is correct
    assert torch.equal(graph1.csc_indptr, csc_indptr)
    assert torch.equal(graph1.indices, indices)

    # Test the value of graph2 is correct
    assert torch.equal(graph2.csc_indptr, csc_indptr)
    assert torch.equal(graph2.indices, indices)

    # Test the memory of graph1 and graph2 is on shared memory
    check_tensors_on_the_same_shared_memory(
        graph1.csc_indptr, graph2.csc_indptr
    )
    check_tensors_on_the_same_shared_memory(graph1.indices, graph2.indices)

    if test_edge_attrs:
        for name, edge_attr in edge_attributes.items():
            assert name in graph1.edge_attributes
            assert name in graph2.edge_attributes
            assert torch.equal(graph1.edge_attributes[name], edge_attr)
            check_tensors_on_the_same_shared_memory(
                graph1.edge_attributes[name], graph2.edge_attributes[name]
            )

    assert graph1.metadata is None and graph2.metadata is None
    assert graph1.node_type_offset is None and graph2.node_type_offset is None
    assert graph1.type_per_edge is None and graph2.type_per_edge is None


@unittest.skipIf(
    F._default_context_str == "gpu",
    reason="CSCSamplingGraph is only supported on CPU.",
)
@pytest.mark.parametrize(
    "total_num_nodes, total_num_edges",
    [(1, 1), (100, 1), (10, 50), (1000, 50000)],
)
@pytest.mark.parametrize("num_ntypes, num_etypes", [(1, 1), (3, 5), (100, 1)])
@pytest.mark.parametrize("test_edge_attrs", [True, False])
def test_hetero_graph_on_shared_memory(
    total_num_nodes, total_num_edges, num_ntypes, num_etypes, test_edge_attrs
):
    (
        csc_indptr,
        indices,
        node_type_offset,
        type_per_edge,
        metadata,
    ) = gbt.random_hetero_graph(
        total_num_nodes, total_num_edges, num_ntypes, num_etypes
    )

    if test_edge_attrs:
        edge_attributes = {
            "A1": torch.randn(total_num_edges),
            "A2": torch.randn(total_num_edges),
        }
    else:
        edge_attributes = None
    graph = gb.from_csc(
        csc_indptr,
        indices,
        node_type_offset,
        type_per_edge,
        edge_attributes,
        metadata,
    )

    shm_name = "test_hetero_g"
    graph1 = graph.copy_to_shared_memory(shm_name)
    graph2 = gb.load_from_shared_memory(shm_name, graph.metadata)

    assert graph1.total_num_nodes == total_num_nodes
    assert graph1.total_num_nodes == total_num_nodes
    assert graph2.total_num_edges == total_num_edges
    assert graph2.total_num_edges == total_num_edges

    # Test the value of graph1 is correct
    assert torch.equal(graph1.csc_indptr, csc_indptr)
    assert torch.equal(graph1.indices, indices)
    assert torch.equal(graph1.node_type_offset, node_type_offset)
    assert torch.equal(graph1.type_per_edge, type_per_edge)

    # Test the value of graph2 is correct
    assert torch.equal(graph2.csc_indptr, csc_indptr)
    assert torch.equal(graph2.indices, indices)
    assert torch.equal(graph2.node_type_offset, node_type_offset)
    assert torch.equal(graph2.type_per_edge, type_per_edge)

    # Test the memory of graph1 and graph2 is on shared memory
    check_tensors_on_the_same_shared_memory(
        graph1.csc_indptr, graph2.csc_indptr
    )
    check_tensors_on_the_same_shared_memory(graph1.indices, graph2.indices)
    check_tensors_on_the_same_shared_memory(
        graph1.node_type_offset, graph2.node_type_offset
    )
    check_tensors_on_the_same_shared_memory(
        graph1.type_per_edge, graph2.type_per_edge
    )

    if test_edge_attrs:
        for name, edge_attr in edge_attributes.items():
            assert name in graph1.edge_attributes
            assert name in graph2.edge_attributes
            assert torch.equal(graph1.edge_attributes[name], edge_attr)
            check_tensors_on_the_same_shared_memory(
                graph1.edge_attributes[name], graph2.edge_attributes[name]
            )

    assert metadata.node_type_to_id == graph1.metadata.node_type_to_id
    assert metadata.edge_type_to_id == graph1.metadata.edge_type_to_id
    assert metadata.node_type_to_id == graph2.metadata.node_type_to_id
    assert metadata.edge_type_to_id == graph2.metadata.edge_type_to_id


def process_csc_sampling_graph_on_shared_memory(graph, data_queue, flag_queue):
    # Backup the attributes.
    csc_indptr = graph.csc_indptr.clone()
    indices = graph.indices.clone()
    node_type_offset = graph.node_type_offset.clone()
    type_per_edge = graph.type_per_edge.clone()

    # Change the value to random integers. Send the new value to the main
    # process.
    v = torch.randint_like(graph.csc_indptr, 100)
    graph.csc_indptr[:] = v
    data_queue.put(v.clone())

    v = torch.randint_like(graph.indices, 100)
    graph.indices[:] = v
    data_queue.put(v.clone())

    v = torch.randint_like(graph.node_type_offset, 100)
    graph.node_type_offset[:] = v
    data_queue.put(v.clone())

    v = torch.randint_like(graph.type_per_edge, 100)
    graph.type_per_edge[:] = v
    data_queue.put(v.clone())

    # Wait for the main process to finish.
    flag_queue.get()

    graph.csc_indptr[:] = csc_indptr
    graph.indices[:] = indices
    graph.node_type_offset[:] = node_type_offset
    graph.type_per_edge[:] = type_per_edge


@unittest.skipIf(
    F._default_context_str == "gpu",
    reason="Graph is CPU only at present.",
)
def test_multiprocessing_with_shared_memory():
    """Test if two CSCSamplingGraphs are on the same shared memory after
    spawning.

    For now this code only works when the sharing strategy of
    torch.multiprocessing is set to `file_system` at the beginning.
    The cause is still yet to be found.
    """

    total_num_nodes = 5
    total_num_edges = 10
    num_ntypes = 2
    num_etypes = 3
    (
        csc_indptr,
        indices,
        node_type_offset,
        type_per_edge,
        metadata,
    ) = gbt.random_hetero_graph(
        total_num_nodes, total_num_edges, num_ntypes, num_etypes
    )

    csc_indptr.share_memory_()
    indices.share_memory_()
    node_type_offset.share_memory_()
    type_per_edge.share_memory_()

    graph = gb.from_csc(
        csc_indptr,
        indices,
        node_type_offset,
        type_per_edge,
        None,
        metadata,
    )

    ctx = mp.get_context("spawn")  # Use spawn method.

    data_queue = ctx.Queue()  # Used for sending graph.
    flag_queue = ctx.Queue()  # Used for sending finish signal.

    p = ctx.Process(
        target=process_csc_sampling_graph_on_shared_memory,
        args=(graph, data_queue, flag_queue),
    )
    p.start()
    try:
        # Get data from the other process. Then check if the tensors here have
        # the same data.
        csc_indptr2 = data_queue.get()
        assert torch.equal(graph.csc_indptr, csc_indptr2)
        indices2 = data_queue.get()
        assert torch.equal(graph.indices, indices2)
        node_type_offset2 = data_queue.get()
        assert torch.equal(graph.node_type_offset, node_type_offset2)
        type_per_edge2 = data_queue.get()
        assert torch.equal(graph.type_per_edge, type_per_edge2)
    except:
        raise
    finally:
        # Send a finish signal to end sub-process.
        flag_queue.put(None)
    p.join()


@unittest.skipIf(
    F._default_context_str == "gpu",
    reason="Graph on GPU is not supported yet.",
)
def test_from_dglgraph_homogeneous():
    dgl_g = dgl.rand_graph(1000, 10 * 1000)
    gb_g = gb.from_dglgraph(dgl_g, is_homogeneous=True)

<<<<<<< HEAD
    # Get the COO representation of the CSCSamplingGraph.
    gb_coo = [
        # row -> col.
        (gb_g.indices[row_idx], torch.tensor(col))
        for col in range(gb_g.num_nodes)
        for row_idx in range(gb_g.csc_indptr[col], gb_g.csc_indptr[col + 1])
    ]

    # Use ORIGINAL_EDGE_ID to check if the edge mapping is correct.
    for edge_idx in range(gb_g.num_edges):
        original_edge_id = gb_g.edge_attributes[gb.ORIGINAL_EDGE_ID][edge_idx]
        assert (
            dgl_g.edges()[0][original_edge_id],
            dgl_g.edges()[1][original_edge_id],
        ) == gb_coo[edge_idx]

    assert gb_g.num_nodes == dgl_g.num_nodes()
    assert gb_g.num_edges == dgl_g.num_edges()
=======
    assert gb_g.total_num_nodes == dgl_g.num_nodes()
    assert gb_g.total_num_edges == dgl_g.num_edges()
>>>>>>> f971e25a
    assert torch.equal(gb_g.node_type_offset, torch.tensor([0, 1000]))
    assert gb_g.type_per_edge is None
    assert gb_g.metadata.node_type_to_id == {"_N": 0}
    assert gb_g.metadata.edge_type_to_id == {"_N:_E:_N": 0}


@unittest.skipIf(
    F._default_context_str == "gpu",
    reason="Graph on GPU is not supported yet.",
)
def test_from_dglgraph_heterogeneous():
    dgl_g = dgl.heterograph(
        {
            ("author", "writes", "paper"): (
                [1, 2, 3, 4, 5, 2],
                [1, 2, 3, 4, 5, 4],
            ),
            ("author", "affiliated_with", "institution"): (
                [1, 2, 3, 4, 5],
                [1, 2, 3, 4, 5],
            ),
            ("paper", "has_topic", "field"): ([1, 2, 3, 4, 5], [1, 2, 3, 4, 5]),
            ("paper", "cites", "paper"): (
                [2, 3, 4, 5, 6, 1],
                [1, 2, 3, 4, 5, 4],
            ),
        }
    )
    gb_g = gb.from_dglgraph(dgl_g, is_homogeneous=False)

<<<<<<< HEAD
    # `reverse_node_id` is used to map the node id in CSCSamplingGraph to the
    # node id in Hetero-DGLGraph.
    reverse_node_id = {}
    num_ntypes = len(gb_g.node_type_offset) - 1
    for i in range(0, num_ntypes):
        for j in range(gb_g.node_type_offset[i], gb_g.node_type_offset[i + 1]):
            reverse_node_id[j] = torch.tensor(j) - gb_g.node_type_offset[i]

    # Get the COO representation of the CSCSamplingGraph.
    gb_coo = [
        # row -> col.
        (reverse_node_id[gb_g.indices[row_idx].item()], reverse_node_id[col])
        for col in range(gb_g.num_nodes)
        for row_idx in range(gb_g.csc_indptr[col], gb_g.csc_indptr[col + 1])
    ]

    # Check the order of etypes in DGLGraph is the same as CSCSamplingGraph.
    assert (
        # Since the etypes in CSCSamplingGraph is "srctype:etype:dsttype",
        # we need to split the string and get the middle part.
        list(
            map(
                lambda ss: ss.split(":")[1],
                gb_g.metadata.edge_type_to_id.keys(),
            )
        )
        == dgl_g.etypes
    )

    # Use ORIGINAL_EDGE_ID to check if the edge mapping is correct.
    for edge_idx in range(gb_g.num_edges):
        hetero_graph_idx = gb_g.type_per_edge[edge_idx]
        original_edge_id = gb_g.edge_attributes[gb.ORIGINAL_EDGE_ID][edge_idx]
        edge_type = dgl_g.etypes[hetero_graph_idx]
        dgl_edge_pairs = dgl_g.edges(etype=edge_type)
        assert (
            dgl_edge_pairs[0][original_edge_id],
            dgl_edge_pairs[1][original_edge_id],
        ) == gb_coo[edge_idx]

    assert gb_g.num_nodes == dgl_g.num_nodes()
    assert gb_g.num_edges == dgl_g.num_edges()
=======
    assert gb_g.total_num_nodes == dgl_g.num_nodes()
    assert gb_g.total_num_edges == dgl_g.num_edges()
>>>>>>> f971e25a
    assert torch.equal(gb_g.node_type_offset, torch.tensor([0, 6, 12, 18, 25]))
    assert torch.equal(
        gb_g.type_per_edge,
        torch.tensor(
            [3, 3, 3, 3, 3, 0, 0, 0, 0, 0, 1, 2, 1, 2, 1, 2, 1, 1, 2, 2, 1, 2]
        ),
    )
    assert gb_g.metadata.node_type_to_id == {
        "author": 0,
        "field": 1,
        "institution": 2,
        "paper": 3,
    }
    assert gb_g.metadata.edge_type_to_id == {
        "author:affiliated_with:institution": 0,
        "author:writes:paper": 1,
        "paper:cites:paper": 2,
        "paper:has_topic:field": 3,
    }


@unittest.skipIf(
    F._default_context_str == "gpu",
    reason="Graph is CPU only at present.",
)
@pytest.mark.parametrize("replace", [False, True])
@pytest.mark.parametrize("labor", [False, True])
@pytest.mark.parametrize(
    "fanouts, probs_name",
    [
        ([2], "mask"),
        ([3], "mask"),
        ([4], "mask"),
        ([-1], "mask"),
        ([7], "mask"),
        ([3], "all"),
        ([-1], "all"),
        ([7], "all"),
        ([3], "zero"),
        ([-1], "zero"),
        ([3], "none"),
        ([-1], "none"),
    ],
)
def test_sample_neighbors_homo_pick_number(fanouts, replace, labor, probs_name):
    """Original graph in COO:
    1   1   1   1   1   1
    0   0   0   0   0   0
    0   0   0   0   0   0
    0   0   0   0   0   0
    0   0   0   0   0   0
    0   0   0   0   0   0
    """
    # Initialize data.
    total_num_nodes = 6
    total_num_edges = 6
    indptr = torch.LongTensor([0, 6, 6, 6, 6, 6, 6])
    indices = torch.LongTensor([0, 1, 2, 3, 4, 5])
    assert indptr[-1] == total_num_edges
    assert indptr[-1] == len(indices)

    edge_attributes = {
        "mask": torch.BoolTensor([1, 0, 0, 1, 0, 1]),
        "all": torch.BoolTensor([1, 1, 1, 1, 1, 1]),
        "zero": torch.BoolTensor([0, 0, 0, 0, 0, 0]),
    }

    # Construct CSCSamplingGraph.
    graph = gb.from_csc(indptr, indices, edge_attributes=edge_attributes)

    # Generate subgraph via sample neighbors.
    nodes = torch.LongTensor([0, 1])

    sampler = graph.sample_layer_neighbors if labor else graph.sample_neighbors

    # Make sure no exception will be thrown.
    subgraph = sampler(
        nodes,
        fanouts=torch.LongTensor(fanouts),
        replace=replace,
        probs_name=probs_name if probs_name != "none" else None,
    )
    sampled_num = subgraph.node_pairs[0].size(0)

    # Verify in subgraph.
    if probs_name == "mask":
        if fanouts[0] == -1:
            assert sampled_num == 3
        else:
            if replace:
                assert sampled_num == fanouts[0]
            else:
                assert sampled_num == min(fanouts[0], 3)
    elif probs_name == "zero":
        assert sampled_num == 0
    else:
        if fanouts[0] == -1:
            assert sampled_num == 6
        else:
            if replace:
                assert sampled_num == fanouts[0]
            else:
                assert sampled_num == min(fanouts[0], 6)


@unittest.skipIf(
    F._default_context_str == "gpu",
    reason="Graph is CPU only at present.",
)
@pytest.mark.parametrize("replace", [False, True])
@pytest.mark.parametrize("labor", [False, True])
@pytest.mark.parametrize(
    "fanouts, probs_name",
    [
        ([-1, -1, -1], "mask"),
        ([1, 1, 1], "mask"),
        ([2, 2, 2], "mask"),
        ([3, 3, 3], "mask"),
        ([4, 4, 4], "mask"),
        ([-1, 1, 3], "none"),
        ([2, -1, 4], "none"),
    ],
)
def test_sample_neighbors_hetero_pick_number(
    fanouts, replace, labor, probs_name
):
    # Initialize data.
    total_num_nodes = 10
    total_num_edges = 9
    ntypes = {"N0": 0, "N1": 1, "N2": 2, "N3": 3}
    etypes = {
        "N0:R0:N1": 0,
        "N0:R1:N2": 1,
        "N0:R2:N3": 2,
    }
    metadata = gb.GraphMetadata(ntypes, etypes)
    indptr = torch.LongTensor([0, 9, 9, 9, 9, 9, 9, 9, 9, 9, 9])
    indices = torch.LongTensor([1, 2, 3, 4, 5, 6, 7, 8, 9])
    node_type_offset = torch.LongTensor([0, 1, 4, 7, 10])
    type_per_edge = torch.LongTensor([0, 0, 0, 1, 1, 1, 2, 2, 2])
    assert indptr[-1] == total_num_edges
    assert indptr[-1] == len(indices)
    assert node_type_offset[-1] == total_num_nodes
    assert all(type_per_edge < len(etypes))

    edge_attributes = {
        "mask": torch.BoolTensor([1, 1, 0, 1, 1, 1, 0, 0, 0]),
        "all": torch.BoolTensor([1, 1, 1, 1, 1, 1, 1, 1, 1]),
        "zero": torch.BoolTensor([0, 0, 0, 0, 0, 0, 0, 0, 0]),
    }

    # Construct CSCSamplingGraph.
    graph = gb.from_csc(
        indptr,
        indices,
        edge_attributes=edge_attributes,
        node_type_offset=node_type_offset,
        type_per_edge=type_per_edge,
        metadata=metadata,
    )

    # Generate subgraph via sample neighbors.
    nodes = torch.LongTensor([0, 1])

    sampler = graph.sample_layer_neighbors if labor else graph.sample_neighbors

    # Make sure no exception will be thrown.
    subgraph = sampler(
        nodes,
        fanouts=torch.LongTensor(fanouts),
        replace=replace,
        probs_name=probs_name if probs_name != "none" else None,
    )

    if probs_name == "none":
        for etype, pairs in subgraph.node_pairs.items():
            fanout = fanouts[etypes[etype]]
            if fanout == -1:
                assert pairs[0].size(0) == 3
            else:
                if replace:
                    assert pairs[0].size(0) == fanout
                else:
                    assert pairs[0].size(0) == min(fanout, 3)
    else:
        fanout = fanouts[0]  # Here fanout is the same for all etypes.
        for etype, pairs in subgraph.node_pairs.items():
            if etypes[etype] == 0:
                # Etype 0: 2 valid neighbors.
                if fanout == -1:
                    assert pairs[0].size(0) == 2
                else:
                    if replace:
                        assert pairs[0].size(0) == fanout
                    else:
                        assert pairs[0].size(0) == min(fanout, 2)
            elif etypes[etype] == 1:
                # Etype 1: 3 valid neighbors.
                if fanout == -1:
                    assert pairs[0].size(0) == 3
                else:
                    if replace:
                        assert pairs[0].size(0) == fanout
                    else:
                        assert pairs[0].size(0) == min(fanout, 3)
            else:
                # Etype 2: 0 valid neighbors.
                assert pairs[0].size(0) == 0<|MERGE_RESOLUTION|>--- conflicted
+++ resolved
@@ -1218,29 +1218,24 @@
     dgl_g = dgl.rand_graph(1000, 10 * 1000)
     gb_g = gb.from_dglgraph(dgl_g, is_homogeneous=True)
 
-<<<<<<< HEAD
     # Get the COO representation of the CSCSamplingGraph.
     gb_coo = [
         # row -> col.
         (gb_g.indices[row_idx], torch.tensor(col))
-        for col in range(gb_g.num_nodes)
+        for col in range(gb_g.total_num_nodes)
         for row_idx in range(gb_g.csc_indptr[col], gb_g.csc_indptr[col + 1])
     ]
 
     # Use ORIGINAL_EDGE_ID to check if the edge mapping is correct.
-    for edge_idx in range(gb_g.num_edges):
+    for edge_idx in range(gb_g.total_num_edges):
         original_edge_id = gb_g.edge_attributes[gb.ORIGINAL_EDGE_ID][edge_idx]
         assert (
             dgl_g.edges()[0][original_edge_id],
             dgl_g.edges()[1][original_edge_id],
         ) == gb_coo[edge_idx]
 
-    assert gb_g.num_nodes == dgl_g.num_nodes()
-    assert gb_g.num_edges == dgl_g.num_edges()
-=======
     assert gb_g.total_num_nodes == dgl_g.num_nodes()
     assert gb_g.total_num_edges == dgl_g.num_edges()
->>>>>>> f971e25a
     assert torch.equal(gb_g.node_type_offset, torch.tensor([0, 1000]))
     assert gb_g.type_per_edge is None
     assert gb_g.metadata.node_type_to_id == {"_N": 0}
@@ -1271,7 +1266,6 @@
     )
     gb_g = gb.from_dglgraph(dgl_g, is_homogeneous=False)
 
-<<<<<<< HEAD
     # `reverse_node_id` is used to map the node id in CSCSamplingGraph to the
     # node id in Hetero-DGLGraph.
     reverse_node_id = {}
@@ -1284,7 +1278,7 @@
     gb_coo = [
         # row -> col.
         (reverse_node_id[gb_g.indices[row_idx].item()], reverse_node_id[col])
-        for col in range(gb_g.num_nodes)
+        for col in range(gb_g.total_num_nodes)
         for row_idx in range(gb_g.csc_indptr[col], gb_g.csc_indptr[col + 1])
     ]
 
@@ -1302,7 +1296,7 @@
     )
 
     # Use ORIGINAL_EDGE_ID to check if the edge mapping is correct.
-    for edge_idx in range(gb_g.num_edges):
+    for edge_idx in range(gb_g.total_num_edges):
         hetero_graph_idx = gb_g.type_per_edge[edge_idx]
         original_edge_id = gb_g.edge_attributes[gb.ORIGINAL_EDGE_ID][edge_idx]
         edge_type = dgl_g.etypes[hetero_graph_idx]
@@ -1312,12 +1306,8 @@
             dgl_edge_pairs[1][original_edge_id],
         ) == gb_coo[edge_idx]
 
-    assert gb_g.num_nodes == dgl_g.num_nodes()
-    assert gb_g.num_edges == dgl_g.num_edges()
-=======
     assert gb_g.total_num_nodes == dgl_g.num_nodes()
     assert gb_g.total_num_edges == dgl_g.num_edges()
->>>>>>> f971e25a
     assert torch.equal(gb_g.node_type_offset, torch.tensor([0, 6, 12, 18, 25]))
     assert torch.equal(
         gb_g.type_per_edge,
