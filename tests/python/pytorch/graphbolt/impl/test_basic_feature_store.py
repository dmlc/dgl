--- conflicted
+++ resolved
@@ -5,14 +5,8 @@
 
 
 def test_basic_feature_store_homo():
-<<<<<<< HEAD
-    a = torch.tensor([3, 2, 1])
-    b = torch.tensor([2, 5, 3])
-    c = torch.tensor([[1, 2, 3], [4, 5, 6]])
-=======
     a = torch.tensor([[1, 2, 4], [2, 5, 3]])
     b = torch.tensor([[[1, 2], [3, 4]], [[2, 5], [4, 3]]])
->>>>>>> f971e25a
 
     features = {}
     features[("node", None, "a")] = gb.TorchBasedFeature(a)
@@ -48,25 +42,12 @@
 
 
 def test_basic_feature_store_hetero():
-<<<<<<< HEAD
-    a = torch.tensor([3, 2, 1])
-    b = torch.tensor([2, 5, 3])
-    c = torch.tensor([6, 8, 9])
-    d = torch.tensor([[1, 2], [4, 5]])
-
-    features = {}
-    features[("node", "paper", "a")] = gb.TorchBasedFeature(a)
-    features[("node", "author", "b")] = gb.TorchBasedFeature(b)
-    features[("edge", "paper:cites:paper", "c")] = gb.TorchBasedFeature(c)
-    features[("edge", "name:author", "d")] = gb.TorchBasedFeature(d)
-=======
     a = torch.tensor([[1, 2, 4], [2, 5, 3]])
     b = torch.tensor([[[6], [8]], [[8], [9]]])
 
     features = {}
     features[("node", "author", "a")] = gb.TorchBasedFeature(a)
     features[("edge", "paper:cites:paper", "b")] = gb.TorchBasedFeature(b)
->>>>>>> f971e25a
 
     feature_store = gb.BasicFeatureStore(features)
 
