import dgl
import dgl.graphbolt as gb
import pytest
import torch
from torch_geometric.data import Data


relation = "A:r:B"
reverse_relation = "B:rr:A"


def test_minibatch_representation_homo():
    csc_formats = [
        gb.CSCFormatBase(
            indptr=torch.tensor([0, 1, 3, 5, 6]),
            indices=torch.tensor([0, 1, 2, 2, 1, 2]),
        ),
        gb.CSCFormatBase(
            indptr=torch.tensor([0, 2, 3]),
            indices=torch.tensor([1, 2, 0]),
        ),
    ]
    original_column_node_ids = [
        torch.tensor([10, 11, 12, 13]),
        torch.tensor([10, 11]),
    ]
    original_row_node_ids = [
        torch.tensor([10, 11, 12, 13]),
        torch.tensor([10, 11, 12]),
    ]
    original_edge_ids = [
        torch.tensor([19, 20, 21, 22, 25, 30]),
        torch.tensor([10, 15, 17]),
    ]
    node_features = {"x": torch.tensor([5, 0, 2, 1])}
    edge_features = [
        {"x": torch.tensor([9, 0, 1, 1, 7, 4])},
        {"x": torch.tensor([0, 2, 2])},
    ]
    subgraphs = []
    for i in range(2):
        subgraphs.append(
            gb.SampledSubgraphImpl(
                sampled_csc=csc_formats[i],
                original_column_node_ids=original_column_node_ids[i],
                original_row_node_ids=original_row_node_ids[i],
                original_edge_ids=original_edge_ids[i],
            )
        )
    negative_srcs = torch.tensor([[8], [1], [6]])
    negative_dsts = torch.tensor([[2], [8], [8]])
    input_nodes = torch.tensor([8, 1, 6, 5, 9, 0, 2, 4])
    compacted_csc_formats = gb.CSCFormatBase(
        indptr=torch.tensor([0, 2, 3]), indices=torch.tensor([3, 4, 5])
    )
    compacted_negative_srcs = torch.tensor([[0], [1], [2]])
    compacted_negative_dsts = torch.tensor([[6], [0], [0]])
    labels = torch.tensor([0.0, 1.0, 2.0])
    # Test minibatch without data.
    minibatch = gb.MiniBatch()
<<<<<<< HEAD
    expect_result = str("""MiniBatch(seed_nodes=None,
=======
    expect_result = str(
        """MiniBatch(seeds=None,
          seed_nodes=None,
>>>>>>> aad12df6
          sampled_subgraphs=None,
          positive_node_pairs=None,
          node_pairs_with_labels=None,
          node_pairs=None,
          node_features=None,
          negative_srcs=None,
          negative_node_pairs=None,
          negative_dsts=None,
          labels=None,
          input_nodes=None,
          edge_features=None,
          compacted_node_pairs=None,
          compacted_negative_srcs=None,
          compacted_negative_dsts=None,
          blocks=None,
       )""")
    result = str(minibatch)
    assert result == expect_result, print(expect_result, result)
    # Test minibatch with all attributes.
    minibatch = gb.MiniBatch(
        node_pairs=csc_formats,
        sampled_subgraphs=subgraphs,
        labels=labels,
        node_features=node_features,
        edge_features=edge_features,
        negative_srcs=negative_srcs,
        negative_dsts=negative_dsts,
        compacted_node_pairs=compacted_csc_formats,
        input_nodes=input_nodes,
        compacted_negative_srcs=compacted_negative_srcs,
        compacted_negative_dsts=compacted_negative_dsts,
    )
<<<<<<< HEAD
    expect_result = str("""MiniBatch(seed_nodes=None,
=======
    expect_result = str(
        """MiniBatch(seeds=None,
          seed_nodes=None,
>>>>>>> aad12df6
          sampled_subgraphs=[SampledSubgraphImpl(sampled_csc=CSCFormatBase(indptr=tensor([0, 1, 3, 5, 6]),
                                                                         indices=tensor([0, 1, 2, 2, 1, 2]),
                                                           ),
                                               original_row_node_ids=tensor([10, 11, 12, 13]),
                                               original_edge_ids=tensor([19, 20, 21, 22, 25, 30]),
                                               original_column_node_ids=tensor([10, 11, 12, 13]),
                            ),
                            SampledSubgraphImpl(sampled_csc=CSCFormatBase(indptr=tensor([0, 2, 3]),
                                                                         indices=tensor([1, 2, 0]),
                                                           ),
                                               original_row_node_ids=tensor([10, 11, 12]),
                                               original_edge_ids=tensor([10, 15, 17]),
                                               original_column_node_ids=tensor([10, 11]),
                            )],
          positive_node_pairs=CSCFormatBase(indptr=tensor([0, 2, 3]),
                                            indices=tensor([3, 4, 5]),
                              ),
          node_pairs_with_labels=(CSCFormatBase(indptr=tensor([0, 2, 3]),
                                               indices=tensor([3, 4, 5]),
                                 ),
                                 tensor([0., 1., 2.])),
          node_pairs=[CSCFormatBase(indptr=tensor([0, 1, 3, 5, 6]),
                                   indices=tensor([0, 1, 2, 2, 1, 2]),
                     ),
                     CSCFormatBase(indptr=tensor([0, 2, 3]),
                                   indices=tensor([1, 2, 0]),
                     )],
          node_features={'x': tensor([5, 0, 2, 1])},
          negative_srcs=tensor([[8],
                                [1],
                                [6]]),
          negative_node_pairs=(tensor([[0],
                                      [1],
                                      [2]]),
                              tensor([[6],
                                      [0],
                                      [0]])),
          negative_dsts=tensor([[2],
                                [8],
                                [8]]),
          labels=tensor([0., 1., 2.]),
          input_nodes=tensor([8, 1, 6, 5, 9, 0, 2, 4]),
          edge_features=[{'x': tensor([9, 0, 1, 1, 7, 4])},
                        {'x': tensor([0, 2, 2])}],
          compacted_node_pairs=CSCFormatBase(indptr=tensor([0, 2, 3]),
                                             indices=tensor([3, 4, 5]),
                               ),
          compacted_negative_srcs=tensor([[0],
                                          [1],
                                          [2]]),
          compacted_negative_dsts=tensor([[6],
                                          [0],
                                          [0]]),
          blocks=[Block(num_src_nodes=4, num_dst_nodes=4, num_edges=6),
                 Block(num_src_nodes=3, num_dst_nodes=2, num_edges=3)],
       )""")
    result = str(minibatch)
    assert result == expect_result, print(expect_result, result)


def test_minibatch_representation_hetero():
    csc_formats = [
        {
            relation: gb.CSCFormatBase(
                indptr=torch.tensor([0, 1, 2, 3]),
                indices=torch.tensor([0, 1, 1]),
            ),
            reverse_relation: gb.CSCFormatBase(
                indptr=torch.tensor([0, 0, 0, 1, 2]),
                indices=torch.tensor([1, 0]),
            ),
        },
        {
            relation: gb.CSCFormatBase(
                indptr=torch.tensor([0, 1, 2]), indices=torch.tensor([1, 0])
            )
        },
    ]
    original_column_node_ids = [
        {"B": torch.tensor([10, 11, 12]), "A": torch.tensor([5, 7, 9, 11])},
        {"B": torch.tensor([10, 11])},
    ]
    original_row_node_ids = [
        {
            "A": torch.tensor([5, 7, 9, 11]),
            "B": torch.tensor([10, 11, 12]),
        },
        {
            "A": torch.tensor([5, 7]),
            "B": torch.tensor([10, 11]),
        },
    ]
    original_edge_ids = [
        {
            relation: torch.tensor([19, 20, 21]),
            reverse_relation: torch.tensor([23, 26]),
        },
        {relation: torch.tensor([10, 12])},
    ]
    node_features = {
        ("A", "x"): torch.tensor([6, 4, 0, 1]),
    }
    edge_features = [
        {(relation, "x"): torch.tensor([4, 2, 4])},
        {(relation, "x"): torch.tensor([0, 6])},
    ]
    subgraphs = []
    for i in range(2):
        subgraphs.append(
            gb.SampledSubgraphImpl(
                sampled_csc=csc_formats[i],
                original_column_node_ids=original_column_node_ids[i],
                original_row_node_ids=original_row_node_ids[i],
                original_edge_ids=original_edge_ids[i],
            )
        )
    negative_srcs = {"B": torch.tensor([[8], [1], [6]])}
    negative_dsts = {"B": torch.tensor([[2], [8], [8]])}
    compacted_csc_formats = {
        relation: gb.CSCFormatBase(
            indptr=torch.tensor([0, 1, 2, 3]), indices=torch.tensor([3, 4, 5])
        ),
        reverse_relation: gb.CSCFormatBase(
            indptr=torch.tensor([0, 0, 0, 1, 2]), indices=torch.tensor([0, 1])
        ),
    }
    compacted_negative_srcs = {relation: torch.tensor([[0], [1], [2]])}
    compacted_negative_dsts = {relation: torch.tensor([[6], [0], [0]])}
    # Test minibatch with all attributes.
    minibatch = gb.MiniBatch(
        seed_nodes={"B": torch.tensor([10, 15])},
        node_pairs=csc_formats,
        sampled_subgraphs=subgraphs,
        node_features=node_features,
        edge_features=edge_features,
        labels={"B": torch.tensor([2, 5])},
        negative_srcs=negative_srcs,
        negative_dsts=negative_dsts,
        compacted_node_pairs=compacted_csc_formats,
        input_nodes={
            "A": torch.tensor([5, 7, 9, 11]),
            "B": torch.tensor([10, 11, 12]),
        },
        compacted_negative_srcs=compacted_negative_srcs,
        compacted_negative_dsts=compacted_negative_dsts,
    )
<<<<<<< HEAD
    expect_result = str("""MiniBatch(seed_nodes={'B': tensor([10, 15])},
=======
    expect_result = str(
        """MiniBatch(seeds=None,
          seed_nodes={'B': tensor([10, 15])},
>>>>>>> aad12df6
          sampled_subgraphs=[SampledSubgraphImpl(sampled_csc={'A:r:B': CSCFormatBase(indptr=tensor([0, 1, 2, 3]),
                                                                         indices=tensor([0, 1, 1]),
                                                           ), 'B:rr:A': CSCFormatBase(indptr=tensor([0, 0, 0, 1, 2]),
                                                                         indices=tensor([1, 0]),
                                                           )},
                                               original_row_node_ids={'A': tensor([ 5,  7,  9, 11]), 'B': tensor([10, 11, 12])},
                                               original_edge_ids={'A:r:B': tensor([19, 20, 21]), 'B:rr:A': tensor([23, 26])},
                                               original_column_node_ids={'B': tensor([10, 11, 12]), 'A': tensor([ 5,  7,  9, 11])},
                            ),
                            SampledSubgraphImpl(sampled_csc={'A:r:B': CSCFormatBase(indptr=tensor([0, 1, 2]),
                                                                         indices=tensor([1, 0]),
                                                           )},
                                               original_row_node_ids={'A': tensor([5, 7]), 'B': tensor([10, 11])},
                                               original_edge_ids={'A:r:B': tensor([10, 12])},
                                               original_column_node_ids={'B': tensor([10, 11])},
                            )],
          positive_node_pairs={'A:r:B': CSCFormatBase(indptr=tensor([0, 1, 2, 3]),
                                            indices=tensor([3, 4, 5]),
                              ), 'B:rr:A': CSCFormatBase(indptr=tensor([0, 0, 0, 1, 2]),
                                            indices=tensor([0, 1]),
                              )},
          node_pairs_with_labels=({'A:r:B': CSCFormatBase(indptr=tensor([0, 1, 2, 3]),
                                               indices=tensor([3, 4, 5]),
                                 ), 'B:rr:A': CSCFormatBase(indptr=tensor([0, 0, 0, 1, 2]),
                                               indices=tensor([0, 1]),
                                 )},
                                 {'B': tensor([2, 5])}),
          node_pairs=[{'A:r:B': CSCFormatBase(indptr=tensor([0, 1, 2, 3]),
                                   indices=tensor([0, 1, 1]),
                     ), 'B:rr:A': CSCFormatBase(indptr=tensor([0, 0, 0, 1, 2]),
                                   indices=tensor([1, 0]),
                     )},
                     {'A:r:B': CSCFormatBase(indptr=tensor([0, 1, 2]),
                                   indices=tensor([1, 0]),
                     )}],
          node_features={('A', 'x'): tensor([6, 4, 0, 1])},
          negative_srcs={'B': tensor([[8],
                                [1],
                                [6]])},
          negative_node_pairs={'A:r:B': (tensor([[0],
                                      [1],
                                      [2]]), tensor([[6],
                                      [0],
                                      [0]]))},
          negative_dsts={'B': tensor([[2],
                                [8],
                                [8]])},
          labels={'B': tensor([2, 5])},
          input_nodes={'A': tensor([ 5,  7,  9, 11]), 'B': tensor([10, 11, 12])},
          edge_features=[{('A:r:B', 'x'): tensor([4, 2, 4])},
                        {('A:r:B', 'x'): tensor([0, 6])}],
          compacted_node_pairs={'A:r:B': CSCFormatBase(indptr=tensor([0, 1, 2, 3]),
                                             indices=tensor([3, 4, 5]),
                               ), 'B:rr:A': CSCFormatBase(indptr=tensor([0, 0, 0, 1, 2]),
                                             indices=tensor([0, 1]),
                               )},
          compacted_negative_srcs={'A:r:B': tensor([[0],
                                          [1],
                                          [2]])},
          compacted_negative_dsts={'A:r:B': tensor([[6],
                                          [0],
                                          [0]])},
          blocks=[Block(num_src_nodes={'A': 4, 'B': 3},
                       num_dst_nodes={'A': 4, 'B': 3},
                       num_edges={('A', 'r', 'B'): 3, ('B', 'rr', 'A'): 2},
                       metagraph=[('A', 'B', 'r'), ('B', 'A', 'rr')]),
                 Block(num_src_nodes={'A': 2, 'B': 2},
                       num_dst_nodes={'B': 2},
                       num_edges={('A', 'r', 'B'): 2},
                       metagraph=[('A', 'B', 'r')])],
       )""")
    result = str(minibatch)
    assert result == expect_result, print(result)


def test_get_dgl_blocks_homo():
    node_pairs = [
        (
            torch.tensor([0, 1, 2, 2, 2, 1]),
            torch.tensor([0, 1, 1, 2, 3, 2]),
        ),
        (
            torch.tensor([0, 1, 2]),
            torch.tensor([1, 0, 0]),
        ),
    ]
    csc_formats = [
        gb.CSCFormatBase(
            indptr=torch.tensor([0, 1, 3, 5, 6]),
            indices=torch.tensor([0, 1, 2, 2, 1, 2]),
        ),
        gb.CSCFormatBase(
            indptr=torch.tensor([0, 1, 3]),
            indices=torch.tensor([0, 1, 2]),
        ),
    ]
    original_column_node_ids = [
        torch.tensor([10, 11, 12, 13]),
        torch.tensor([10, 11]),
    ]
    original_row_node_ids = [
        torch.tensor([10, 11, 12, 13]),
        torch.tensor([10, 11, 12]),
    ]
    original_edge_ids = [
        torch.tensor([19, 20, 21, 22, 25, 30]),
        torch.tensor([10, 15, 17]),
    ]
    node_features = {"x": torch.tensor([7, 6, 2, 2])}
    edge_features = [
        {"x": torch.tensor([[8], [1], [6]])},
        {"x": torch.tensor([[2], [8], [8]])},
    ]
    subgraphs = []
    for i in range(2):
        subgraphs.append(
            gb.SampledSubgraphImpl(
                sampled_csc=csc_formats[i],
                original_column_node_ids=original_column_node_ids[i],
                original_row_node_ids=original_row_node_ids[i],
                original_edge_ids=original_edge_ids[i],
            )
        )
    negative_srcs = torch.tensor([[8], [1], [6]])
    negative_dsts = torch.tensor([[2], [8], [8]])
    input_nodes = torch.tensor([8, 1, 6, 5, 9, 0, 2, 4])
    compacted_node_pairs = (torch.tensor([0, 1, 2]), torch.tensor([3, 4, 5]))
    compacted_negative_srcs = torch.tensor([[0], [1], [2]])
    compacted_negative_dsts = torch.tensor([[6], [0], [0]])
    labels = torch.tensor([0.0, 1.0, 2.0])
    # Test minibatch with all attributes.
    minibatch = gb.MiniBatch(
        node_pairs=node_pairs,
        sampled_subgraphs=subgraphs,
        labels=labels,
        node_features=node_features,
        edge_features=edge_features,
        negative_srcs=negative_srcs,
        negative_dsts=negative_dsts,
        compacted_node_pairs=compacted_node_pairs,
        input_nodes=input_nodes,
        compacted_negative_srcs=compacted_negative_srcs,
        compacted_negative_dsts=compacted_negative_dsts,
    )
    dgl_blocks = minibatch.blocks
    expect_result = str(
        """[Block(num_src_nodes=4, num_dst_nodes=4, num_edges=6), Block(num_src_nodes=3, num_dst_nodes=2, num_edges=3)]"""
    )
    result = str(dgl_blocks)
    assert result == expect_result, print(result)


def test_get_dgl_blocks_hetero():
    node_pairs = [
        {
            relation: (torch.tensor([0, 1, 1]), torch.tensor([0, 1, 2])),
            reverse_relation: (torch.tensor([1, 0]), torch.tensor([2, 3])),
        },
        {relation: (torch.tensor([0, 1]), torch.tensor([1, 0]))},
    ]
    csc_formats = [
        {
            relation: gb.CSCFormatBase(
                indptr=torch.tensor([0, 1, 2, 3]),
                indices=torch.tensor([0, 1, 1]),
            ),
            reverse_relation: gb.CSCFormatBase(
                indptr=torch.tensor([0, 0, 0, 1, 2]),
                indices=torch.tensor([1, 0]),
            ),
        },
        {
            relation: gb.CSCFormatBase(
                indptr=torch.tensor([0, 1, 2]), indices=torch.tensor([1, 0])
            )
        },
    ]
    original_column_node_ids = [
        {"B": torch.tensor([10, 11, 12]), "A": torch.tensor([5, 7, 9, 11])},
        {"B": torch.tensor([10, 11])},
    ]
    original_row_node_ids = [
        {
            "A": torch.tensor([5, 7, 9, 11]),
            "B": torch.tensor([10, 11, 12]),
        },
        {
            "A": torch.tensor([5, 7]),
            "B": torch.tensor([10, 11]),
        },
    ]
    original_edge_ids = [
        {
            relation: torch.tensor([19, 20, 21]),
            reverse_relation: torch.tensor([23, 26]),
        },
        {relation: torch.tensor([10, 12])},
    ]
    node_features = {
        ("A", "x"): torch.tensor([6, 4, 0, 1]),
    }
    edge_features = [
        {(relation, "x"): torch.tensor([4, 2, 4])},
        {(relation, "x"): torch.tensor([0, 6])},
    ]
    subgraphs = []
    for i in range(2):
        subgraphs.append(
            gb.SampledSubgraphImpl(
                sampled_csc=csc_formats[i],
                original_column_node_ids=original_column_node_ids[i],
                original_row_node_ids=original_row_node_ids[i],
                original_edge_ids=original_edge_ids[i],
            )
        )
    negative_srcs = {"B": torch.tensor([[8], [1], [6]])}
    negative_dsts = {"B": torch.tensor([[2], [8], [8]])}
    compacted_node_pairs = {
        relation: (torch.tensor([0, 1, 2]), torch.tensor([3, 4, 5])),
        reverse_relation: (torch.tensor([0, 1, 2]), torch.tensor([3, 4, 5])),
    }
    compacted_negative_srcs = {relation: torch.tensor([[0], [1], [2]])}
    compacted_negative_dsts = {relation: torch.tensor([[6], [0], [0]])}
    # Test minibatch with all attributes.
    minibatch = gb.MiniBatch(
        seed_nodes={"B": torch.tensor([10, 15])},
        node_pairs=node_pairs,
        sampled_subgraphs=subgraphs,
        node_features=node_features,
        edge_features=edge_features,
        labels={"B": torch.tensor([2, 5])},
        negative_srcs=negative_srcs,
        negative_dsts=negative_dsts,
        compacted_node_pairs=compacted_node_pairs,
        input_nodes={
            "A": torch.tensor([5, 7, 9, 11]),
            "B": torch.tensor([10, 11, 12]),
        },
        compacted_negative_srcs=compacted_negative_srcs,
        compacted_negative_dsts=compacted_negative_dsts,
    )
    dgl_blocks = minibatch.blocks
    expect_result = str("""[Block(num_src_nodes={'A': 4, 'B': 3},
      num_dst_nodes={'A': 4, 'B': 3},
      num_edges={('A', 'r', 'B'): 3, ('B', 'rr', 'A'): 2},
      metagraph=[('A', 'B', 'r'), ('B', 'A', 'rr')]), Block(num_src_nodes={'A': 2, 'B': 2},
      num_dst_nodes={'B': 2},
      num_edges={('A', 'r', 'B'): 2},
      metagraph=[('A', 'B', 'r')])]""")
    result = str(dgl_blocks)
    assert result == expect_result, print(result)


@pytest.mark.parametrize(
    "mode", ["neg_graph", "neg_src", "neg_dst", "edge_classification"]
)
def test_minibatch_node_pairs_with_labels(mode):
    # Arrange
    minibatch = create_homo_minibatch()
    minibatch.compacted_node_pairs = (
        torch.tensor([0, 1]),
        torch.tensor([1, 0]),
    )
    if mode == "neg_graph" or mode == "neg_src":
        minibatch.compacted_negative_srcs = torch.tensor([[0, 0], [1, 1]])
    if mode == "neg_graph" or mode == "neg_dst":
        minibatch.compacted_negative_dsts = torch.tensor([[1, 0], [0, 1]])
    if mode == "edge_classification":
        minibatch.labels = torch.tensor([0, 1]).long()
    # Act
    node_pairs, labels = minibatch.node_pairs_with_labels

    # Assert
    if mode == "neg_src":
        expect_node_pairs = (
            torch.tensor([0, 1, 0, 0, 1, 1]),
            torch.tensor([1, 0, 1, 1, 0, 0]),
        )
        expect_labels = torch.tensor([1, 1, 0, 0, 0, 0]).float()
    elif mode != "edge_classification":
        expect_node_pairs = (
            torch.tensor([0, 1, 0, 0, 1, 1]),
            torch.tensor([1, 0, 1, 0, 0, 1]),
        )
        expect_labels = torch.tensor([1, 1, 0, 0, 0, 0]).float()
    else:
        expect_node_pairs = (
            torch.tensor([0, 1]),
            torch.tensor([1, 0]),
        )
        expect_labels = torch.tensor([0, 1]).long()
    assert torch.equal(node_pairs[0], expect_node_pairs[0])
    assert torch.equal(node_pairs[1], expect_node_pairs[1])
    assert torch.equal(labels, expect_labels)


def create_homo_minibatch():
    csc_formats = [
        gb.CSCFormatBase(
            indptr=torch.tensor([0, 1, 3, 5, 6]),
            indices=torch.tensor([0, 1, 2, 2, 1, 2]),
        ),
        gb.CSCFormatBase(
            indptr=torch.tensor([0, 2, 3]),
            indices=torch.tensor([1, 2, 0]),
        ),
    ]
    original_column_node_ids = [
        torch.tensor([10, 11, 12, 13]),
        torch.tensor([10, 11]),
    ]
    original_row_node_ids = [
        torch.tensor([10, 11, 12, 13]),
        torch.tensor([10, 11, 12]),
    ]
    original_edge_ids = [
        torch.tensor([19, 20, 21, 22, 25, 30]),
        torch.tensor([10, 15, 17]),
    ]
    node_features = {"x": torch.randint(0, 10, (4,))}
    edge_features = [
        {"x": torch.randint(0, 10, (6,))},
        {"x": torch.randint(0, 10, (3,))},
    ]
    subgraphs = []
    for i in range(2):
        subgraphs.append(
            gb.SampledSubgraphImpl(
                sampled_csc=csc_formats[i],
                original_column_node_ids=original_column_node_ids[i],
                original_row_node_ids=original_row_node_ids[i],
                original_edge_ids=original_edge_ids[i],
            )
        )
    return gb.MiniBatch(
        sampled_subgraphs=subgraphs,
        node_features=node_features,
        edge_features=edge_features,
        input_nodes=torch.tensor([10, 11, 12, 13]),
    )


def create_hetero_minibatch():
    sampled_csc = [
        {
            relation: gb.CSCFormatBase(
                indptr=torch.tensor([0, 1, 2, 3]),
                indices=torch.tensor([0, 1, 1]),
            ),
            reverse_relation: gb.CSCFormatBase(
                indptr=torch.tensor([0, 0, 0, 1, 2]),
                indices=torch.tensor([1, 0]),
            ),
        },
        {
            relation: gb.CSCFormatBase(
                indptr=torch.tensor([0, 1, 2]), indices=torch.tensor([1, 0])
            )
        },
    ]
    original_column_node_ids = [
        {"B": torch.tensor([10, 11, 12]), "A": torch.tensor([5, 7, 9, 11])},
        {"B": torch.tensor([10, 11])},
    ]
    original_row_node_ids = [
        {
            "A": torch.tensor([5, 7, 9, 11]),
            "B": torch.tensor([10, 11, 12]),
        },
        {
            "A": torch.tensor([5, 7]),
            "B": torch.tensor([10, 11]),
        },
    ]
    original_edge_ids = [
        {
            relation: torch.tensor([19, 20, 21]),
            reverse_relation: torch.tensor([23, 26]),
        },
        {relation: torch.tensor([10, 12])},
    ]
    node_features = {
        ("A", "x"): torch.randint(0, 10, (4,)),
    }
    edge_features = [
        {(relation, "x"): torch.randint(0, 10, (3,))},
        {(relation, "x"): torch.randint(0, 10, (2,))},
    ]
    subgraphs = []
    for i in range(2):
        subgraphs.append(
            gb.SampledSubgraphImpl(
                sampled_csc=sampled_csc[i],
                original_column_node_ids=original_column_node_ids[i],
                original_row_node_ids=original_row_node_ids[i],
                original_edge_ids=original_edge_ids[i],
            )
        )
    return gb.MiniBatch(
        sampled_subgraphs=subgraphs,
        node_features=node_features,
        edge_features=edge_features,
        input_nodes={
            "A": torch.tensor([5, 7, 9, 11]),
            "B": torch.tensor([10, 11, 12]),
        },
    )


def check_dgl_blocks_hetero(minibatch, blocks):
    etype = gb.etype_str_to_tuple(relation)
    sampled_csc = [
        subgraph.sampled_csc for subgraph in minibatch.sampled_subgraphs
    ]
    original_edge_ids = [
        subgraph.original_edge_ids for subgraph in minibatch.sampled_subgraphs
    ]
    original_row_node_ids = [
        subgraph.original_row_node_ids
        for subgraph in minibatch.sampled_subgraphs
    ]

    for i, block in enumerate(blocks):
        edges = block.edges(etype=etype)
        dst_ndoes = torch.arange(
            0, len(sampled_csc[i][relation].indptr) - 1
        ).repeat_interleave(sampled_csc[i][relation].indptr.diff())
        assert torch.equal(edges[0], sampled_csc[i][relation].indices)
        assert torch.equal(edges[1], dst_ndoes)
        assert torch.equal(
            block.edges[etype].data[dgl.EID], original_edge_ids[i][relation]
        )
    edges = blocks[0].edges(etype=gb.etype_str_to_tuple(reverse_relation))
    dst_ndoes = torch.arange(
        0, len(sampled_csc[0][reverse_relation].indptr) - 1
    ).repeat_interleave(sampled_csc[0][reverse_relation].indptr.diff())
    assert torch.equal(edges[0], sampled_csc[0][reverse_relation].indices)
    assert torch.equal(edges[1], dst_ndoes)
    assert torch.equal(
        blocks[0].srcdata[dgl.NID]["A"], original_row_node_ids[0]["A"]
    )
    assert torch.equal(
        blocks[0].srcdata[dgl.NID]["B"], original_row_node_ids[0]["B"]
    )


def check_dgl_blocks_homo(minibatch, blocks):
    sampled_csc = [
        subgraph.sampled_csc for subgraph in minibatch.sampled_subgraphs
    ]
    original_edge_ids = [
        subgraph.original_edge_ids for subgraph in minibatch.sampled_subgraphs
    ]
    original_row_node_ids = [
        subgraph.original_row_node_ids
        for subgraph in minibatch.sampled_subgraphs
    ]
    for i, block in enumerate(blocks):
        dst_ndoes = torch.arange(
            0, len(sampled_csc[i].indptr) - 1
        ).repeat_interleave(sampled_csc[i].indptr.diff())
        assert torch.equal(block.edges()[0], sampled_csc[i].indices), print(
            block.edges()
        )
        assert torch.equal(block.edges()[1], dst_ndoes), print(block.edges())
        assert torch.equal(block.edata[dgl.EID], original_edge_ids[i]), print(
            block.edata[dgl.EID]
        )
    assert torch.equal(
        blocks[0].srcdata[dgl.NID], original_row_node_ids[0]
    ), print(blocks[0].srcdata[dgl.NID])


def test_dgl_node_classification_without_feature():
    # Arrange
    minibatch = create_homo_minibatch()
    minibatch.node_features = None
    minibatch.labels = None
    minibatch.seed_nodes = torch.tensor([10, 15])
    # Act
    dgl_blocks = minibatch.blocks

    # Assert
    assert len(dgl_blocks) == 2
    assert minibatch.node_features is None
    assert minibatch.labels is None
    check_dgl_blocks_homo(minibatch, dgl_blocks)


def test_dgl_node_classification_homo():
    # Arrange
    minibatch = create_homo_minibatch()
    minibatch.seed_nodes = torch.tensor([10, 15])
    minibatch.labels = torch.tensor([2, 5])
    # Act
    dgl_blocks = minibatch.blocks

    # Assert
    assert len(dgl_blocks) == 2
    check_dgl_blocks_homo(minibatch, dgl_blocks)


def test_dgl_node_classification_hetero():
    minibatch = create_hetero_minibatch()
    minibatch.labels = {"B": torch.tensor([2, 5])}
    minibatch.seed_nodes = {"B": torch.tensor([10, 15])}
    # Act
    dgl_blocks = minibatch.blocks

    # Assert
    assert len(dgl_blocks) == 2
    check_dgl_blocks_hetero(minibatch, dgl_blocks)


@pytest.mark.parametrize("mode", ["neg_graph", "neg_src", "neg_dst"])
def test_dgl_link_predication_homo(mode):
    # Arrange
    minibatch = create_homo_minibatch()
    minibatch.compacted_node_pairs = (
        torch.tensor([0, 1]),
        torch.tensor([1, 0]),
    )
    if mode == "neg_graph" or mode == "neg_src":
        minibatch.compacted_negative_srcs = torch.tensor([[0, 0], [1, 1]])
    if mode == "neg_graph" or mode == "neg_dst":
        minibatch.compacted_negative_dsts = torch.tensor([[1, 0], [0, 1]])
    # Act
    dgl_blocks = minibatch.blocks

    # Assert
    assert len(dgl_blocks) == 2
    check_dgl_blocks_homo(minibatch, dgl_blocks)
    if mode == "neg_graph" or mode == "neg_src":
        assert torch.equal(
            minibatch.negative_node_pairs[0],
            minibatch.compacted_negative_srcs,
        )
    if mode == "neg_graph" or mode == "neg_dst":
        assert torch.equal(
            minibatch.negative_node_pairs[1],
            minibatch.compacted_negative_dsts,
        )
    (
        node_pairs,
        labels,
    ) = minibatch.node_pairs_with_labels
    if mode == "neg_src":
        expect_node_pairs = (
            torch.tensor([0, 1, 0, 0, 1, 1]),
            torch.tensor([1, 0, 1, 1, 0, 0]),
        )
    else:
        expect_node_pairs = (
            torch.tensor([0, 1, 0, 0, 1, 1]),
            torch.tensor([1, 0, 1, 0, 0, 1]),
        )
    expect_labels = torch.tensor([1, 1, 0, 0, 0, 0]).float()
    assert torch.equal(node_pairs[0], expect_node_pairs[0])
    assert torch.equal(node_pairs[1], expect_node_pairs[1])
    assert torch.equal(labels, expect_labels)


@pytest.mark.parametrize("mode", ["neg_graph", "neg_src", "neg_dst"])
def test_dgl_link_predication_hetero(mode):
    # Arrange
    minibatch = create_hetero_minibatch()
    minibatch.compacted_node_pairs = {
        relation: (
            torch.tensor([1, 1]),
            torch.tensor([1, 0]),
        ),
        reverse_relation: (
            torch.tensor([0, 1]),
            torch.tensor([1, 0]),
        ),
    }
    if mode == "neg_graph" or mode == "neg_src":
        minibatch.compacted_negative_srcs = {
            relation: torch.tensor([[2, 0], [1, 2]]),
            reverse_relation: torch.tensor([[1, 2], [0, 2]]),
        }
    if mode == "neg_graph" or mode == "neg_dst":
        minibatch.compacted_negative_dsts = {
            relation: torch.tensor([[1, 3], [2, 1]]),
            reverse_relation: torch.tensor([[2, 1], [3, 1]]),
        }
    # Act
    dgl_blocks = minibatch.blocks

    # Assert
    assert len(dgl_blocks) == 2
    check_dgl_blocks_hetero(minibatch, dgl_blocks)
    if mode == "neg_graph" or mode == "neg_src":
        for etype, src in minibatch.compacted_negative_srcs.items():
            assert torch.equal(
                minibatch.negative_node_pairs[etype][0],
                src,
            )
    if mode == "neg_graph" or mode == "neg_dst":
        for etype, dst in minibatch.compacted_negative_dsts.items():
            assert torch.equal(
                minibatch.negative_node_pairs[etype][1],
                minibatch.compacted_negative_dsts[etype],
            )


def test_to_pyg_adapter():
    test_subgraph = gb.SampledSubgraphImpl(
        sampled_csc=gb.CSCFormatBase(
            indptr=torch.tensor([0, 2, 3]), 
            indices=torch.tensor([0, 1, 1])
        ),
        original_column_node_ids=torch.tensor([0, 1]),
        original_row_node_ids=torch.tensor([0, 1]),
        original_edge_ids=torch.tensor([0, 1, 2]),
    )
    expected_edge_index = torch.tensor([[0, 0, 1], [0, 1, 1]])
    expected_node_features = torch.tensor([[1], [2]])
    expected_labels = torch.tensor([0, 1])
    test_minibatch = gb.MiniBatch(
        sampled_subgraphs=[test_subgraph],
        node_features={"feat": expected_node_features},
        labels=expected_labels,
    )
    pyg_data = test_minibatch.to_pyg_adapter(device=torch.device("cpu"))
    assert torch.equal(pyg_data.edge_index, expected_edge_index), "Edge index is not correctly constructed."
    assert torch.equal(pyg_data.x, expected_node_features), "Node features are not correctly set."
    assert torch.equal(pyg_data.y, expected_labels), "Labels are not correctly set."

    # Test with sampled_csc as None
    test_minibatch = gb.MiniBatch(
        sampled_subgraphs=[None],
        node_features={"feat": expected_node_features},
        labels=expected_labels,
    )
    pyg_data = test_minibatch.to_pyg_adapter(device=torch.device("cpu"))
    assert pyg_data.edge_index.numel() == 0, "Edge index should be empty."

    # Test with node_features as None
    test_minibatch = gb.MiniBatch(
        sampled_subgraphs=[test_subgraph],
        node_features=None,
        labels=expected_labels,
    )
    pyg_data = test_minibatch.to_pyg_adapter(device=torch.device("cpu"))
    assert pyg_data.x is None, "Node features should be None."

    # Test with labels as None
    test_minibatch = gb.MiniBatch(
        sampled_subgraphs=[test_subgraph],
        node_features={"feat": expected_node_features},
        labels=None,
    )
    pyg_data = test_minibatch.to_pyg_adapter(device=torch.device("cpu"))
    assert pyg_data.y is None, "Labels should be None."

test_to_pyg_adapter()<|MERGE_RESOLUTION|>--- conflicted
+++ resolved
@@ -58,13 +58,9 @@
     labels = torch.tensor([0.0, 1.0, 2.0])
     # Test minibatch without data.
     minibatch = gb.MiniBatch()
-<<<<<<< HEAD
-    expect_result = str("""MiniBatch(seed_nodes=None,
-=======
     expect_result = str(
         """MiniBatch(seeds=None,
           seed_nodes=None,
->>>>>>> aad12df6
           sampled_subgraphs=None,
           positive_node_pairs=None,
           node_pairs_with_labels=None,
@@ -97,13 +93,9 @@
         compacted_negative_srcs=compacted_negative_srcs,
         compacted_negative_dsts=compacted_negative_dsts,
     )
-<<<<<<< HEAD
-    expect_result = str("""MiniBatch(seed_nodes=None,
-=======
     expect_result = str(
         """MiniBatch(seeds=None,
           seed_nodes=None,
->>>>>>> aad12df6
           sampled_subgraphs=[SampledSubgraphImpl(sampled_csc=CSCFormatBase(indptr=tensor([0, 1, 3, 5, 6]),
                                                                          indices=tensor([0, 1, 2, 2, 1, 2]),
                                                            ),
@@ -250,13 +242,9 @@
         compacted_negative_srcs=compacted_negative_srcs,
         compacted_negative_dsts=compacted_negative_dsts,
     )
-<<<<<<< HEAD
-    expect_result = str("""MiniBatch(seed_nodes={'B': tensor([10, 15])},
-=======
     expect_result = str(
         """MiniBatch(seeds=None,
           seed_nodes={'B': tensor([10, 15])},
->>>>>>> aad12df6
           sampled_subgraphs=[SampledSubgraphImpl(sampled_csc={'A:r:B': CSCFormatBase(indptr=tensor([0, 1, 2, 3]),
                                                                          indices=tensor([0, 1, 1]),
                                                            ), 'B:rr:A': CSCFormatBase(indptr=tensor([0, 0, 0, 1, 2]),
