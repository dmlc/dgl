--- conflicted
+++ resolved
@@ -4,6 +4,10 @@
 import torch
 
 
+relation = "A:r:B"
+reverse_relation = "B:rr:A"
+
+
 def create_homo_minibatch():
     node_pairs = [
         (
@@ -15,15 +19,15 @@
             torch.tensor([1, 0, 0]),
         ),
     ]
-    reverse_column_node_ids = [
+    original_column_node_ids = [
         torch.tensor([10, 11, 12, 13]),
         torch.tensor([10, 11]),
     ]
-    reverse_row_node_ids = [
+    original_row_node_ids = [
         torch.tensor([10, 11, 12, 13]),
         torch.tensor([10, 11, 12]),
     ]
-    reverse_edge_ids = [
+    original_edge_ids = [
         torch.tensor([19, 20, 21, 22, 25, 30]),
         torch.tensor([10, 15, 17]),
     ]
@@ -31,61 +35,6 @@
     edge_features = [
         {"x": torch.randint(0, 10, (6,))},
         {"x": torch.randint(0, 10, (3,))},
-    ]
-    subgraphs = []
-    for i in range(2):
-        subgraphs.append(
-            gb.SampledSubgraphImpl(
-                node_pairs=node_pairs[i],
-                reverse_column_node_ids=reverse_column_node_ids[i],
-                reverse_row_node_ids=reverse_row_node_ids[i],
-                reverse_edge_ids=reverse_edge_ids[i],
-            )
-        )
-    return gb.MiniBatch(
-        sampled_subgraphs=subgraphs,
-        node_features=node_features,
-        edge_features=edge_features,
-    )
-
-
-def create_hetero_minibatch():
-    relation = "A:r:B"
-    reverse_relation = "B:rr:A"
-    node_pairs = [
-        {
-            relation: (torch.tensor([0, 1, 1]), torch.tensor([0, 1, 2])),
-            reverse_relation: (torch.tensor([1, 0]), torch.tensor([2, 3])),
-        },
-        {relation: (torch.tensor([0, 1]), torch.tensor([1, 0]))},
-    ]
-    original_column_node_ids = [
-        {"B": torch.tensor([10, 11, 12]), "A": torch.tensor([5, 7, 9, 11])},
-        {"B": torch.tensor([10, 11])},
-    ]
-    original_row_node_ids = [
-        {
-            "A": torch.tensor([5, 7, 9, 11]),
-            "B": torch.tensor([10, 11, 12]),
-        },
-        {
-            "A": torch.tensor([5, 7]),
-            "B": torch.tensor([10, 11]),
-        },
-    ]
-    original_edge_ids = [
-        {
-            relation: torch.tensor([19, 20, 21]),
-            reverse_relation: torch.tensor([23, 26]),
-        },
-        {relation: torch.tensor([10, 12])},
-    ]
-    node_features = {
-        ("A", "x"): torch.randint(0, 10, (4,)),
-    }
-    edge_features = [
-        {(relation, "x"): torch.randint(0, 10, (3,))},
-        {(relation, "x"): torch.randint(0, 10, (2,))},
     ]
     subgraphs = []
     for i in range(2):
@@ -104,194 +53,42 @@
     )
 
 
-def test_to_dgl_blocks_hetero():
-    relation = "A:r:B"
-    reverse_relation = "B:rr:A"
-    minibatch = create_hetero_minibatch()
-    blocks = minibatch.to_dgl_blocks()
-
-    etype = gb.etype_str_to_tuple(relation)
-    node_pairs = [
-        subgraph.node_pairs for subgraph in minibatch.sampled_subgraphs
-    ]
-    reverse_edge_ids = [
-        subgraph.reverse_edge_ids for subgraph in minibatch.sampled_subgraphs
-    ]
-    reverse_row_node_ids = [
-        subgraph.reverse_row_node_ids
-        for subgraph in minibatch.sampled_subgraphs
-    ]
-
-    for i, block in enumerate(blocks):
-        edges = block.edges(etype=etype)
-        assert torch.equal(edges[0], node_pairs[i][relation][0])
-        assert torch.equal(edges[1], node_pairs[i][relation][1])
-        assert torch.equal(
-            block.edges[etype].data[dgl.EID], original_edge_ids[i][relation]
-        )
-        assert torch.equal(
-            block.edges[etype].data["x"],
-            minibatch.edge_features[i][(relation, "x")],
-        )
-    edges = blocks[0].edges(etype=gb.etype_str_to_tuple(reverse_relation))
-    assert torch.equal(edges[0], node_pairs[0][reverse_relation][0])
-    assert torch.equal(edges[1], node_pairs[0][reverse_relation][1])
-    assert torch.equal(
-        blocks[0].srcdata[dgl.NID]["A"], original_row_node_ids[0]["A"]
-    )
-    assert torch.equal(
-        blocks[0].srcdata[dgl.NID]["B"], original_row_node_ids[0]["B"]
-    )
-    assert torch.equal(
-        blocks[0].srcnodes["A"].data["x"], minibatch.node_features[("A", "x")]
-    )
-
-
-def test_to_dgl_blocks_homo():
-    minibatch = create_homo_minibatch()
-    blocks = minibatch.to_dgl_blocks()
-    node_pairs = [
-<<<<<<< HEAD
-        subgraph.node_pairs for subgraph in minibatch.sampled_subgraphs
-    ]
-    reverse_edge_ids = [
-        subgraph.reverse_edge_ids for subgraph in minibatch.sampled_subgraphs
-=======
-        (
-            torch.tensor([0, 1, 2, 2, 2, 1]),
-            torch.tensor([0, 1, 1, 2, 3, 2]),
-        ),
-        (
-            torch.tensor([0, 1, 2]),
-            torch.tensor([1, 0, 0]),
-        ),
+def create_hetero_minibatch():
+    node_pairs = [
+        {
+            relation: (torch.tensor([0, 1, 1]), torch.tensor([0, 1, 2])),
+            reverse_relation: (torch.tensor([1, 0]), torch.tensor([2, 3])),
+        },
+        {relation: (torch.tensor([0, 1]), torch.tensor([1, 0]))},
     ]
     original_column_node_ids = [
-        torch.tensor([10, 11, 12, 13]),
-        torch.tensor([10, 11]),
-    ]
-    original_row_node_ids = [
-        torch.tensor([10, 11, 12, 13]),
-        torch.tensor([10, 11, 12]),
-    ]
-    original_edge_ids = [
-        torch.tensor([19, 20, 21, 22, 25, 30]),
-        torch.tensor([10, 15, 17]),
->>>>>>> d08075d4
-    ]
-    reverse_row_node_ids = [
-        subgraph.reverse_row_node_ids
-        for subgraph in minibatch.sampled_subgraphs
-    ]
-<<<<<<< HEAD
-    for i, block in enumerate(blocks):
-        assert torch.equal(block.edges()[0], node_pairs[i][0])
-        assert torch.equal(block.edges()[1], node_pairs[i][1])
-        assert torch.equal(block.edata[dgl.EID], reverse_edge_ids[i])
-        assert torch.equal(block.edata["x"], minibatch.edge_features[i]["x"])
-    assert torch.equal(blocks[0].srcdata[dgl.NID], reverse_row_node_ids[0])
-    assert torch.equal(blocks[0].srcdata["x"], minibatch.node_features["x"])
-
-
-def test_to_dgl_computing_pack_node_homo():
-    minibatch = create_homo_minibatch()
-    minibatch.labels = torch.tensor([1, 2])
-    pack = minibatch.to_dgl_computing_pack()
-    # Assert
-    assert len(pack["blocks"]) == 2
-    assert torch.equal(pack["labels"], minibatch.labels)
-
-
-@pytest.mark.parametrize("mode", ["neg_graph", "neg_src", "neg_dst"])
-def test_to_dgl_computing_pack_link_homo(mode):
-    # Arrange
-    minibatch = create_homo_minibatch()
-    minibatch.compacted_node_pairs = (
-        torch.tensor([0, 1]),
-        torch.tensor([1, 0]),
-    )
-    if mode == "neg_graph" or mode == "neg_src":
-        minibatch.compacted_negative_srcs = torch.tensor([[0, 0], [1, 1]])
-    if mode == "neg_graph" or mode == "neg_dst":
-        minibatch.compacted_negative_dsts = torch.tensor([[1, 0], [0, 1]])
-    # Act
-    pack = minibatch.to_dgl_computing_pack()
-
-    # Assert
-    assert len(pack["blocks"]) == 2
-    assert torch.equal(
-        pack["positive_graph"][0], minibatch.compacted_node_pairs[0]
-    )
-    assert torch.equal(
-        pack["positive_graph"][1], minibatch.compacted_node_pairs[1]
-    )
-    if mode == "neg_graph" or mode == "neg_src":
-        assert torch.equal(
-            pack["negative_graph"][0],
-            minibatch.compacted_negative_srcs.view(-1),
-        )
-    if mode == "neg_graph" or mode == "neg_dst":
-        assert torch.equal(
-            pack["negative_graph"][1],
-            minibatch.compacted_negative_dsts.view(-1),
-        )
-
-
-def test_to_dgl_computing_pack_node_hetero():
-    minibatch = create_homo_minibatch()
-    minibatch.labels = torch.tensor([1, 2])
-    pack = minibatch.to_dgl_computing_pack()
-    # Assert
-    assert len(pack["blocks"]) == 2
-    assert torch.equal(pack["labels"], minibatch.labels)
-
-
-# def test_to_dgl_computing_pack_with_negative_samples_from_sources(self):
-#     # Arrange
-#     subgraph = Subgraph(
-#         blocks=[None],
-#         compacted_node_pairs=torch.tensor([[1, 2], [2, 3]]),
-#         compacted_negative_srcs=torch.tensor([[4, 5], [5, 6]]),
-#         compacted_negative_dsts=None,
-#     )
-
-#     # Act
-#     pack = subgraph.to_dgl_computing_pack()
-
-#     # Assert
-#     self.assertEqual(pack["blocks"], None)
-#     self.assertEqual(pack["positive_graph"], torch.tensor([[1, 2], [2, 3]]))
-#     self.assertEqual(
-#         pack["negative_graph"],
-#         (
-#             torch.tensor([[4, 5], [5, 6]]),
-#             torch.tensor([[2, 2], [3, 3]]),
-#         ),
-#     )
-
-# def test_to_dgl_computing_pack_with_negative_samples_from_destinations(self):
-#     # Arrange
-#     subgraph = Subgraph(
-#         blocks=[None],
-#         compacted_node_pairs=torch.tensor([[1, 2], [2, 3]]),
-#         compacted_negative_srcs=None,
-#         compacted_negative_dsts=torch.tensor([[7, 8], [8, 9]]),
-#     )
-
-#     # Act
-#     pack = subgraph.to_dgl_computing_pack()
-
-#     # Assert
-#     self.assertEqual(pack["blocks"], None)
-#     self.assertEqual(pack["positive_graph"], torch.tensor([[1, 2], [2, 3]]))
-#     self.assertEqual(
-#         pack["negative_graph"],
-#         (
-#             torch.tensor([[1, 1], [2, 2]]),
-#             torch.tensor([[7, 8], [8, 9]]),
-#         ),
-#     )
-=======
+        {"B": torch.tensor([10, 11, 12]), "A": torch.tensor([5, 7, 9, 11])},
+        {"B": torch.tensor([10, 11])},
+    ]
+    original_row_node_ids = [
+        {
+            "A": torch.tensor([5, 7, 9, 11]),
+            "B": torch.tensor([10, 11, 12]),
+        },
+        {
+            "A": torch.tensor([5, 7]),
+            "B": torch.tensor([10, 11]),
+        },
+    ]
+    original_edge_ids = [
+        {
+            relation: torch.tensor([19, 20, 21]),
+            reverse_relation: torch.tensor([23, 26]),
+        },
+        {relation: torch.tensor([10, 12])},
+    ]
+    node_features = {
+        ("A", "x"): torch.randint(0, 10, (4,)),
+    }
+    edge_features = [
+        {(relation, "x"): torch.randint(0, 10, (3,))},
+        {(relation, "x"): torch.randint(0, 10, (2,))},
+    ]
     subgraphs = []
     for i in range(2):
         subgraphs.append(
@@ -302,131 +99,169 @@
                 original_edge_ids=original_edge_ids[i],
             )
         )
-    blocks = gb.MiniBatch(
+    return gb.MiniBatch(
         sampled_subgraphs=subgraphs,
         node_features=node_features,
         edge_features=edge_features,
-    ).to_dgl_blocks()
-
+    )
+
+
+def check_dgl_blocks_hetero(minibatch, blocks):
+    etype = gb.etype_str_to_tuple(relation)
+    node_pairs = [
+        subgraph.node_pairs for subgraph in minibatch.sampled_subgraphs
+    ]
+    original_edge_ids = [
+        subgraph.original_edge_ids for subgraph in minibatch.sampled_subgraphs
+    ]
+    original_row_node_ids = [
+        subgraph.original_row_node_ids
+        for subgraph in minibatch.sampled_subgraphs
+    ]
+
+    for i, block in enumerate(blocks):
+        edges = block.edges(etype=etype)
+        assert torch.equal(edges[0], node_pairs[i][relation][0])
+        assert torch.equal(edges[1], node_pairs[i][relation][1])
+        assert torch.equal(
+            block.edges[etype].data[dgl.EID], original_edge_ids[i][relation]
+        )
+    edges = blocks[0].edges(etype=gb.etype_str_to_tuple(reverse_relation))
+    assert torch.equal(edges[0], node_pairs[0][reverse_relation][0])
+    assert torch.equal(edges[1], node_pairs[0][reverse_relation][1])
+    assert torch.equal(
+        blocks[0].srcdata[dgl.NID]["A"], original_row_node_ids[0]["A"]
+    )
+    assert torch.equal(
+        blocks[0].srcdata[dgl.NID]["B"], original_row_node_ids[0]["B"]
+    )
+
+
+def check_dgl_blocks_homo(minibatch, blocks):
+    node_pairs = [
+        subgraph.node_pairs for subgraph in minibatch.sampled_subgraphs
+    ]
+    original_edge_ids = [
+        subgraph.original_edge_ids for subgraph in minibatch.sampled_subgraphs
+    ]
+    original_row_node_ids = [
+        subgraph.original_row_node_ids
+        for subgraph in minibatch.sampled_subgraphs
+    ]
     for i, block in enumerate(blocks):
         assert torch.equal(block.edges()[0], node_pairs[i][0])
         assert torch.equal(block.edges()[1], node_pairs[i][1])
         assert torch.equal(block.edata[dgl.EID], original_edge_ids[i])
-        assert torch.equal(block.edata["x"], edge_features[i]["x"])
     assert torch.equal(blocks[0].srcdata[dgl.NID], original_row_node_ids[0])
-    assert torch.equal(blocks[0].srcdata["x"], node_features["x"])
-
-
-def test_representation():
-    node_pairs = [
-        (
-            torch.tensor([0, 1, 2, 2, 2, 1]),
-            torch.tensor([0, 1, 1, 2, 3, 2]),
-        ),
-        (
-            torch.tensor([0, 1, 2]),
-            torch.tensor([1, 0, 0]),
-        ),
-    ]
-    original_column_node_ids = [
-        torch.tensor([10, 11, 12, 13]),
-        torch.tensor([10, 11]),
-    ]
-    original_row_node_ids = [
-        torch.tensor([10, 11, 12, 13]),
-        torch.tensor([10, 11, 12]),
-    ]
-    original_edge_ids = [
-        torch.tensor([19, 20, 21, 22, 25, 30]),
-        torch.tensor([10, 15, 17]),
-    ]
-    node_features = {"x": torch.tensor([7, 6, 2, 2])}
-    edge_features = [
-        {"x": torch.tensor([[8], [1], [6]])},
-        {"x": torch.tensor([[2], [8], [8]])},
-    ]
-    subgraphs = []
-    for i in range(2):
-        subgraphs.append(
-            gb.SampledSubgraphImpl(
-                node_pairs=node_pairs[i],
-                original_column_node_ids=original_column_node_ids[i],
-                original_row_node_ids=original_row_node_ids[i],
-                original_edge_ids=original_edge_ids[i],
+
+
+def test_to_dgl_node_homo():
+    # Arrange
+    minibatch = create_homo_minibatch()
+    minibatch.seed_nodes = torch.tensor([10, 15])
+    minibatch.labels = torch.tensor([2, 5])
+    # Act
+    dgl_minibatch = minibatch.to_dgl()
+
+    # Assert
+    assert len(dgl_minibatch.blocks) == 2
+    assert minibatch.node_features is dgl_minibatch.node_features
+    assert minibatch.edge_features is dgl_minibatch.edge_features
+    assert minibatch.labels is dgl_minibatch.labels
+    assert minibatch.seed_nodes is dgl_minibatch.output_nodes
+    check_dgl_blocks_homo(minibatch, dgl_minibatch.blocks)
+
+
+def test_to_node_hetero():
+    minibatch = create_hetero_minibatch()
+    minibatch.labels = {"B": torch.tensor([2, 5])}
+    minibatch.seed_nodes = {"B": torch.tensor([10, 15])}
+    dgl_minibatch = minibatch.to_dgl()
+
+    # Assert
+    assert len(dgl_minibatch.blocks) == 2
+    assert minibatch.node_features is dgl_minibatch.node_features
+    assert minibatch.edge_features is dgl_minibatch.edge_features
+    assert minibatch.labels is dgl_minibatch.labels
+    assert minibatch.seed_nodes is dgl_minibatch.output_nodes
+    check_dgl_blocks_hetero(minibatch, dgl_minibatch.blocks)
+
+
+@pytest.mark.parametrize("mode", ["neg_graph", "neg_src", "neg_dst"])
+def test_to_dgl_link_homo(mode):
+    # Arrange
+    minibatch = create_homo_minibatch()
+    minibatch.compacted_node_pairs = (
+        torch.tensor([0, 1]),
+        torch.tensor([1, 0]),
+    )
+    if mode == "neg_graph" or mode == "neg_src":
+        minibatch.compacted_negative_srcs = torch.tensor([[0, 0], [1, 1]])
+    if mode == "neg_graph" or mode == "neg_dst":
+        minibatch.compacted_negative_dsts = torch.tensor([[1, 0], [0, 1]])
+    # Act
+    dgl_minibatch = minibatch.to_dgl()
+
+    # Assert
+    assert len(dgl_minibatch.blocks) == 2
+    assert minibatch.node_features is dgl_minibatch.node_features
+    assert minibatch.edge_features is dgl_minibatch.edge_features
+    assert minibatch.compacted_node_pairs is dgl_minibatch.positive_node_pairs
+    check_dgl_blocks_homo(minibatch, dgl_minibatch.blocks)
+    if mode == "neg_graph" or mode == "neg_src":
+        assert torch.equal(
+            dgl_minibatch.negative_node_pairs[0],
+            minibatch.compacted_negative_srcs.view(-1),
+        )
+    if mode == "neg_graph" or mode == "neg_dst":
+        assert torch.equal(
+            dgl_minibatch.negative_node_pairs[1],
+            minibatch.compacted_negative_dsts.view(-1),
+        )
+
+
+@pytest.mark.parametrize("mode", ["neg_graph", "neg_src", "neg_dst"])
+def test_to_dgl_link_hetero(mode):
+    # Arrange
+    minibatch = create_hetero_minibatch()
+    minibatch.compacted_node_pairs = {
+        relation: (
+            torch.tensor([1, 1]),
+            torch.tensor([1, 0]),
+        ),
+        reverse_relation: (
+            torch.tensor([0, 1]),
+            torch.tensor([1, 0]),
+        ),
+    }
+    if mode == "neg_graph" or mode == "neg_src":
+        minibatch.compacted_negative_srcs = {
+            relation: torch.tensor([[2, 0], [1, 2]]),
+            reverse_relation: torch.tensor([[1, 2], [0, 2]]),
+        }
+    if mode == "neg_graph" or mode == "neg_dst":
+        minibatch.compacted_negative_dsts = {
+            relation: torch.tensor([[1, 3], [2, 1]]),
+            reverse_relation: torch.tensor([[2, 1], [3, 1]]),
+        }
+    # Act
+    dgl_minibatch = minibatch.to_dgl()
+
+    # Assert
+    assert len(dgl_minibatch.blocks) == 2
+    assert minibatch.node_features is dgl_minibatch.node_features
+    assert minibatch.edge_features is dgl_minibatch.edge_features
+    assert minibatch.compacted_node_pairs is dgl_minibatch.positive_node_pairs
+    check_dgl_blocks_hetero(minibatch, dgl_minibatch.blocks)
+    if mode == "neg_graph" or mode == "neg_src":
+        for etype, src in minibatch.compacted_negative_srcs.items():
+            assert torch.equal(
+                dgl_minibatch.negative_node_pairs[etype][0],
+                src.view(-1),
             )
-        )
-    negative_srcs = torch.tensor([[8], [1], [6]])
-    negative_dsts = torch.tensor([[2], [8], [8]])
-    input_nodes = torch.tensor([8, 1, 6, 5, 9, 0, 2, 4])
-    compacted_node_pairs = (torch.tensor([0, 1, 2]), torch.tensor([3, 4, 5]))
-    compacted_negative_srcs = torch.tensor([0, 1, 2])
-    compacted_negative_dsts = torch.tensor([6, 0, 0])
-    labels = torch.tensor([0.0, 1.0, 2.0])
-    # Test minibatch without data.
-    minibatch = gb.MiniBatch()
-    expect_result = str(
-        """MiniBatch(seed_nodes=None,
-          sampled_subgraphs=None,
-          node_pairs=None,
-          node_features=None,
-          negative_srcs=None,
-          negative_dsts=None,
-          labels=None,
-          input_nodes=None,
-          edge_features=None,
-          compacted_node_pairs=None,
-          compacted_negative_srcs=None,
-          compacted_negative_dsts=None,
-       )"""
-    )
-    result = str(minibatch)
-    assert result == expect_result, print(len(expect_result), len(result))
-    # Test minibatch with all attributes.
-    minibatch = gb.MiniBatch(
-        node_pairs=node_pairs,
-        sampled_subgraphs=subgraphs,
-        labels=labels,
-        node_features=node_features,
-        edge_features=edge_features,
-        negative_srcs=negative_srcs,
-        negative_dsts=negative_dsts,
-        compacted_node_pairs=compacted_node_pairs,
-        input_nodes=input_nodes,
-        compacted_negative_srcs=compacted_negative_srcs,
-        compacted_negative_dsts=compacted_negative_dsts,
-    )
-    expect_result = str(
-        """MiniBatch(seed_nodes=None,
-          sampled_subgraphs=[SampledSubgraphImpl(node_pairs=(tensor([0, 1, 2, 2, 2, 1]), tensor([0, 1, 1, 2, 3, 2])),
-                                                original_column_node_ids=tensor([10, 11, 12, 13]),
-                                                original_edge_ids=tensor([19, 20, 21, 22, 25, 30]),
-                                                original_row_node_ids=tensor([10, 11, 12, 13]),),
-                            SampledSubgraphImpl(node_pairs=(tensor([0, 1, 2]), tensor([1, 0, 0])),
-                                                original_column_node_ids=tensor([10, 11]),
-                                                original_edge_ids=tensor([10, 15, 17]),
-                                                original_row_node_ids=tensor([10, 11, 12]),)],
-          node_pairs=[(tensor([0, 1, 2, 2, 2, 1]), tensor([0, 1, 1, 2, 3, 2])),
-                     (tensor([0, 1, 2]), tensor([1, 0, 0]))],
-          node_features={'x': tensor([7, 6, 2, 2])},
-          negative_srcs=tensor([[8],
-                                [1],
-                                [6]]),
-          negative_dsts=tensor([[2],
-                                [8],
-                                [8]]),
-          labels=tensor([0., 1., 2.]),
-          input_nodes=tensor([8, 1, 6, 5, 9, 0, 2, 4]),
-          edge_features=[{'x': tensor([[8],
-                                       [1],
-                                       [6]])},
-                        {'x': tensor([[2],
-                                       [8],
-                                       [8]])}],
-          compacted_node_pairs=(tensor([0, 1, 2]), tensor([3, 4, 5])),
-          compacted_negative_srcs=tensor([0, 1, 2]),
-          compacted_negative_dsts=tensor([6, 0, 0]),
-       )"""
-    )
-    result = str(minibatch)
-    assert result == expect_result, print(expect_result, result)
->>>>>>> d08075d4
+    if mode == "neg_graph" or mode == "neg_dst":
+        for etype, dst in minibatch.compacted_negative_dsts.items():
+            assert torch.equal(
+                dgl_minibatch.negative_node_pairs[etype][1],
+                minibatch.compacted_negative_dsts[etype].view(-1),
+            )