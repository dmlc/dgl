--- conflicted
+++ resolved
@@ -911,7 +911,6 @@
     fanouts = [torch.LongTensor([2, 1]) for _ in range(num_layer)]
     sampler = _get_sampler(sampler_type)
     sampler_dp = sampler(item_sampler, graph, fanouts)
-<<<<<<< HEAD
     indices_len = [
         {
             "n1:e1:n2": 4,
@@ -936,7 +935,877 @@
                 assert (
                     len(sampled_subgraph.sampled_csc["n2:e2:n1"].indices)
                     == indices_len[step]["n2:e2:n1"]
-=======
+
+
+def test_SubgraphSampler_invoke():
+    itemset = gb.ItemSet(torch.arange(10), names="seeds")
+    item_sampler = gb.ItemSampler(itemset, batch_size=2).copy_to(F.ctx())
+
+    # Invoke via class constructor.
+    datapipe = gb.SubgraphSampler(item_sampler)
+    with pytest.raises(NotImplementedError):
+        next(iter(datapipe))
+
+    # Invokde via functional form.
+    datapipe = item_sampler.sample_subgraph()
+    with pytest.raises(NotImplementedError):
+        next(iter(datapipe))
+
+
+@pytest.mark.parametrize("labor", [False, True])
+def test_NeighborSampler_invoke(labor):
+    graph = gb_test_utils.rand_csc_graph(20, 0.15, bidirection_edge=True).to(
+        F.ctx()
+    )
+    itemset = gb.ItemSet(torch.arange(10), names="seeds")
+    item_sampler = gb.ItemSampler(itemset, batch_size=2).copy_to(F.ctx())
+    num_layer = 2
+    fanouts = [torch.LongTensor([2]) for _ in range(num_layer)]
+
+    # Invoke via class constructor.
+    Sampler = gb.LayerNeighborSampler if labor else gb.NeighborSampler
+    datapipe = Sampler(item_sampler, graph, fanouts)
+    assert len(list(datapipe)) == 5
+
+    # Invokde via functional form.
+    if labor:
+        datapipe = item_sampler.sample_layer_neighbor(graph, fanouts)
+    else:
+        datapipe = item_sampler.sample_neighbor(graph, fanouts)
+    assert len(list(datapipe)) == 5
+
+
+@pytest.mark.parametrize("labor", [False, True])
+def test_NeighborSampler_fanouts(labor):
+    graph = gb_test_utils.rand_csc_graph(20, 0.15, bidirection_edge=True).to(
+        F.ctx()
+    )
+    itemset = gb.ItemSet(torch.arange(10), names="seeds")
+    item_sampler = gb.ItemSampler(itemset, batch_size=2).copy_to(F.ctx())
+    num_layer = 2
+
+    # `fanouts` is a list of tensors.
+    fanouts = [torch.LongTensor([2]) for _ in range(num_layer)]
+    if labor:
+        datapipe = item_sampler.sample_layer_neighbor(graph, fanouts)
+    else:
+        datapipe = item_sampler.sample_neighbor(graph, fanouts)
+    assert len(list(datapipe)) == 5
+
+    # `fanouts` is a list of integers.
+    fanouts = [2 for _ in range(num_layer)]
+    if labor:
+        datapipe = item_sampler.sample_layer_neighbor(graph, fanouts)
+    else:
+        datapipe = item_sampler.sample_neighbor(graph, fanouts)
+    assert len(list(datapipe)) == 5
+
+
+@pytest.mark.parametrize(
+    "sampler_type",
+    [SamplerType.Normal, SamplerType.Layer, SamplerType.Temporal],
+)
+def test_SubgraphSampler_Node(sampler_type):
+    _check_sampler_type(sampler_type)
+    graph = gb_test_utils.rand_csc_graph(20, 0.15, bidirection_edge=True).to(
+        F.ctx()
+    )
+    items = torch.arange(10)
+    names = "seeds"
+    if sampler_type == SamplerType.Temporal:
+        graph.node_attributes = {"timestamp": torch.arange(20).to(F.ctx())}
+        graph.edge_attributes = {
+            "timestamp": torch.arange(len(graph.indices)).to(F.ctx())
+        }
+        items = (items, torch.arange(10))
+        names = (names, "timestamp")
+    itemset = gb.ItemSet(items, names=names)
+    item_sampler = gb.ItemSampler(itemset, batch_size=2).copy_to(F.ctx())
+    num_layer = 2
+    fanouts = [torch.LongTensor([2]) for _ in range(num_layer)]
+    sampler = _get_sampler(sampler_type)
+    sampler_dp = sampler(item_sampler, graph, fanouts)
+    assert len(list(sampler_dp)) == 5
+    for data in sampler_dp:
+        assert torch.equal(
+            data.compacted_seeds, torch.tensor([0, 1]).to(F.ctx())
+        )
+
+
+@pytest.mark.parametrize(
+    "sampler_type",
+    [SamplerType.Normal, SamplerType.Layer, SamplerType.Temporal],
+)
+def test_SubgraphSampler_Link(sampler_type):
+    _check_sampler_type(sampler_type)
+    graph = gb_test_utils.rand_csc_graph(20, 0.15, bidirection_edge=True).to(
+        F.ctx()
+    )
+    items = torch.arange(20).reshape(-1, 2)
+    names = "seeds"
+    if sampler_type == SamplerType.Temporal:
+        graph.node_attributes = {"timestamp": torch.arange(20).to(F.ctx())}
+        graph.edge_attributes = {
+            "timestamp": torch.arange(len(graph.indices)).to(F.ctx())
+        }
+        items = (items, torch.arange(10))
+        names = (names, "timestamp")
+    itemset = gb.ItemSet(items, names=names)
+    datapipe = gb.ItemSampler(itemset, batch_size=2).copy_to(F.ctx())
+    num_layer = 2
+    fanouts = [torch.LongTensor([2]) for _ in range(num_layer)]
+    sampler = _get_sampler(sampler_type)
+    datapipe = sampler(datapipe, graph, fanouts)
+    # TODO: `exclude_seed_edges` doesn't support `seeds` now.
+    # datapipe = datapipe.transform(partial(gb.exclude_seed_edges))
+    assert len(list(datapipe)) == 5
+    for data in datapipe:
+        assert torch.equal(
+            data.compacted_seeds, torch.tensor([[0, 1], [2, 3]]).to(F.ctx())
+        )
+
+
+@pytest.mark.parametrize(
+    "sampler_type",
+    [SamplerType.Normal, SamplerType.Layer, SamplerType.Temporal],
+)
+def test_SubgraphSampler_Link_With_Negative(sampler_type):
+    _check_sampler_type(sampler_type)
+    graph = gb_test_utils.rand_csc_graph(20, 0.15, bidirection_edge=True).to(
+        F.ctx()
+    )
+    items = torch.arange(20).reshape(-1, 2)
+    names = "seeds"
+    if sampler_type == SamplerType.Temporal:
+        graph.node_attributes = {"timestamp": torch.arange(20).to(F.ctx())}
+        graph.edge_attributes = {
+            "timestamp": torch.arange(len(graph.indices)).to(F.ctx())
+        }
+        items = (items, torch.arange(10))
+        names = (names, "timestamp")
+    itemset = gb.ItemSet(items, names=names)
+    datapipe = gb.ItemSampler(itemset, batch_size=2).copy_to(F.ctx())
+    num_layer = 2
+    fanouts = [torch.LongTensor([2]) for _ in range(num_layer)]
+    datapipe = gb.UniformNegativeSampler(datapipe, graph, 1)
+    sampler = _get_sampler(sampler_type)
+    datapipe = sampler(datapipe, graph, fanouts)
+    # TODO: `exclude_seed_edges` doesn't support `seeds` now.
+    # datapipe = datapipe.transform(partial(gb.exclude_seed_edges))
+    assert len(list(datapipe)) == 5
+
+
+@pytest.mark.parametrize(
+    "sampler_type",
+    [SamplerType.Normal, SamplerType.Layer, SamplerType.Temporal],
+)
+def test_SubgraphSampler_Node_Hetero(sampler_type):
+    _check_sampler_type(sampler_type)
+    graph = get_hetero_graph().to(F.ctx())
+    items = torch.arange(3)
+    names = "seeds"
+    if sampler_type == SamplerType.Temporal:
+        graph.node_attributes = {
+            "timestamp": torch.arange(graph.csc_indptr.numel() - 1).to(F.ctx())
+        }
+        graph.edge_attributes = {
+            "timestamp": torch.arange(graph.indices.numel()).to(F.ctx())
+        }
+        items = (items, torch.randint(0, 10, (3,)))
+        names = (names, "timestamp")
+    itemset = gb.ItemSetDict({"n2": gb.ItemSet(items, names=names)})
+    item_sampler = gb.ItemSampler(itemset, batch_size=2).copy_to(F.ctx())
+    num_layer = 2
+    fanouts = [torch.LongTensor([2]) for _ in range(num_layer)]
+    sampler = _get_sampler(sampler_type)
+    sampler_dp = sampler(item_sampler, graph, fanouts)
+    assert len(list(sampler_dp)) == 2
+    expected_compacted_seeds = {"n2": [torch.tensor([0, 1]), torch.tensor([0])]}
+    for step, minibatch in enumerate(sampler_dp):
+        assert len(minibatch.sampled_subgraphs) == num_layer
+        for etype, compacted_seeds in minibatch.compacted_seeds.items():
+            assert torch.equal(
+                compacted_seeds,
+                expected_compacted_seeds[etype][step].to(F.ctx()),
+            )
+
+
+@pytest.mark.parametrize(
+    "sampler_type",
+    [SamplerType.Normal, SamplerType.Layer, SamplerType.Temporal],
+)
+def test_SubgraphSampler_Link_Hetero(sampler_type):
+    _check_sampler_type(sampler_type)
+    graph = get_hetero_graph().to(F.ctx())
+    first_items = torch.LongTensor([[0, 0, 1, 1], [0, 2, 0, 1]]).T
+    first_names = "seeds"
+    second_items = torch.LongTensor([[0, 0, 1, 1, 2, 2], [0, 1, 1, 0, 0, 1]]).T
+    second_names = "seeds"
+    if sampler_type == SamplerType.Temporal:
+        graph.node_attributes = {
+            "timestamp": torch.arange(graph.csc_indptr.numel() - 1).to(F.ctx())
+        }
+        graph.edge_attributes = {
+            "timestamp": torch.arange(graph.indices.numel()).to(F.ctx())
+        }
+        first_items = (first_items, torch.randint(0, 10, (4,)))
+        first_names = (first_names, "timestamp")
+        second_items = (second_items, torch.randint(0, 10, (6,)))
+        second_names = (second_names, "timestamp")
+    itemset = gb.ItemSetDict(
+        {
+            "n1:e1:n2": gb.ItemSet(
+                first_items,
+                names=first_names,
+            ),
+            "n2:e2:n1": gb.ItemSet(
+                second_items,
+                names=second_names,
+            ),
+        }
+    )
+
+    datapipe = gb.ItemSampler(itemset, batch_size=2).copy_to(F.ctx())
+    num_layer = 2
+    fanouts = [torch.LongTensor([2]) for _ in range(num_layer)]
+    sampler = _get_sampler(sampler_type)
+    datapipe = sampler(datapipe, graph, fanouts)
+    # TODO: `exclude_seed_edges` doesn't support `seeds` now.
+    # datapipe = datapipe.transform(partial(gb.exclude_seed_edges))
+    assert len(list(datapipe)) == 5
+    for data in datapipe:
+        for compacted_seeds in data.compacted_seeds.values():
+            if sampler_type == SamplerType.Temporal:
+                assert torch.equal(
+                    compacted_seeds, torch.tensor([[0, 0], [1, 1]]).to(F.ctx())
+                )
+            else:
+                assert torch.equal(
+                    torch.sort(compacted_seeds.T, dim=1)[0].T,
+                    torch.tensor([[0, 0], [0, 1]]).to(F.ctx()),
+                )
+
+
+@pytest.mark.parametrize(
+    "sampler_type",
+    [SamplerType.Normal, SamplerType.Layer, SamplerType.Temporal],
+)
+def test_SubgraphSampler_Link_Hetero_With_Negative(sampler_type):
+    _check_sampler_type(sampler_type)
+    graph = get_hetero_graph().to(F.ctx())
+    first_items = torch.LongTensor([[0, 0, 1, 1], [0, 2, 0, 1]]).T
+    first_names = "seeds"
+    second_items = torch.LongTensor([[0, 0, 1, 1, 2, 2], [0, 1, 1, 0, 0, 1]]).T
+    second_names = "seeds"
+    if sampler_type == SamplerType.Temporal:
+        graph.node_attributes = {
+            "timestamp": torch.arange(graph.csc_indptr.numel() - 1).to(F.ctx())
+        }
+        graph.edge_attributes = {
+            "timestamp": torch.arange(graph.indices.numel()).to(F.ctx())
+        }
+        first_items = (first_items, torch.randint(0, 10, (4,)))
+        first_names = (first_names, "timestamp")
+        second_items = (second_items, torch.randint(0, 10, (6,)))
+        second_names = (second_names, "timestamp")
+    itemset = gb.ItemSetDict(
+        {
+            "n1:e1:n2": gb.ItemSet(
+                first_items,
+                names=first_names,
+            ),
+            "n2:e2:n1": gb.ItemSet(
+                second_items,
+                names=second_names,
+            ),
+        }
+    )
+
+    datapipe = gb.ItemSampler(itemset, batch_size=2).copy_to(F.ctx())
+    num_layer = 2
+    fanouts = [torch.LongTensor([2]) for _ in range(num_layer)]
+    datapipe = gb.UniformNegativeSampler(datapipe, graph, 1)
+    sampler = _get_sampler(sampler_type)
+    datapipe = sampler(datapipe, graph, fanouts)
+    # TODO: `exclude_seed_edges` doesn't support `seeds` now.
+    # datapipe = datapipe.transform(partial(gb.exclude_seed_edges))
+    assert len(list(datapipe)) == 5
+
+
+@pytest.mark.parametrize(
+    "sampler_type",
+    [SamplerType.Normal, SamplerType.Layer, SamplerType.Temporal],
+)
+def test_SubgraphSampler_Link_Hetero_Unknown_Etype(sampler_type):
+    _check_sampler_type(sampler_type)
+    graph = get_hetero_graph().to(F.ctx())
+    first_items = torch.LongTensor([[0, 0, 1, 1], [0, 2, 0, 1]]).T
+    first_names = "seeds"
+    second_items = torch.LongTensor([[0, 0, 1, 1, 2, 2], [0, 1, 1, 0, 0, 1]]).T
+    second_names = "seeds"
+    if sampler_type == SamplerType.Temporal:
+        graph.node_attributes = {
+            "timestamp": torch.arange(graph.csc_indptr.numel() - 1).to(F.ctx())
+        }
+        graph.edge_attributes = {
+            "timestamp": torch.arange(graph.indices.numel()).to(F.ctx())
+        }
+        first_items = (first_items, torch.randint(0, 10, (4,)))
+        first_names = (first_names, "timestamp")
+        second_items = (second_items, torch.randint(0, 10, (6,)))
+        second_names = (second_names, "timestamp")
+    # "e11" and "e22" are not valid edge types.
+    itemset = gb.ItemSetDict(
+        {
+            "n1:e11:n2": gb.ItemSet(
+                first_items,
+                names=first_names,
+            ),
+            "n2:e22:n1": gb.ItemSet(
+                second_items,
+                names=second_names,
+            ),
+        }
+    )
+
+    datapipe = gb.ItemSampler(itemset, batch_size=2).copy_to(F.ctx())
+    num_layer = 2
+    fanouts = [torch.LongTensor([2]) for _ in range(num_layer)]
+    sampler = _get_sampler(sampler_type)
+    datapipe = sampler(datapipe, graph, fanouts)
+    # TODO: `exclude_seed_edges` doesn't support `seeds` now.
+    # datapipe = datapipe.transform(partial(gb.exclude_seed_edges))
+    assert len(list(datapipe)) == 5
+
+
+@pytest.mark.parametrize(
+    "sampler_type",
+    [SamplerType.Normal, SamplerType.Layer, SamplerType.Temporal],
+)
+def test_SubgraphSampler_Link_Hetero_With_Negative_Unknown_Etype(sampler_type):
+    _check_sampler_type(sampler_type)
+    graph = get_hetero_graph().to(F.ctx())
+    first_items = torch.LongTensor([[0, 0, 1, 1], [0, 2, 0, 1]]).T
+    first_names = "seeds"
+    second_items = torch.LongTensor([[0, 0, 1, 1, 2, 2], [0, 1, 1, 0, 0, 1]]).T
+    second_names = "seeds"
+    if sampler_type == SamplerType.Temporal:
+        graph.node_attributes = {
+            "timestamp": torch.arange(graph.csc_indptr.numel() - 1).to(F.ctx())
+        }
+        graph.edge_attributes = {
+            "timestamp": torch.arange(graph.indices.numel()).to(F.ctx())
+        }
+        first_items = (first_items, torch.randint(0, 10, (4,)))
+        first_names = (first_names, "timestamp")
+        second_items = (second_items, torch.randint(0, 10, (6,)))
+        second_names = (second_names, "timestamp")
+    # "e11" and "e22" are not valid edge types.
+    itemset = gb.ItemSetDict(
+        {
+            "n1:e11:n2": gb.ItemSet(
+                first_items,
+                names=first_names,
+            ),
+            "n2:e22:n1": gb.ItemSet(
+                second_items,
+                names=second_names,
+            ),
+        }
+    )
+
+    datapipe = gb.ItemSampler(itemset, batch_size=2).copy_to(F.ctx())
+    num_layer = 2
+    fanouts = [torch.LongTensor([2]) for _ in range(num_layer)]
+    datapipe = gb.UniformNegativeSampler(datapipe, graph, 1)
+    sampler = _get_sampler(sampler_type)
+    datapipe = sampler(datapipe, graph, fanouts)
+    # TODO: `exclude_seed_edges` doesn't support `seeds` now.
+    # datapipe = datapipe.transform(partial(gb.exclude_seed_edges))
+    assert len(list(datapipe)) == 5
+
+
+@pytest.mark.parametrize(
+    "sampler_type",
+    [SamplerType.Normal, SamplerType.Layer, SamplerType.Temporal],
+)
+@pytest.mark.parametrize(
+    "replace",
+    [False, True],
+)
+def test_SubgraphSampler_Random_Hetero_Graph(sampler_type, replace):
+    _check_sampler_type(sampler_type)
+    if F._default_context_str == "gpu" and replace == True:
+        pytest.skip("Sampling with replacement not yet supported on GPU.")
+    num_nodes = 5
+    num_edges = 9
+    num_ntypes = 3
+    num_etypes = 3
+    (
+        csc_indptr,
+        indices,
+        node_type_offset,
+        type_per_edge,
+        node_type_to_id,
+        edge_type_to_id,
+    ) = gb_test_utils.random_hetero_graph(
+        num_nodes, num_edges, num_ntypes, num_etypes
+    )
+    node_attributes = {}
+    edge_attributes = {
+        "A1": torch.randn(num_edges),
+        "A2": torch.randn(num_edges),
+    }
+    if sampler_type == SamplerType.Temporal:
+        node_attributes["timestamp"] = torch.randint(0, 10, (num_nodes,))
+        edge_attributes["timestamp"] = torch.randint(0, 10, (num_edges,))
+    graph = gb.fused_csc_sampling_graph(
+        csc_indptr,
+        indices,
+        node_type_offset=node_type_offset,
+        type_per_edge=type_per_edge,
+        node_type_to_id=node_type_to_id,
+        edge_type_to_id=edge_type_to_id,
+        node_attributes=node_attributes,
+        edge_attributes=edge_attributes,
+    ).to(F.ctx())
+    first_items = torch.tensor([0])
+    first_names = "seeds"
+    second_items = torch.tensor([0])
+    second_names = "seeds"
+    if sampler_type == SamplerType.Temporal:
+        first_items = (first_items, torch.randint(0, 10, (1,)))
+        first_names = (first_names, "timestamp")
+        second_items = (second_items, torch.randint(0, 10, (1,)))
+        second_names = (second_names, "timestamp")
+    itemset = gb.ItemSetDict(
+        {
+            "n2": gb.ItemSet(first_items, names=first_names),
+            "n1": gb.ItemSet(second_items, names=second_names),
+        }
+    )
+
+    item_sampler = gb.ItemSampler(itemset, batch_size=2).copy_to(F.ctx())
+    num_layer = 2
+    fanouts = [torch.LongTensor([2]) for _ in range(num_layer)]
+    sampler = _get_sampler(sampler_type)
+
+    sampler_dp = sampler(item_sampler, graph, fanouts, replace=replace)
+
+    for data in sampler_dp:
+        for sampledsubgraph in data.sampled_subgraphs:
+            for _, value in sampledsubgraph.sampled_csc.items():
+                assert torch.equal(
+                    torch.ge(
+                        value.indices,
+                        torch.zeros(len(value.indices)).to(F.ctx()),
+                    ),
+                    torch.ones(len(value.indices)).to(F.ctx()),
+                )
+                assert torch.equal(
+                    torch.ge(
+                        value.indptr, torch.zeros(len(value.indptr)).to(F.ctx())
+                    ),
+                    torch.ones(len(value.indptr)).to(F.ctx()),
+                )
+            for _, value in sampledsubgraph.original_column_node_ids.items():
+                assert torch.equal(
+                    torch.ge(value, torch.zeros(len(value)).to(F.ctx())),
+                    torch.ones(len(value)).to(F.ctx()),
+                )
+            for _, value in sampledsubgraph.original_row_node_ids.items():
+                assert torch.equal(
+                    torch.ge(value, torch.zeros(len(value)).to(F.ctx())),
+                    torch.ones(len(value)).to(F.ctx()),
+                )
+
+
+@pytest.mark.parametrize(
+    "sampler_type",
+    [SamplerType.Normal, SamplerType.Layer, SamplerType.Temporal],
+)
+def test_SubgraphSampler_without_dedpulication_Homo_Node(sampler_type):
+    _check_sampler_type(sampler_type)
+    graph = dgl.graph(
+        ([5, 0, 1, 5, 6, 7, 2, 2, 4], [0, 1, 2, 2, 2, 2, 3, 4, 4])
+    )
+    graph = gb.from_dglgraph(graph, True).to(F.ctx())
+    seed_nodes = torch.LongTensor([0, 3, 4])
+    items = seed_nodes
+    names = "seeds"
+    if sampler_type == SamplerType.Temporal:
+        graph.node_attributes = {
+            "timestamp": torch.zeros(graph.csc_indptr.numel() - 1).to(F.ctx())
+        }
+        graph.edge_attributes = {
+            "timestamp": torch.zeros(graph.indices.numel()).to(F.ctx())
+        }
+        items = (items, torch.randint(1, 10, (3,)))
+        names = (names, "timestamp")
+
+    itemset = gb.ItemSet(items, names=names)
+    item_sampler = gb.ItemSampler(itemset, batch_size=len(seed_nodes)).copy_to(
+        F.ctx()
+    )
+    num_layer = 2
+    fanouts = [torch.LongTensor([2]) for _ in range(num_layer)]
+
+    sampler = _get_sampler(sampler_type)
+    if sampler_type == SamplerType.Temporal:
+        datapipe = sampler(item_sampler, graph, fanouts)
+    else:
+        datapipe = sampler(item_sampler, graph, fanouts, deduplicate=False)
+
+    length = [17, 7]
+    compacted_indices = [
+        (torch.arange(0, 10) + 7).to(F.ctx()),
+        (torch.arange(0, 4) + 3).to(F.ctx()),
+    ]
+    indptr = [
+        torch.tensor([0, 1, 2, 4, 4, 6, 8, 10]).to(F.ctx()),
+        torch.tensor([0, 1, 2, 4]).to(F.ctx()),
+    ]
+    seeds = [
+        torch.tensor([0, 2, 2, 3, 4, 4, 5]).to(F.ctx()),
+        torch.tensor([0, 3, 4]).to(F.ctx()),
+    ]
+    for data in datapipe:
+        for step, sampled_subgraph in enumerate(data.sampled_subgraphs):
+            assert len(sampled_subgraph.original_row_node_ids) == length[step]
+            assert torch.equal(
+                sampled_subgraph.sampled_csc.indices, compacted_indices[step]
+            )
+            assert torch.equal(
+                sampled_subgraph.sampled_csc.indptr, indptr[step]
+            )
+            assert torch.equal(
+                torch.sort(sampled_subgraph.original_column_node_ids)[0],
+                seeds[step],
+            )
+
+
+@pytest.mark.parametrize(
+    "sampler_type",
+    [SamplerType.Normal, SamplerType.Layer, SamplerType.Temporal],
+)
+def test_SubgraphSampler_without_dedpulication_Hetero_Node(sampler_type):
+    _check_sampler_type(sampler_type)
+    graph = get_hetero_graph().to(F.ctx())
+    items = torch.arange(2)
+    names = "seeds"
+    if sampler_type == SamplerType.Temporal:
+        graph.node_attributes = {
+            "timestamp": torch.zeros(graph.csc_indptr.numel() - 1).to(F.ctx())
+        }
+        graph.edge_attributes = {
+            "timestamp": torch.zeros(graph.indices.numel()).to(F.ctx())
+        }
+        items = (items, torch.randint(1, 10, (2,)))
+        names = (names, "timestamp")
+    itemset = gb.ItemSetDict({"n2": gb.ItemSet(items, names=names)})
+    item_sampler = gb.ItemSampler(itemset, batch_size=2).copy_to(F.ctx())
+    num_layer = 2
+    fanouts = [torch.LongTensor([2]) for _ in range(num_layer)]
+    sampler = _get_sampler(sampler_type)
+    if sampler_type == SamplerType.Temporal:
+        datapipe = sampler(item_sampler, graph, fanouts)
+    else:
+        datapipe = sampler(item_sampler, graph, fanouts, deduplicate=False)
+    csc_formats = [
+        {
+            "n1:e1:n2": gb.CSCFormatBase(
+                indptr=torch.tensor([0, 2, 4]),
+                indices=torch.tensor([4, 5, 6, 7]),
+            ),
+            "n2:e2:n1": gb.CSCFormatBase(
+                indptr=torch.tensor([0, 2, 4, 6, 8]),
+                indices=torch.tensor([2, 3, 4, 5, 6, 7, 8, 9]),
+            ),
+        },
+        {
+            "n1:e1:n2": gb.CSCFormatBase(
+                indptr=torch.tensor([0, 2, 4]),
+                indices=torch.tensor([0, 1, 2, 3]),
+            ),
+            "n2:e2:n1": gb.CSCFormatBase(
+                indptr=torch.tensor([0]),
+                indices=torch.tensor([], dtype=torch.int64),
+            ),
+        },
+    ]
+    original_column_node_ids = [
+        {
+            "n1": torch.tensor([0, 1, 1, 0]),
+            "n2": torch.tensor([0, 1]),
+        },
+        {
+            "n1": torch.tensor([], dtype=torch.int64),
+            "n2": torch.tensor([0, 1]),
+        },
+    ]
+    original_row_node_ids = [
+        {
+            "n1": torch.tensor([0, 1, 1, 0, 0, 1, 1, 0]),
+            "n2": torch.tensor([0, 1, 0, 2, 0, 1, 0, 1, 0, 2]),
+        },
+        {
+            "n1": torch.tensor([0, 1, 1, 0]),
+            "n2": torch.tensor([0, 1]),
+        },
+    ]
+
+    for data in datapipe:
+        for step, sampled_subgraph in enumerate(data.sampled_subgraphs):
+            for ntype in ["n1", "n2"]:
+                assert torch.equal(
+                    sampled_subgraph.original_row_node_ids[ntype],
+                    original_row_node_ids[step][ntype].to(F.ctx()),
+                )
+                assert torch.equal(
+                    sampled_subgraph.original_column_node_ids[ntype],
+                    original_column_node_ids[step][ntype].to(F.ctx()),
+                )
+            for etype in ["n1:e1:n2", "n2:e2:n1"]:
+                assert torch.equal(
+                    sampled_subgraph.sampled_csc[etype].indices,
+                    csc_formats[step][etype].indices.to(F.ctx()),
+                )
+                assert torch.equal(
+                    sampled_subgraph.sampled_csc[etype].indptr,
+                    csc_formats[step][etype].indptr.to(F.ctx()),
+                )
+
+
+@unittest.skipIf(
+    F._default_context_str == "gpu",
+    reason="Fails due to different result on the GPU.",
+)
+@pytest.mark.parametrize("labor", [False, True])
+def test_SubgraphSampler_unique_csc_format_Homo_Node_cpu(labor):
+    torch.manual_seed(1205)
+    graph = dgl.graph(([5, 0, 6, 7, 2, 2, 4], [0, 1, 2, 2, 3, 4, 4]))
+    graph = gb.from_dglgraph(graph, True).to(F.ctx())
+    seed_nodes = torch.LongTensor([0, 3, 4])
+
+    itemset = gb.ItemSet(seed_nodes, names="seeds")
+    item_sampler = gb.ItemSampler(itemset, batch_size=len(seed_nodes)).copy_to(
+        F.ctx()
+    )
+    num_layer = 2
+    fanouts = [torch.LongTensor([2]) for _ in range(num_layer)]
+
+    Sampler = gb.LayerNeighborSampler if labor else gb.NeighborSampler
+    datapipe = Sampler(
+        item_sampler,
+        graph,
+        fanouts,
+        deduplicate=True,
+    )
+
+    original_row_node_ids = [
+        torch.tensor([0, 3, 4, 5, 2, 6, 7]).to(F.ctx()),
+        torch.tensor([0, 3, 4, 5, 2]).to(F.ctx()),
+    ]
+    compacted_indices = [
+        torch.tensor([3, 4, 4, 2, 5, 6]).to(F.ctx()),
+        torch.tensor([3, 4, 4, 2]).to(F.ctx()),
+    ]
+    indptr = [
+        torch.tensor([0, 1, 2, 4, 4, 6]).to(F.ctx()),
+        torch.tensor([0, 1, 2, 4]).to(F.ctx()),
+    ]
+    seeds = [
+        torch.tensor([0, 3, 4, 5, 2]).to(F.ctx()),
+        torch.tensor([0, 3, 4]).to(F.ctx()),
+    ]
+    for data in datapipe:
+        for step, sampled_subgraph in enumerate(data.sampled_subgraphs):
+            assert torch.equal(
+                sampled_subgraph.original_row_node_ids,
+                original_row_node_ids[step],
+            )
+            assert torch.equal(
+                sampled_subgraph.sampled_csc.indices, compacted_indices[step]
+            )
+            assert torch.equal(
+                sampled_subgraph.sampled_csc.indptr, indptr[step]
+            )
+            assert torch.equal(
+                sampled_subgraph.original_column_node_ids, seeds[step]
+            )
+
+
+@unittest.skipIf(
+    F._default_context_str == "cpu",
+    reason="Fails due to different result on the CPU.",
+)
+@pytest.mark.parametrize("labor", [False, True])
+def test_SubgraphSampler_unique_csc_format_Homo_Node_gpu(labor):
+    torch.manual_seed(1205)
+    graph = dgl.graph(([5, 0, 7, 7, 2, 4], [0, 1, 2, 2, 3, 4]))
+    graph = gb.from_dglgraph(graph, is_homogeneous=True).to(F.ctx())
+    seed_nodes = torch.LongTensor([0, 3, 4])
+
+    itemset = gb.ItemSet(seed_nodes, names="seeds")
+    item_sampler = gb.ItemSampler(itemset, batch_size=len(seed_nodes)).copy_to(
+        F.ctx()
+    )
+    num_layer = 2
+    fanouts = [torch.LongTensor([-1]) for _ in range(num_layer)]
+
+    Sampler = gb.LayerNeighborSampler if labor else gb.NeighborSampler
+    datapipe = Sampler(
+        item_sampler,
+        graph,
+        fanouts,
+        deduplicate=True,
+    )
+
+    original_row_node_ids = [
+        torch.tensor([0, 3, 4, 2, 5, 7]).to(F.ctx()),
+        torch.tensor([0, 3, 4, 2, 5]).to(F.ctx()),
+    ]
+    compacted_indices = [
+        torch.tensor([4, 3, 2, 5, 5]).to(F.ctx()),
+        torch.tensor([4, 3, 2]).to(F.ctx()),
+    ]
+    indptr = [
+        torch.tensor([0, 1, 2, 3, 5, 5]).to(F.ctx()),
+        torch.tensor([0, 1, 2, 3]).to(F.ctx()),
+    ]
+    seeds = [
+        torch.tensor([0, 3, 4, 2, 5]).to(F.ctx()),
+        torch.tensor([0, 3, 4]).to(F.ctx()),
+    ]
+    for data in datapipe:
+        for step, sampled_subgraph in enumerate(data.sampled_subgraphs):
+            assert torch.equal(
+                sampled_subgraph.original_row_node_ids,
+                original_row_node_ids[step],
+            )
+            assert torch.equal(
+                sampled_subgraph.sampled_csc.indices, compacted_indices[step]
+            )
+            assert torch.equal(
+                sampled_subgraph.sampled_csc.indptr, indptr[step]
+            )
+            assert torch.equal(
+                sampled_subgraph.original_column_node_ids, seeds[step]
+            )
+
+
+@pytest.mark.parametrize("labor", [False, True])
+def test_SubgraphSampler_unique_csc_format_Hetero_Node(labor):
+    graph = get_hetero_graph().to(F.ctx())
+    itemset = gb.ItemSetDict({"n2": gb.ItemSet(torch.arange(2), names="seeds")})
+    item_sampler = gb.ItemSampler(itemset, batch_size=2).copy_to(F.ctx())
+    num_layer = 2
+    fanouts = [torch.LongTensor([2]) for _ in range(num_layer)]
+    Sampler = gb.LayerNeighborSampler if labor else gb.NeighborSampler
+    datapipe = Sampler(
+        item_sampler,
+        graph,
+        fanouts,
+        deduplicate=True,
+    )
+    csc_formats = [
+        {
+            "n1:e1:n2": gb.CSCFormatBase(
+                indptr=torch.tensor([0, 2, 4]),
+                indices=torch.tensor([0, 1, 1, 0]),
+            ),
+            "n2:e2:n1": gb.CSCFormatBase(
+                indptr=torch.tensor([0, 2, 4]),
+                indices=torch.tensor([0, 2, 0, 1]),
+            ),
+        },
+        {
+            "n1:e1:n2": gb.CSCFormatBase(
+                indptr=torch.tensor([0, 2, 4]),
+                indices=torch.tensor([0, 1, 1, 0]),
+            ),
+            "n2:e2:n1": gb.CSCFormatBase(
+                indptr=torch.tensor([0]),
+                indices=torch.tensor([], dtype=torch.int64),
+            ),
+        },
+    ]
+    original_column_node_ids = [
+        {
+            "n1": torch.tensor([0, 1]),
+            "n2": torch.tensor([0, 1]),
+        },
+        {
+            "n1": torch.tensor([], dtype=torch.int64),
+            "n2": torch.tensor([0, 1]),
+        },
+    ]
+    original_row_node_ids = [
+        {
+            "n1": torch.tensor([0, 1]),
+            "n2": torch.tensor([0, 1, 2]),
+        },
+        {
+            "n1": torch.tensor([0, 1]),
+            "n2": torch.tensor([0, 1]),
+        },
+    ]
+
+    for data in datapipe:
+        for step, sampled_subgraph in enumerate(data.sampled_subgraphs):
+            for ntype in ["n1", "n2"]:
+                assert torch.equal(
+                    sampled_subgraph.original_row_node_ids[ntype],
+                    original_row_node_ids[step][ntype].to(F.ctx()),
+                )
+                assert torch.equal(
+                    sampled_subgraph.original_column_node_ids[ntype],
+                    original_column_node_ids[step][ntype].to(F.ctx()),
+                )
+            for etype in ["n1:e1:n2", "n2:e2:n1"]:
+                assert torch.equal(
+                    sampled_subgraph.sampled_csc[etype].indices,
+                    csc_formats[step][etype].indices.to(F.ctx()),
+                )
+                assert torch.equal(
+                    sampled_subgraph.sampled_csc[etype].indptr,
+                    csc_formats[step][etype].indptr.to(F.ctx()),
+                )
+
+
+@pytest.mark.parametrize(
+    "sampler_type",
+    [SamplerType.Normal, SamplerType.Layer, SamplerType.Temporal],
+)
+def test_SubgraphSampler_Hetero_multifanout_per_layer(sampler_type):
+    _check_sampler_type(sampler_type)
+    graph = get_hetero_graph().to(F.ctx())
+    items_n1 = torch.tensor([0])
+    items_n2 = torch.tensor([1])
+    names = "seeds"
+    if sampler_type == SamplerType.Temporal:
+        graph.node_attributes = {
+            "timestamp": torch.arange(graph.csc_indptr.numel() - 1).to(F.ctx())
+        }
+        graph.edge_attributes = {
+            "timestamp": torch.arange(graph.indices.numel()).to(F.ctx())
+        }
+        # All edges can be sampled.
+        items_n1 = (items_n1, torch.tensor([10]))
+        items_n2 = (items_n2, torch.tensor([10]))
+        names = (names, "timestamp")
+    itemset = gb.ItemSetDict(
+        {
+            "n1": gb.ItemSet(items=items_n1, names=names),
+            "n2": gb.ItemSet(items=items_n2, names=names),
+        }
+    )
+    item_sampler = gb.ItemSampler(itemset, batch_size=2).copy_to(F.ctx())
+    num_layer = 2
+    # The number of edges to be sampled for each edge types of each node.
+    fanouts = [torch.LongTensor([2, 1]) for _ in range(num_layer)]
+    sampler = _get_sampler(sampler_type)
+    sampler_dp = sampler(item_sampler, graph, fanouts)
     if sampler_type == SamplerType.Temporal:
         indices_len = [
             {
@@ -971,500 +1840,17 @@
             )
 
 
-def test_SubgraphSampler_invoke():
-    itemset = gb.ItemSet(torch.arange(10), names="seeds")
-    item_sampler = gb.ItemSampler(itemset, batch_size=2).copy_to(F.ctx())
-
-    # Invoke via class constructor.
-    datapipe = gb.SubgraphSampler(item_sampler)
-    with pytest.raises(NotImplementedError):
-        next(iter(datapipe))
-
-    # Invokde via functional form.
-    datapipe = item_sampler.sample_subgraph()
-    with pytest.raises(NotImplementedError):
-        next(iter(datapipe))
-
-
-@pytest.mark.parametrize("labor", [False, True])
-def test_NeighborSampler_invoke(labor):
-    graph = gb_test_utils.rand_csc_graph(20, 0.15, bidirection_edge=True).to(
-        F.ctx()
-    )
-    itemset = gb.ItemSet(torch.arange(10), names="seeds")
-    item_sampler = gb.ItemSampler(itemset, batch_size=2).copy_to(F.ctx())
-    num_layer = 2
-    fanouts = [torch.LongTensor([2]) for _ in range(num_layer)]
-
-    # Invoke via class constructor.
-    Sampler = gb.LayerNeighborSampler if labor else gb.NeighborSampler
-    datapipe = Sampler(item_sampler, graph, fanouts)
-    assert len(list(datapipe)) == 5
-
-    # Invokde via functional form.
-    if labor:
-        datapipe = item_sampler.sample_layer_neighbor(graph, fanouts)
-    else:
-        datapipe = item_sampler.sample_neighbor(graph, fanouts)
-    assert len(list(datapipe)) == 5
-
-
-@pytest.mark.parametrize("labor", [False, True])
-def test_NeighborSampler_fanouts(labor):
-    graph = gb_test_utils.rand_csc_graph(20, 0.15, bidirection_edge=True).to(
-        F.ctx()
-    )
-    itemset = gb.ItemSet(torch.arange(10), names="seeds")
-    item_sampler = gb.ItemSampler(itemset, batch_size=2).copy_to(F.ctx())
-    num_layer = 2
-
-    # `fanouts` is a list of tensors.
-    fanouts = [torch.LongTensor([2]) for _ in range(num_layer)]
-    if labor:
-        datapipe = item_sampler.sample_layer_neighbor(graph, fanouts)
-    else:
-        datapipe = item_sampler.sample_neighbor(graph, fanouts)
-    assert len(list(datapipe)) == 5
-
-    # `fanouts` is a list of integers.
-    fanouts = [2 for _ in range(num_layer)]
-    if labor:
-        datapipe = item_sampler.sample_layer_neighbor(graph, fanouts)
-    else:
-        datapipe = item_sampler.sample_neighbor(graph, fanouts)
-    assert len(list(datapipe)) == 5
-
-
-@pytest.mark.parametrize(
-    "sampler_type",
-    [SamplerType.Normal, SamplerType.Layer, SamplerType.Temporal],
-)
-def test_SubgraphSampler_Node(sampler_type):
-    _check_sampler_type(sampler_type)
-    graph = gb_test_utils.rand_csc_graph(20, 0.15, bidirection_edge=True).to(
-        F.ctx()
-    )
-    items = torch.arange(10)
-    names = "seeds"
-    if sampler_type == SamplerType.Temporal:
-        graph.node_attributes = {"timestamp": torch.arange(20).to(F.ctx())}
-        graph.edge_attributes = {
-            "timestamp": torch.arange(len(graph.indices)).to(F.ctx())
-        }
-        items = (items, torch.arange(10))
-        names = (names, "timestamp")
-    itemset = gb.ItemSet(items, names=names)
-    item_sampler = gb.ItemSampler(itemset, batch_size=2).copy_to(F.ctx())
-    num_layer = 2
-    fanouts = [torch.LongTensor([2]) for _ in range(num_layer)]
-    sampler = _get_sampler(sampler_type)
-    sampler_dp = sampler(item_sampler, graph, fanouts)
-    assert len(list(sampler_dp)) == 5
-    for data in sampler_dp:
-        assert torch.equal(
-            data.compacted_seeds, torch.tensor([0, 1]).to(F.ctx())
-        )
-
-
-@pytest.mark.parametrize(
-    "sampler_type",
-    [SamplerType.Normal, SamplerType.Layer, SamplerType.Temporal],
-)
-def test_SubgraphSampler_Link(sampler_type):
-    _check_sampler_type(sampler_type)
-    graph = gb_test_utils.rand_csc_graph(20, 0.15, bidirection_edge=True).to(
-        F.ctx()
-    )
-    items = torch.arange(20).reshape(-1, 2)
-    names = "seeds"
-    if sampler_type == SamplerType.Temporal:
-        graph.node_attributes = {"timestamp": torch.arange(20).to(F.ctx())}
-        graph.edge_attributes = {
-            "timestamp": torch.arange(len(graph.indices)).to(F.ctx())
-        }
-        items = (items, torch.arange(10))
-        names = (names, "timestamp")
-    itemset = gb.ItemSet(items, names=names)
-    datapipe = gb.ItemSampler(itemset, batch_size=2).copy_to(F.ctx())
-    num_layer = 2
-    fanouts = [torch.LongTensor([2]) for _ in range(num_layer)]
-    sampler = _get_sampler(sampler_type)
-    datapipe = sampler(datapipe, graph, fanouts)
-    # TODO: `exclude_seed_edges` doesn't support `seeds` now.
-    # datapipe = datapipe.transform(partial(gb.exclude_seed_edges))
-    assert len(list(datapipe)) == 5
-    for data in datapipe:
-        assert torch.equal(
-            data.compacted_seeds, torch.tensor([[0, 1], [2, 3]]).to(F.ctx())
-        )
-
-
-@pytest.mark.parametrize(
-    "sampler_type",
-    [SamplerType.Normal, SamplerType.Layer, SamplerType.Temporal],
-)
-def test_SubgraphSampler_Link_With_Negative(sampler_type):
-    _check_sampler_type(sampler_type)
-    graph = gb_test_utils.rand_csc_graph(20, 0.15, bidirection_edge=True).to(
-        F.ctx()
-    )
-    items = torch.arange(20).reshape(-1, 2)
-    names = "seeds"
-    if sampler_type == SamplerType.Temporal:
-        graph.node_attributes = {"timestamp": torch.arange(20).to(F.ctx())}
-        graph.edge_attributes = {
-            "timestamp": torch.arange(len(graph.indices)).to(F.ctx())
-        }
-        items = (items, torch.arange(10))
-        names = (names, "timestamp")
-    itemset = gb.ItemSet(items, names=names)
-    datapipe = gb.ItemSampler(itemset, batch_size=2).copy_to(F.ctx())
-    num_layer = 2
-    fanouts = [torch.LongTensor([2]) for _ in range(num_layer)]
-    datapipe = gb.UniformNegativeSampler(datapipe, graph, 1)
-    sampler = _get_sampler(sampler_type)
-    datapipe = sampler(datapipe, graph, fanouts)
-    # TODO: `exclude_seed_edges` doesn't support `seeds` now.
-    # datapipe = datapipe.transform(partial(gb.exclude_seed_edges))
-    assert len(list(datapipe)) == 5
-
-
-@pytest.mark.parametrize(
-    "sampler_type",
-    [SamplerType.Normal, SamplerType.Layer, SamplerType.Temporal],
-)
-def test_SubgraphSampler_Node_Hetero(sampler_type):
-    _check_sampler_type(sampler_type)
-    graph = get_hetero_graph().to(F.ctx())
-    items = torch.arange(3)
-    names = "seeds"
-    if sampler_type == SamplerType.Temporal:
-        graph.node_attributes = {
-            "timestamp": torch.arange(graph.csc_indptr.numel() - 1).to(F.ctx())
-        }
-        graph.edge_attributes = {
-            "timestamp": torch.arange(graph.indices.numel()).to(F.ctx())
-        }
-        items = (items, torch.randint(0, 10, (3,)))
-        names = (names, "timestamp")
-    itemset = gb.ItemSetDict({"n2": gb.ItemSet(items, names=names)})
-    item_sampler = gb.ItemSampler(itemset, batch_size=2).copy_to(F.ctx())
-    num_layer = 2
-    fanouts = [torch.LongTensor([2]) for _ in range(num_layer)]
-    sampler = _get_sampler(sampler_type)
-    sampler_dp = sampler(item_sampler, graph, fanouts)
-    assert len(list(sampler_dp)) == 2
-    expected_compacted_seeds = {"n2": [torch.tensor([0, 1]), torch.tensor([0])]}
-    for step, minibatch in enumerate(sampler_dp):
-        assert len(minibatch.sampled_subgraphs) == num_layer
-        for etype, compacted_seeds in minibatch.compacted_seeds.items():
-            assert torch.equal(
-                compacted_seeds,
-                expected_compacted_seeds[etype][step].to(F.ctx()),
-            )
-
-
-@pytest.mark.parametrize(
-    "sampler_type",
-    [SamplerType.Normal, SamplerType.Layer, SamplerType.Temporal],
-)
-def test_SubgraphSampler_Link_Hetero(sampler_type):
-    _check_sampler_type(sampler_type)
-    graph = get_hetero_graph().to(F.ctx())
-    first_items = torch.LongTensor([[0, 0, 1, 1], [0, 2, 0, 1]]).T
-    first_names = "seeds"
-    second_items = torch.LongTensor([[0, 0, 1, 1, 2, 2], [0, 1, 1, 0, 0, 1]]).T
-    second_names = "seeds"
-    if sampler_type == SamplerType.Temporal:
-        graph.node_attributes = {
-            "timestamp": torch.arange(graph.csc_indptr.numel() - 1).to(F.ctx())
-        }
-        graph.edge_attributes = {
-            "timestamp": torch.arange(graph.indices.numel()).to(F.ctx())
-        }
-        first_items = (first_items, torch.randint(0, 10, (4,)))
-        first_names = (first_names, "timestamp")
-        second_items = (second_items, torch.randint(0, 10, (6,)))
-        second_names = (second_names, "timestamp")
-    itemset = gb.ItemSetDict(
-        {
-            "n1:e1:n2": gb.ItemSet(
-                first_items,
-                names=first_names,
-            ),
-            "n2:e2:n1": gb.ItemSet(
-                second_items,
-                names=second_names,
-            ),
-        }
-    )
-
-    datapipe = gb.ItemSampler(itemset, batch_size=2).copy_to(F.ctx())
-    num_layer = 2
-    fanouts = [torch.LongTensor([2]) for _ in range(num_layer)]
-    sampler = _get_sampler(sampler_type)
-    datapipe = sampler(datapipe, graph, fanouts)
-    # TODO: `exclude_seed_edges` doesn't support `seeds` now.
-    # datapipe = datapipe.transform(partial(gb.exclude_seed_edges))
-    assert len(list(datapipe)) == 5
-    for data in datapipe:
-        for compacted_seeds in data.compacted_seeds.values():
-            if sampler_type == SamplerType.Temporal:
-                assert torch.equal(
-                    compacted_seeds, torch.tensor([[0, 0], [1, 1]]).to(F.ctx())
-                )
-            else:
-                assert torch.equal(
-                    torch.sort(compacted_seeds.T, dim=1)[0].T,
-                    torch.tensor([[0, 0], [0, 1]]).to(F.ctx()),
-                )
-
-
-@pytest.mark.parametrize(
-    "sampler_type",
-    [SamplerType.Normal, SamplerType.Layer, SamplerType.Temporal],
-)
-def test_SubgraphSampler_Link_Hetero_With_Negative(sampler_type):
-    _check_sampler_type(sampler_type)
-    graph = get_hetero_graph().to(F.ctx())
-    first_items = torch.LongTensor([[0, 0, 1, 1], [0, 2, 0, 1]]).T
-    first_names = "seeds"
-    second_items = torch.LongTensor([[0, 0, 1, 1, 2, 2], [0, 1, 1, 0, 0, 1]]).T
-    second_names = "seeds"
-    if sampler_type == SamplerType.Temporal:
-        graph.node_attributes = {
-            "timestamp": torch.arange(graph.csc_indptr.numel() - 1).to(F.ctx())
-        }
-        graph.edge_attributes = {
-            "timestamp": torch.arange(graph.indices.numel()).to(F.ctx())
-        }
-        first_items = (first_items, torch.randint(0, 10, (4,)))
-        first_names = (first_names, "timestamp")
-        second_items = (second_items, torch.randint(0, 10, (6,)))
-        second_names = (second_names, "timestamp")
-    itemset = gb.ItemSetDict(
-        {
-            "n1:e1:n2": gb.ItemSet(
-                first_items,
-                names=first_names,
-            ),
-            "n2:e2:n1": gb.ItemSet(
-                second_items,
-                names=second_names,
-            ),
-        }
-    )
-
-    datapipe = gb.ItemSampler(itemset, batch_size=2).copy_to(F.ctx())
-    num_layer = 2
-    fanouts = [torch.LongTensor([2]) for _ in range(num_layer)]
-    datapipe = gb.UniformNegativeSampler(datapipe, graph, 1)
-    sampler = _get_sampler(sampler_type)
-    datapipe = sampler(datapipe, graph, fanouts)
-    # TODO: `exclude_seed_edges` doesn't support `seeds` now.
-    # datapipe = datapipe.transform(partial(gb.exclude_seed_edges))
-    assert len(list(datapipe)) == 5
-
-
-@pytest.mark.parametrize(
-    "sampler_type",
-    [SamplerType.Normal, SamplerType.Layer, SamplerType.Temporal],
-)
-def test_SubgraphSampler_Link_Hetero_Unknown_Etype(sampler_type):
-    _check_sampler_type(sampler_type)
-    graph = get_hetero_graph().to(F.ctx())
-    first_items = torch.LongTensor([[0, 0, 1, 1], [0, 2, 0, 1]]).T
-    first_names = "seeds"
-    second_items = torch.LongTensor([[0, 0, 1, 1, 2, 2], [0, 1, 1, 0, 0, 1]]).T
-    second_names = "seeds"
-    if sampler_type == SamplerType.Temporal:
-        graph.node_attributes = {
-            "timestamp": torch.arange(graph.csc_indptr.numel() - 1).to(F.ctx())
-        }
-        graph.edge_attributes = {
-            "timestamp": torch.arange(graph.indices.numel()).to(F.ctx())
-        }
-        first_items = (first_items, torch.randint(0, 10, (4,)))
-        first_names = (first_names, "timestamp")
-        second_items = (second_items, torch.randint(0, 10, (6,)))
-        second_names = (second_names, "timestamp")
-    # "e11" and "e22" are not valid edge types.
-    itemset = gb.ItemSetDict(
-        {
-            "n1:e11:n2": gb.ItemSet(
-                first_items,
-                names=first_names,
-            ),
-            "n2:e22:n1": gb.ItemSet(
-                second_items,
-                names=second_names,
-            ),
-        }
-    )
-
-    datapipe = gb.ItemSampler(itemset, batch_size=2).copy_to(F.ctx())
-    num_layer = 2
-    fanouts = [torch.LongTensor([2]) for _ in range(num_layer)]
-    sampler = _get_sampler(sampler_type)
-    datapipe = sampler(datapipe, graph, fanouts)
-    # TODO: `exclude_seed_edges` doesn't support `seeds` now.
-    # datapipe = datapipe.transform(partial(gb.exclude_seed_edges))
-    assert len(list(datapipe)) == 5
-
-
-@pytest.mark.parametrize(
-    "sampler_type",
-    [SamplerType.Normal, SamplerType.Layer, SamplerType.Temporal],
-)
-def test_SubgraphSampler_Link_Hetero_With_Negative_Unknown_Etype(sampler_type):
-    _check_sampler_type(sampler_type)
-    graph = get_hetero_graph().to(F.ctx())
-    first_items = torch.LongTensor([[0, 0, 1, 1], [0, 2, 0, 1]]).T
-    first_names = "seeds"
-    second_items = torch.LongTensor([[0, 0, 1, 1, 2, 2], [0, 1, 1, 0, 0, 1]]).T
-    second_names = "seeds"
-    if sampler_type == SamplerType.Temporal:
-        graph.node_attributes = {
-            "timestamp": torch.arange(graph.csc_indptr.numel() - 1).to(F.ctx())
-        }
-        graph.edge_attributes = {
-            "timestamp": torch.arange(graph.indices.numel()).to(F.ctx())
-        }
-        first_items = (first_items, torch.randint(0, 10, (4,)))
-        first_names = (first_names, "timestamp")
-        second_items = (second_items, torch.randint(0, 10, (6,)))
-        second_names = (second_names, "timestamp")
-    # "e11" and "e22" are not valid edge types.
-    itemset = gb.ItemSetDict(
-        {
-            "n1:e11:n2": gb.ItemSet(
-                first_items,
-                names=first_names,
-            ),
-            "n2:e22:n1": gb.ItemSet(
-                second_items,
-                names=second_names,
-            ),
-        }
-    )
-
-    datapipe = gb.ItemSampler(itemset, batch_size=2).copy_to(F.ctx())
-    num_layer = 2
-    fanouts = [torch.LongTensor([2]) for _ in range(num_layer)]
-    datapipe = gb.UniformNegativeSampler(datapipe, graph, 1)
-    sampler = _get_sampler(sampler_type)
-    datapipe = sampler(datapipe, graph, fanouts)
-    # TODO: `exclude_seed_edges` doesn't support `seeds` now.
-    # datapipe = datapipe.transform(partial(gb.exclude_seed_edges))
-    assert len(list(datapipe)) == 5
-
-
-@pytest.mark.parametrize(
-    "sampler_type",
-    [SamplerType.Normal, SamplerType.Layer, SamplerType.Temporal],
-)
-@pytest.mark.parametrize(
-    "replace",
-    [False, True],
-)
-def test_SubgraphSampler_Random_Hetero_Graph(sampler_type, replace):
-    _check_sampler_type(sampler_type)
-    if F._default_context_str == "gpu" and replace == True:
-        pytest.skip("Sampling with replacement not yet supported on GPU.")
-    num_nodes = 5
-    num_edges = 9
-    num_ntypes = 3
-    num_etypes = 3
-    (
-        csc_indptr,
-        indices,
-        node_type_offset,
-        type_per_edge,
-        node_type_to_id,
-        edge_type_to_id,
-    ) = gb_test_utils.random_hetero_graph(
-        num_nodes, num_edges, num_ntypes, num_etypes
-    )
-    node_attributes = {}
-    edge_attributes = {
-        "A1": torch.randn(num_edges),
-        "A2": torch.randn(num_edges),
-    }
-    if sampler_type == SamplerType.Temporal:
-        node_attributes["timestamp"] = torch.randint(0, 10, (num_nodes,))
-        edge_attributes["timestamp"] = torch.randint(0, 10, (num_edges,))
-    graph = gb.fused_csc_sampling_graph(
-        csc_indptr,
-        indices,
-        node_type_offset=node_type_offset,
-        type_per_edge=type_per_edge,
-        node_type_to_id=node_type_to_id,
-        edge_type_to_id=edge_type_to_id,
-        node_attributes=node_attributes,
-        edge_attributes=edge_attributes,
-    ).to(F.ctx())
-    first_items = torch.tensor([0])
-    first_names = "seeds"
-    second_items = torch.tensor([0])
-    second_names = "seeds"
-    if sampler_type == SamplerType.Temporal:
-        first_items = (first_items, torch.randint(0, 10, (1,)))
-        first_names = (first_names, "timestamp")
-        second_items = (second_items, torch.randint(0, 10, (1,)))
-        second_names = (second_names, "timestamp")
-    itemset = gb.ItemSetDict(
-        {
-            "n2": gb.ItemSet(first_items, names=first_names),
-            "n1": gb.ItemSet(second_items, names=second_names),
-        }
-    )
-
-    item_sampler = gb.ItemSampler(itemset, batch_size=2).copy_to(F.ctx())
-    num_layer = 2
-    fanouts = [torch.LongTensor([2]) for _ in range(num_layer)]
-    sampler = _get_sampler(sampler_type)
-
-    sampler_dp = sampler(item_sampler, graph, fanouts, replace=replace)
-
-    for data in sampler_dp:
-        for sampledsubgraph in data.sampled_subgraphs:
-            for _, value in sampledsubgraph.sampled_csc.items():
-                assert torch.equal(
-                    torch.ge(
-                        value.indices,
-                        torch.zeros(len(value.indices)).to(F.ctx()),
-                    ),
-                    torch.ones(len(value.indices)).to(F.ctx()),
-                )
-                assert torch.equal(
-                    torch.ge(
-                        value.indptr, torch.zeros(len(value.indptr)).to(F.ctx())
-                    ),
-                    torch.ones(len(value.indptr)).to(F.ctx()),
-                )
-            for _, value in sampledsubgraph.original_column_node_ids.items():
-                assert torch.equal(
-                    torch.ge(value, torch.zeros(len(value)).to(F.ctx())),
-                    torch.ones(len(value)).to(F.ctx()),
-                )
-            for _, value in sampledsubgraph.original_row_node_ids.items():
-                assert torch.equal(
-                    torch.ge(value, torch.zeros(len(value)).to(F.ctx())),
-                    torch.ones(len(value)).to(F.ctx()),
-                )
-
-
-@pytest.mark.parametrize(
-    "sampler_type",
-    [SamplerType.Normal, SamplerType.Layer, SamplerType.Temporal],
-)
-def test_SubgraphSampler_without_dedpulication_Homo_Node(sampler_type):
+@pytest.mark.parametrize(
+    "sampler_type",
+    [SamplerType.Normal, SamplerType.Layer, SamplerType.Temporal],
+)
+def test_SubgraphSampler_without_dedpulication_Homo_Link(sampler_type):
     _check_sampler_type(sampler_type)
     graph = dgl.graph(
         ([5, 0, 1, 5, 6, 7, 2, 2, 4], [0, 1, 2, 2, 2, 2, 3, 4, 4])
     )
     graph = gb.from_dglgraph(graph, True).to(F.ctx())
-    seed_nodes = torch.LongTensor([0, 3, 4])
+    seed_nodes = torch.LongTensor([[0, 1], [3, 5]])
     items = seed_nodes
     names = "seeds"
     if sampler_type == SamplerType.Temporal:
@@ -1478,9 +1864,7 @@
         names = (names, "timestamp")
 
     itemset = gb.ItemSet(items, names=names)
-    item_sampler = gb.ItemSampler(itemset, batch_size=len(seed_nodes)).copy_to(
-        F.ctx()
-    )
+    item_sampler = gb.ItemSampler(itemset, batch_size=4).copy_to(F.ctx())
     num_layer = 2
     fanouts = [torch.LongTensor([2]) for _ in range(num_layer)]
 
@@ -1490,18 +1874,18 @@
     else:
         datapipe = sampler(item_sampler, graph, fanouts, deduplicate=False)
 
-    length = [17, 7]
+    length = [13, 7]
     compacted_indices = [
-        (torch.arange(0, 10) + 7).to(F.ctx()),
-        (torch.arange(0, 4) + 3).to(F.ctx()),
+        (torch.arange(0, 6) + 7).to(F.ctx()),
+        (torch.arange(0, 3) + 4).to(F.ctx()),
     ]
     indptr = [
-        torch.tensor([0, 1, 2, 4, 4, 6, 8, 10]).to(F.ctx()),
-        torch.tensor([0, 1, 2, 4]).to(F.ctx()),
+        torch.tensor([0, 1, 2, 3, 3, 3, 4, 6]).to(F.ctx()),
+        torch.tensor([0, 1, 2, 3, 3]).to(F.ctx()),
     ]
     seeds = [
-        torch.tensor([0, 2, 2, 3, 4, 4, 5]).to(F.ctx()),
-        torch.tensor([0, 3, 4]).to(F.ctx()),
+        torch.tensor([0, 0, 1, 2, 3, 5, 5]).to(F.ctx()),
+        torch.tensor([0, 1, 3, 5]).to(F.ctx()),
     ]
     for data in datapipe:
         for step, sampled_subgraph in enumerate(data.sampled_subgraphs):
@@ -1522,10 +1906,10 @@
     "sampler_type",
     [SamplerType.Normal, SamplerType.Layer, SamplerType.Temporal],
 )
-def test_SubgraphSampler_without_dedpulication_Hetero_Node(sampler_type):
+def test_SubgraphSampler_without_dedpulication_Hetero_Link(sampler_type):
     _check_sampler_type(sampler_type)
     graph = get_hetero_graph().to(F.ctx())
-    items = torch.arange(2)
+    items = torch.arange(2).view(1, 2)
     names = "seeds"
     if sampler_type == SamplerType.Temporal:
         graph.node_attributes = {
@@ -1536,7 +1920,7 @@
         }
         items = (items, torch.randint(1, 10, (2,)))
         names = (names, "timestamp")
-    itemset = gb.ItemSetDict({"n2": gb.ItemSet(items, names=names)})
+    itemset = gb.ItemSetDict({"n1:e1:n2": gb.ItemSet(items, names=names)})
     item_sampler = gb.ItemSampler(itemset, batch_size=2).copy_to(F.ctx())
     num_layer = 2
     fanouts = [torch.LongTensor([2]) for _ in range(num_layer)]
@@ -1548,43 +1932,43 @@
     csc_formats = [
         {
             "n1:e1:n2": gb.CSCFormatBase(
-                indptr=torch.tensor([0, 2, 4]),
-                indices=torch.tensor([4, 5, 6, 7]),
+                indptr=torch.tensor([0, 2, 4, 6]),
+                indices=torch.tensor([3, 4, 5, 6, 7, 8]),
             ),
             "n2:e2:n1": gb.CSCFormatBase(
-                indptr=torch.tensor([0, 2, 4, 6, 8]),
-                indices=torch.tensor([2, 3, 4, 5, 6, 7, 8, 9]),
+                indptr=torch.tensor([0, 2, 4, 6]),
+                indices=torch.tensor([3, 4, 5, 6, 7, 8]),
             ),
         },
         {
             "n1:e1:n2": gb.CSCFormatBase(
-                indptr=torch.tensor([0, 2, 4]),
-                indices=torch.tensor([0, 1, 2, 3]),
+                indptr=torch.tensor([0, 2]),
+                indices=torch.tensor([1, 2]),
             ),
             "n2:e2:n1": gb.CSCFormatBase(
-                indptr=torch.tensor([0]),
-                indices=torch.tensor([], dtype=torch.int64),
+                indptr=torch.tensor([0, 2]),
+                indices=torch.tensor([1, 2], dtype=torch.int64),
             ),
         },
     ]
     original_column_node_ids = [
         {
-            "n1": torch.tensor([0, 1, 1, 0]),
-            "n2": torch.tensor([0, 1]),
-        },
-        {
-            "n1": torch.tensor([], dtype=torch.int64),
-            "n2": torch.tensor([0, 1]),
+            "n1": torch.tensor([0, 1, 0]),
+            "n2": torch.tensor([1, 0, 2]),
+        },
+        {
+            "n1": torch.tensor([0]),
+            "n2": torch.tensor([1]),
         },
     ]
     original_row_node_ids = [
         {
-            "n1": torch.tensor([0, 1, 1, 0, 0, 1, 1, 0]),
-            "n2": torch.tensor([0, 1, 0, 2, 0, 1, 0, 1, 0, 2]),
-        },
-        {
-            "n1": torch.tensor([0, 1, 1, 0]),
-            "n2": torch.tensor([0, 1]),
+            "n1": torch.tensor([0, 1, 0, 1, 0, 0, 1, 0, 1]),
+            "n2": torch.tensor([1, 0, 2, 0, 2, 0, 1, 0, 2]),
+        },
+        {
+            "n1": torch.tensor([0, 1, 0]),
+            "n2": torch.tensor([1, 0, 2]),
         },
     ]
 
@@ -1615,16 +1999,14 @@
     reason="Fails due to different result on the GPU.",
 )
 @pytest.mark.parametrize("labor", [False, True])
-def test_SubgraphSampler_unique_csc_format_Homo_Node_cpu(labor):
+def test_SubgraphSampler_unique_csc_format_Homo_Link_cpu(labor):
     torch.manual_seed(1205)
     graph = dgl.graph(([5, 0, 6, 7, 2, 2, 4], [0, 1, 2, 2, 3, 4, 4]))
     graph = gb.from_dglgraph(graph, True).to(F.ctx())
-    seed_nodes = torch.LongTensor([0, 3, 4])
+    seed_nodes = torch.LongTensor([[0, 3], [4, 4]])
 
     itemset = gb.ItemSet(seed_nodes, names="seeds")
-    item_sampler = gb.ItemSampler(itemset, batch_size=len(seed_nodes)).copy_to(
-        F.ctx()
-    )
+    item_sampler = gb.ItemSampler(itemset, batch_size=4).copy_to(F.ctx())
     num_layer = 2
     fanouts = [torch.LongTensor([2]) for _ in range(num_layer)]
 
@@ -1674,16 +2056,14 @@
     reason="Fails due to different result on the CPU.",
 )
 @pytest.mark.parametrize("labor", [False, True])
-def test_SubgraphSampler_unique_csc_format_Homo_Node_gpu(labor):
+def test_SubgraphSampler_unique_csc_format_Homo_Link_gpu(labor):
     torch.manual_seed(1205)
     graph = dgl.graph(([5, 0, 7, 7, 2, 4], [0, 1, 2, 2, 3, 4]))
     graph = gb.from_dglgraph(graph, is_homogeneous=True).to(F.ctx())
-    seed_nodes = torch.LongTensor([0, 3, 4])
+    seed_nodes = torch.LongTensor([[0, 3], [4, 4]])
 
     itemset = gb.ItemSet(seed_nodes, names="seeds")
-    item_sampler = gb.ItemSampler(itemset, batch_size=len(seed_nodes)).copy_to(
-        F.ctx()
-    )
+    item_sampler = gb.ItemSampler(itemset, batch_size=4).copy_to(F.ctx())
     num_layer = 2
     fanouts = [torch.LongTensor([-1]) for _ in range(num_layer)]
 
@@ -1729,9 +2109,11 @@
 
 
 @pytest.mark.parametrize("labor", [False, True])
-def test_SubgraphSampler_unique_csc_format_Hetero_Node(labor):
+def test_SubgraphSampler_unique_csc_format_Hetero_Link(labor):
     graph = get_hetero_graph().to(F.ctx())
-    itemset = gb.ItemSetDict({"n2": gb.ItemSet(torch.arange(2), names="seeds")})
+    itemset = gb.ItemSetDict(
+        {"n1:e1:n2": gb.ItemSet(torch.tensor([[0, 1]]), names="seeds")}
+    )
     item_sampler = gb.ItemSampler(itemset, batch_size=2).copy_to(F.ctx())
     num_layer = 2
     fanouts = [torch.LongTensor([2]) for _ in range(num_layer)]
@@ -1745,422 +2127,6 @@
     csc_formats = [
         {
             "n1:e1:n2": gb.CSCFormatBase(
-                indptr=torch.tensor([0, 2, 4]),
-                indices=torch.tensor([0, 1, 1, 0]),
-            ),
-            "n2:e2:n1": gb.CSCFormatBase(
-                indptr=torch.tensor([0, 2, 4]),
-                indices=torch.tensor([0, 2, 0, 1]),
-            ),
-        },
-        {
-            "n1:e1:n2": gb.CSCFormatBase(
-                indptr=torch.tensor([0, 2, 4]),
-                indices=torch.tensor([0, 1, 1, 0]),
-            ),
-            "n2:e2:n1": gb.CSCFormatBase(
-                indptr=torch.tensor([0]),
-                indices=torch.tensor([], dtype=torch.int64),
-            ),
-        },
-    ]
-    original_column_node_ids = [
-        {
-            "n1": torch.tensor([0, 1]),
-            "n2": torch.tensor([0, 1]),
-        },
-        {
-            "n1": torch.tensor([], dtype=torch.int64),
-            "n2": torch.tensor([0, 1]),
-        },
-    ]
-    original_row_node_ids = [
-        {
-            "n1": torch.tensor([0, 1]),
-            "n2": torch.tensor([0, 1, 2]),
-        },
-        {
-            "n1": torch.tensor([0, 1]),
-            "n2": torch.tensor([0, 1]),
-        },
-    ]
-
-    for data in datapipe:
-        for step, sampled_subgraph in enumerate(data.sampled_subgraphs):
-            for ntype in ["n1", "n2"]:
-                assert torch.equal(
-                    sampled_subgraph.original_row_node_ids[ntype],
-                    original_row_node_ids[step][ntype].to(F.ctx()),
-                )
-                assert torch.equal(
-                    sampled_subgraph.original_column_node_ids[ntype],
-                    original_column_node_ids[step][ntype].to(F.ctx()),
-                )
-            for etype in ["n1:e1:n2", "n2:e2:n1"]:
-                assert torch.equal(
-                    sampled_subgraph.sampled_csc[etype].indices,
-                    csc_formats[step][etype].indices.to(F.ctx()),
-                )
-                assert torch.equal(
-                    sampled_subgraph.sampled_csc[etype].indptr,
-                    csc_formats[step][etype].indptr.to(F.ctx()),
-                )
-
-
-@pytest.mark.parametrize(
-    "sampler_type",
-    [SamplerType.Normal, SamplerType.Layer, SamplerType.Temporal],
-)
-def test_SubgraphSampler_Hetero_multifanout_per_layer(sampler_type):
-    _check_sampler_type(sampler_type)
-    graph = get_hetero_graph().to(F.ctx())
-    items_n1 = torch.tensor([0])
-    items_n2 = torch.tensor([1])
-    names = "seeds"
-    if sampler_type == SamplerType.Temporal:
-        graph.node_attributes = {
-            "timestamp": torch.arange(graph.csc_indptr.numel() - 1).to(F.ctx())
-        }
-        graph.edge_attributes = {
-            "timestamp": torch.arange(graph.indices.numel()).to(F.ctx())
-        }
-        # All edges can be sampled.
-        items_n1 = (items_n1, torch.tensor([10]))
-        items_n2 = (items_n2, torch.tensor([10]))
-        names = (names, "timestamp")
-    itemset = gb.ItemSetDict(
-        {
-            "n1": gb.ItemSet(items=items_n1, names=names),
-            "n2": gb.ItemSet(items=items_n2, names=names),
-        }
-    )
-    item_sampler = gb.ItemSampler(itemset, batch_size=2).copy_to(F.ctx())
-    num_layer = 2
-    # The number of edges to be sampled for each edge types of each node.
-    fanouts = [torch.LongTensor([2, 1]) for _ in range(num_layer)]
-    sampler = _get_sampler(sampler_type)
-    sampler_dp = sampler(item_sampler, graph, fanouts)
-    if sampler_type == SamplerType.Temporal:
-        indices_len = [
-            {
-                "n1:e1:n2": 4,
-                "n2:e2:n1": 3,
-            },
-            {
-                "n1:e1:n2": 2,
-                "n2:e2:n1": 1,
-            },
-        ]
-    else:
-        indices_len = [
-            {
-                "n1:e1:n2": 4,
-                "n2:e2:n1": 2,
-            },
-            {
-                "n1:e1:n2": 2,
-                "n2:e2:n1": 1,
-            },
-        ]
-    for minibatch in sampler_dp:
-        for step, sampled_subgraph in enumerate(minibatch.sampled_subgraphs):
-            assert (
-                len(sampled_subgraph.sampled_csc["n1:e1:n2"].indices)
-                == indices_len[step]["n1:e1:n2"]
-            )
-            assert (
-                len(sampled_subgraph.sampled_csc["n2:e2:n1"].indices)
-                == indices_len[step]["n2:e2:n1"]
-            )
-
-
-@pytest.mark.parametrize(
-    "sampler_type",
-    [SamplerType.Normal, SamplerType.Layer, SamplerType.Temporal],
-)
-def test_SubgraphSampler_without_dedpulication_Homo_Link(sampler_type):
-    _check_sampler_type(sampler_type)
-    graph = dgl.graph(
-        ([5, 0, 1, 5, 6, 7, 2, 2, 4], [0, 1, 2, 2, 2, 2, 3, 4, 4])
-    )
-    graph = gb.from_dglgraph(graph, True).to(F.ctx())
-    seed_nodes = torch.LongTensor([[0, 1], [3, 5]])
-    items = seed_nodes
-    names = "seeds"
-    if sampler_type == SamplerType.Temporal:
-        graph.node_attributes = {
-            "timestamp": torch.zeros(graph.csc_indptr.numel() - 1).to(F.ctx())
-        }
-        graph.edge_attributes = {
-            "timestamp": torch.zeros(graph.indices.numel()).to(F.ctx())
-        }
-        items = (items, torch.randint(1, 10, (3,)))
-        names = (names, "timestamp")
-
-    itemset = gb.ItemSet(items, names=names)
-    item_sampler = gb.ItemSampler(itemset, batch_size=4).copy_to(F.ctx())
-    num_layer = 2
-    fanouts = [torch.LongTensor([2]) for _ in range(num_layer)]
-
-    sampler = _get_sampler(sampler_type)
-    if sampler_type == SamplerType.Temporal:
-        datapipe = sampler(item_sampler, graph, fanouts)
-    else:
-        datapipe = sampler(item_sampler, graph, fanouts, deduplicate=False)
-
-    length = [13, 7]
-    compacted_indices = [
-        (torch.arange(0, 6) + 7).to(F.ctx()),
-        (torch.arange(0, 3) + 4).to(F.ctx()),
-    ]
-    indptr = [
-        torch.tensor([0, 1, 2, 3, 3, 3, 4, 6]).to(F.ctx()),
-        torch.tensor([0, 1, 2, 3, 3]).to(F.ctx()),
-    ]
-    seeds = [
-        torch.tensor([0, 0, 1, 2, 3, 5, 5]).to(F.ctx()),
-        torch.tensor([0, 1, 3, 5]).to(F.ctx()),
-    ]
-    for data in datapipe:
-        for step, sampled_subgraph in enumerate(data.sampled_subgraphs):
-            assert len(sampled_subgraph.original_row_node_ids) == length[step]
-            assert torch.equal(
-                sampled_subgraph.sampled_csc.indices, compacted_indices[step]
-            )
-            assert torch.equal(
-                sampled_subgraph.sampled_csc.indptr, indptr[step]
-            )
-            assert torch.equal(
-                torch.sort(sampled_subgraph.original_column_node_ids)[0],
-                seeds[step],
-            )
-
-
-@pytest.mark.parametrize(
-    "sampler_type",
-    [SamplerType.Normal, SamplerType.Layer, SamplerType.Temporal],
-)
-def test_SubgraphSampler_without_dedpulication_Hetero_Link(sampler_type):
-    _check_sampler_type(sampler_type)
-    graph = get_hetero_graph().to(F.ctx())
-    items = torch.arange(2).view(1, 2)
-    names = "seeds"
-    if sampler_type == SamplerType.Temporal:
-        graph.node_attributes = {
-            "timestamp": torch.zeros(graph.csc_indptr.numel() - 1).to(F.ctx())
-        }
-        graph.edge_attributes = {
-            "timestamp": torch.zeros(graph.indices.numel()).to(F.ctx())
-        }
-        items = (items, torch.randint(1, 10, (2,)))
-        names = (names, "timestamp")
-    itemset = gb.ItemSetDict({"n1:e1:n2": gb.ItemSet(items, names=names)})
-    item_sampler = gb.ItemSampler(itemset, batch_size=2).copy_to(F.ctx())
-    num_layer = 2
-    fanouts = [torch.LongTensor([2]) for _ in range(num_layer)]
-    sampler = _get_sampler(sampler_type)
-    if sampler_type == SamplerType.Temporal:
-        datapipe = sampler(item_sampler, graph, fanouts)
-    else:
-        datapipe = sampler(item_sampler, graph, fanouts, deduplicate=False)
-    csc_formats = [
-        {
-            "n1:e1:n2": gb.CSCFormatBase(
-                indptr=torch.tensor([0, 2, 4, 6]),
-                indices=torch.tensor([3, 4, 5, 6, 7, 8]),
-            ),
-            "n2:e2:n1": gb.CSCFormatBase(
-                indptr=torch.tensor([0, 2, 4, 6]),
-                indices=torch.tensor([3, 4, 5, 6, 7, 8]),
-            ),
-        },
-        {
-            "n1:e1:n2": gb.CSCFormatBase(
-                indptr=torch.tensor([0, 2]),
-                indices=torch.tensor([1, 2]),
-            ),
-            "n2:e2:n1": gb.CSCFormatBase(
-                indptr=torch.tensor([0, 2]),
-                indices=torch.tensor([1, 2], dtype=torch.int64),
-            ),
-        },
-    ]
-    original_column_node_ids = [
-        {
-            "n1": torch.tensor([0, 1, 0]),
-            "n2": torch.tensor([1, 0, 2]),
-        },
-        {
-            "n1": torch.tensor([0]),
-            "n2": torch.tensor([1]),
-        },
-    ]
-    original_row_node_ids = [
-        {
-            "n1": torch.tensor([0, 1, 0, 1, 0, 0, 1, 0, 1]),
-            "n2": torch.tensor([1, 0, 2, 0, 2, 0, 1, 0, 2]),
-        },
-        {
-            "n1": torch.tensor([0, 1, 0]),
-            "n2": torch.tensor([1, 0, 2]),
-        },
-    ]
-
-    for data in datapipe:
-        for step, sampled_subgraph in enumerate(data.sampled_subgraphs):
-            for ntype in ["n1", "n2"]:
-                assert torch.equal(
-                    sampled_subgraph.original_row_node_ids[ntype],
-                    original_row_node_ids[step][ntype].to(F.ctx()),
-                )
-                assert torch.equal(
-                    sampled_subgraph.original_column_node_ids[ntype],
-                    original_column_node_ids[step][ntype].to(F.ctx()),
-                )
-            for etype in ["n1:e1:n2", "n2:e2:n1"]:
-                assert torch.equal(
-                    sampled_subgraph.sampled_csc[etype].indices,
-                    csc_formats[step][etype].indices.to(F.ctx()),
-                )
-                assert torch.equal(
-                    sampled_subgraph.sampled_csc[etype].indptr,
-                    csc_formats[step][etype].indptr.to(F.ctx()),
-                )
-
-
-@unittest.skipIf(
-    F._default_context_str == "gpu",
-    reason="Fails due to different result on the GPU.",
-)
-@pytest.mark.parametrize("labor", [False, True])
-def test_SubgraphSampler_unique_csc_format_Homo_Link_cpu(labor):
-    torch.manual_seed(1205)
-    graph = dgl.graph(([5, 0, 6, 7, 2, 2, 4], [0, 1, 2, 2, 3, 4, 4]))
-    graph = gb.from_dglgraph(graph, True).to(F.ctx())
-    seed_nodes = torch.LongTensor([[0, 3], [4, 4]])
-
-    itemset = gb.ItemSet(seed_nodes, names="seeds")
-    item_sampler = gb.ItemSampler(itemset, batch_size=4).copy_to(F.ctx())
-    num_layer = 2
-    fanouts = [torch.LongTensor([2]) for _ in range(num_layer)]
-
-    Sampler = gb.LayerNeighborSampler if labor else gb.NeighborSampler
-    datapipe = Sampler(
-        item_sampler,
-        graph,
-        fanouts,
-        deduplicate=True,
-    )
-
-    original_row_node_ids = [
-        torch.tensor([0, 3, 4, 5, 2, 6, 7]).to(F.ctx()),
-        torch.tensor([0, 3, 4, 5, 2]).to(F.ctx()),
-    ]
-    compacted_indices = [
-        torch.tensor([3, 4, 4, 2, 5, 6]).to(F.ctx()),
-        torch.tensor([3, 4, 4, 2]).to(F.ctx()),
-    ]
-    indptr = [
-        torch.tensor([0, 1, 2, 4, 4, 6]).to(F.ctx()),
-        torch.tensor([0, 1, 2, 4]).to(F.ctx()),
-    ]
-    seeds = [
-        torch.tensor([0, 3, 4, 5, 2]).to(F.ctx()),
-        torch.tensor([0, 3, 4]).to(F.ctx()),
-    ]
-    for data in datapipe:
-        for step, sampled_subgraph in enumerate(data.sampled_subgraphs):
-            assert torch.equal(
-                sampled_subgraph.original_row_node_ids,
-                original_row_node_ids[step],
-            )
-            assert torch.equal(
-                sampled_subgraph.sampled_csc.indices, compacted_indices[step]
-            )
-            assert torch.equal(
-                sampled_subgraph.sampled_csc.indptr, indptr[step]
-            )
-            assert torch.equal(
-                sampled_subgraph.original_column_node_ids, seeds[step]
-            )
-
-
-@unittest.skipIf(
-    F._default_context_str == "cpu",
-    reason="Fails due to different result on the CPU.",
-)
-@pytest.mark.parametrize("labor", [False, True])
-def test_SubgraphSampler_unique_csc_format_Homo_Link_gpu(labor):
-    torch.manual_seed(1205)
-    graph = dgl.graph(([5, 0, 7, 7, 2, 4], [0, 1, 2, 2, 3, 4]))
-    graph = gb.from_dglgraph(graph, is_homogeneous=True).to(F.ctx())
-    seed_nodes = torch.LongTensor([[0, 3], [4, 4]])
-
-    itemset = gb.ItemSet(seed_nodes, names="seeds")
-    item_sampler = gb.ItemSampler(itemset, batch_size=4).copy_to(F.ctx())
-    num_layer = 2
-    fanouts = [torch.LongTensor([-1]) for _ in range(num_layer)]
-
-    Sampler = gb.LayerNeighborSampler if labor else gb.NeighborSampler
-    datapipe = Sampler(
-        item_sampler,
-        graph,
-        fanouts,
-        deduplicate=True,
-    )
-
-    original_row_node_ids = [
-        torch.tensor([0, 3, 4, 2, 5, 7]).to(F.ctx()),
-        torch.tensor([0, 3, 4, 2, 5]).to(F.ctx()),
-    ]
-    compacted_indices = [
-        torch.tensor([4, 3, 2, 5, 5]).to(F.ctx()),
-        torch.tensor([4, 3, 2]).to(F.ctx()),
-    ]
-    indptr = [
-        torch.tensor([0, 1, 2, 3, 5, 5]).to(F.ctx()),
-        torch.tensor([0, 1, 2, 3]).to(F.ctx()),
-    ]
-    seeds = [
-        torch.tensor([0, 3, 4, 2, 5]).to(F.ctx()),
-        torch.tensor([0, 3, 4]).to(F.ctx()),
-    ]
-    for data in datapipe:
-        for step, sampled_subgraph in enumerate(data.sampled_subgraphs):
-            assert torch.equal(
-                sampled_subgraph.original_row_node_ids,
-                original_row_node_ids[step],
-            )
-            assert torch.equal(
-                sampled_subgraph.sampled_csc.indices, compacted_indices[step]
-            )
-            assert torch.equal(
-                sampled_subgraph.sampled_csc.indptr, indptr[step]
-            )
-            assert torch.equal(
-                sampled_subgraph.original_column_node_ids, seeds[step]
-            )
-
-
-@pytest.mark.parametrize("labor", [False, True])
-def test_SubgraphSampler_unique_csc_format_Hetero_Link(labor):
-    graph = get_hetero_graph().to(F.ctx())
-    itemset = gb.ItemSetDict(
-        {"n1:e1:n2": gb.ItemSet(torch.tensor([[0, 1]]), names="seeds")}
-    )
-    item_sampler = gb.ItemSampler(itemset, batch_size=2).copy_to(F.ctx())
-    num_layer = 2
-    fanouts = [torch.LongTensor([2]) for _ in range(num_layer)]
-    Sampler = gb.LayerNeighborSampler if labor else gb.NeighborSampler
-    datapipe = Sampler(
-        item_sampler,
-        graph,
-        fanouts,
-        deduplicate=True,
-    )
-    csc_formats = [
-        {
-            "n1:e1:n2": gb.CSCFormatBase(
                 indptr=torch.tensor([0, 2, 4, 6]),
                 indices=torch.tensor([1, 0, 0, 1, 0, 1]),
             ),
@@ -2224,5 +2190,4 @@
                 assert torch.equal(
                     sampled_subgraph.sampled_csc[etype].indptr,
                     csc_formats[step][etype].indptr.to(F.ctx()),
->>>>>>> 7f7967b3
                 )