--- conflicted
+++ resolved
@@ -41,14 +41,7 @@
     item_sampler = gb.ItemSampler(itemset, batch_size=2)
     num_layer = 2
     fanouts = [torch.LongTensor([2]) for _ in range(num_layer)]
-<<<<<<< HEAD
-    minibatch_converter = Mapper(
-        item_sampler_dp, gb_test_utils.minibatch_link_collator
-    )
-    negative_dp = gb.UniformNegativeSampler(minibatch_converter, 1, graph)
-=======
-    negative_dp = gb.UniformNegativeSampler(item_sampler, 1, format, graph)
->>>>>>> 79a95477
+    negative_dp = gb.UniformNegativeSampler(item_sampler, 1, graph)
     Sampler = gb.LayerNeighborSampler if labor else gb.NeighborSampler
     neighbor_dp = Sampler(negative_dp, graph, fanouts)
     assert len(list(neighbor_dp)) == 5
@@ -119,14 +112,7 @@
     item_sampler = gb.ItemSampler(itemset, batch_size=2)
     num_layer = 2
     fanouts = [torch.LongTensor([2]) for _ in range(num_layer)]
-<<<<<<< HEAD
-    minibatch_converter = Mapper(
-        item_sampler_dp, gb_test_utils.minibatch_link_collator
-    )
-    negative_dp = gb.UniformNegativeSampler(minibatch_converter, 1, graph)
-=======
-    negative_dp = gb.UniformNegativeSampler(item_sampler, 1, format, graph)
->>>>>>> 79a95477
+    negative_dp = gb.UniformNegativeSampler(item_sampler, 1, graph)
     Sampler = gb.LayerNeighborSampler if labor else gb.NeighborSampler
     neighbor_dp = Sampler(negative_dp, graph, fanouts)
     assert len(list(neighbor_dp)) == 5