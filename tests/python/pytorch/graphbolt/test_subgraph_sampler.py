--- conflicted
+++ resolved
@@ -489,11 +489,7 @@
     fanouts = [torch.LongTensor([2]) for _ in range(num_layer)]
     sampler = _get_sampler(sampler_type)
 
-<<<<<<< HEAD
-    sampler_dp = sampler(item_sampler, graph, fanouts)
-=======
     sampler_dp = sampler(item_sampler, graph, fanouts, replace=replace)
->>>>>>> e1f07cd9
 
     for data in sampler_dp:
         for sampledsubgraph in data.sampled_subgraphs:
@@ -569,11 +565,7 @@
         torch.tensor([0, 1, 2, 4]).to(F.ctx()),
     ]
     seeds = [
-<<<<<<< HEAD
-        torch.sort(torch.tensor([0, 3, 4, 5, 2, 2, 4]))[0].to(F.ctx()),
-=======
         torch.tensor([0, 2, 2, 3, 4, 4, 5]).to(F.ctx()),
->>>>>>> e1f07cd9
         torch.tensor([0, 3, 4]).to(F.ctx()),
     ]
     for data in datapipe:
@@ -743,22 +735,14 @@
 
 
 @unittest.skipIf(
-<<<<<<< HEAD
-    F._default_context_str != "gpu",
-=======
     F._default_context_str == "cpu",
->>>>>>> e1f07cd9
     reason="Fails due to different result on the CPU.",
 )
 @pytest.mark.parametrize("labor", [False, True])
 def test_SubgraphSampler_unique_csc_format_Homo_gpu(labor):
     torch.manual_seed(1205)
     graph = dgl.graph(([5, 0, 7, 7, 2, 4], [0, 1, 2, 2, 3, 4]))
-<<<<<<< HEAD
-    graph = gb.from_dglgraph(graph, True).to(F.ctx())
-=======
     graph = gb.from_dglgraph(graph, is_homogeneous=True).to(F.ctx())
->>>>>>> e1f07cd9
     seed_nodes = torch.LongTensor([0, 3, 4])
 
     itemset = gb.ItemSet(seed_nodes, names="seed_nodes")
