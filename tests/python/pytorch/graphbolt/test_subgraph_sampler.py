--- conflicted
+++ resolved
@@ -13,13 +13,9 @@
     item_sampler_dp = gb.ItemSampler(itemset, batch_size=2)
     num_layer = 2
     fanouts = [torch.LongTensor([2]) for _ in range(num_layer)]
-<<<<<<< HEAD
     data_block_converter = Mapper(
-        minibatch_dp, gb_test_utils.minibatch_node_collator
+        item_sampler_dp, gb_test_utils.minibatch_node_collator
     )
-=======
-    data_block_converter = Mapper(item_sampler_dp, to_node_block)
->>>>>>> f281959a
     Sampler = gb.LayerNeighborSampler if labor else gb.NeighborSampler
     sampler_dp = Sampler(data_block_converter, graph, fanouts)
     assert len(list(sampler_dp)) == 5
@@ -42,13 +38,9 @@
     item_sampler_dp = gb.ItemSampler(itemset, batch_size=2)
     num_layer = 2
     fanouts = [torch.LongTensor([2]) for _ in range(num_layer)]
-<<<<<<< HEAD
     data_block_converter = Mapper(
-        minibatch_dp, gb_test_utils.minibatch_link_collator
+        item_sampler_dp, gb_test_utils.minibatch_link_collator
     )
-=======
-    data_block_converter = Mapper(item_sampler_dp, to_link_block)
->>>>>>> f281959a
     Sampler = gb.LayerNeighborSampler if labor else gb.NeighborSampler
     neighbor_dp = Sampler(data_block_converter, graph, fanouts)
     assert len(list(neighbor_dp)) == 5
@@ -75,13 +67,9 @@
     item_sampler_dp = gb.ItemSampler(itemset, batch_size=2)
     num_layer = 2
     fanouts = [torch.LongTensor([2]) for _ in range(num_layer)]
-<<<<<<< HEAD
     data_block_converter = Mapper(
-        minibatch_dp, gb_test_utils.minibatch_link_collator
+        item_sampler_dp, gb_test_utils.minibatch_link_collator
     )
-=======
-    data_block_converter = Mapper(item_sampler_dp, to_link_block)
->>>>>>> f281959a
     negative_dp = gb.UniformNegativeSampler(
         data_block_converter, 1, format, graph
     )
@@ -135,13 +123,9 @@
     item_sampler_dp = gb.ItemSampler(itemset, batch_size=2)
     num_layer = 2
     fanouts = [torch.LongTensor([2]) for _ in range(num_layer)]
-<<<<<<< HEAD
     data_block_converter = Mapper(
-        minibatch_dp, gb_test_utils.minibatch_link_collator
+        item_sampler_dp, gb_test_utils.minibatch_link_collator
     )
-=======
-    data_block_converter = Mapper(item_sampler_dp, to_link_block)
->>>>>>> f281959a
     Sampler = gb.LayerNeighborSampler if labor else gb.NeighborSampler
     neighbor_dp = Sampler(data_block_converter, graph, fanouts)
     assert len(list(neighbor_dp)) == 5
@@ -179,13 +163,9 @@
     item_sampler_dp = gb.ItemSampler(itemset, batch_size=2)
     num_layer = 2
     fanouts = [torch.LongTensor([2]) for _ in range(num_layer)]
-<<<<<<< HEAD
     data_block_converter = Mapper(
-        minibatch_dp, gb_test_utils.minibatch_link_collator
+        item_sampler_dp, gb_test_utils.minibatch_link_collator
     )
-=======
-    data_block_converter = Mapper(item_sampler_dp, to_link_block)
->>>>>>> f281959a
     negative_dp = gb.UniformNegativeSampler(
         data_block_converter, 1, format, graph
     )
