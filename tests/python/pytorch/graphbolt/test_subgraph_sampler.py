<<<<<<< HEAD
import unittest

import backend as F
=======
from functools import partial

>>>>>>> 26e740a3
import dgl
import dgl.graphbolt as gb
import pytest
import torch
from torchdata.datapipes.iter import Mapper

from . import gb_test_utils


def test_SubgraphSampler_invoke():
    itemset = gb.ItemSet(torch.arange(10), names="seed_nodes")
    item_sampler = gb.ItemSampler(itemset, batch_size=2).copy_to(F.ctx())

    # Invoke via class constructor.
    datapipe = gb.SubgraphSampler(item_sampler)
    with pytest.raises(NotImplementedError):
        next(iter(datapipe))

    # Invokde via functional form.
    datapipe = item_sampler.sample_subgraph()
    with pytest.raises(NotImplementedError):
        next(iter(datapipe))


@pytest.mark.parametrize("labor", [False, True])
def test_NeighborSampler_invoke(labor):
    graph = gb_test_utils.rand_csc_graph(20, 0.15, bidirection_edge=True).to(
        F.ctx()
    )
    itemset = gb.ItemSet(torch.arange(10), names="seed_nodes")
    item_sampler = gb.ItemSampler(itemset, batch_size=2).copy_to(F.ctx())
    num_layer = 2
    fanouts = [torch.LongTensor([2]) for _ in range(num_layer)]

    # Invoke via class constructor.
    Sampler = gb.LayerNeighborSampler if labor else gb.NeighborSampler
    datapipe = Sampler(item_sampler, graph, fanouts)
    assert len(list(datapipe)) == 5

    # Invokde via functional form.
    if labor:
        datapipe = item_sampler.sample_layer_neighbor(graph, fanouts)
    else:
        datapipe = item_sampler.sample_neighbor(graph, fanouts)
    assert len(list(datapipe)) == 5


@pytest.mark.parametrize("labor", [False, True])
def test_NeighborSampler_fanouts(labor):
    graph = gb_test_utils.rand_csc_graph(20, 0.15, bidirection_edge=True).to(
        F.ctx()
    )
    itemset = gb.ItemSet(torch.arange(10), names="seed_nodes")
    item_sampler = gb.ItemSampler(itemset, batch_size=2).copy_to(F.ctx())
    num_layer = 2

    # `fanouts` is a list of tensors.
    fanouts = [torch.LongTensor([2]) for _ in range(num_layer)]
    if labor:
        datapipe = item_sampler.sample_layer_neighbor(graph, fanouts)
    else:
        datapipe = item_sampler.sample_neighbor(graph, fanouts)
    assert len(list(datapipe)) == 5

    # `fanouts` is a list of integers.
    fanouts = [2 for _ in range(num_layer)]
    if labor:
        datapipe = item_sampler.sample_layer_neighbor(graph, fanouts)
    else:
        datapipe = item_sampler.sample_neighbor(graph, fanouts)
    assert len(list(datapipe)) == 5


@pytest.mark.parametrize("labor", [False, True])
def test_SubgraphSampler_Node(labor):
    graph = gb_test_utils.rand_csc_graph(20, 0.15, bidirection_edge=True).to(
        F.ctx()
    )
    itemset = gb.ItemSet(torch.arange(10), names="seed_nodes")
    item_sampler = gb.ItemSampler(itemset, batch_size=2).copy_to(F.ctx())
    num_layer = 2
    fanouts = [torch.LongTensor([2]) for _ in range(num_layer)]
    Sampler = gb.LayerNeighborSampler if labor else gb.NeighborSampler
    sampler_dp = Sampler(item_sampler, graph, fanouts)
    assert len(list(sampler_dp)) == 5


def to_link_batch(data):
    block = gb.MiniBatch(node_pairs=data)
    return block


@pytest.mark.parametrize("labor", [False, True])
def test_SubgraphSampler_Link(labor):
    graph = gb_test_utils.rand_csc_graph(20, 0.15, bidirection_edge=True).to(
        F.ctx()
    )
    itemset = gb.ItemSet(torch.arange(0, 20).reshape(-1, 2), names="node_pairs")
<<<<<<< HEAD
    item_sampler = gb.ItemSampler(itemset, batch_size=2).copy_to(F.ctx())
=======
    datapipe = gb.ItemSampler(itemset, batch_size=2)
>>>>>>> 26e740a3
    num_layer = 2
    fanouts = [torch.LongTensor([2]) for _ in range(num_layer)]
    Sampler = gb.LayerNeighborSampler if labor else gb.NeighborSampler
    datapipe = Sampler(datapipe, graph, fanouts)
    datapipe = datapipe.transform(partial(gb.exclude_seed_edges))
    assert len(list(datapipe)) == 5


@pytest.mark.parametrize("labor", [False, True])
def test_SubgraphSampler_Link_With_Negative(labor):
    graph = gb_test_utils.rand_csc_graph(20, 0.15, bidirection_edge=True).to(
        F.ctx()
    )
    itemset = gb.ItemSet(torch.arange(0, 20).reshape(-1, 2), names="node_pairs")
<<<<<<< HEAD
    item_sampler = gb.ItemSampler(itemset, batch_size=2).copy_to(F.ctx())
=======
    datapipe = gb.ItemSampler(itemset, batch_size=2)
>>>>>>> 26e740a3
    num_layer = 2
    fanouts = [torch.LongTensor([2]) for _ in range(num_layer)]
    datapipe = gb.UniformNegativeSampler(datapipe, graph, 1)
    Sampler = gb.LayerNeighborSampler if labor else gb.NeighborSampler
    datapipe = Sampler(datapipe, graph, fanouts)
    datapipe = datapipe.transform(partial(gb.exclude_seed_edges))
    assert len(list(datapipe)) == 5


def get_hetero_graph():
    # COO graph:
    # [0, 0, 1, 1, 2, 2, 3, 3, 4, 4]
    # [2, 4, 2, 3, 0, 1, 1, 0, 0, 1]
    # [1, 1, 1, 1, 0, 0, 0, 0, 0] - > edge type.
    # num_nodes = 5, num_n1 = 2, num_n2 = 3
    ntypes = {"n1": 0, "n2": 1}
    etypes = {"n1:e1:n2": 0, "n2:e2:n1": 1}
    indptr = torch.LongTensor([0, 2, 4, 6, 8, 10])
    indices = torch.LongTensor([2, 4, 2, 3, 0, 1, 1, 0, 0, 1])
    type_per_edge = torch.LongTensor([1, 1, 1, 1, 0, 0, 0, 0, 0, 0])
    node_type_offset = torch.LongTensor([0, 2, 5])
    return gb.fused_csc_sampling_graph(
        indptr,
        indices,
        node_type_offset=node_type_offset,
        type_per_edge=type_per_edge,
        node_type_to_id=ntypes,
        edge_type_to_id=etypes,
    )


@unittest.skipIf(
    F._default_context_str != "cpu",
    reason="Heterogenous sampling not yet supported on GPU.",
)
@pytest.mark.parametrize("labor", [False, True])
def test_SubgraphSampler_Node_Hetero(labor):
    graph = get_hetero_graph().to(F.ctx())
    itemset = gb.ItemSetDict(
        {"n2": gb.ItemSet(torch.arange(3), names="seed_nodes")}
    )
    item_sampler = gb.ItemSampler(itemset, batch_size=2).copy_to(F.ctx())
    num_layer = 2
    fanouts = [torch.LongTensor([2]) for _ in range(num_layer)]
    Sampler = gb.LayerNeighborSampler if labor else gb.NeighborSampler
    sampler_dp = Sampler(item_sampler, graph, fanouts)
    assert len(list(sampler_dp)) == 2
    for minibatch in sampler_dp:
        assert len(minibatch.sampled_subgraphs) == num_layer


@unittest.skipIf(
    F._default_context_str != "cpu",
    reason="Heterogenous sampling not yet supported on GPU.",
)
@pytest.mark.parametrize("labor", [False, True])
def test_SubgraphSampler_Link_Hetero(labor):
    graph = get_hetero_graph().to(F.ctx())
    itemset = gb.ItemSetDict(
        {
            "n1:e1:n2": gb.ItemSet(
                torch.LongTensor([[0, 0, 1, 1], [0, 2, 0, 1]]).T,
                names="node_pairs",
            ),
            "n2:e2:n1": gb.ItemSet(
                torch.LongTensor([[0, 0, 1, 1, 2, 2], [0, 1, 1, 0, 0, 1]]).T,
                names="node_pairs",
            ),
        }
    )

<<<<<<< HEAD
    item_sampler = gb.ItemSampler(itemset, batch_size=2).copy_to(F.ctx())
=======
    datapipe = gb.ItemSampler(itemset, batch_size=2)
>>>>>>> 26e740a3
    num_layer = 2
    fanouts = [torch.LongTensor([2]) for _ in range(num_layer)]
    Sampler = gb.LayerNeighborSampler if labor else gb.NeighborSampler
    datapipe = Sampler(datapipe, graph, fanouts)
    datapipe = datapipe.transform(partial(gb.exclude_seed_edges))
    assert len(list(datapipe)) == 5


@unittest.skipIf(
    F._default_context_str != "cpu",
    reason="Heterogenous sampling not yet supported on GPU.",
)
@pytest.mark.parametrize("labor", [False, True])
def test_SubgraphSampler_Link_Hetero_With_Negative(labor):
    graph = get_hetero_graph().to(F.ctx())
    itemset = gb.ItemSetDict(
        {
            "n1:e1:n2": gb.ItemSet(
                torch.LongTensor([[0, 0, 1, 1], [0, 2, 0, 1]]).T,
                names="node_pairs",
            ),
            "n2:e2:n1": gb.ItemSet(
                torch.LongTensor([[0, 0, 1, 1, 2, 2], [0, 1, 1, 0, 0, 1]]).T,
                names="node_pairs",
            ),
        }
    )

<<<<<<< HEAD
    item_sampler = gb.ItemSampler(itemset, batch_size=2).copy_to(F.ctx())
=======
    datapipe = gb.ItemSampler(itemset, batch_size=2)
>>>>>>> 26e740a3
    num_layer = 2
    fanouts = [torch.LongTensor([2]) for _ in range(num_layer)]
    datapipe = gb.UniformNegativeSampler(datapipe, graph, 1)
    Sampler = gb.LayerNeighborSampler if labor else gb.NeighborSampler
    datapipe = Sampler(datapipe, graph, fanouts)
    datapipe = datapipe.transform(partial(gb.exclude_seed_edges))
    assert len(list(datapipe)) == 5


@unittest.skipIf(
    F._default_context_str != "cpu",
    reason="Sampling with replacement not yet supported on GPU.",
)
@pytest.mark.parametrize("labor", [False, True])
def test_SubgraphSampler_Random_Hetero_Graph(labor):
    num_nodes = 5
    num_edges = 9
    num_ntypes = 3
    num_etypes = 3
    (
        csc_indptr,
        indices,
        node_type_offset,
        type_per_edge,
        node_type_to_id,
        edge_type_to_id,
    ) = gb_test_utils.random_hetero_graph(
        num_nodes, num_edges, num_ntypes, num_etypes
    )
    edge_attributes = {
        "A1": torch.randn(num_edges),
        "A2": torch.randn(num_edges),
    }
    graph = gb.fused_csc_sampling_graph(
        csc_indptr,
        indices,
        node_type_offset=node_type_offset,
        type_per_edge=type_per_edge,
        node_type_to_id=node_type_to_id,
        edge_type_to_id=edge_type_to_id,
        edge_attributes=edge_attributes,
    ).to(F.ctx())
    itemset = gb.ItemSetDict(
        {
            "n2": gb.ItemSet(torch.tensor([0]), names="seed_nodes"),
            "n1": gb.ItemSet(torch.tensor([0]), names="seed_nodes"),
        }
    )

    item_sampler = gb.ItemSampler(itemset, batch_size=2).copy_to(F.ctx())
    num_layer = 2
    fanouts = [torch.LongTensor([2]) for _ in range(num_layer)]
    Sampler = gb.LayerNeighborSampler if labor else gb.NeighborSampler

    sampler_dp = Sampler(item_sampler, graph, fanouts, replace=True)

    for data in sampler_dp:
        for sampledsubgraph in data.sampled_subgraphs:
            for _, value in sampledsubgraph.node_pairs.items():
                assert torch.equal(
                    torch.ge(value.indices, torch.zeros(len(value.indices))),
                    torch.ones(len(value.indices)),
                )
                assert torch.equal(
                    torch.ge(value.indptr, torch.zeros(len(value.indptr))),
                    torch.ones(len(value.indptr)),
                )
            for _, value in sampledsubgraph.original_column_node_ids.items():
                assert torch.equal(
                    torch.ge(value, torch.zeros(len(value))),
                    torch.ones(len(value)),
                )
            for _, value in sampledsubgraph.original_row_node_ids.items():
                assert torch.equal(
                    torch.ge(value, torch.zeros(len(value))),
                    torch.ones(len(value)),
                )


@unittest.skipIf(
    F._default_context_str != "cpu",
    reason="Fails due to randomness on the GPU.",
)
@pytest.mark.parametrize("labor", [False, True])
def test_SubgraphSampler_without_dedpulication_Homo(labor):
    graph = dgl.graph(
        ([5, 0, 1, 5, 6, 7, 2, 2, 4], [0, 1, 2, 2, 2, 2, 3, 4, 4])
    )
    graph = gb.from_dglgraph(graph, True).to(F.ctx())
    seed_nodes = torch.LongTensor([0, 3, 4])

    itemset = gb.ItemSet(seed_nodes, names="seed_nodes")
    item_sampler = gb.ItemSampler(itemset, batch_size=len(seed_nodes)).copy_to(
        F.ctx()
    )
    num_layer = 2
    fanouts = [torch.LongTensor([2]) for _ in range(num_layer)]

    Sampler = gb.LayerNeighborSampler if labor else gb.NeighborSampler
    datapipe = Sampler(item_sampler, graph, fanouts, deduplicate=False)

    length = [17, 7]
    compacted_indices = [
        (torch.arange(0, 10) + 7).to(F.ctx()),
        (torch.arange(0, 4) + 3).to(F.ctx()),
    ]
    indptr = [
        torch.tensor([0, 1, 2, 4, 4, 6, 8, 10]).to(F.ctx()),
        torch.tensor([0, 1, 2, 4]).to(F.ctx()),
    ]
    seeds = [
        torch.tensor([0, 3, 4, 5, 2, 2, 4]).to(F.ctx()),
        torch.tensor([0, 3, 4]).to(F.ctx()),
    ]
    for data in datapipe:
        for step, sampled_subgraph in enumerate(data.sampled_subgraphs):
            assert len(sampled_subgraph.original_row_node_ids) == length[step]
            assert torch.equal(
                sampled_subgraph.node_pairs.indices, compacted_indices[step]
            )
            assert torch.equal(sampled_subgraph.node_pairs.indptr, indptr[step])
            assert torch.equal(
                sampled_subgraph.original_column_node_ids, seeds[step]
            )


@unittest.skipIf(
    F._default_context_str != "cpu",
    reason="Heterogenous sampling not yet supported on GPU.",
)
@pytest.mark.parametrize("labor", [False, True])
def test_SubgraphSampler_without_dedpulication_Hetero(labor):
    graph = get_hetero_graph().to(F.ctx())
    itemset = gb.ItemSetDict(
        {"n2": gb.ItemSet(torch.arange(2), names="seed_nodes")}
    )
    item_sampler = gb.ItemSampler(itemset, batch_size=2).copy_to(F.ctx())
    num_layer = 2
    fanouts = [torch.LongTensor([2]) for _ in range(num_layer)]
    Sampler = gb.LayerNeighborSampler if labor else gb.NeighborSampler
    datapipe = Sampler(item_sampler, graph, fanouts, deduplicate=False)
    csc_formats = [
        {
            "n1:e1:n2": gb.CSCFormatBase(
                indptr=torch.tensor([0, 2, 4]),
                indices=torch.tensor([4, 5, 6, 7]),
            ),
            "n2:e2:n1": gb.CSCFormatBase(
                indptr=torch.tensor([0, 2, 4, 6, 8]),
                indices=torch.tensor([2, 3, 4, 5, 6, 7, 8, 9]),
            ),
        },
        {
            "n1:e1:n2": gb.CSCFormatBase(
                indptr=torch.tensor([0, 2, 4]),
                indices=torch.tensor([0, 1, 2, 3]),
            ),
            "n2:e2:n1": gb.CSCFormatBase(
                indptr=torch.tensor([0]),
                indices=torch.tensor([], dtype=torch.int64),
            ),
        },
    ]
    original_column_node_ids = [
        {
            "n1": torch.tensor([0, 1, 1, 0]),
            "n2": torch.tensor([0, 1]),
        },
        {
            "n1": torch.tensor([], dtype=torch.int64),
            "n2": torch.tensor([0, 1]),
        },
    ]
    original_row_node_ids = [
        {
            "n1": torch.tensor([0, 1, 1, 0, 0, 1, 1, 0]),
            "n2": torch.tensor([0, 1, 0, 2, 0, 1, 0, 1, 0, 2]),
        },
        {
            "n1": torch.tensor([0, 1, 1, 0]),
            "n2": torch.tensor([0, 1]),
        },
    ]

    for data in datapipe:
        for step, sampled_subgraph in enumerate(data.sampled_subgraphs):
            for ntype in ["n1", "n2"]:
                assert torch.equal(
                    sampled_subgraph.original_row_node_ids[ntype],
                    original_row_node_ids[step][ntype],
                )
                assert torch.equal(
                    sampled_subgraph.original_column_node_ids[ntype],
                    original_column_node_ids[step][ntype],
                )
            for etype in ["n1:e1:n2", "n2:e2:n1"]:
                assert torch.equal(
                    sampled_subgraph.node_pairs[etype].indices,
                    csc_formats[step][etype].indices,
                )
                assert torch.equal(
                    sampled_subgraph.node_pairs[etype].indptr,
                    csc_formats[step][etype].indptr,
                )


@unittest.skipIf(
    F._default_context_str != "cpu",
    reason="Fails due to randomness on the GPU.",
)
@pytest.mark.parametrize("labor", [False, True])
def test_SubgraphSampler_unique_csc_format_Homo(labor):
    torch.manual_seed(1205)
    graph = dgl.graph(([5, 0, 6, 7, 2, 2, 4], [0, 1, 2, 2, 3, 4, 4]))
    graph = gb.from_dglgraph(graph, True).to(F.ctx())
    seed_nodes = torch.LongTensor([0, 3, 4])

    itemset = gb.ItemSet(seed_nodes, names="seed_nodes")
    item_sampler = gb.ItemSampler(itemset, batch_size=len(seed_nodes)).copy_to(
        F.ctx()
    )
    num_layer = 2
    fanouts = [torch.LongTensor([2]) for _ in range(num_layer)]

    Sampler = gb.LayerNeighborSampler if labor else gb.NeighborSampler
    datapipe = Sampler(
        item_sampler,
        graph,
        fanouts,
        replace=False,
        deduplicate=True,
        output_cscformat=True,
    )

    original_row_node_ids = [
        torch.tensor([0, 3, 4, 5, 2, 6, 7]).to(F.ctx()),
        torch.tensor([0, 3, 4, 5, 2]).to(F.ctx()),
    ]
    compacted_indices = [
        torch.tensor([3, 4, 4, 2, 5, 6]).to(F.ctx()),
        torch.tensor([3, 4, 4, 2]).to(F.ctx()),
    ]
    indptr = [
        torch.tensor([0, 1, 2, 4, 4, 6]).to(F.ctx()),
        torch.tensor([0, 1, 2, 4]).to(F.ctx()),
    ]
    seeds = [
        torch.tensor([0, 3, 4, 5, 2]).to(F.ctx()),
        torch.tensor([0, 3, 4]).to(F.ctx()),
    ]
    for data in datapipe:
        for step, sampled_subgraph in enumerate(data.sampled_subgraphs):
            assert torch.equal(
                sampled_subgraph.original_row_node_ids,
                original_row_node_ids[step],
            )
            assert torch.equal(
                sampled_subgraph.node_pairs.indices, compacted_indices[step]
            )
            assert torch.equal(sampled_subgraph.node_pairs.indptr, indptr[step])
            assert torch.equal(
                sampled_subgraph.original_column_node_ids, seeds[step]
            )


@unittest.skipIf(
    F._default_context_str != "cpu",
    reason="Heterogenous sampling not yet supported on GPU.",
)
@pytest.mark.parametrize("labor", [False, True])
def test_SubgraphSampler_unique_csc_format_Hetero(labor):
    graph = get_hetero_graph().to(F.ctx())
    itemset = gb.ItemSetDict(
        {"n2": gb.ItemSet(torch.arange(2), names="seed_nodes")}
    )
    item_sampler = gb.ItemSampler(itemset, batch_size=2).copy_to(F.ctx())
    num_layer = 2
    fanouts = [torch.LongTensor([2]) for _ in range(num_layer)]
    Sampler = gb.LayerNeighborSampler if labor else gb.NeighborSampler
    datapipe = Sampler(
        item_sampler,
        graph,
        fanouts,
        deduplicate=True,
        output_cscformat=True,
    )
    csc_formats = [
        {
            "n1:e1:n2": gb.CSCFormatBase(
                indptr=torch.tensor([0, 2, 4]),
                indices=torch.tensor([0, 1, 1, 0]),
            ),
            "n2:e2:n1": gb.CSCFormatBase(
                indptr=torch.tensor([0, 2, 4]),
                indices=torch.tensor([0, 2, 0, 1]),
            ),
        },
        {
            "n1:e1:n2": gb.CSCFormatBase(
                indptr=torch.tensor([0, 2, 4]),
                indices=torch.tensor([0, 1, 1, 0]),
            ),
            "n2:e2:n1": gb.CSCFormatBase(
                indptr=torch.tensor([0]),
                indices=torch.tensor([], dtype=torch.int64),
            ),
        },
    ]
    original_column_node_ids = [
        {
            "n1": torch.tensor([0, 1]),
            "n2": torch.tensor([0, 1]),
        },
        {
            "n1": torch.tensor([], dtype=torch.int64),
            "n2": torch.tensor([0, 1]),
        },
    ]
    original_row_node_ids = [
        {
            "n1": torch.tensor([0, 1]),
            "n2": torch.tensor([0, 1, 2]),
        },
        {
            "n1": torch.tensor([0, 1]),
            "n2": torch.tensor([0, 1]),
        },
    ]

    for data in datapipe:
        for step, sampled_subgraph in enumerate(data.sampled_subgraphs):
            for ntype in ["n1", "n2"]:
                assert torch.equal(
                    sampled_subgraph.original_row_node_ids[ntype],
                    original_row_node_ids[step][ntype],
                )
                assert torch.equal(
                    sampled_subgraph.original_column_node_ids[ntype],
                    original_column_node_ids[step][ntype],
                )
            for etype in ["n1:e1:n2", "n2:e2:n1"]:
                assert torch.equal(
                    sampled_subgraph.node_pairs[etype].indices,
                    csc_formats[step][etype].indices,
                )
                assert torch.equal(
                    sampled_subgraph.node_pairs[etype].indptr,
                    csc_formats[step][etype].indptr,
                )<|MERGE_RESOLUTION|>--- conflicted
+++ resolved
@@ -1,11 +1,8 @@
-<<<<<<< HEAD
 import unittest
 
 import backend as F
-=======
 from functools import partial
 
->>>>>>> 26e740a3
 import dgl
 import dgl.graphbolt as gb
 import pytest
@@ -104,11 +101,7 @@
         F.ctx()
     )
     itemset = gb.ItemSet(torch.arange(0, 20).reshape(-1, 2), names="node_pairs")
-<<<<<<< HEAD
-    item_sampler = gb.ItemSampler(itemset, batch_size=2).copy_to(F.ctx())
-=======
-    datapipe = gb.ItemSampler(itemset, batch_size=2)
->>>>>>> 26e740a3
+    datapipe = gb.ItemSampler(itemset, batch_size=2).copy_to(F.ctx())
     num_layer = 2
     fanouts = [torch.LongTensor([2]) for _ in range(num_layer)]
     Sampler = gb.LayerNeighborSampler if labor else gb.NeighborSampler
@@ -123,11 +116,7 @@
         F.ctx()
     )
     itemset = gb.ItemSet(torch.arange(0, 20).reshape(-1, 2), names="node_pairs")
-<<<<<<< HEAD
-    item_sampler = gb.ItemSampler(itemset, batch_size=2).copy_to(F.ctx())
-=======
-    datapipe = gb.ItemSampler(itemset, batch_size=2)
->>>>>>> 26e740a3
+    datapipe = gb.ItemSampler(itemset, batch_size=2).copy_to(F.ctx())
     num_layer = 2
     fanouts = [torch.LongTensor([2]) for _ in range(num_layer)]
     datapipe = gb.UniformNegativeSampler(datapipe, graph, 1)
@@ -199,11 +188,7 @@
         }
     )
 
-<<<<<<< HEAD
-    item_sampler = gb.ItemSampler(itemset, batch_size=2).copy_to(F.ctx())
-=======
-    datapipe = gb.ItemSampler(itemset, batch_size=2)
->>>>>>> 26e740a3
+    datapipe = gb.ItemSampler(itemset, batch_size=2).copy_to(F.ctx())
     num_layer = 2
     fanouts = [torch.LongTensor([2]) for _ in range(num_layer)]
     Sampler = gb.LayerNeighborSampler if labor else gb.NeighborSampler
@@ -232,11 +217,7 @@
         }
     )
 
-<<<<<<< HEAD
-    item_sampler = gb.ItemSampler(itemset, batch_size=2).copy_to(F.ctx())
-=======
-    datapipe = gb.ItemSampler(itemset, batch_size=2)
->>>>>>> 26e740a3
+    datapipe = gb.ItemSampler(itemset, batch_size=2).copy_to(F.ctx())
     num_layer = 2
     fanouts = [torch.LongTensor([2]) for _ in range(num_layer)]
     datapipe = gb.UniformNegativeSampler(datapipe, graph, 1)
