import gzip
import io
import os
import tarfile
import tempfile
import unittest

import backend as F

import dgl
import dgl.data as data
import numpy as np
import pandas as pd
import pytest
import yaml
from dgl import DGLError


@unittest.skipIf(
    F._default_context_str == "gpu",
    reason="Datasets don't need to be tested on GPU.",
)
@unittest.skipIf(dgl.backend.backend_name == "mxnet", reason="Skip MXNet")
def test_minigc():
    ds = data.MiniGCDataset(16, 10, 20)
    g, l = list(zip(*ds))
    print(g, l)
    g1 = ds[0][0]
    transform = dgl.AddSelfLoop(allow_duplicate=True)
    ds = data.MiniGCDataset(16, 10, 20, transform=transform)
    g2 = ds[0][0]
    assert g2.num_edges() - g1.num_edges() == g1.num_nodes()


@unittest.skipIf(
    F._default_context_str == "gpu",
    reason="Datasets don't need to be tested on GPU.",
)
@unittest.skipIf(dgl.backend.backend_name == "mxnet", reason="Skip MXNet")
def test_gin():
    ds_n_graphs = {
        "MUTAG": 188,
        "IMDBBINARY": 1000,
        "IMDBMULTI": 1500,
        "PROTEINS": 1113,
        "PTC": 344,
    }
    transform = dgl.AddSelfLoop(allow_duplicate=True)
    for name, n_graphs in ds_n_graphs.items():
        ds = data.GINDataset(name, self_loop=False, degree_as_nlabel=False)
        assert len(ds) == n_graphs, (len(ds), name)
        g1 = ds[0][0]
        ds = data.GINDataset(
            name, self_loop=False, degree_as_nlabel=False, transform=transform
        )
        g2 = ds[0][0]
        assert g2.num_edges() - g1.num_edges() == g1.num_nodes()
        assert ds.num_classes == ds.gclasses


@unittest.skipIf(
    F._default_context_str == "gpu",
    reason="Datasets don't need to be tested on GPU.",
)
@unittest.skipIf(dgl.backend.backend_name == "mxnet", reason="Skip MXNet")
def test_fraud():
    transform = dgl.AddSelfLoop(allow_duplicate=True)

    g = data.FraudDataset("amazon")[0]
    assert g.num_nodes() == 11944
    num_edges1 = g.num_edges()
    g2 = data.FraudDataset("amazon", transform=transform)[0]
    # 3 edge types
    assert g2.num_edges() - num_edges1 == g.num_nodes() * 3

    g = data.FraudAmazonDataset()[0]
    assert g.num_nodes() == 11944
    g2 = data.FraudAmazonDataset(transform=transform)[0]
    # 3 edge types
    assert g2.num_edges() - g.num_edges() == g.num_nodes() * 3

    g = data.FraudYelpDataset()[0]
    assert g.num_nodes() == 45954
    g2 = data.FraudYelpDataset(transform=transform)[0]
    # 3 edge types
    assert g2.num_edges() - g.num_edges() == g.num_nodes() * 3


@unittest.skipIf(
    F._default_context_str == "gpu",
    reason="Datasets don't need to be tested on GPU.",
)
@unittest.skipIf(dgl.backend.backend_name == "mxnet", reason="Skip MXNet")
def test_fakenews():
    transform = dgl.AddSelfLoop(allow_duplicate=True)

    ds = data.FakeNewsDataset("politifact", "bert")
    assert len(ds) == 314
    g = ds[0][0]
    g2 = data.FakeNewsDataset("politifact", "bert", transform=transform)[0][0]
    assert g2.num_edges() - g.num_edges() == g.num_nodes()

    ds = data.FakeNewsDataset("gossipcop", "profile")
    assert len(ds) == 5464
    g = ds[0][0]
    g2 = data.FakeNewsDataset("gossipcop", "profile", transform=transform)[0][0]
    assert g2.num_edges() - g.num_edges() == g.num_nodes()


@unittest.skipIf(
    F._default_context_str == "gpu",
    reason="Datasets don't need to be tested on GPU.",
)
@unittest.skipIf(dgl.backend.backend_name == "mxnet", reason="Skip MXNet")
def test_tudataset_regression():
    ds = data.TUDataset("ZINC_test", force_reload=True)
    assert ds.num_classes == ds.num_labels
    assert len(ds) == 5000
    g = ds[0][0]

    transform = dgl.AddSelfLoop(allow_duplicate=True)
    ds = data.TUDataset("ZINC_test", force_reload=True, transform=transform)
    g2 = ds[0][0]
    assert g2.num_edges() - g.num_edges() == g.num_nodes()


@unittest.skipIf(
    F._default_context_str == "gpu",
    reason="Datasets don't need to be tested on GPU.",
)
@unittest.skipIf(dgl.backend.backend_name == "mxnet", reason="Skip MXNet")
def test_data_hash():
    class HashTestDataset(data.DGLDataset):
        def __init__(self, hash_key=()):
            super(HashTestDataset, self).__init__("hashtest", hash_key=hash_key)

        def _load(self):
            pass

    a = HashTestDataset((True, 0, "1", (1, 2, 3)))
    b = HashTestDataset((True, 0, "1", (1, 2, 3)))
    c = HashTestDataset((True, 0, "1", (1, 2, 4)))
    assert a.hash == b.hash
    assert a.hash != c.hash


@unittest.skipIf(
    F._default_context_str == "gpu",
    reason="Datasets don't need to be tested on GPU.",
)
@unittest.skipIf(dgl.backend.backend_name == "mxnet", reason="Skip MXNet")
def test_citation_graph():
    transform = dgl.AddSelfLoop(allow_duplicate=True)

    # cora
    g = data.CoraGraphDataset(force_reload=True, reorder=True)[0]
    assert g.num_nodes() == 2708
    assert g.num_edges() == 10556
    dst = F.asnumpy(g.edges()[1])
    assert np.array_equal(dst, np.sort(dst))
    g2 = data.CoraGraphDataset(transform=transform)[0]
    assert g2.num_edges() - g.num_edges() == g.num_nodes()

    # Citeseer
    g = data.CiteseerGraphDataset(force_reload=True, reorder=True)[0]
    assert g.num_nodes() == 3327
    assert g.num_edges() == 9228
    dst = F.asnumpy(g.edges()[1])
    assert np.array_equal(dst, np.sort(dst))
    g2 = data.CiteseerGraphDataset(transform=transform)[0]
    assert g2.num_edges() - g.num_edges() == g.num_nodes()

    # Pubmed
    g = data.PubmedGraphDataset(force_reload=True, reorder=True)[0]
    assert g.num_nodes() == 19717
    assert g.num_edges() == 88651
    dst = F.asnumpy(g.edges()[1])
    assert np.array_equal(dst, np.sort(dst))
    g2 = data.PubmedGraphDataset(transform=transform)[0]
    assert g2.num_edges() - g.num_edges() == g.num_nodes()


@unittest.skipIf(
    F._default_context_str == "gpu",
    reason="Datasets don't need to be tested on GPU.",
)
@unittest.skipIf(dgl.backend.backend_name == "mxnet", reason="Skip MXNet")
def test_gnn_benchmark():
    transform = dgl.AddSelfLoop(allow_duplicate=True)

    # AmazonCoBuyComputerDataset
    g = data.AmazonCoBuyComputerDataset()[0]
    assert g.num_nodes() == 13752
    assert g.num_edges() == 491722
    dst = F.asnumpy(g.edges()[1])
    assert np.array_equal(dst, np.sort(dst))
    g2 = data.AmazonCoBuyComputerDataset(transform=transform)[0]
    assert g2.num_edges() - g.num_edges() == g.num_nodes()

    # AmazonCoBuyPhotoDataset
    g = data.AmazonCoBuyPhotoDataset()[0]
    assert g.num_nodes() == 7650
    assert g.num_edges() == 238163
    dst = F.asnumpy(g.edges()[1])
    assert np.array_equal(dst, np.sort(dst))
    g2 = data.AmazonCoBuyPhotoDataset(transform=transform)[0]
    assert g2.num_edges() - g.num_edges() == g.num_nodes()

    # CoauthorPhysicsDataset
    g = data.CoauthorPhysicsDataset()[0]
    assert g.num_nodes() == 34493
    assert g.num_edges() == 495924
    dst = F.asnumpy(g.edges()[1])
    assert np.array_equal(dst, np.sort(dst))
    g2 = data.CoauthorPhysicsDataset(transform=transform)[0]
    assert g2.num_edges() - g.num_edges() == g.num_nodes()

    # CoauthorCSDataset
    g = data.CoauthorCSDataset()[0]
    assert g.num_nodes() == 18333
    assert g.num_edges() == 163788
    dst = F.asnumpy(g.edges()[1])
    assert np.array_equal(dst, np.sort(dst))
    g2 = data.CoauthorCSDataset(transform=transform)[0]
    assert g2.num_edges() - g.num_edges() == g.num_nodes()

    # CoraFullDataset
    g = data.CoraFullDataset()[0]
    assert g.num_nodes() == 19793
    assert g.num_edges() == 126842
    dst = F.asnumpy(g.edges()[1])
    assert np.array_equal(dst, np.sort(dst))
    g2 = data.CoraFullDataset(transform=transform)[0]
    assert g2.num_edges() - g.num_edges() == g.num_nodes()


@unittest.skipIf(
    F._default_context_str == "gpu",
    reason="Datasets don't need to be tested on GPU.",
)
@unittest.skipIf(dgl.backend.backend_name == "mxnet", reason="Skip MXNet")
def test_reddit():
    # RedditDataset
    g = data.RedditDataset()[0]
    assert g.num_nodes() == 232965
    assert g.num_edges() == 114615892
    dst = F.asnumpy(g.edges()[1])
    assert np.array_equal(dst, np.sort(dst))

    transform = dgl.AddSelfLoop(allow_duplicate=True)
    g2 = data.RedditDataset(transform=transform)[0]
    assert g2.num_edges() - g.num_edges() == g.num_nodes()


@unittest.skipIf(
    F._default_context_str == "gpu",
    reason="Datasets don't need to be tested on GPU.",
)
@unittest.skipIf(dgl.backend.backend_name == "mxnet", reason="Skip MXNet")
def test_explain_syn():
    dataset = data.BAShapeDataset()
    assert dataset.num_classes == 4
    g = dataset[0]
    assert "label" in g.ndata
    assert "feat" in g.ndata

    g1 = data.BAShapeDataset(force_reload=True, seed=0)[0]
    src1, dst1 = g1.edges()
    g2 = data.BAShapeDataset(force_reload=True, seed=0)[0]
    src2, dst2 = g2.edges()
    assert F.allclose(src1, src2)
    assert F.allclose(dst1, dst2)

    dataset = data.BACommunityDataset()
    assert dataset.num_classes == 8
    g = dataset[0]
    assert "label" in g.ndata
    assert "feat" in g.ndata

    g1 = data.BACommunityDataset(force_reload=True, seed=0)[0]
    src1, dst1 = g1.edges()
    g2 = data.BACommunityDataset(force_reload=True, seed=0)[0]
    src2, dst2 = g2.edges()
    assert F.allclose(src1, src2)
    assert F.allclose(dst1, dst2)

    dataset = data.TreeCycleDataset()
    assert dataset.num_classes == 2
    g = dataset[0]
    assert "label" in g.ndata
    assert "feat" in g.ndata

    g1 = data.TreeCycleDataset(force_reload=True, seed=0)[0]
    src1, dst1 = g1.edges()
    g2 = data.TreeCycleDataset(force_reload=True, seed=0)[0]
    src2, dst2 = g2.edges()
    assert F.allclose(src1, src2)
    assert F.allclose(dst1, dst2)

    dataset = data.TreeGridDataset()
    assert dataset.num_classes == 2
    g = dataset[0]
    assert "label" in g.ndata
    assert "feat" in g.ndata

    g1 = data.TreeGridDataset(force_reload=True, seed=0)[0]
    src1, dst1 = g1.edges()
    g2 = data.TreeGridDataset(force_reload=True, seed=0)[0]
    src2, dst2 = g2.edges()
    assert F.allclose(src1, src2)
    assert F.allclose(dst1, dst2)

    dataset = data.BA2MotifDataset()
    assert dataset.num_classes == 2
    g, label = dataset[0]
    assert "feat" in g.ndata


@unittest.skipIf(
    F._default_context_str == "gpu",
    reason="Datasets don't need to be tested on GPU.",
)
@unittest.skipIf(dgl.backend.backend_name == "mxnet", reason="Skip MXNet")
def test_wiki_cs():
    g = data.WikiCSDataset()[0]
    assert g.num_nodes() == 11701
    assert g.num_edges() == 431726
    dst = F.asnumpy(g.edges()[1])
    assert np.array_equal(dst, np.sort(dst))

    transform = dgl.AddSelfLoop(allow_duplicate=True)
    g2 = data.WikiCSDataset(transform=transform)[0]
    assert g2.num_edges() - g.num_edges() == g.num_nodes()


@unittest.skip(reason="Dataset too large to download for the latest CI.")
@unittest.skipIf(dgl.backend.backend_name == "mxnet", reason="Skip MXNet")
def test_yelp():
    g = data.YelpDataset(reorder=True)[0]
    assert g.num_nodes() == 716847
    assert g.num_edges() == 13954819
    dst = F.asnumpy(g.edges()[1])
    assert np.array_equal(dst, np.sort(dst))

    transform = dgl.AddSelfLoop(allow_duplicate=True)
    g2 = data.YelpDataset(reorder=True, transform=transform)[0]
    assert g2.num_edges() - g.num_edges() == g.num_nodes()


@unittest.skipIf(
    F._default_context_str == "gpu",
    reason="Datasets don't need to be tested on GPU.",
)
@unittest.skipIf(dgl.backend.backend_name == "mxnet", reason="Skip MXNet")
def test_flickr():
    g = data.FlickrDataset(reorder=True)[0]
    assert g.num_nodes() == 89250
    assert g.num_edges() == 899756
    dst = F.asnumpy(g.edges()[1])
    assert np.array_equal(dst, np.sort(dst))

    transform = dgl.AddSelfLoop(allow_duplicate=True)
    g2 = data.FlickrDataset(reorder=True, transform=transform)[0]
    assert g2.num_edges() - g.num_edges() == g.num_nodes()


@unittest.skipIf(
    F._default_context_str == "gpu",
    reason="Datasets don't need to be tested on GPU.",
)
@unittest.skipIf(dgl.backend.backend_name == "mxnet", reason="Skip MXNet")
def test_pattern():
    mode_n_graphs = {
        "train": 10000,
        "valid": 2000,
        "test": 2000,
    }
    transform = dgl.AddSelfLoop(allow_duplicate=True)
    for mode, n_graphs in mode_n_graphs.items():
        ds = data.PATTERNDataset(mode=mode)
        assert len(ds) == n_graphs, (len(ds), mode)
        g1 = ds[0]
        ds = data.PATTERNDataset(mode=mode, transform=transform)
        g2 = ds[0]
        assert g2.num_edges() - g1.num_edges() == g1.num_nodes()
        assert ds.num_classes == 2


@unittest.skipIf(
    F._default_context_str == "gpu",
    reason="Datasets don't need to be tested on GPU.",
)
@unittest.skipIf(dgl.backend.backend_name == "mxnet", reason="Skip MXNet")
def test_cluster():
    mode_n_graphs = {
        "train": 10000,
        "valid": 1000,
        "test": 1000,
    }
    transform = dgl.AddSelfLoop(allow_duplicate=True)
    for mode, n_graphs in mode_n_graphs.items():
        ds = data.CLUSTERDataset(mode=mode)
        assert len(ds) == n_graphs, (len(ds), mode)
        g1 = ds[0]
        ds = data.CLUSTERDataset(mode=mode, transform=transform)
        g2 = ds[0]
        assert g2.num_edges() - g1.num_edges() == g1.num_nodes()
        assert ds.num_classes == 6


<<<<<<< HEAD
@unittest.skipIf(
    F._default_context_str == "gpu",
    reason="Datasets don't need to be tested on GPU.",
)
@unittest.skipIf(
    dgl.backend.backend_name != "pytorch", reason="only supports pytorch"
)
def test_zinc():
    mode_n_graphs = {
        "train": 10000,
        "valid": 1000,
        "test": 1000,
    }
    transform = dgl.AddSelfLoop(allow_duplicate=True)
    for mode, n_graphs in mode_n_graphs.items():
        dataset1 = data.ZINCDataset(mode=mode)
        g1, label = dataset1[0]
        dataset2 = data.ZINCDataset(mode=mode, transform=transform)
        g2, _ = dataset2[0]

        assert g2.num_edges() - g1.num_edges() == g1.num_nodes()
        assert label.shape[0] == 1


@unittest.skipIf(
    F._default_context_str == "gpu",
    reason="Datasets don't need to be tested on GPU.",
)
@unittest.skipIf(dgl.backend.backend_name == "mxnet", reason="Skip MXNet")
def test_extract_archive():
    # gzip
    with tempfile.TemporaryDirectory() as src_dir:
        gz_file = "gz_archive"
        gz_path = os.path.join(src_dir, gz_file + ".gz")
        content = b"test extract archive gzip"
        with gzip.open(gz_path, "wb") as f:
            f.write(content)
        with tempfile.TemporaryDirectory() as dst_dir:
            data.utils.extract_archive(gz_path, dst_dir, overwrite=True)
            assert os.path.exists(os.path.join(dst_dir, gz_file))

    # tar
    with tempfile.TemporaryDirectory() as src_dir:
        tar_file = "tar_archive"
        tar_path = os.path.join(src_dir, tar_file + ".tar")
        # default encode to utf8
        content = "test extract archive tar\n".encode()
        info = tarfile.TarInfo(name="tar_archive")
        info.size = len(content)
        with tarfile.open(tar_path, "w") as f:
            f.addfile(info, io.BytesIO(content))
        with tempfile.TemporaryDirectory() as dst_dir:
            data.utils.extract_archive(tar_path, dst_dir, overwrite=True)
            assert os.path.exists(os.path.join(dst_dir, tar_file))


=======
>>>>>>> 866c70da
def _test_construct_graphs_node_ids():
    from dgl.data.csv_dataset_base import (
        DGLGraphConstructor,
        EdgeData,
        NodeData,
    )

    num_nodes = 100
    num_edges = 1000

    # node IDs are required to be unique
    node_ids = np.random.choice(np.arange(num_nodes / 2), num_nodes)
    src_ids = np.random.choice(node_ids, size=num_edges)
    dst_ids = np.random.choice(node_ids, size=num_edges)
    node_data = NodeData(node_ids, {})
    edge_data = EdgeData(src_ids, dst_ids, {})
    expect_except = False
    try:
        _, _ = DGLGraphConstructor.construct_graphs(node_data, edge_data)
    except:
        expect_except = True
    assert expect_except

    # node IDs are already labelled from 0~num_nodes-1
    node_ids = np.arange(num_nodes)
    np.random.shuffle(node_ids)
    _, idx = np.unique(node_ids, return_index=True)
    src_ids = np.random.choice(node_ids, size=num_edges)
    dst_ids = np.random.choice(node_ids, size=num_edges)
    node_feat = np.random.rand(num_nodes, 3)
    node_data = NodeData(node_ids, {"feat": node_feat})
    edge_data = EdgeData(src_ids, dst_ids, {})
    graphs, data_dict = DGLGraphConstructor.construct_graphs(
        node_data, edge_data
    )
    assert len(graphs) == 1
    assert len(data_dict) == 0
    g = graphs[0]
    assert g.is_homogeneous
    assert g.num_nodes() == len(node_ids)
    assert g.num_edges() == len(src_ids)
    assert F.array_equal(
        F.tensor(node_feat[idx], dtype=F.float32), g.ndata["feat"]
    )

    # node IDs are mixed with numeric and non-numeric values
    # homogeneous graph
    node_ids = [1, 2, 3, "a"]
    src_ids = [1, 2, 3]
    dst_ids = ["a", 1, 2]
    node_data = NodeData(node_ids, {})
    edge_data = EdgeData(src_ids, dst_ids, {})
    graphs, data_dict = DGLGraphConstructor.construct_graphs(
        node_data, edge_data
    )
    assert len(graphs) == 1
    assert len(data_dict) == 0
    g = graphs[0]
    assert g.is_homogeneous
    assert g.num_nodes() == len(node_ids)
    assert g.num_edges() == len(src_ids)

    # heterogeneous graph
    node_ids_user = [1, 2, 3]
    node_ids_item = ["a", "b", "c"]
    src_ids = node_ids_user
    dst_ids = node_ids_item
    node_data_user = NodeData(node_ids_user, {}, type="user")
    node_data_item = NodeData(node_ids_item, {}, type="item")
    edge_data = EdgeData(src_ids, dst_ids, {}, type=("user", "like", "item"))
    graphs, data_dict = DGLGraphConstructor.construct_graphs(
        [node_data_user, node_data_item], edge_data
    )
    assert len(graphs) == 1
    assert len(data_dict) == 0
    g = graphs[0]
    assert not g.is_homogeneous
    assert g.num_nodes("user") == len(node_ids_user)
    assert g.num_nodes("item") == len(node_ids_item)
    assert g.num_edges() == len(src_ids)


def _test_construct_graphs_homo():
    from dgl.data.csv_dataset_base import (
        DGLGraphConstructor,
        EdgeData,
        NodeData,
    )

    # node_id could be non-sorted, non-numeric.
    num_nodes = 100
    num_edges = 1000
    num_dims = 3
    node_ids = np.random.choice(
        np.arange(num_nodes * 2), size=num_nodes, replace=False
    )
    assert len(node_ids) == num_nodes
    # to be non-sorted
    np.random.shuffle(node_ids)
    # to be non-numeric
    node_ids = ["id_{}".format(id) for id in node_ids]
    t_ndata = {
        "feat": np.random.rand(num_nodes, num_dims),
        "label": np.random.randint(2, size=num_nodes),
    }
    _, u_indices = np.unique(node_ids, return_index=True)
    ndata = {
        "feat": t_ndata["feat"][u_indices],
        "label": t_ndata["label"][u_indices],
    }
    node_data = NodeData(node_ids, t_ndata)
    src_ids = np.random.choice(node_ids, size=num_edges)
    dst_ids = np.random.choice(node_ids, size=num_edges)
    edata = {
        "feat": np.random.rand(num_edges, num_dims),
        "label": np.random.randint(2, size=num_edges),
    }
    edge_data = EdgeData(src_ids, dst_ids, edata)
    graphs, data_dict = DGLGraphConstructor.construct_graphs(
        node_data, edge_data
    )
    assert len(graphs) == 1
    assert len(data_dict) == 0
    g = graphs[0]
    assert g.is_homogeneous
    assert g.num_nodes() == num_nodes
    assert g.num_edges() == num_edges

    def assert_data(lhs, rhs):
        for key, value in lhs.items():
            assert key in rhs
            assert F.dtype(rhs[key]) != F.float64
            assert F.array_equal(
                F.tensor(value, dtype=F.dtype(rhs[key])), rhs[key]
            )

    assert_data(ndata, g.ndata)
    assert_data(edata, g.edata)


def _test_construct_graphs_hetero():
    from dgl.data.csv_dataset_base import (
        DGLGraphConstructor,
        EdgeData,
        NodeData,
    )

    # node_id/src_id/dst_id could be non-sorted, duplicated, non-numeric.
    num_nodes = 100
    num_edges = 1000
    num_dims = 3
    ntypes = ["user", "item"]
    node_data = []
    node_ids_dict = {}
    ndata_dict = {}
    for ntype in ntypes:
        node_ids = np.random.choice(
            np.arange(num_nodes * 2), size=num_nodes, replace=False
        )
        assert len(node_ids) == num_nodes
        # to be non-sorted
        np.random.shuffle(node_ids)
        # to be non-numeric
        node_ids = ["id_{}".format(id) for id in node_ids]
        t_ndata = {
            "feat": np.random.rand(num_nodes, num_dims),
            "label": np.random.randint(2, size=num_nodes),
        }
        _, u_indices = np.unique(node_ids, return_index=True)
        ndata = {
            "feat": t_ndata["feat"][u_indices],
            "label": t_ndata["label"][u_indices],
        }
        node_data.append(NodeData(node_ids, t_ndata, type=ntype))
        node_ids_dict[ntype] = node_ids
        ndata_dict[ntype] = ndata
    etypes = [("user", "follow", "user"), ("user", "like", "item")]
    edge_data = []
    edata_dict = {}
    for src_type, e_type, dst_type in etypes:
        src_ids = np.random.choice(node_ids_dict[src_type], size=num_edges)
        dst_ids = np.random.choice(node_ids_dict[dst_type], size=num_edges)
        edata = {
            "feat": np.random.rand(num_edges, num_dims),
            "label": np.random.randint(2, size=num_edges),
        }
        edge_data.append(
            EdgeData(src_ids, dst_ids, edata, type=(src_type, e_type, dst_type))
        )
        edata_dict[(src_type, e_type, dst_type)] = edata
    graphs, data_dict = DGLGraphConstructor.construct_graphs(
        node_data, edge_data
    )
    assert len(graphs) == 1
    assert len(data_dict) == 0
    g = graphs[0]
    assert not g.is_homogeneous
    assert g.num_nodes() == num_nodes * len(ntypes)
    assert g.num_edges() == num_edges * len(etypes)

    def assert_data(lhs, rhs):
        for key, value in lhs.items():
            assert key in rhs
            assert F.dtype(rhs[key]) != F.float64
            assert F.array_equal(
                F.tensor(value, dtype=F.dtype(rhs[key])), rhs[key]
            )

    for ntype in g.ntypes:
        assert g.num_nodes(ntype) == num_nodes
        assert_data(ndata_dict[ntype], g.nodes[ntype].data)
    for etype in g.canonical_etypes:
        assert g.num_edges(etype) == num_edges
        assert_data(edata_dict[etype], g.edges[etype].data)


def _test_construct_graphs_multiple():
    from dgl.data.csv_dataset_base import (
        DGLGraphConstructor,
        EdgeData,
        GraphData,
        NodeData,
    )

    num_nodes = 100
    num_edges = 1000
    num_graphs = 10
    num_dims = 3
    node_ids = np.array([], dtype=np.int)
    src_ids = np.array([], dtype=np.int)
    dst_ids = np.array([], dtype=np.int)
    ngraph_ids = np.array([], dtype=np.int)
    egraph_ids = np.array([], dtype=np.int)
    u_indices = np.array([], dtype=np.int)
    for i in range(num_graphs):
        l_node_ids = np.random.choice(
            np.arange(num_nodes * 2), size=num_nodes, replace=False
        )
        node_ids = np.append(node_ids, l_node_ids)
        _, l_u_indices = np.unique(l_node_ids, return_index=True)
        u_indices = np.append(u_indices, l_u_indices)
        ngraph_ids = np.append(ngraph_ids, np.full(num_nodes, i))
        src_ids = np.append(
            src_ids, np.random.choice(l_node_ids, size=num_edges)
        )
        dst_ids = np.append(
            dst_ids, np.random.choice(l_node_ids, size=num_edges)
        )
        egraph_ids = np.append(egraph_ids, np.full(num_edges, i))
    ndata = {
        "feat": np.random.rand(num_nodes * num_graphs, num_dims),
        "label": np.random.randint(2, size=num_nodes * num_graphs),
    }
    ngraph_ids = ["graph_{}".format(id) for id in ngraph_ids]
    node_data = NodeData(node_ids, ndata, graph_id=ngraph_ids)
    egraph_ids = ["graph_{}".format(id) for id in egraph_ids]
    edata = {
        "feat": np.random.rand(num_edges * num_graphs, num_dims),
        "label": np.random.randint(2, size=num_edges * num_graphs),
    }
    edge_data = EdgeData(src_ids, dst_ids, edata, graph_id=egraph_ids)
    gdata = {
        "feat": np.random.rand(num_graphs, num_dims),
        "label": np.random.randint(2, size=num_graphs),
    }
    graph_ids = ["graph_{}".format(id) for id in np.arange(num_graphs)]
    graph_data = GraphData(graph_ids, gdata)
    graphs, data_dict = DGLGraphConstructor.construct_graphs(
        node_data, edge_data, graph_data
    )
    assert len(graphs) == num_graphs
    assert len(data_dict) == len(gdata)
    for k, v in data_dict.items():
        assert F.dtype(v) != F.float64
        assert F.array_equal(
            F.reshape(F.tensor(gdata[k], dtype=F.dtype(v)), (len(graphs), -1)),
            v,
        )
    for i, g in enumerate(graphs):
        assert g.is_homogeneous
        assert g.num_nodes() == num_nodes
        assert g.num_edges() == num_edges

        def assert_data(lhs, rhs, size, node=False):
            for key, value in lhs.items():
                assert key in rhs
                value = value[i * size : (i + 1) * size]
                if node:
                    indices = u_indices[i * size : (i + 1) * size]
                    value = value[indices]
                assert F.dtype(rhs[key]) != F.float64
                assert F.array_equal(
                    F.tensor(value, dtype=F.dtype(rhs[key])), rhs[key]
                )

        assert_data(ndata, g.ndata, num_nodes, node=True)
        assert_data(edata, g.edata, num_edges)

    # Graph IDs found in node/edge CSV but not in graph CSV
    graph_data = GraphData(np.arange(num_graphs - 2), {})
    expect_except = False
    try:
        _, _ = DGLGraphConstructor.construct_graphs(
            node_data, edge_data, graph_data
        )
    except:
        expect_except = True
    assert expect_except


def _test_DefaultDataParser():
    from dgl.data.csv_dataset_base import DefaultDataParser

    # common csv
    with tempfile.TemporaryDirectory() as test_dir:
        csv_path = os.path.join(test_dir, "nodes.csv")
        num_nodes = 5
        num_labels = 3
        num_dims = 2
        node_id = np.arange(num_nodes)
        label = np.random.randint(num_labels, size=num_nodes)
        feat = np.random.rand(num_nodes, num_dims)
        df = pd.DataFrame(
            {
                "node_id": node_id,
                "label": label,
                "feat": [line.tolist() for line in feat],
            }
        )
        df.to_csv(csv_path, index=False)
        dp = DefaultDataParser()
        df = pd.read_csv(csv_path)
        dt = dp(df)
        assert np.array_equal(node_id, dt["node_id"])
        assert np.array_equal(label, dt["label"])
        assert np.array_equal(feat, dt["feat"])
    # string consists of non-numeric values
    with tempfile.TemporaryDirectory() as test_dir:
        csv_path = os.path.join(test_dir, "nodes.csv")
        df = pd.DataFrame({"label": ["a", "b", "c"]})
        df.to_csv(csv_path, index=False)
        dp = DefaultDataParser()
        df = pd.read_csv(csv_path)
        expect_except = False
        try:
            dt = dp(df)
        except:
            expect_except = True
        assert expect_except
    # csv has index column which is ignored as it's unnamed
    with tempfile.TemporaryDirectory() as test_dir:
        csv_path = os.path.join(test_dir, "nodes.csv")
        df = pd.DataFrame({"label": [1, 2, 3]})
        df.to_csv(csv_path)
        dp = DefaultDataParser()
        df = pd.read_csv(csv_path)
        dt = dp(df)
        assert len(dt) == 1


def _test_load_yaml_with_sanity_check():
    from dgl.data.csv_dataset_base import load_yaml_with_sanity_check

    with tempfile.TemporaryDirectory() as test_dir:
        yaml_path = os.path.join(test_dir, "meta.yaml")
        # workable but meaningless usually
        yaml_data = {
            "dataset_name": "default",
            "node_data": [],
            "edge_data": [],
        }
        with open(yaml_path, "w") as f:
            yaml.dump(yaml_data, f, sort_keys=False)
        meta = load_yaml_with_sanity_check(yaml_path)
        assert meta.version == "1.0.0"
        assert meta.dataset_name == "default"
        assert meta.separator == ","
        assert len(meta.node_data) == 0
        assert len(meta.edge_data) == 0
        assert meta.graph_data is None
        # minimum with required fields only
        yaml_data = {
            "version": "1.0.0",
            "dataset_name": "default",
            "node_data": [{"file_name": "nodes.csv"}],
            "edge_data": [{"file_name": "edges.csv"}],
        }
        with open(yaml_path, "w") as f:
            yaml.dump(yaml_data, f, sort_keys=False)
        meta = load_yaml_with_sanity_check(yaml_path)
        for ndata in meta.node_data:
            assert ndata.file_name == "nodes.csv"
            assert ndata.ntype == "_V"
            assert ndata.graph_id_field == "graph_id"
            assert ndata.node_id_field == "node_id"
        for edata in meta.edge_data:
            assert edata.file_name == "edges.csv"
            assert edata.etype == ["_V", "_E", "_V"]
            assert edata.graph_id_field == "graph_id"
            assert edata.src_id_field == "src_id"
            assert edata.dst_id_field == "dst_id"
        # optional fields are specified
        yaml_data = {
            "version": "1.0.0",
            "dataset_name": "default",
            "separator": "|",
            "node_data": [
                {
                    "file_name": "nodes.csv",
                    "ntype": "user",
                    "graph_id_field": "xxx",
                    "node_id_field": "xxx",
                }
            ],
            "edge_data": [
                {
                    "file_name": "edges.csv",
                    "etype": ["user", "follow", "user"],
                    "graph_id_field": "xxx",
                    "src_id_field": "xxx",
                    "dst_id_field": "xxx",
                }
            ],
            "graph_data": {"file_name": "graph.csv", "graph_id_field": "xxx"},
        }
        with open(yaml_path, "w") as f:
            yaml.dump(yaml_data, f, sort_keys=False)
        meta = load_yaml_with_sanity_check(yaml_path)
        assert len(meta.node_data) == 1
        ndata = meta.node_data[0]
        assert ndata.ntype == "user"
        assert ndata.graph_id_field == "xxx"
        assert ndata.node_id_field == "xxx"
        assert len(meta.edge_data) == 1
        edata = meta.edge_data[0]
        assert edata.etype == ["user", "follow", "user"]
        assert edata.graph_id_field == "xxx"
        assert edata.src_id_field == "xxx"
        assert edata.dst_id_field == "xxx"
        assert meta.graph_data is not None
        assert meta.graph_data.file_name == "graph.csv"
        assert meta.graph_data.graph_id_field == "xxx"
        # some required fields are missing
        yaml_data = {
            "dataset_name": "default",
            "node_data": [],
            "edge_data": [],
        }
        for field in yaml_data.keys():
            ydata = {k: v for k, v in yaml_data.items()}
            ydata.pop(field)
            with open(yaml_path, "w") as f:
                yaml.dump(ydata, f, sort_keys=False)
            expect_except = False
            try:
                meta = load_yaml_with_sanity_check(yaml_path)
            except:
                expect_except = True
            assert expect_except
        # inapplicable version
        yaml_data = {
            "version": "0.0.0",
            "dataset_name": "default",
            "node_data": [{"file_name": "nodes_0.csv"}],
            "edge_data": [{"file_name": "edges_0.csv"}],
        }
        with open(yaml_path, "w") as f:
            yaml.dump(yaml_data, f, sort_keys=False)
        expect_except = False
        try:
            meta = load_yaml_with_sanity_check(yaml_path)
        except DGLError:
            expect_except = True
        assert expect_except
        # duplicate node types
        yaml_data = {
            "version": "1.0.0",
            "dataset_name": "default",
            "node_data": [
                {"file_name": "nodes.csv"},
                {"file_name": "nodes.csv"},
            ],
            "edge_data": [{"file_name": "edges.csv"}],
        }
        with open(yaml_path, "w") as f:
            yaml.dump(yaml_data, f, sort_keys=False)
        expect_except = False
        try:
            meta = load_yaml_with_sanity_check(yaml_path)
        except DGLError:
            expect_except = True
        assert expect_except
        # duplicate edge types
        yaml_data = {
            "version": "1.0.0",
            "dataset_name": "default",
            "node_data": [{"file_name": "nodes.csv"}],
            "edge_data": [
                {"file_name": "edges.csv"},
                {"file_name": "edges.csv"},
            ],
        }
        with open(yaml_path, "w") as f:
            yaml.dump(yaml_data, f, sort_keys=False)
        expect_except = False
        try:
            meta = load_yaml_with_sanity_check(yaml_path)
        except DGLError:
            expect_except = True
        assert expect_except


def _test_load_node_data_from_csv():
    from dgl.data.csv_dataset_base import DefaultDataParser, MetaNode, NodeData

    with tempfile.TemporaryDirectory() as test_dir:
        num_nodes = 100
        # minimum
        df = pd.DataFrame({"node_id": np.arange(num_nodes)})
        csv_path = os.path.join(test_dir, "nodes.csv")
        df.to_csv(csv_path, index=False)
        meta_node = MetaNode(file_name=csv_path)
        node_data = NodeData.load_from_csv(meta_node, DefaultDataParser())
        assert np.array_equal(df["node_id"], node_data.id)
        assert len(node_data.data) == 0

        # common case
        df = pd.DataFrame(
            {
                "node_id": np.arange(num_nodes),
                "label": np.random.randint(3, size=num_nodes),
            }
        )
        csv_path = os.path.join(test_dir, "nodes.csv")
        df.to_csv(csv_path, index=False)
        meta_node = MetaNode(file_name=csv_path)
        node_data = NodeData.load_from_csv(meta_node, DefaultDataParser())
        assert np.array_equal(df["node_id"], node_data.id)
        assert len(node_data.data) == 1
        assert np.array_equal(df["label"], node_data.data["label"])
        assert np.array_equal(np.full(num_nodes, 0), node_data.graph_id)
        assert node_data.type == "_V"

        # add more fields into nodes.csv
        df = pd.DataFrame(
            {
                "node_id": np.arange(num_nodes),
                "label": np.random.randint(3, size=num_nodes),
                "graph_id": np.full(num_nodes, 1),
            }
        )
        csv_path = os.path.join(test_dir, "nodes.csv")
        df.to_csv(csv_path, index=False)
        meta_node = MetaNode(file_name=csv_path)
        node_data = NodeData.load_from_csv(meta_node, DefaultDataParser())
        assert np.array_equal(df["node_id"], node_data.id)
        assert len(node_data.data) == 1
        assert np.array_equal(df["label"], node_data.data["label"])
        assert np.array_equal(df["graph_id"], node_data.graph_id)
        assert node_data.type == "_V"

        # required header is missing
        df = pd.DataFrame({"label": np.random.randint(3, size=num_nodes)})
        csv_path = os.path.join(test_dir, "nodes.csv")
        df.to_csv(csv_path, index=False)
        meta_node = MetaNode(file_name=csv_path)
        expect_except = False
        try:
            NodeData.load_from_csv(meta_node, DefaultDataParser())
        except:
            expect_except = True
        assert expect_except


def _test_load_edge_data_from_csv():
    from dgl.data.csv_dataset_base import DefaultDataParser, EdgeData, MetaEdge

    with tempfile.TemporaryDirectory() as test_dir:
        num_nodes = 100
        num_edges = 1000
        # minimum
        df = pd.DataFrame(
            {
                "src_id": np.random.randint(num_nodes, size=num_edges),
                "dst_id": np.random.randint(num_nodes, size=num_edges),
            }
        )
        csv_path = os.path.join(test_dir, "edges.csv")
        df.to_csv(csv_path, index=False)
        meta_edge = MetaEdge(file_name=csv_path)
        edge_data = EdgeData.load_from_csv(meta_edge, DefaultDataParser())
        assert np.array_equal(df["src_id"], edge_data.src)
        assert np.array_equal(df["dst_id"], edge_data.dst)
        assert len(edge_data.data) == 0

        # common case
        df = pd.DataFrame(
            {
                "src_id": np.random.randint(num_nodes, size=num_edges),
                "dst_id": np.random.randint(num_nodes, size=num_edges),
                "label": np.random.randint(3, size=num_edges),
            }
        )
        csv_path = os.path.join(test_dir, "edges.csv")
        df.to_csv(csv_path, index=False)
        meta_edge = MetaEdge(file_name=csv_path)
        edge_data = EdgeData.load_from_csv(meta_edge, DefaultDataParser())
        assert np.array_equal(df["src_id"], edge_data.src)
        assert np.array_equal(df["dst_id"], edge_data.dst)
        assert len(edge_data.data) == 1
        assert np.array_equal(df["label"], edge_data.data["label"])
        assert np.array_equal(np.full(num_edges, 0), edge_data.graph_id)
        assert edge_data.type == ("_V", "_E", "_V")

        # add more fields into edges.csv
        df = pd.DataFrame(
            {
                "src_id": np.random.randint(num_nodes, size=num_edges),
                "dst_id": np.random.randint(num_nodes, size=num_edges),
                "graph_id": np.arange(num_edges),
                "feat": np.random.randint(3, size=num_edges),
                "label": np.random.randint(3, size=num_edges),
            }
        )
        csv_path = os.path.join(test_dir, "edges.csv")
        df.to_csv(csv_path, index=False)
        meta_edge = MetaEdge(file_name=csv_path)
        edge_data = EdgeData.load_from_csv(meta_edge, DefaultDataParser())
        assert np.array_equal(df["src_id"], edge_data.src)
        assert np.array_equal(df["dst_id"], edge_data.dst)
        assert len(edge_data.data) == 2
        assert np.array_equal(df["feat"], edge_data.data["feat"])
        assert np.array_equal(df["label"], edge_data.data["label"])
        assert np.array_equal(df["graph_id"], edge_data.graph_id)
        assert edge_data.type == ("_V", "_E", "_V")

        # required headers are missing
        df = pd.DataFrame(
            {"src_id": np.random.randint(num_nodes, size=num_edges)}
        )
        csv_path = os.path.join(test_dir, "edges.csv")
        df.to_csv(csv_path, index=False)
        meta_edge = MetaEdge(file_name=csv_path)
        expect_except = False
        try:
            EdgeData.load_from_csv(meta_edge, DefaultDataParser())
        except DGLError:
            expect_except = True
        assert expect_except
        df = pd.DataFrame(
            {"dst_id": np.random.randint(num_nodes, size=num_edges)}
        )
        csv_path = os.path.join(test_dir, "edges.csv")
        df.to_csv(csv_path, index=False)
        meta_edge = MetaEdge(file_name=csv_path)
        expect_except = False
        try:
            EdgeData.load_from_csv(meta_edge, DefaultDataParser())
        except DGLError:
            expect_except = True
        assert expect_except


def _test_load_graph_data_from_csv():
    from dgl.data.csv_dataset_base import (
        DefaultDataParser,
        GraphData,
        MetaGraph,
    )

    with tempfile.TemporaryDirectory() as test_dir:
        num_graphs = 100
        # minimum
        df = pd.DataFrame({"graph_id": np.arange(num_graphs)})
        csv_path = os.path.join(test_dir, "graph.csv")
        df.to_csv(csv_path, index=False)
        meta_graph = MetaGraph(file_name=csv_path)
        graph_data = GraphData.load_from_csv(meta_graph, DefaultDataParser())
        assert np.array_equal(df["graph_id"], graph_data.graph_id)
        assert len(graph_data.data) == 0

        # common case
        df = pd.DataFrame(
            {
                "graph_id": np.arange(num_graphs),
                "label": np.random.randint(3, size=num_graphs),
            }
        )
        csv_path = os.path.join(test_dir, "graph.csv")
        df.to_csv(csv_path, index=False)
        meta_graph = MetaGraph(file_name=csv_path)
        graph_data = GraphData.load_from_csv(meta_graph, DefaultDataParser())
        assert np.array_equal(df["graph_id"], graph_data.graph_id)
        assert len(graph_data.data) == 1
        assert np.array_equal(df["label"], graph_data.data["label"])

        # add more fields into graph.csv
        df = pd.DataFrame(
            {
                "graph_id": np.arange(num_graphs),
                "feat": np.random.randint(3, size=num_graphs),
                "label": np.random.randint(3, size=num_graphs),
            }
        )
        csv_path = os.path.join(test_dir, "graph.csv")
        df.to_csv(csv_path, index=False)
        meta_graph = MetaGraph(file_name=csv_path)
        graph_data = GraphData.load_from_csv(meta_graph, DefaultDataParser())
        assert np.array_equal(df["graph_id"], graph_data.graph_id)
        assert len(graph_data.data) == 2
        assert np.array_equal(df["feat"], graph_data.data["feat"])
        assert np.array_equal(df["label"], graph_data.data["label"])

        # required header is missing
        df = pd.DataFrame({"label": np.random.randint(3, size=num_graphs)})
        csv_path = os.path.join(test_dir, "graph.csv")
        df.to_csv(csv_path, index=False)
        meta_graph = MetaGraph(file_name=csv_path)
        expect_except = False
        try:
            GraphData.load_from_csv(meta_graph, DefaultDataParser())
        except DGLError:
            expect_except = True
        assert expect_except


def _test_CSVDataset_single():
    with tempfile.TemporaryDirectory() as test_dir:
        # generate YAML/CSVs
        meta_yaml_path = os.path.join(test_dir, "meta.yaml")
        edges_csv_path_0 = os.path.join(test_dir, "test_edges_0.csv")
        edges_csv_path_1 = os.path.join(test_dir, "test_edges_1.csv")
        nodes_csv_path_0 = os.path.join(test_dir, "test_nodes_0.csv")
        nodes_csv_path_1 = os.path.join(test_dir, "test_nodes_1.csv")
        meta_yaml_data = {
            "version": "1.0.0",
            "dataset_name": "default_name",
            "node_data": [
                {
                    "file_name": os.path.basename(nodes_csv_path_0),
                    "ntype": "user",
                },
                {
                    "file_name": os.path.basename(nodes_csv_path_1),
                    "ntype": "item",
                },
            ],
            "edge_data": [
                {
                    "file_name": os.path.basename(edges_csv_path_0),
                    "etype": ["user", "follow", "user"],
                },
                {
                    "file_name": os.path.basename(edges_csv_path_1),
                    "etype": ["user", "like", "item"],
                },
            ],
        }
        with open(meta_yaml_path, "w") as f:
            yaml.dump(meta_yaml_data, f, sort_keys=False)
        num_nodes = 100
        num_edges = 500
        num_dims = 3
        feat_ndata = np.random.rand(num_nodes, num_dims)
        label_ndata = np.random.randint(2, size=num_nodes)
        df = pd.DataFrame(
            {
                "node_id": np.arange(num_nodes),
                "label": label_ndata,
                "feat": [line.tolist() for line in feat_ndata],
            }
        )
        df.to_csv(nodes_csv_path_0, index=False)
        df.to_csv(nodes_csv_path_1, index=False)
        feat_edata = np.random.rand(num_edges, num_dims)
        label_edata = np.random.randint(2, size=num_edges)
        df = pd.DataFrame(
            {
                "src_id": np.random.randint(num_nodes, size=num_edges),
                "dst_id": np.random.randint(num_nodes, size=num_edges),
                "label": label_edata,
                "feat": [line.tolist() for line in feat_edata],
            }
        )
        df.to_csv(edges_csv_path_0, index=False)
        df.to_csv(edges_csv_path_1, index=False)

        # load CSVDataset
        for force_reload in [True, False]:
            if not force_reload:
                # remove original node data file to verify reload from cached files
                os.remove(nodes_csv_path_0)
                assert not os.path.exists(nodes_csv_path_0)
            csv_dataset = data.CSVDataset(test_dir, force_reload=force_reload)
            assert len(csv_dataset) == 1
            g = csv_dataset[0]
            assert not g.is_homogeneous
            assert csv_dataset.has_cache()
            for ntype in g.ntypes:
                assert g.num_nodes(ntype) == num_nodes
                assert F.array_equal(
                    F.tensor(feat_ndata, dtype=F.float32),
                    g.nodes[ntype].data["feat"],
                )
                assert np.array_equal(
                    label_ndata, F.asnumpy(g.nodes[ntype].data["label"])
                )
            for etype in g.etypes:
                assert g.num_edges(etype) == num_edges
                assert F.array_equal(
                    F.tensor(feat_edata, dtype=F.float32),
                    g.edges[etype].data["feat"],
                )
                assert np.array_equal(
                    label_edata, F.asnumpy(g.edges[etype].data["label"])
                )


def _test_CSVDataset_multiple():
    with tempfile.TemporaryDirectory() as test_dir:
        # generate YAML/CSVs
        meta_yaml_path = os.path.join(test_dir, "meta.yaml")
        edges_csv_path_0 = os.path.join(test_dir, "test_edges_0.csv")
        edges_csv_path_1 = os.path.join(test_dir, "test_edges_1.csv")
        nodes_csv_path_0 = os.path.join(test_dir, "test_nodes_0.csv")
        nodes_csv_path_1 = os.path.join(test_dir, "test_nodes_1.csv")
        graph_csv_path = os.path.join(test_dir, "test_graph.csv")
        meta_yaml_data = {
            "version": "1.0.0",
            "dataset_name": "default_name",
            "node_data": [
                {
                    "file_name": os.path.basename(nodes_csv_path_0),
                    "ntype": "user",
                },
                {
                    "file_name": os.path.basename(nodes_csv_path_1),
                    "ntype": "item",
                },
            ],
            "edge_data": [
                {
                    "file_name": os.path.basename(edges_csv_path_0),
                    "etype": ["user", "follow", "user"],
                },
                {
                    "file_name": os.path.basename(edges_csv_path_1),
                    "etype": ["user", "like", "item"],
                },
            ],
            "graph_data": {"file_name": os.path.basename(graph_csv_path)},
        }
        with open(meta_yaml_path, "w") as f:
            yaml.dump(meta_yaml_data, f, sort_keys=False)
        num_nodes = 100
        num_edges = 500
        num_graphs = 10
        num_dims = 3
        feat_ndata = np.random.rand(num_nodes * num_graphs, num_dims)
        label_ndata = np.random.randint(2, size=num_nodes * num_graphs)
        df = pd.DataFrame(
            {
                "node_id": np.hstack(
                    [np.arange(num_nodes) for _ in range(num_graphs)]
                ),
                "label": label_ndata,
                "feat": [line.tolist() for line in feat_ndata],
                "graph_id": np.hstack(
                    [np.full(num_nodes, i) for i in range(num_graphs)]
                ),
            }
        )
        df.to_csv(nodes_csv_path_0, index=False)
        df.to_csv(nodes_csv_path_1, index=False)
        feat_edata = np.random.rand(num_edges * num_graphs, num_dims)
        label_edata = np.random.randint(2, size=num_edges * num_graphs)
        df = pd.DataFrame(
            {
                "src_id": np.hstack(
                    [
                        np.random.randint(num_nodes, size=num_edges)
                        for _ in range(num_graphs)
                    ]
                ),
                "dst_id": np.hstack(
                    [
                        np.random.randint(num_nodes, size=num_edges)
                        for _ in range(num_graphs)
                    ]
                ),
                "label": label_edata,
                "feat": [line.tolist() for line in feat_edata],
                "graph_id": np.hstack(
                    [np.full(num_edges, i) for i in range(num_graphs)]
                ),
            }
        )
        df.to_csv(edges_csv_path_0, index=False)
        df.to_csv(edges_csv_path_1, index=False)
        feat_gdata = np.random.rand(num_graphs, num_dims)
        label_gdata = np.random.randint(2, size=num_graphs)
        df = pd.DataFrame(
            {
                "label": label_gdata,
                "feat": [line.tolist() for line in feat_gdata],
                "graph_id": np.arange(num_graphs),
            }
        )
        df.to_csv(graph_csv_path, index=False)

        # load CSVDataset with default node/edge/gdata_parser
        for force_reload in [True, False]:
            if not force_reload:
                # remove original node data file to verify reload from cached files
                os.remove(nodes_csv_path_0)
                assert not os.path.exists(nodes_csv_path_0)
            csv_dataset = data.CSVDataset(test_dir, force_reload=force_reload)
            assert len(csv_dataset) == num_graphs
            assert csv_dataset.has_cache()
            assert len(csv_dataset.data) == 2
            assert "feat" in csv_dataset.data
            assert "label" in csv_dataset.data
            assert F.array_equal(
                F.tensor(feat_gdata, dtype=F.float32), csv_dataset.data["feat"]
            )
            for i, (g, g_data) in enumerate(csv_dataset):
                assert not g.is_homogeneous
                assert F.asnumpy(g_data["label"]) == label_gdata[i]
                assert F.array_equal(
                    g_data["feat"], F.tensor(feat_gdata[i], dtype=F.float32)
                )
                for ntype in g.ntypes:
                    assert g.num_nodes(ntype) == num_nodes
                    assert F.array_equal(
                        F.tensor(
                            feat_ndata[i * num_nodes : (i + 1) * num_nodes],
                            dtype=F.float32,
                        ),
                        g.nodes[ntype].data["feat"],
                    )
                    assert np.array_equal(
                        label_ndata[i * num_nodes : (i + 1) * num_nodes],
                        F.asnumpy(g.nodes[ntype].data["label"]),
                    )
                for etype in g.etypes:
                    assert g.num_edges(etype) == num_edges
                    assert F.array_equal(
                        F.tensor(
                            feat_edata[i * num_edges : (i + 1) * num_edges],
                            dtype=F.float32,
                        ),
                        g.edges[etype].data["feat"],
                    )
                    assert np.array_equal(
                        label_edata[i * num_edges : (i + 1) * num_edges],
                        F.asnumpy(g.edges[etype].data["label"]),
                    )


def _test_CSVDataset_customized_data_parser():
    with tempfile.TemporaryDirectory() as test_dir:
        # generate YAML/CSVs
        meta_yaml_path = os.path.join(test_dir, "meta.yaml")
        edges_csv_path_0 = os.path.join(test_dir, "test_edges_0.csv")
        edges_csv_path_1 = os.path.join(test_dir, "test_edges_1.csv")
        nodes_csv_path_0 = os.path.join(test_dir, "test_nodes_0.csv")
        nodes_csv_path_1 = os.path.join(test_dir, "test_nodes_1.csv")
        graph_csv_path = os.path.join(test_dir, "test_graph.csv")
        meta_yaml_data = {
            "dataset_name": "default_name",
            "node_data": [
                {
                    "file_name": os.path.basename(nodes_csv_path_0),
                    "ntype": "user",
                },
                {
                    "file_name": os.path.basename(nodes_csv_path_1),
                    "ntype": "item",
                },
            ],
            "edge_data": [
                {
                    "file_name": os.path.basename(edges_csv_path_0),
                    "etype": ["user", "follow", "user"],
                },
                {
                    "file_name": os.path.basename(edges_csv_path_1),
                    "etype": ["user", "like", "item"],
                },
            ],
            "graph_data": {"file_name": os.path.basename(graph_csv_path)},
        }
        with open(meta_yaml_path, "w") as f:
            yaml.dump(meta_yaml_data, f, sort_keys=False)
        num_nodes = 100
        num_edges = 500
        num_graphs = 10
        label_ndata = np.random.randint(2, size=num_nodes * num_graphs)
        df = pd.DataFrame(
            {
                "node_id": np.hstack(
                    [np.arange(num_nodes) for _ in range(num_graphs)]
                ),
                "label": label_ndata,
                "graph_id": np.hstack(
                    [np.full(num_nodes, i) for i in range(num_graphs)]
                ),
            }
        )
        df.to_csv(nodes_csv_path_0, index=False)
        df.to_csv(nodes_csv_path_1, index=False)
        label_edata = np.random.randint(2, size=num_edges * num_graphs)
        df = pd.DataFrame(
            {
                "src_id": np.hstack(
                    [
                        np.random.randint(num_nodes, size=num_edges)
                        for _ in range(num_graphs)
                    ]
                ),
                "dst_id": np.hstack(
                    [
                        np.random.randint(num_nodes, size=num_edges)
                        for _ in range(num_graphs)
                    ]
                ),
                "label": label_edata,
                "graph_id": np.hstack(
                    [np.full(num_edges, i) for i in range(num_graphs)]
                ),
            }
        )
        df.to_csv(edges_csv_path_0, index=False)
        df.to_csv(edges_csv_path_1, index=False)
        label_gdata = np.random.randint(2, size=num_graphs)
        df = pd.DataFrame(
            {"label": label_gdata, "graph_id": np.arange(num_graphs)}
        )
        df.to_csv(graph_csv_path, index=False)

        class CustDataParser:
            def __call__(self, df):
                data = {}
                for header in df:
                    dt = df[header].to_numpy().squeeze()
                    if header == "label":
                        dt += 2
                    data[header] = dt
                return data

        # load CSVDataset with customized node/edge/gdata_parser
        # specify via dict[ntype/etype, callable]
        csv_dataset = data.CSVDataset(
            test_dir,
            force_reload=True,
            ndata_parser={"user": CustDataParser()},
            edata_parser={("user", "like", "item"): CustDataParser()},
            gdata_parser=CustDataParser(),
        )
        assert len(csv_dataset) == num_graphs
        assert len(csv_dataset.data) == 1
        assert "label" in csv_dataset.data
        for i, (g, g_data) in enumerate(csv_dataset):
            assert not g.is_homogeneous
            assert F.asnumpy(g_data) == label_gdata[i] + 2
            for ntype in g.ntypes:
                assert g.num_nodes(ntype) == num_nodes
                offset = 2 if ntype == "user" else 0
                assert np.array_equal(
                    label_ndata[i * num_nodes : (i + 1) * num_nodes] + offset,
                    F.asnumpy(g.nodes[ntype].data["label"]),
                )
            for etype in g.etypes:
                assert g.num_edges(etype) == num_edges
                offset = 2 if etype == "like" else 0
                assert np.array_equal(
                    label_edata[i * num_edges : (i + 1) * num_edges] + offset,
                    F.asnumpy(g.edges[etype].data["label"]),
                )
        # specify via callable
        csv_dataset = data.CSVDataset(
            test_dir,
            force_reload=True,
            ndata_parser=CustDataParser(),
            edata_parser=CustDataParser(),
            gdata_parser=CustDataParser(),
        )
        assert len(csv_dataset) == num_graphs
        assert len(csv_dataset.data) == 1
        assert "label" in csv_dataset.data
        for i, (g, g_data) in enumerate(csv_dataset):
            assert not g.is_homogeneous
            assert F.asnumpy(g_data) == label_gdata[i] + 2
            for ntype in g.ntypes:
                assert g.num_nodes(ntype) == num_nodes
                offset = 2
                assert np.array_equal(
                    label_ndata[i * num_nodes : (i + 1) * num_nodes] + offset,
                    F.asnumpy(g.nodes[ntype].data["label"]),
                )
            for etype in g.etypes:
                assert g.num_edges(etype) == num_edges
                offset = 2
                assert np.array_equal(
                    label_edata[i * num_edges : (i + 1) * num_edges] + offset,
                    F.asnumpy(g.edges[etype].data["label"]),
                )


def _test_NodeEdgeGraphData():
    from dgl.data.csv_dataset_base import EdgeData, GraphData, NodeData

    # NodeData basics
    num_nodes = 100
    node_ids = np.arange(num_nodes, dtype=np.float)
    ndata = NodeData(node_ids, {})
    assert np.array_equal(ndata.id, node_ids)
    assert len(ndata.data) == 0
    assert ndata.type == "_V"
    assert np.array_equal(ndata.graph_id, np.full(num_nodes, 0))
    # NodeData more
    data = {"feat": np.random.rand(num_nodes, 3)}
    graph_id = np.arange(num_nodes)
    ndata = NodeData(node_ids, data, type="user", graph_id=graph_id)
    assert ndata.type == "user"
    assert np.array_equal(ndata.graph_id, graph_id)
    assert len(ndata.data) == len(data)
    for k, v in data.items():
        assert k in ndata.data
        assert np.array_equal(ndata.data[k], v)
    # NodeData except
    expect_except = False
    try:
        NodeData(
            np.arange(num_nodes),
            {"feat": np.random.rand(num_nodes + 1, 3)},
            graph_id=np.arange(num_nodes - 1),
        )
    except:
        expect_except = True
    assert expect_except

    # EdgeData basics
    num_nodes = 100
    num_edges = 1000
    src_ids = np.random.randint(num_nodes, size=num_edges)
    dst_ids = np.random.randint(num_nodes, size=num_edges)
    edata = EdgeData(src_ids, dst_ids, {})
    assert np.array_equal(edata.src, src_ids)
    assert np.array_equal(edata.dst, dst_ids)
    assert edata.type == ("_V", "_E", "_V")
    assert len(edata.data) == 0
    assert np.array_equal(edata.graph_id, np.full(num_edges, 0))
    # EdageData more
    src_ids = np.random.randint(num_nodes, size=num_edges).astype(np.float)
    dst_ids = np.random.randint(num_nodes, size=num_edges).astype(np.float)
    data = {"feat": np.random.rand(num_edges, 3)}
    etype = ("user", "like", "item")
    graph_ids = np.arange(num_edges)
    edata = EdgeData(src_ids, dst_ids, data, type=etype, graph_id=graph_ids)
    assert np.array_equal(edata.src, src_ids)
    assert np.array_equal(edata.dst, dst_ids)
    assert edata.type == etype
    assert len(edata.data) == len(data)
    for k, v in data.items():
        assert k in edata.data
        assert np.array_equal(edata.data[k], v)
    assert np.array_equal(edata.graph_id, graph_ids)
    # EdgeData except
    expect_except = False
    try:
        EdgeData(
            np.arange(num_edges),
            np.arange(num_edges + 1),
            {"feat": np.random.rand(num_edges - 1, 3)},
            graph_id=np.arange(num_edges + 2),
        )
    except:
        expect_except = True
    assert expect_except

    # GraphData basics
    num_graphs = 10
    graph_ids = np.arange(num_graphs)
    gdata = GraphData(graph_ids, {})
    assert np.array_equal(gdata.graph_id, graph_ids)
    assert len(gdata.data) == 0
    # GraphData more
    graph_ids = np.arange(num_graphs).astype(np.float)
    data = {"feat": np.random.rand(num_graphs, 3)}
    gdata = GraphData(graph_ids, data)
    assert np.array_equal(gdata.graph_id, graph_ids)
    assert len(gdata.data) == len(data)
    for k, v in data.items():
        assert k in gdata.data
        assert np.array_equal(gdata.data[k], v)


@unittest.skipIf(
    F._default_context_str == "gpu",
    reason="Datasets don't need to be tested on GPU.",
)
@unittest.skipIf(dgl.backend.backend_name == "mxnet", reason="Skip MXNet")
def test_csvdataset():
    _test_NodeEdgeGraphData()
    _test_construct_graphs_node_ids()
    _test_construct_graphs_homo()
    _test_construct_graphs_hetero()
    _test_construct_graphs_multiple()
    _test_DefaultDataParser()
    _test_load_yaml_with_sanity_check()
    _test_load_node_data_from_csv()
    _test_load_edge_data_from_csv()
    _test_load_graph_data_from_csv()
    _test_CSVDataset_single()
    _test_CSVDataset_multiple()
    _test_CSVDataset_customized_data_parser()


@unittest.skipIf(
    F._default_context_str == "gpu",
    reason="Datasets don't need to be tested on GPU.",
)
@unittest.skipIf(dgl.backend.backend_name == "mxnet", reason="Skip MXNet")
def test_as_nodepred1():
    ds = data.AmazonCoBuyComputerDataset()
    print("train_mask" in ds[0].ndata)
    new_ds = data.AsNodePredDataset(ds, [0.8, 0.1, 0.1], verbose=True)
    assert len(new_ds) == 1
    assert new_ds[0].num_nodes() == ds[0].num_nodes()
    assert new_ds[0].num_edges() == ds[0].num_edges()
    assert "train_mask" in new_ds[0].ndata
    assert F.array_equal(
        new_ds.train_idx, F.nonzero_1d(new_ds[0].ndata["train_mask"])
    )
    assert F.array_equal(
        new_ds.val_idx, F.nonzero_1d(new_ds[0].ndata["val_mask"])
    )
    assert F.array_equal(
        new_ds.test_idx, F.nonzero_1d(new_ds[0].ndata["test_mask"])
    )

    ds = data.AIFBDataset()
    print("train_mask" in ds[0].nodes["Personen"].data)
    new_ds = data.AsNodePredDataset(
        ds, [0.8, 0.1, 0.1], "Personen", verbose=True
    )
    assert len(new_ds) == 1
    assert new_ds[0].ntypes == ds[0].ntypes
    assert new_ds[0].canonical_etypes == ds[0].canonical_etypes
    assert "train_mask" in new_ds[0].nodes["Personen"].data
    assert F.array_equal(
        new_ds.train_idx,
        F.nonzero_1d(new_ds[0].nodes["Personen"].data["train_mask"]),
    )
    assert F.array_equal(
        new_ds.val_idx,
        F.nonzero_1d(new_ds[0].nodes["Personen"].data["val_mask"]),
    )
    assert F.array_equal(
        new_ds.test_idx,
        F.nonzero_1d(new_ds[0].nodes["Personen"].data["test_mask"]),
    )


@unittest.skipIf(
    F._default_context_str == "gpu",
    reason="Datasets don't need to be tested on GPU.",
)
@unittest.skipIf(dgl.backend.backend_name == "mxnet", reason="Skip MXNet")
def test_as_nodepred2():
    # test proper reprocessing

    # create
    ds = data.AsNodePredDataset(
        data.AmazonCoBuyComputerDataset(), [0.8, 0.1, 0.1]
    )
    assert F.sum(F.astype(ds[0].ndata["train_mask"], F.int32), 0) == int(
        ds[0].num_nodes() * 0.8
    )
    assert len(ds.train_idx) == int(ds[0].num_nodes() * 0.8)
    # read from cache
    ds = data.AsNodePredDataset(
        data.AmazonCoBuyComputerDataset(), [0.8, 0.1, 0.1]
    )
    assert F.sum(F.astype(ds[0].ndata["train_mask"], F.int32), 0) == int(
        ds[0].num_nodes() * 0.8
    )
    assert len(ds.train_idx) == int(ds[0].num_nodes() * 0.8)
    # invalid cache, re-read
    ds = data.AsNodePredDataset(
        data.AmazonCoBuyComputerDataset(), [0.1, 0.1, 0.8]
    )
    assert F.sum(F.astype(ds[0].ndata["train_mask"], F.int32), 0) == int(
        ds[0].num_nodes() * 0.1
    )
    assert len(ds.train_idx) == int(ds[0].num_nodes() * 0.1)

    # create
    ds = data.AsNodePredDataset(
        data.AIFBDataset(), [0.8, 0.1, 0.1], "Personen", verbose=True
    )
    assert F.sum(
        F.astype(ds[0].nodes["Personen"].data["train_mask"], F.int32), 0
    ) == int(ds[0].num_nodes("Personen") * 0.8)
    assert len(ds.train_idx) == int(ds[0].num_nodes("Personen") * 0.8)
    # read from cache
    ds = data.AsNodePredDataset(
        data.AIFBDataset(), [0.8, 0.1, 0.1], "Personen", verbose=True
    )
    assert F.sum(
        F.astype(ds[0].nodes["Personen"].data["train_mask"], F.int32), 0
    ) == int(ds[0].num_nodes("Personen") * 0.8)
    assert len(ds.train_idx) == int(ds[0].num_nodes("Personen") * 0.8)
    # invalid cache, re-read
    ds = data.AsNodePredDataset(
        data.AIFBDataset(), [0.1, 0.1, 0.8], "Personen", verbose=True
    )
    assert F.sum(
        F.astype(ds[0].nodes["Personen"].data["train_mask"], F.int32), 0
    ) == int(ds[0].num_nodes("Personen") * 0.1)
    assert len(ds.train_idx) == int(ds[0].num_nodes("Personen") * 0.1)


@unittest.skipIf(
    dgl.backend.backend_name != "pytorch", reason="ogb only supports pytorch"
)
@unittest.skipIf(dgl.backend.backend_name == "mxnet", reason="Skip MXNet")
def test_as_nodepred_ogb():
    from ogb.nodeproppred import DglNodePropPredDataset

    ds = data.AsNodePredDataset(
        DglNodePropPredDataset("ogbn-arxiv"), split_ratio=None, verbose=True
    )
    split = DglNodePropPredDataset("ogbn-arxiv").get_idx_split()
    train_idx, val_idx, test_idx = split["train"], split["valid"], split["test"]
    assert F.array_equal(ds.train_idx, F.tensor(train_idx))
    assert F.array_equal(ds.val_idx, F.tensor(val_idx))
    assert F.array_equal(ds.test_idx, F.tensor(test_idx))
    # force generate new split
    ds = data.AsNodePredDataset(
        DglNodePropPredDataset("ogbn-arxiv"),
        split_ratio=[0.7, 0.2, 0.1],
        verbose=True,
    )


@unittest.skipIf(
    F._default_context_str == "gpu",
    reason="Datasets don't need to be tested on GPU.",
)
@unittest.skipIf(dgl.backend.backend_name == "mxnet", reason="Skip MXNet")
def test_as_linkpred():
    # create
    ds = data.AsLinkPredDataset(
        data.CoraGraphDataset(),
        split_ratio=[0.8, 0.1, 0.1],
        neg_ratio=1,
        verbose=True,
    )
    # Cora has 10556 edges, 10% test edges can be 1057
    assert ds.test_edges[0][0].shape[0] == 1057
    # negative samples, not guaranteed, so the assert is in a relaxed range
    assert 1000 <= ds.test_edges[1][0].shape[0] <= 1057
    # read from cache
    ds = data.AsLinkPredDataset(
        data.CoraGraphDataset(),
        split_ratio=[0.7, 0.1, 0.2],
        neg_ratio=2,
        verbose=True,
    )
    assert ds.test_edges[0][0].shape[0] == 2112
    # negative samples, not guaranteed to be ratio 2, so the assert is in a relaxed range
    assert 4000 < ds.test_edges[1][0].shape[0] <= 4224


@unittest.skipIf(
    dgl.backend.backend_name != "pytorch", reason="ogb only supports pytorch"
)
def test_as_linkpred_ogb():
    from ogb.linkproppred import DglLinkPropPredDataset

    ds = data.AsLinkPredDataset(
        DglLinkPropPredDataset("ogbl-collab"), split_ratio=None, verbose=True
    )
    # original dataset has 46329 test edges
    assert ds.test_edges[0][0].shape[0] == 46329
    # force generate new split
    ds = data.AsLinkPredDataset(
        DglLinkPropPredDataset("ogbl-collab"),
        split_ratio=[0.7, 0.2, 0.1],
        verbose=True,
    )
    assert ds.test_edges[0][0].shape[0] == 235812


@unittest.skipIf(
    F._default_context_str == "gpu",
    reason="Datasets don't need to be tested on GPU.",
)
@unittest.skipIf(dgl.backend.backend_name == "mxnet", reason="Skip MXNet")
def test_as_nodepred_csvdataset():
    with tempfile.TemporaryDirectory() as test_dir:
        # generate YAML/CSVs
        meta_yaml_path = os.path.join(test_dir, "meta.yaml")
        edges_csv_path = os.path.join(test_dir, "test_edges.csv")
        nodes_csv_path = os.path.join(test_dir, "test_nodes.csv")
        meta_yaml_data = {
            "version": "1.0.0",
            "dataset_name": "default_name",
            "node_data": [{"file_name": os.path.basename(nodes_csv_path)}],
            "edge_data": [{"file_name": os.path.basename(edges_csv_path)}],
        }
        with open(meta_yaml_path, "w") as f:
            yaml.dump(meta_yaml_data, f, sort_keys=False)
        num_nodes = 100
        num_edges = 500
        num_dims = 3
        num_classes = num_nodes
        feat_ndata = np.random.rand(num_nodes, num_dims)
        label_ndata = np.arange(num_classes)
        df = pd.DataFrame(
            {
                "node_id": np.arange(num_nodes),
                "label": label_ndata,
                "feat": [line.tolist() for line in feat_ndata],
            }
        )
        df.to_csv(nodes_csv_path, index=False)
        df = pd.DataFrame(
            {
                "src_id": np.random.randint(num_nodes, size=num_edges),
                "dst_id": np.random.randint(num_nodes, size=num_edges),
            }
        )
        df.to_csv(edges_csv_path, index=False)

        ds = data.CSVDataset(test_dir, force_reload=True)
        assert "feat" in ds[0].ndata
        assert "label" in ds[0].ndata
        assert "train_mask" not in ds[0].ndata
        assert not hasattr(ds[0], "num_classes")
        new_ds = data.AsNodePredDataset(
            ds, split_ratio=[0.8, 0.1, 0.1], force_reload=True
        )
        assert new_ds.num_classes == num_classes
        assert "feat" in new_ds[0].ndata
        assert "label" in new_ds[0].ndata
        assert "train_mask" in new_ds[0].ndata


@unittest.skipIf(
    F._default_context_str == "gpu",
    reason="Datasets don't need to be tested on GPU.",
)
@unittest.skipIf(dgl.backend.backend_name == "mxnet", reason="Skip MXNet")
def test_as_graphpred():
    ds = data.GINDataset(name="MUTAG", self_loop=True)
    new_ds = data.AsGraphPredDataset(ds, [0.8, 0.1, 0.1], verbose=True)
    assert len(new_ds) == 188
    assert new_ds.num_tasks == 1
    assert new_ds.num_classes == 2

    ds = data.FakeNewsDataset("politifact", "profile")
    new_ds = data.AsGraphPredDataset(ds, verbose=True)
    assert len(new_ds) == 314
    assert new_ds.num_tasks == 1
    assert new_ds.num_classes == 2

    ds = data.QM7bDataset()
    new_ds = data.AsGraphPredDataset(ds, [0.8, 0.1, 0.1], verbose=True)
    assert len(new_ds) == 7211
    assert new_ds.num_tasks == 14
    assert new_ds.num_classes is None

    ds = data.QM9Dataset(label_keys=["mu", "gap"])
    new_ds = data.AsGraphPredDataset(ds, [0.8, 0.1, 0.1], verbose=True)
    assert len(new_ds) == 130831
    assert new_ds.num_tasks == 2
    assert new_ds.num_classes is None

    ds = data.QM9EdgeDataset(label_keys=["mu", "alpha"])
    new_ds = data.AsGraphPredDataset(ds, [0.8, 0.1, 0.1], verbose=True)
    assert len(new_ds) == 130831
    assert new_ds.num_tasks == 2
    assert new_ds.num_classes is None

    ds = data.TUDataset("DD")
    new_ds = data.AsGraphPredDataset(ds, [0.8, 0.1, 0.1], verbose=True)
    assert len(new_ds) == 1178
    assert new_ds.num_tasks == 1
    assert new_ds.num_classes == 2

    ds = data.LegacyTUDataset("DD")
    new_ds = data.AsGraphPredDataset(ds, [0.8, 0.1, 0.1], verbose=True)
    assert len(new_ds) == 1178
    assert new_ds.num_tasks == 1
    assert new_ds.num_classes == 2

    ds = data.BA2MotifDataset()
    new_ds = data.AsGraphPredDataset(ds, [0.8, 0.1, 0.1], verbose=True)
    assert len(new_ds) == 1000
    assert new_ds.num_tasks == 1
    assert new_ds.num_classes == 2


@unittest.skipIf(
    F._default_context_str == "gpu",
    reason="Datasets don't need to be tested on GPU.",
)
@unittest.skipIf(dgl.backend.backend_name == "mxnet", reason="Skip MXNet")
def test_as_graphpred_reprocess():
    ds = data.AsGraphPredDataset(
        data.GINDataset(name="MUTAG", self_loop=True), [0.8, 0.1, 0.1]
    )
    assert len(ds.train_idx) == int(len(ds) * 0.8)
    # read from cache
    ds = data.AsGraphPredDataset(
        data.GINDataset(name="MUTAG", self_loop=True), [0.8, 0.1, 0.1]
    )
    assert len(ds.train_idx) == int(len(ds) * 0.8)
    # invalid cache, re-read
    ds = data.AsGraphPredDataset(
        data.GINDataset(name="MUTAG", self_loop=True), [0.1, 0.1, 0.8]
    )
    assert len(ds.train_idx) == int(len(ds) * 0.1)

    ds = data.AsGraphPredDataset(
        data.FakeNewsDataset("politifact", "profile"), [0.8, 0.1, 0.1]
    )
    assert len(ds.train_idx) == int(len(ds) * 0.8)
    # read from cache
    ds = data.AsGraphPredDataset(
        data.FakeNewsDataset("politifact", "profile"), [0.8, 0.1, 0.1]
    )
    assert len(ds.train_idx) == int(len(ds) * 0.8)
    # invalid cache, re-read
    ds = data.AsGraphPredDataset(
        data.FakeNewsDataset("politifact", "profile"), [0.1, 0.1, 0.8]
    )
    assert len(ds.train_idx) == int(len(ds) * 0.1)

    ds = data.AsGraphPredDataset(data.QM7bDataset(), [0.8, 0.1, 0.1])
    assert len(ds.train_idx) == int(len(ds) * 0.8)
    # read from cache
    ds = data.AsGraphPredDataset(data.QM7bDataset(), [0.8, 0.1, 0.1])
    assert len(ds.train_idx) == int(len(ds) * 0.8)
    # invalid cache, re-read
    ds = data.AsGraphPredDataset(data.QM7bDataset(), [0.1, 0.1, 0.8])
    assert len(ds.train_idx) == int(len(ds) * 0.1)

    ds = data.AsGraphPredDataset(
        data.QM9Dataset(label_keys=["mu", "gap"]), [0.8, 0.1, 0.1]
    )
    assert len(ds.train_idx) == int(len(ds) * 0.8)
    # read from cache
    ds = data.AsGraphPredDataset(
        data.QM9Dataset(label_keys=["mu", "gap"]), [0.8, 0.1, 0.1]
    )
    assert len(ds.train_idx) == int(len(ds) * 0.8)
    # invalid cache, re-read
    ds = data.AsGraphPredDataset(
        data.QM9Dataset(label_keys=["mu", "gap"]), [0.1, 0.1, 0.8]
    )
    assert len(ds.train_idx) == int(len(ds) * 0.1)

    ds = data.AsGraphPredDataset(
        data.QM9EdgeDataset(label_keys=["mu", "alpha"]), [0.8, 0.1, 0.1]
    )
    assert len(ds.train_idx) == int(len(ds) * 0.8)
    # read from cache
    ds = data.AsGraphPredDataset(
        data.QM9EdgeDataset(label_keys=["mu", "alpha"]), [0.8, 0.1, 0.1]
    )
    assert len(ds.train_idx) == int(len(ds) * 0.8)
    # invalid cache, re-read
    ds = data.AsGraphPredDataset(
        data.QM9EdgeDataset(label_keys=["mu", "alpha"]), [0.1, 0.1, 0.8]
    )
    assert len(ds.train_idx) == int(len(ds) * 0.1)

    ds = data.AsGraphPredDataset(data.TUDataset("DD"), [0.8, 0.1, 0.1])
    assert len(ds.train_idx) == int(len(ds) * 0.8)
    # read from cache
    ds = data.AsGraphPredDataset(data.TUDataset("DD"), [0.8, 0.1, 0.1])
    assert len(ds.train_idx) == int(len(ds) * 0.8)
    # invalid cache, re-read
    ds = data.AsGraphPredDataset(data.TUDataset("DD"), [0.1, 0.1, 0.8])
    assert len(ds.train_idx) == int(len(ds) * 0.1)

    ds = data.AsGraphPredDataset(data.LegacyTUDataset("DD"), [0.8, 0.1, 0.1])
    assert len(ds.train_idx) == int(len(ds) * 0.8)
    # read from cache
    ds = data.AsGraphPredDataset(data.LegacyTUDataset("DD"), [0.8, 0.1, 0.1])
    assert len(ds.train_idx) == int(len(ds) * 0.8)
    # invalid cache, re-read
    ds = data.AsGraphPredDataset(data.LegacyTUDataset("DD"), [0.1, 0.1, 0.8])
    assert len(ds.train_idx) == int(len(ds) * 0.1)

    ds = data.AsGraphPredDataset(data.BA2MotifDataset(), [0.8, 0.1, 0.1])
    assert len(ds.train_idx) == int(len(ds) * 0.8)
    # read from cache
    ds = data.AsGraphPredDataset(data.BA2MotifDataset(), [0.8, 0.1, 0.1])
    assert len(ds.train_idx) == int(len(ds) * 0.8)
    # invalid cache, re-read
    ds = data.AsGraphPredDataset(data.BA2MotifDataset(), [0.1, 0.1, 0.8])
    assert len(ds.train_idx) == int(len(ds) * 0.1)


@unittest.skipIf(
    dgl.backend.backend_name != "pytorch", reason="ogb only supports pytorch"
)
def test_as_graphpred_ogb():
    from ogb.graphproppred import DglGraphPropPredDataset

    ds = data.AsGraphPredDataset(
        DglGraphPropPredDataset("ogbg-molhiv"), split_ratio=None, verbose=True
    )
    assert len(ds.train_idx) == 32901
    # force generate new split
    ds = data.AsGraphPredDataset(
        DglGraphPropPredDataset("ogbg-molhiv"),
        split_ratio=[0.6, 0.2, 0.2],
        verbose=True,
    )
    assert len(ds.train_idx) == 24676


if __name__ == "__main__":
    test_minigc()
    test_gin()
    test_data_hash()
    test_tudataset_regression()
    test_fraud()
    test_fakenews()
    test_csvdataset()
    test_as_nodepred1()
    test_as_nodepred2()
    test_as_nodepred_csvdataset()<|MERGE_RESOLUTION|>--- conflicted
+++ resolved
@@ -408,7 +408,6 @@
         assert ds.num_classes == 6
 
 
-<<<<<<< HEAD
 @unittest.skipIf(
     F._default_context_str == "gpu",
     reason="Datasets don't need to be tested on GPU.",
@@ -465,8 +464,6 @@
             assert os.path.exists(os.path.join(dst_dir, tar_file))
 
 
-=======
->>>>>>> 866c70da
 def _test_construct_graphs_node_ids():
     from dgl.data.csv_dataset_base import (
         DGLGraphConstructor,
