--- conflicted
+++ resolved
@@ -1396,12 +1396,6 @@
 
 @pytest.mark.parametrize('g', get_cases(['homo'], exclude=['zero-degree']))
 @pytest.mark.parametrize('idtype', [F.int64])
-<<<<<<< HEAD
-@pytest.mark.parametrize('out_dim', [1, 2])
-def test_pgexplainerexplainer(g, idtype, out_dim):
-    g = g.astype(idtype).to(F.ctx())
-    feat = F.randn((g.num_nodes(), 5))
-=======
 @pytest.mark.parametrize('out_dim', [2])
 @pytest.mark.parametrize('N_min', [20])
 @pytest.mark.parametrize('M', [40])
@@ -1411,7 +1405,6 @@
     g = g.astype(idtype).to(F.ctx())
     feat = F.randn((g.num_nodes(), 5))
 
->>>>>>> e8925b21
     class Model(th.nn.Module):
         def __init__(self, in_feats, out_feats, graph=False):
             super(Model, self).__init__()
@@ -1420,10 +1413,7 @@
                 self.pool = nn.AvgPooling()
             else:
                 self.pool = None
-<<<<<<< HEAD
-=======
-
->>>>>>> e8925b21
+
         def forward(self, graph, feat, eweight=None):
             with graph.local_scope():
                 feat = self.linear(feat)
@@ -1433,34 +1423,19 @@
                 else:
                     graph.edata['w'] = eweight
                     graph.update_all(fn.u_mul_e('h', 'w', 'm'), fn.sum('m', 'h'))
-<<<<<<< HEAD
-=======
-
->>>>>>> e8925b21
+
                 if self.pool:
                     return self.pool(graph, graph.ndata['h'])
                 else:
                     return graph.ndata['h']
-<<<<<<< HEAD
-    # TODO: Not implemented yet.
-    # Explain node prediction.
-
-=======
->>>>>>> e8925b21
 
     # Explain graph prediction
     model = Model(5, out_dim, graph=True)
     model = model.to(F.ctx())
-<<<<<<< HEAD
-    explainer = nn.PGExplainer(model, g, 16, feat, log=True, epochs=30, lr=0.01)
-    gr, expl = explainer.explain_graph(0)
-
-=======
     explainer = nn.explain.SubgraphXExplainer(model,
                                               hyperparam=hyperparameter,
                                               pruning_action=pruning_action)
     g_nodes_explain = explainer.explain_graph(g, M=M, N_min=N_min, features=feat)
->>>>>>> e8925b21
 
 
 def test_jumping_knowledge():
@@ -1482,7 +1457,6 @@
     model = nn.JumpingKnowledge('lstm', num_feats, num_layers).to(ctx)
     model.reset_parameters()
     assert model(feat_list).shape == (num_nodes, num_feats)
-
 
 @pytest.mark.parametrize('op', ['dot', 'cos', 'ele', 'cat'])
 def test_edge_predictor(op):
@@ -1585,20 +1559,6 @@
     sorted_x = sorted_g.ndata['x']
     sorted_y = m(sorted_g, sorted_x, sorted_ntype, sorted_etype, presorted=False)
     assert sorted_y.shape == (g.num_nodes(), head_size * num_heads)
-    # mini-batch
-    train_idx = th.randint(0, 100, (10, ), dtype = idtype)
-    sampler = dgl.dataloading.NeighborSampler([-1])
-    train_loader = dgl.dataloading.DataLoader(g, train_idx.to(dev), sampler,
-                                            batch_size=8, device=dev,
-                                            shuffle=True)
-    (input_nodes, output_nodes, block) = next(iter(train_loader))
-    block = block[0]
-    x = x[input_nodes.to(th.long)]
-    ntype = ntype[input_nodes.to(th.long)]
-    edge = block.edata[dgl.EID]
-    etype = etype[edge.to(th.long)]
-    y = m(block, x, ntype, etype)
-    assert y.shape == (block.number_of_dst_nodes(), head_size * num_heads)
     # TODO(minjie): enable the following check
     #assert th.allclose(y, sorted_y[rev_idx], atol=1e-4, rtol=1e-4)
 
@@ -1802,26 +1762,6 @@
     loss.backward()
     optim.step()
 
-@pytest.mark.parametrize('max_degree', [2, 6])
-@pytest.mark.parametrize('embedding_dim', [8, 16])
-@pytest.mark.parametrize('direction', ['in', 'out', 'both'])
-def test_degree_encoder(max_degree, embedding_dim, direction):
-    g = dgl.graph((
-        th.tensor([0, 0, 0, 1, 1, 2, 3, 3]),
-        th.tensor([1, 2, 3, 0, 3, 0, 0, 1])
-    ))
-    # test heterograph
-    hg = dgl.heterograph({
-        ('drug', 'interacts', 'drug'): (th.tensor([0, 1]), th.tensor([1, 2])),
-        ('drug', 'interacts', 'gene'): (th.tensor([0, 1]), th.tensor([2, 3])),
-        ('drug', 'treats', 'disease'): (th.tensor([1]), th.tensor([2]))
-    })
-    model = nn.DegreeEncoder(max_degree, embedding_dim, direction=direction)
-    de_g = model(g)
-    de_hg = model(hg)
-    assert de_g.shape == (4, embedding_dim)
-    assert de_hg.shape == (10, embedding_dim)
-
 @parametrize_idtype
 def test_MetaPath2Vec(idtype):
     dev = F.ctx()
@@ -1834,25 +1774,4 @@
     model = nn.MetaPath2Vec(g, ['uc', 'cu'], window_size=1)
     model = model.to(dev)
     embeds = model.node_embed.weight
-    assert embeds.shape[0] == g.num_nodes()
-
-@pytest.mark.parametrize('num_layer', [1, 4])
-@pytest.mark.parametrize('k', [3, 5])
-@pytest.mark.parametrize('lpe_dim', [4, 16])
-@pytest.mark.parametrize('n_head', [1, 4])
-@pytest.mark.parametrize('batch_norm', [True, False])
-@pytest.mark.parametrize('num_post_layer', [0, 1, 2])
-def test_LaplacianPosEnc(num_layer, k, lpe_dim, n_head, batch_norm, num_post_layer):
-    ctx = F.ctx()
-    num_nodes = 4
-
-    EigVals = th.randn((num_nodes, k)).to(ctx)
-    EigVecs = th.randn((num_nodes, k)).to(ctx)
-
-    model = nn.LaplacianPosEnc("Transformer", num_layer, k, lpe_dim, n_head,
-                               batch_norm, num_post_layer).to(ctx)
-    assert model(EigVals, EigVecs).shape == (num_nodes, lpe_dim)
-
-    model = nn.LaplacianPosEnc("DeepSet", num_layer, k, lpe_dim,
-                               batch_norm=batch_norm, num_post_layer=num_post_layer).to(ctx)
-    assert model(EigVals, EigVecs).shape == (num_nodes, lpe_dim)+    assert embeds.shape[0] == g.num_nodes()