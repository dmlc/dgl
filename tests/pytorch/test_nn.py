import io
import torch as th
import networkx as nx
import dgl
import dgl.nn.pytorch as nn
import dgl.function as fn
import backend as F
import pytest
from test_utils.graph_cases import get_cases, random_graph, random_bipartite, random_dglgraph
from test_utils import parametrize_dtype
from copy import deepcopy
import pickle

import scipy as sp

tmp_buffer = io.BytesIO()

def _AXWb(A, X, W, b):
    X = th.matmul(X, W)
    Y = th.matmul(A, X.view(X.shape[0], -1)).view_as(X)
    return Y + b

@pytest.mark.parametrize('out_dim', [1, 2])
def test_graph_conv0(out_dim):
    g = dgl.DGLGraph(nx.path_graph(3)).to(F.ctx())
    ctx = F.ctx()
    adj = g.adjacency_matrix(transpose=True, ctx=ctx)

    conv = nn.GraphConv(5, out_dim, norm='none', bias=True)
    conv = conv.to(ctx)
    print(conv)

    # test pickle
    th.save(conv, tmp_buffer)


    # test#1: basic
    h0 = F.ones((3, 5))
    h1 = conv(g, h0)
    assert len(g.ndata) == 0
    assert len(g.edata) == 0
    assert F.allclose(h1, _AXWb(adj, h0, conv.weight, conv.bias))
    # test#2: more-dim
    h0 = F.ones((3, 5, 5))
    h1 = conv(g, h0)
    assert len(g.ndata) == 0
    assert len(g.edata) == 0
    assert F.allclose(h1, _AXWb(adj, h0, conv.weight, conv.bias))

    conv = nn.GraphConv(5, out_dim)
    conv = conv.to(ctx)
    # test#3: basic
    h0 = F.ones((3, 5))
    h1 = conv(g, h0)
    assert len(g.ndata) == 0
    assert len(g.edata) == 0
    # test#4: basic
    h0 = F.ones((3, 5, 5))
    h1 = conv(g, h0)
    assert len(g.ndata) == 0
    assert len(g.edata) == 0

    conv = nn.GraphConv(5, out_dim)
    conv = conv.to(ctx)
    # test#3: basic
    h0 = F.ones((3, 5))
    h1 = conv(g, h0)
    assert len(g.ndata) == 0
    assert len(g.edata) == 0
    # test#4: basic
    h0 = F.ones((3, 5, 5))
    h1 = conv(g, h0)
    assert len(g.ndata) == 0
    assert len(g.edata) == 0

    # test rest_parameters
    old_weight = deepcopy(conv.weight.data)
    conv.reset_parameters()
    new_weight = conv.weight.data
    assert not F.allclose(old_weight, new_weight)

@parametrize_dtype
@pytest.mark.parametrize('g', get_cases(['homo', 'bipartite'], exclude=['zero-degree', 'dglgraph']))
@pytest.mark.parametrize('norm', ['none', 'both', 'right', 'left'])
@pytest.mark.parametrize('weight', [True, False])
@pytest.mark.parametrize('bias', [True, False])
@pytest.mark.parametrize('out_dim', [1, 2])
def test_graph_conv(idtype, g, norm, weight, bias, out_dim):
    # Test one tensor input
    g = g.astype(idtype).to(F.ctx())
    conv = nn.GraphConv(5, out_dim, norm=norm, weight=weight, bias=bias).to(F.ctx())
    ext_w = F.randn((5, out_dim)).to(F.ctx())
    nsrc = g.number_of_src_nodes()
    ndst = g.number_of_dst_nodes()
    h = F.randn((nsrc, 5)).to(F.ctx())
    if weight:
        h_out = conv(g, h)
    else:
        h_out = conv(g, h, weight=ext_w)
    assert h_out.shape == (ndst, out_dim)

@parametrize_dtype
@pytest.mark.parametrize('g', get_cases(['has_scalar_e_feature'], exclude=['zero-degree', 'dglgraph']))
@pytest.mark.parametrize('norm', ['none', 'both', 'right'])
@pytest.mark.parametrize('weight', [True, False])
@pytest.mark.parametrize('bias', [True, False])
@pytest.mark.parametrize('out_dim', [1, 2])
def test_graph_conv_e_weight(idtype, g, norm, weight, bias, out_dim):
    g = g.astype(idtype).to(F.ctx())
    conv = nn.GraphConv(5, out_dim, norm=norm, weight=weight, bias=bias).to(F.ctx())
    ext_w = F.randn((5, out_dim)).to(F.ctx())
    nsrc = g.number_of_src_nodes()
    ndst = g.number_of_dst_nodes()
    h = F.randn((nsrc, 5)).to(F.ctx())
    e_w = g.edata['scalar_w']
    if weight:
        h_out = conv(g, h, edge_weight=e_w)
    else:
        h_out = conv(g, h, weight=ext_w, edge_weight=e_w)
    assert h_out.shape == (ndst, out_dim)

@parametrize_dtype
@pytest.mark.parametrize('g', get_cases(['has_scalar_e_feature'], exclude=['zero-degree', 'dglgraph']))
@pytest.mark.parametrize('norm', ['none', 'both', 'right'])
@pytest.mark.parametrize('weight', [True, False])
@pytest.mark.parametrize('bias', [True, False])
@pytest.mark.parametrize('out_dim', [1, 2])
def test_graph_conv_e_weight_norm(idtype, g, norm, weight, bias, out_dim):
    g = g.astype(idtype).to(F.ctx())
    conv = nn.GraphConv(5, out_dim, norm=norm, weight=weight, bias=bias).to(F.ctx())

    # test pickle
    th.save(conv, tmp_buffer)

    ext_w = F.randn((5, out_dim)).to(F.ctx())
    nsrc = g.number_of_src_nodes()
    ndst = g.number_of_dst_nodes()
    h = F.randn((nsrc, 5)).to(F.ctx())
    edgenorm = nn.EdgeWeightNorm(norm=norm)
    norm_weight = edgenorm(g, g.edata['scalar_w'])
    if weight:
        h_out = conv(g, h, edge_weight=norm_weight)
    else:
        h_out = conv(g, h, weight=ext_w, edge_weight=norm_weight)
    assert h_out.shape == (ndst, out_dim)

@parametrize_dtype
@pytest.mark.parametrize('g', get_cases(['bipartite'], exclude=['zero-degree', 'dglgraph']))
@pytest.mark.parametrize('norm', ['none', 'both', 'right'])
@pytest.mark.parametrize('weight', [True, False])
@pytest.mark.parametrize('bias', [True, False])
@pytest.mark.parametrize('out_dim', [1, 2])
def test_graph_conv_bi(idtype, g, norm, weight, bias, out_dim):
    # Test a pair of tensor inputs
    g = g.astype(idtype).to(F.ctx())
    conv = nn.GraphConv(5, out_dim, norm=norm, weight=weight, bias=bias).to(F.ctx())

    # test pickle
    th.save(conv, tmp_buffer)

    ext_w = F.randn((5, out_dim)).to(F.ctx())
    nsrc = g.number_of_src_nodes()
    ndst = g.number_of_dst_nodes()
    h = F.randn((nsrc, 5)).to(F.ctx())
    h_dst = F.randn((ndst, out_dim)).to(F.ctx())
    if weight:
        h_out = conv(g, (h, h_dst))
    else:
        h_out = conv(g, (h, h_dst), weight=ext_w)
    assert h_out.shape == (ndst, out_dim)

def _S2AXWb(A, N, X, W, b):
    X1 = X * N
    X1 = th.matmul(A, X1.view(X1.shape[0], -1))
    X1 = X1 * N
    X2 = X1 * N
    X2 = th.matmul(A, X2.view(X2.shape[0], -1))
    X2 = X2 * N
    X = th.cat([X, X1, X2], dim=-1)
    Y = th.matmul(X, W.rot90())

    return Y + b

@pytest.mark.parametrize('out_dim', [1, 2])
def test_tagconv(out_dim):
    g = dgl.DGLGraph(nx.path_graph(3))
    g = g.to(F.ctx())
    ctx = F.ctx()
    adj = g.adjacency_matrix(transpose=True, ctx=ctx)
    norm = th.pow(g.in_degrees().float(), -0.5)

    conv = nn.TAGConv(5, out_dim, bias=True)
    conv = conv.to(ctx)
    print(conv)

    # test pickle
    th.save(conv, tmp_buffer)

    # test#1: basic
    h0 = F.ones((3, 5))
    h1 = conv(g, h0)
    assert len(g.ndata) == 0
    assert len(g.edata) == 0
    shp = norm.shape + (1,) * (h0.dim() - 1)
    norm = th.reshape(norm, shp).to(ctx)

    assert F.allclose(h1, _S2AXWb(adj, norm, h0, conv.lin.weight, conv.lin.bias))

    conv = nn.TAGConv(5, out_dim)
    conv = conv.to(ctx)

    # test#2: basic
    h0 = F.ones((3, 5))
    h1 = conv(g, h0)
    assert h1.shape[-1] == out_dim

    # test reset_parameters
    old_weight = deepcopy(conv.lin.weight.data)
    conv.reset_parameters()
    new_weight = conv.lin.weight.data
    assert not F.allclose(old_weight, new_weight)

def test_set2set():
    ctx = F.ctx()
    g = dgl.DGLGraph(nx.path_graph(10))
    g = g.to(F.ctx())

    s2s = nn.Set2Set(5, 3, 3) # hidden size 5, 3 iters, 3 layers
    s2s = s2s.to(ctx)
    print(s2s)

    # test#1: basic
    h0 = F.randn((g.number_of_nodes(), 5))
    h1 = s2s(g, h0)
    assert h1.shape[0] == 1 and h1.shape[1] == 10 and h1.dim() == 2

    # test#2: batched graph
    g1 = dgl.DGLGraph(nx.path_graph(11)).to(F.ctx())
    g2 = dgl.DGLGraph(nx.path_graph(5)).to(F.ctx())
    bg = dgl.batch([g, g1, g2])
    h0 = F.randn((bg.number_of_nodes(), 5))
    h1 = s2s(bg, h0)
    assert h1.shape[0] == 3 and h1.shape[1] == 10 and h1.dim() == 2

def test_glob_att_pool():
    ctx = F.ctx()
    g = dgl.DGLGraph(nx.path_graph(10))
    g = g.to(F.ctx())

    gap = nn.GlobalAttentionPooling(th.nn.Linear(5, 1), th.nn.Linear(5, 10))
    gap = gap.to(ctx)
    print(gap)

    # test pickle
    th.save(gap, tmp_buffer)

    # test#1: basic
    h0 = F.randn((g.number_of_nodes(), 5))
    h1 = gap(g, h0)
    assert h1.shape[0] == 1 and h1.shape[1] == 10 and h1.dim() == 2

    # test#2: batched graph
    bg = dgl.batch([g, g, g, g])
    h0 = F.randn((bg.number_of_nodes(), 5))
    h1 = gap(bg, h0)
    assert h1.shape[0] == 4 and h1.shape[1] == 10 and h1.dim() == 2

def test_simple_pool():
    ctx = F.ctx()
    g = dgl.DGLGraph(nx.path_graph(15))
    g = g.to(F.ctx())

    sum_pool = nn.SumPooling()
    avg_pool = nn.AvgPooling()
    max_pool = nn.MaxPooling()
    sort_pool = nn.SortPooling(10) # k = 10
    print(sum_pool, avg_pool, max_pool, sort_pool)

    # test#1: basic
    h0 = F.randn((g.number_of_nodes(), 5))
    sum_pool = sum_pool.to(ctx)
    avg_pool = avg_pool.to(ctx)
    max_pool = max_pool.to(ctx)
    sort_pool = sort_pool.to(ctx)
    h1 = sum_pool(g, h0)
    assert F.allclose(F.squeeze(h1, 0), F.sum(h0, 0))
    h1 = avg_pool(g, h0)
    assert F.allclose(F.squeeze(h1, 0), F.mean(h0, 0))
    h1 = max_pool(g, h0)
    assert F.allclose(F.squeeze(h1, 0), F.max(h0, 0))
    h1 = sort_pool(g, h0)
    assert h1.shape[0] == 1 and h1.shape[1] == 10 * 5 and h1.dim() == 2

    # test#2: batched graph
    g_ = dgl.DGLGraph(nx.path_graph(5)).to(F.ctx())
    bg = dgl.batch([g, g_, g, g_, g])
    h0 = F.randn((bg.number_of_nodes(), 5))
    h1 = sum_pool(bg, h0)
    truth = th.stack([F.sum(h0[:15], 0),
                      F.sum(h0[15:20], 0),
                      F.sum(h0[20:35], 0),
                      F.sum(h0[35:40], 0),
                      F.sum(h0[40:55], 0)], 0)
    assert F.allclose(h1, truth)

    h1 = avg_pool(bg, h0)
    truth = th.stack([F.mean(h0[:15], 0),
                      F.mean(h0[15:20], 0),
                      F.mean(h0[20:35], 0),
                      F.mean(h0[35:40], 0),
                      F.mean(h0[40:55], 0)], 0)
    assert F.allclose(h1, truth)

    h1 = max_pool(bg, h0)
    truth = th.stack([F.max(h0[:15], 0),
                      F.max(h0[15:20], 0),
                      F.max(h0[20:35], 0),
                      F.max(h0[35:40], 0),
                      F.max(h0[40:55], 0)], 0)
    assert F.allclose(h1, truth)

    h1 = sort_pool(bg, h0)
    assert h1.shape[0] == 5 and h1.shape[1] == 10 * 5 and h1.dim() == 2

def test_set_trans():
    ctx = F.ctx()
    g = dgl.DGLGraph(nx.path_graph(15))

    st_enc_0 = nn.SetTransformerEncoder(50, 5, 10, 100, 2, 'sab')
    st_enc_1 = nn.SetTransformerEncoder(50, 5, 10, 100, 2, 'isab', 3)
    st_dec = nn.SetTransformerDecoder(50, 5, 10, 100, 2, 4)
    st_enc_0 = st_enc_0.to(ctx)
    st_enc_1 = st_enc_1.to(ctx)
    st_dec = st_dec.to(ctx)
    print(st_enc_0, st_enc_1, st_dec)

    # test#1: basic
    h0 = F.randn((g.number_of_nodes(), 50))
    h1 = st_enc_0(g, h0)
    assert h1.shape == h0.shape
    h1 = st_enc_1(g, h0)
    assert h1.shape == h0.shape
    h2 = st_dec(g, h1)
    assert h2.shape[0] == 1 and h2.shape[1] == 200 and h2.dim() == 2

    # test#2: batched graph
    g1 = dgl.DGLGraph(nx.path_graph(5))
    g2 = dgl.DGLGraph(nx.path_graph(10))
    bg = dgl.batch([g, g1, g2])
    h0 = F.randn((bg.number_of_nodes(), 50))
    h1 = st_enc_0(bg, h0)
    assert h1.shape == h0.shape
    h1 = st_enc_1(bg, h0)
    assert h1.shape == h0.shape

    h2 = st_dec(bg, h1)
    assert h2.shape[0] == 3 and h2.shape[1] == 200 and h2.dim() == 2

@pytest.mark.parametrize('O', [1, 2, 8])
def test_rgcn(O):
    ctx = F.ctx()
    etype = []
    g = dgl.DGLGraph(sp.sparse.random(100, 100, density=0.1), readonly=True)
    g = g.to(F.ctx())
    # 5 etypes
    R = 5
    for i in range(g.number_of_edges()):
        etype.append(i % 5)
    B = 2
    I = 10

    rgc_basis = nn.RelGraphConv(I, O, R, "basis", B).to(ctx)

    # test pickle
    th.save(rgc_basis, tmp_buffer)

    rgc_basis_low = nn.RelGraphConv(I, O, R, "basis", B, low_mem=True).to(ctx)
    rgc_basis_low.weight = rgc_basis.weight
    rgc_basis_low.w_comp = rgc_basis.w_comp
    rgc_basis_low.loop_weight = rgc_basis.loop_weight
    h = th.randn((100, I)).to(ctx)
    r = th.tensor(etype).to(ctx)
    h_new = rgc_basis(g, h, r)
    h_new_low = rgc_basis_low(g, h, r)
    assert list(h_new.shape) == [100, O]
    assert list(h_new_low.shape) == [100, O]
    assert F.allclose(h_new, h_new_low)

    if O % B == 0:
        rgc_bdd = nn.RelGraphConv(I, O, R, "bdd", B).to(ctx)
        rgc_bdd_low = nn.RelGraphConv(I, O, R, "bdd", B, low_mem=True).to(ctx)
        rgc_bdd_low.weight = rgc_bdd.weight
        rgc_bdd_low.loop_weight = rgc_bdd.loop_weight
        h = th.randn((100, I)).to(ctx)
        r = th.tensor(etype).to(ctx)
        h_new = rgc_bdd(g, h, r)
        h_new_low = rgc_bdd_low(g, h, r)
        assert list(h_new.shape) == [100, O]
        assert list(h_new_low.shape) == [100, O]
        assert F.allclose(h_new, h_new_low)

    # with norm
    norm = th.rand((g.number_of_edges(), 1)).to(ctx)

    rgc_basis = nn.RelGraphConv(I, O, R, "basis", B).to(ctx)
    rgc_basis_low = nn.RelGraphConv(I, O, R, "basis", B, low_mem=True).to(ctx)
    rgc_basis_low.weight = rgc_basis.weight
    rgc_basis_low.w_comp = rgc_basis.w_comp
    rgc_basis_low.loop_weight = rgc_basis.loop_weight
    h = th.randn((100, I)).to(ctx)
    r = th.tensor(etype).to(ctx)
    h_new = rgc_basis(g, h, r, norm)
    h_new_low = rgc_basis_low(g, h, r, norm)
    assert list(h_new.shape) == [100, O]
    assert list(h_new_low.shape) == [100, O]
    assert F.allclose(h_new, h_new_low)

    if O % B == 0:
        rgc_bdd = nn.RelGraphConv(I, O, R, "bdd", B).to(ctx)
        rgc_bdd_low = nn.RelGraphConv(I, O, R, "bdd", B, low_mem=True).to(ctx)
        rgc_bdd_low.weight = rgc_bdd.weight
        rgc_bdd_low.loop_weight = rgc_bdd.loop_weight
        h = th.randn((100, I)).to(ctx)
        r = th.tensor(etype).to(ctx)
        h_new = rgc_bdd(g, h, r, norm)
        h_new_low = rgc_bdd_low(g, h, r, norm)
        assert list(h_new.shape) == [100, O]
        assert list(h_new_low.shape) == [100, O]
        assert F.allclose(h_new, h_new_low)

    # id input
    rgc_basis = nn.RelGraphConv(I, O, R, "basis", B).to(ctx)
    rgc_basis_low = nn.RelGraphConv(I, O, R, "basis", B, low_mem=True).to(ctx)
    rgc_basis_low.weight = rgc_basis.weight
    rgc_basis_low.w_comp = rgc_basis.w_comp
    rgc_basis_low.loop_weight = rgc_basis.loop_weight
    h = th.randint(0, I, (100,)).to(ctx)
    r = th.tensor(etype).to(ctx)
    h_new = rgc_basis(g, h, r)
    h_new_low = rgc_basis_low(g, h, r)
    assert list(h_new.shape) == [100, O]
    assert list(h_new_low.shape) == [100, O]
    assert F.allclose(h_new, h_new_low)


@pytest.mark.parametrize('O', [1, 2, 8])
def test_rgcn_sorted(O):
    ctx = F.ctx()
    etype = []
    g = dgl.DGLGraph(sp.sparse.random(100, 100, density=0.1), readonly=True)
    g = g.to(F.ctx())
    # 5 etypes
    R = 5
    etype = [200, 200, 200, 200, 200]
    B = 2
    I = 10

    rgc_basis = nn.RelGraphConv(I, O, R, "basis", B).to(ctx)
    rgc_basis_low = nn.RelGraphConv(I, O, R, "basis", B, low_mem=True).to(ctx)
    rgc_basis_low.weight = rgc_basis.weight
    rgc_basis_low.w_comp = rgc_basis.w_comp
    rgc_basis_low.loop_weight = rgc_basis.loop_weight
    h = th.randn((100, I)).to(ctx)
    r = etype
    h_new = rgc_basis(g, h, r)
    h_new_low = rgc_basis_low(g, h, r)
    assert list(h_new.shape) == [100, O]
    assert list(h_new_low.shape) == [100, O]
    assert F.allclose(h_new, h_new_low)

    if O % B == 0:
        rgc_bdd = nn.RelGraphConv(I, O, R, "bdd", B).to(ctx)
        rgc_bdd_low = nn.RelGraphConv(I, O, R, "bdd", B, low_mem=True).to(ctx)
        rgc_bdd_low.weight = rgc_bdd.weight
        rgc_bdd_low.loop_weight = rgc_bdd.loop_weight
        h = th.randn((100, I)).to(ctx)
        r = etype
        h_new = rgc_bdd(g, h, r)
        h_new_low = rgc_bdd_low(g, h, r)
        assert list(h_new.shape) == [100, O]
        assert list(h_new_low.shape) == [100, O]
        assert F.allclose(h_new, h_new_low)

    # with norm
    norm = th.rand((g.number_of_edges(), 1)).to(ctx)

    rgc_basis = nn.RelGraphConv(I, O, R, "basis", B).to(ctx)
    rgc_basis_low = nn.RelGraphConv(I, O, R, "basis", B, low_mem=True).to(ctx)
    rgc_basis_low.weight = rgc_basis.weight
    rgc_basis_low.w_comp = rgc_basis.w_comp
    rgc_basis_low.loop_weight = rgc_basis.loop_weight
    h = th.randn((100, I)).to(ctx)
    r = etype
    h_new = rgc_basis(g, h, r, norm)
    h_new_low = rgc_basis_low(g, h, r, norm)
    assert list(h_new.shape) == [100, O]
    assert list(h_new_low.shape) == [100, O]
    assert F.allclose(h_new, h_new_low)

    if O % B == 0:
        rgc_bdd = nn.RelGraphConv(I, O, R, "bdd", B).to(ctx)
        rgc_bdd_low = nn.RelGraphConv(I, O, R, "bdd", B, low_mem=True).to(ctx)
        rgc_bdd_low.weight = rgc_bdd.weight
        rgc_bdd_low.loop_weight = rgc_bdd.loop_weight
        h = th.randn((100, I)).to(ctx)
        r = etype
        h_new = rgc_bdd(g, h, r, norm)
        h_new_low = rgc_bdd_low(g, h, r, norm)
        assert list(h_new.shape) == [100, O]
        assert list(h_new_low.shape) == [100, O]
        assert F.allclose(h_new, h_new_low)

    # id input
    rgc_basis = nn.RelGraphConv(I, O, R, "basis", B).to(ctx)
    rgc_basis_low = nn.RelGraphConv(I, O, R, "basis", B, low_mem=True).to(ctx)
    rgc_basis_low.weight = rgc_basis.weight
    rgc_basis_low.w_comp = rgc_basis.w_comp
    rgc_basis_low.loop_weight = rgc_basis.loop_weight
    h = th.randint(0, I, (100,)).to(ctx)
    r = etype
    h_new = rgc_basis(g, h, r)
    h_new_low = rgc_basis_low(g, h, r)
    assert list(h_new.shape) == [100, O]
    assert list(h_new_low.shape) == [100, O]
    assert F.allclose(h_new, h_new_low)


@parametrize_dtype
@pytest.mark.parametrize('g', get_cases(['homo', 'block-bipartite'], exclude=['zero-degree']))
@pytest.mark.parametrize('out_dim', [1, 5])
@pytest.mark.parametrize('num_heads', [1, 4])
def test_gat_conv(g, idtype, out_dim, num_heads):
    g = g.astype(idtype).to(F.ctx())
    ctx = F.ctx()
    gat = nn.GATConv(5, out_dim, num_heads)
    feat = F.randn((g.number_of_src_nodes(), 5))
    gat = gat.to(ctx)
    h = gat(g, feat)

    # test pickle
    th.save(gat, tmp_buffer)

    assert h.shape == (g.number_of_dst_nodes(), num_heads, out_dim)
    _, a = gat(g, feat, get_attention=True)
    assert a.shape == (g.number_of_edges(), num_heads, 1)

    # test residual connection
    gat = nn.GATConv(5, out_dim, num_heads, residual=True)
    gat = gat.to(ctx)
    h = gat(g, feat)

@parametrize_dtype
@pytest.mark.parametrize('g', get_cases(['bipartite'], exclude=['zero-degree']))
@pytest.mark.parametrize('out_dim', [1, 2])
@pytest.mark.parametrize('num_heads', [1, 4])
def test_gat_conv_bi(g, idtype, out_dim, num_heads):
    g = g.astype(idtype).to(F.ctx())
    ctx = F.ctx()
    gat = nn.GATConv(5, out_dim, num_heads)
    feat = (F.randn((g.number_of_src_nodes(), 5)), F.randn((g.number_of_dst_nodes(), 5)))
    gat = gat.to(ctx)
    h = gat(g, feat)
    assert h.shape == (g.number_of_dst_nodes(), num_heads, out_dim)
    _, a = gat(g, feat, get_attention=True)
    assert a.shape == (g.number_of_edges(), num_heads, 1)

@parametrize_dtype
@pytest.mark.parametrize('g', get_cases(['homo', 'block-bipartite'], exclude=['zero-degree']))
@pytest.mark.parametrize('out_dim', [1, 5])
@pytest.mark.parametrize('num_heads', [1, 4])
def test_gatv2_conv(g, idtype, out_dim, num_heads):
    g = g.astype(idtype).to(F.ctx())
    ctx = F.ctx()
    gat = nn.GATv2Conv(5, out_dim, num_heads)
    feat = F.randn((g.number_of_src_nodes(), 5))
    gat = gat.to(ctx)
    h = gat(g, feat)

    # test pickle
    th.save(gat, tmp_buffer)

    assert h.shape == (g.number_of_dst_nodes(), num_heads, out_dim)
    _, a = gat(g, feat, get_attention=True)
    assert a.shape == (g.number_of_edges(), num_heads, 1)

    # test residual connection
    gat = nn.GATConv(5, out_dim, num_heads, residual=True)
    gat = gat.to(ctx)
    h = gat(g, feat)

@parametrize_dtype
@pytest.mark.parametrize('g', get_cases(['bipartite'], exclude=['zero-degree']))
@pytest.mark.parametrize('out_dim', [1, 2])
@pytest.mark.parametrize('num_heads', [1, 4])
def test_gatv2_conv_bi(g, idtype, out_dim, num_heads):
    g = g.astype(idtype).to(F.ctx())
    ctx = F.ctx()
    gat = nn.GATv2Conv(5, out_dim, num_heads)
    feat = (F.randn((g.number_of_src_nodes(), 5)), F.randn((g.number_of_dst_nodes(), 5)))
    gat = gat.to(ctx)
    h = gat(g, feat)
    assert h.shape == (g.number_of_dst_nodes(), num_heads, out_dim)
    _, a = gat(g, feat, get_attention=True)
    assert a.shape == (g.number_of_edges(), num_heads, 1)

@parametrize_dtype
@pytest.mark.parametrize('g', get_cases(['homo'], exclude=['zero-degree']))
@pytest.mark.parametrize('out_node_feats', [1, 5])
@pytest.mark.parametrize('out_edge_feats', [1, 5])
@pytest.mark.parametrize('num_heads', [1, 4])
def test_egat_conv(g, idtype, out_node_feats, out_edge_feats, num_heads):
    g = g.astype(idtype).to(F.ctx())
    ctx = F.ctx()
    egat = nn.EGATConv(in_node_feats=10,
                       in_edge_feats=5,
                       out_node_feats=out_node_feats,
                       out_edge_feats=out_edge_feats,
                       num_heads=num_heads)
    nfeat = F.randn((g.number_of_nodes(), 10))
    efeat = F.randn((g.number_of_edges(), 5))

    egat = egat.to(ctx)
    h, f = egat(g, nfeat, efeat)
    h, f, attn = egat(g, nfeat, efeat, True)

    th.save(egat, tmp_buffer)

@parametrize_dtype
@pytest.mark.parametrize('g', get_cases(['homo', 'block-bipartite']))
@pytest.mark.parametrize('aggre_type', ['mean', 'pool', 'gcn', 'lstm'])
def test_sage_conv(idtype, g, aggre_type):
    g = g.astype(idtype).to(F.ctx())
    sage = nn.SAGEConv(5, 10, aggre_type)
    feat = F.randn((g.number_of_src_nodes(), 5))
    sage = sage.to(F.ctx())
    # test pickle
    th.save(sage, tmp_buffer)
    h = sage(g, feat)
    assert h.shape[-1] == 10

@parametrize_dtype
@pytest.mark.parametrize('g', get_cases(['bipartite']))
@pytest.mark.parametrize('aggre_type', ['mean', 'pool', 'gcn', 'lstm'])
@pytest.mark.parametrize('out_dim', [1, 2])
def test_sage_conv_bi(idtype, g, aggre_type, out_dim):
    g = g.astype(idtype).to(F.ctx())
    dst_dim = 5 if aggre_type != 'gcn' else 10
    sage = nn.SAGEConv((10, dst_dim), out_dim, aggre_type)
    feat = (F.randn((g.number_of_src_nodes(), 10)), F.randn((g.number_of_dst_nodes(), dst_dim)))
    sage = sage.to(F.ctx())
    h = sage(g, feat)
    assert h.shape[-1] == out_dim
    assert h.shape[0] == g.number_of_dst_nodes()

@parametrize_dtype
@pytest.mark.parametrize('out_dim', [1, 2])
def test_sage_conv2(idtype, out_dim):
    # TODO: add test for blocks
    # Test the case for graphs without edges
    g = dgl.heterograph({('_U', '_E', '_V'): ([], [])}, {'_U': 5, '_V': 3})
    g = g.astype(idtype).to(F.ctx())
    ctx = F.ctx()
    sage = nn.SAGEConv((3, 3), out_dim, 'gcn')
    feat = (F.randn((5, 3)), F.randn((3, 3)))
    sage = sage.to(ctx)
    h = sage(g, (F.copy_to(feat[0], F.ctx()), F.copy_to(feat[1], F.ctx())))
    assert h.shape[-1] == out_dim
    assert h.shape[0] == 3
    for aggre_type in ['mean', 'pool', 'lstm']:
        sage = nn.SAGEConv((3, 1), out_dim, aggre_type)
        feat = (F.randn((5, 3)), F.randn((3, 1)))
        sage = sage.to(ctx)
        h = sage(g, feat)
        assert h.shape[-1] == out_dim
        assert h.shape[0] == 3

@parametrize_dtype
@pytest.mark.parametrize('g', get_cases(['homo'], exclude=['zero-degree']))
@pytest.mark.parametrize('out_dim', [1, 2])
def test_sgc_conv(g, idtype, out_dim):
    ctx = F.ctx()
    g = g.astype(idtype).to(ctx)
    # not cached
    sgc = nn.SGConv(5, out_dim, 3)

    # test pickle
    th.save(sgc, tmp_buffer)

    feat = F.randn((g.number_of_nodes(), 5))
    sgc = sgc.to(ctx)

    h = sgc(g, feat)
    assert h.shape[-1] == out_dim

    # cached
    sgc = nn.SGConv(5, out_dim, 3, True)
    sgc = sgc.to(ctx)
    h_0 = sgc(g, feat)
    h_1 = sgc(g, feat + 1)
    assert F.allclose(h_0, h_1)
    assert h_0.shape[-1] == out_dim

@parametrize_dtype
@pytest.mark.parametrize('g', get_cases(['homo'], exclude=['zero-degree']))
def test_appnp_conv(g, idtype):
    ctx = F.ctx()
    g = g.astype(idtype).to(ctx)
    appnp = nn.APPNPConv(10, 0.1)
    feat = F.randn((g.number_of_nodes(), 5))
    appnp = appnp.to(ctx)

    # test pickle
    th.save(appnp, tmp_buffer)

    h = appnp(g, feat)
    assert h.shape[-1] == 5


@parametrize_dtype
@pytest.mark.parametrize('g', get_cases(['homo'], exclude=['zero-degree']))
def test_appnp_conv_e_weight(g, idtype):
    ctx = F.ctx()
    g = g.astype(idtype).to(ctx)
    appnp = nn.APPNPConv(10, 0.1)
    feat = F.randn((g.number_of_nodes(), 5))
    eweight = F.ones((g.num_edges(), ))
    appnp = appnp.to(ctx)

    h = appnp(g, feat, edge_weight=eweight)
    assert h.shape[-1] == 5

@parametrize_dtype
@pytest.mark.parametrize('g', get_cases(['homo'], exclude=['zero-degree']))
def test_gcn2conv_e_weight(g, idtype):
    ctx = F.ctx()
    g = g.astype(idtype).to(ctx)
    gcn2conv = nn.GCN2Conv(5, layer=2, alpha=0.5,
                           project_initial_features=True)
    feat = F.randn((g.number_of_nodes(), 5))
    eweight = F.ones((g.num_edges(), ))
    gcn2conv = gcn2conv.to(ctx)
    res = feat
    h = gcn2conv(g, res, feat, edge_weight=eweight)
    assert h.shape[-1] == 5


@parametrize_dtype
@pytest.mark.parametrize('g', get_cases(['homo'], exclude=['zero-degree']))
def test_sgconv_e_weight(g, idtype):
    ctx = F.ctx()
    g = g.astype(idtype).to(ctx)
    sgconv = nn.SGConv(5, 5, 3)
    feat = F.randn((g.number_of_nodes(), 5))
    eweight = F.ones((g.num_edges(), ))
    sgconv = sgconv.to(ctx)
    h = sgconv(g, feat, edge_weight=eweight)
    assert h.shape[-1] == 5

@parametrize_dtype
@pytest.mark.parametrize('g', get_cases(['homo'], exclude=['zero-degree']))
def test_tagconv_e_weight(g, idtype):
    ctx = F.ctx()
    g = g.astype(idtype).to(ctx)
    conv = nn.TAGConv(5, 5, bias=True)
    conv = conv.to(ctx)
    feat = F.randn((g.number_of_nodes(), 5))
    eweight = F.ones((g.num_edges(), ))
    conv = conv.to(ctx)
    h = conv(g, feat, edge_weight=eweight)
    assert h.shape[-1] == 5

@parametrize_dtype
@pytest.mark.parametrize('g', get_cases(['homo', 'block-bipartite'], exclude=['zero-degree']))
@pytest.mark.parametrize('aggregator_type', ['mean', 'max', 'sum'])
def test_gin_conv(g, idtype, aggregator_type):
    g = g.astype(idtype).to(F.ctx())
    ctx = F.ctx()
    gin = nn.GINConv(
        th.nn.Linear(5, 12),
        aggregator_type
    )
    th.save(gin, tmp_buffer)
    feat = F.randn((g.number_of_src_nodes(), 5))
    gin = gin.to(ctx)
    h = gin(g, feat)

    # test pickle
    th.save(gin, tmp_buffer)

    assert h.shape == (g.number_of_dst_nodes(), 12)

@parametrize_dtype
@pytest.mark.parametrize('g', get_cases(['bipartite'], exclude=['zero-degree']))
@pytest.mark.parametrize('aggregator_type', ['mean', 'max', 'sum'])
def test_gin_conv_bi(g, idtype, aggregator_type):
    g = g.astype(idtype).to(F.ctx())
    ctx = F.ctx()
    gin = nn.GINConv(
        th.nn.Linear(5, 12),
        aggregator_type
    )
    feat = (F.randn((g.number_of_src_nodes(), 5)), F.randn((g.number_of_dst_nodes(), 5)))
    gin = gin.to(ctx)
    h = gin(g, feat)
    assert h.shape == (g.number_of_dst_nodes(), 12)

@parametrize_dtype
@pytest.mark.parametrize('g', get_cases(['homo', 'block-bipartite'], exclude=['zero-degree']))
def test_agnn_conv(g, idtype):
    g = g.astype(idtype).to(F.ctx())
    ctx = F.ctx()
    agnn = nn.AGNNConv(1)
    feat = F.randn((g.number_of_src_nodes(), 5))
    agnn = agnn.to(ctx)
    h = agnn(g, feat)
    assert h.shape == (g.number_of_dst_nodes(), 5)

@parametrize_dtype
@pytest.mark.parametrize('g', get_cases(['bipartite'], exclude=['zero-degree']))
def test_agnn_conv_bi(g, idtype):
    g = g.astype(idtype).to(F.ctx())
    ctx = F.ctx()
    agnn = nn.AGNNConv(1)
    feat = (F.randn((g.number_of_src_nodes(), 5)), F.randn((g.number_of_dst_nodes(), 5)))
    agnn = agnn.to(ctx)
    h = agnn(g, feat)
    assert h.shape == (g.number_of_dst_nodes(), 5)

@parametrize_dtype
@pytest.mark.parametrize('g', get_cases(['homo'], exclude=['zero-degree']))
def test_gated_graph_conv(g, idtype):
    ctx = F.ctx()
    g = g.astype(idtype).to(ctx)
    ggconv = nn.GatedGraphConv(5, 10, 5, 3)
    etypes = th.arange(g.number_of_edges()) % 3
    feat = F.randn((g.number_of_nodes(), 5))
    ggconv = ggconv.to(ctx)
    etypes = etypes.to(ctx)

    h = ggconv(g, feat, etypes)
    # current we only do shape check
    assert h.shape[-1] == 10

@parametrize_dtype
@pytest.mark.parametrize('g', get_cases(['homo'], exclude=['zero-degree']))
def test_gated_graph_conv_one_etype(g, idtype):
    ctx = F.ctx()
    g = g.astype(idtype).to(ctx)
    ggconv = nn.GatedGraphConv(5, 10, 5, 1)
    etypes = th.zeros(g.number_of_edges())
    feat = F.randn((g.number_of_nodes(), 5))
    ggconv = ggconv.to(ctx)
    etypes = etypes.to(ctx)

    h = ggconv(g, feat, etypes)
    h2 = ggconv(g, feat)
    # current we only do shape check
    assert F.allclose(h, h2)
    assert h.shape[-1] == 10

@parametrize_dtype
@pytest.mark.parametrize('g', get_cases(['homo', 'block-bipartite'], exclude=['zero-degree']))
def test_nn_conv(g, idtype):
    g = g.astype(idtype).to(F.ctx())
    ctx = F.ctx()
    edge_func = th.nn.Linear(4, 5 * 10)
    nnconv = nn.NNConv(5, 10, edge_func, 'mean')
    feat = F.randn((g.number_of_src_nodes(), 5))
    efeat = F.randn((g.number_of_edges(), 4))
    nnconv = nnconv.to(ctx)
    h = nnconv(g, feat, efeat)
    # currently we only do shape check
    assert h.shape[-1] == 10

@parametrize_dtype
@pytest.mark.parametrize('g', get_cases(['bipartite'], exclude=['zero-degree']))
def test_nn_conv_bi(g, idtype):
    g = g.astype(idtype).to(F.ctx())
    ctx = F.ctx()
    edge_func = th.nn.Linear(4, 5 * 10)
    nnconv = nn.NNConv((5, 2), 10, edge_func, 'mean')
    feat = F.randn((g.number_of_src_nodes(), 5))
    feat_dst = F.randn((g.number_of_dst_nodes(), 2))
    efeat = F.randn((g.number_of_edges(), 4))
    nnconv = nnconv.to(ctx)
    h = nnconv(g, (feat, feat_dst), efeat)
    # currently we only do shape check
    assert h.shape[-1] == 10

@parametrize_dtype
@pytest.mark.parametrize('g', get_cases(['homo'], exclude=['zero-degree']))
def test_gmm_conv(g, idtype):
    g = g.astype(idtype).to(F.ctx())
    ctx = F.ctx()
    gmmconv = nn.GMMConv(5, 10, 3, 4, 'mean')
    feat = F.randn((g.number_of_nodes(), 5))
    pseudo = F.randn((g.number_of_edges(), 3))
    gmmconv = gmmconv.to(ctx)
    h = gmmconv(g, feat, pseudo)
    # currently we only do shape check
    assert h.shape[-1] == 10

@parametrize_dtype
@pytest.mark.parametrize('g', get_cases(['bipartite', 'block-bipartite'], exclude=['zero-degree']))
def test_gmm_conv_bi(g, idtype):
    g = g.astype(idtype).to(F.ctx())
    ctx = F.ctx()
    gmmconv = nn.GMMConv((5, 2), 10, 3, 4, 'mean')
    feat = F.randn((g.number_of_src_nodes(), 5))
    feat_dst = F.randn((g.number_of_dst_nodes(), 2))
    pseudo = F.randn((g.number_of_edges(), 3))
    gmmconv = gmmconv.to(ctx)
    h = gmmconv(g, (feat, feat_dst), pseudo)
    # currently we only do shape check
    assert h.shape[-1] == 10

@parametrize_dtype
@pytest.mark.parametrize('norm_type', ['both', 'right', 'none'])
@pytest.mark.parametrize('g', get_cases(['homo', 'bipartite'], exclude=['zero-degree']))
@pytest.mark.parametrize('out_dim', [1, 2])
def test_dense_graph_conv(norm_type, g, idtype, out_dim):
    g = g.astype(idtype).to(F.ctx())
    ctx = F.ctx()
    # TODO(minjie): enable the following option after #1385
    adj = g.adjacency_matrix(transpose=True, ctx=ctx).to_dense()
    conv = nn.GraphConv(5, out_dim, norm=norm_type, bias=True)
    dense_conv = nn.DenseGraphConv(5, out_dim, norm=norm_type, bias=True)
    dense_conv.weight.data = conv.weight.data
    dense_conv.bias.data = conv.bias.data
    feat = F.randn((g.number_of_src_nodes(), 5))
    conv = conv.to(ctx)
    dense_conv = dense_conv.to(ctx)
    out_conv = conv(g, feat)
    out_dense_conv = dense_conv(adj, feat)
    assert F.allclose(out_conv, out_dense_conv)

@parametrize_dtype
@pytest.mark.parametrize('g', get_cases(['homo', 'bipartite']))
@pytest.mark.parametrize('out_dim', [1, 2])
def test_dense_sage_conv(g, idtype, out_dim):
    g = g.astype(idtype).to(F.ctx())
    ctx = F.ctx()
    adj = g.adjacency_matrix(transpose=True, ctx=ctx).to_dense()
    sage = nn.SAGEConv(5, out_dim, 'gcn')
    dense_sage = nn.DenseSAGEConv(5, out_dim)
    dense_sage.fc.weight.data = sage.fc_neigh.weight.data
    dense_sage.fc.bias.data = sage.bias.data
    if len(g.ntypes) == 2:
        feat = (
            F.randn((g.number_of_src_nodes(), 5)),
            F.randn((g.number_of_dst_nodes(), 5))
        )
    else:
        feat = F.randn((g.number_of_nodes(), 5))
    sage = sage.to(ctx)
    dense_sage = dense_sage.to(ctx)
    out_sage = sage(g, feat)
    out_dense_sage = dense_sage(adj, feat)
    assert F.allclose(out_sage, out_dense_sage), g

@parametrize_dtype
@pytest.mark.parametrize('g', get_cases(['homo', 'block-bipartite'], exclude=['zero-degree']))
@pytest.mark.parametrize('out_dim', [1, 2])
def test_edge_conv(g, idtype, out_dim):
    g = g.astype(idtype).to(F.ctx())
    ctx = F.ctx()
    edge_conv = nn.EdgeConv(5, out_dim).to(ctx)
    print(edge_conv)

    # test pickle
    th.save(edge_conv, tmp_buffer)

    h0 = F.randn((g.number_of_src_nodes(), 5))
    h1 = edge_conv(g, h0)
    assert h1.shape == (g.number_of_dst_nodes(), out_dim)

@parametrize_dtype
@pytest.mark.parametrize('g', get_cases(['bipartite'], exclude=['zero-degree']))
@pytest.mark.parametrize('out_dim', [1, 2])
def test_edge_conv_bi(g, idtype, out_dim):
    g = g.astype(idtype).to(F.ctx())
    ctx = F.ctx()
    edge_conv = nn.EdgeConv(5, out_dim).to(ctx)
    print(edge_conv)
    h0 = F.randn((g.number_of_src_nodes(), 5))
    x0 = F.randn((g.number_of_dst_nodes(), 5))
    h1 = edge_conv(g, (h0, x0))
    assert h1.shape == (g.number_of_dst_nodes(), out_dim)

@parametrize_dtype
@pytest.mark.parametrize('g', get_cases(['homo', 'block-bipartite'], exclude=['zero-degree']))
@pytest.mark.parametrize('out_dim', [1, 2])
@pytest.mark.parametrize('num_heads', [1, 4])
def test_dotgat_conv(g, idtype, out_dim, num_heads):
    g = g.astype(idtype).to(F.ctx())
    ctx = F.ctx()
    dotgat = nn.DotGatConv(5, out_dim, num_heads)
    feat = F.randn((g.number_of_src_nodes(), 5))
    dotgat = dotgat.to(ctx)

    # test pickle
    th.save(dotgat, tmp_buffer)

    h = dotgat(g, feat)
    assert h.shape == (g.number_of_dst_nodes(), num_heads, out_dim)
    _, a = dotgat(g, feat, get_attention=True)
    assert a.shape == (g.number_of_edges(), num_heads, 1)

@parametrize_dtype
@pytest.mark.parametrize('g', get_cases(['bipartite'], exclude=['zero-degree']))
@pytest.mark.parametrize('out_dim', [1, 2])
@pytest.mark.parametrize('num_heads', [1, 4])
def test_dotgat_conv_bi(g, idtype, out_dim, num_heads):
    g = g.astype(idtype).to(F.ctx())
    ctx = F.ctx()
    dotgat = nn.DotGatConv((5, 5), out_dim, num_heads)
    feat = (F.randn((g.number_of_src_nodes(), 5)), F.randn((g.number_of_dst_nodes(), 5)))
    dotgat = dotgat.to(ctx)
    h = dotgat(g, feat)
    assert h.shape == (g.number_of_dst_nodes(), num_heads, out_dim)
    _, a = dotgat(g, feat, get_attention=True)
    assert a.shape == (g.number_of_edges(), num_heads, 1)

@pytest.mark.parametrize('out_dim', [1, 2])
def test_dense_cheb_conv(out_dim):
    for k in range(1, 4):
        ctx = F.ctx()
        g = dgl.DGLGraph(sp.sparse.random(100, 100, density=0.1), readonly=True)
        g = g.to(F.ctx())
        adj = g.adjacency_matrix(transpose=True, ctx=ctx).to_dense()
        cheb = nn.ChebConv(5, out_dim, k, None)
        dense_cheb = nn.DenseChebConv(5, out_dim, k)
        #for i in range(len(cheb.fc)):
        #    dense_cheb.W.data[i] = cheb.fc[i].weight.data.t()
        dense_cheb.W.data = cheb.linear.weight.data.transpose(-1, -2).view(k, 5, out_dim)
        if cheb.linear.bias is not None:
            dense_cheb.bias.data = cheb.linear.bias.data
        feat = F.randn((100, 5))
        cheb = cheb.to(ctx)
        dense_cheb = dense_cheb.to(ctx)
        out_cheb = cheb(g, feat, [2.0])
        out_dense_cheb = dense_cheb(adj, feat, 2.0)
        print(k, out_cheb, out_dense_cheb)
        assert F.allclose(out_cheb, out_dense_cheb)

def test_sequential():
    ctx = F.ctx()
    # Test single graph
    class ExampleLayer(th.nn.Module):
        def __init__(self):
            super().__init__()

        def forward(self, graph, n_feat, e_feat):
            graph = graph.local_var()
            graph.ndata['h'] = n_feat
            graph.update_all(fn.copy_u('h', 'm'), fn.sum('m', 'h'))
            n_feat += graph.ndata['h']
            graph.apply_edges(fn.u_add_v('h', 'h', 'e'))
            e_feat += graph.edata['e']
            return n_feat, e_feat

    g = dgl.DGLGraph()
    g.add_nodes(3)
    g.add_edges([0, 1, 2, 0, 1, 2, 0, 1, 2], [0, 0, 0, 1, 1, 1, 2, 2, 2])
    g = g.to(F.ctx())
    net = nn.Sequential(ExampleLayer(), ExampleLayer(), ExampleLayer())
    n_feat = F.randn((3, 4))
    e_feat = F.randn((9, 4))
    net = net.to(ctx)
    n_feat, e_feat = net(g, n_feat, e_feat)
    assert n_feat.shape == (3, 4)
    assert e_feat.shape == (9, 4)

    # Test multiple graph
    class ExampleLayer(th.nn.Module):
        def __init__(self):
            super().__init__()

        def forward(self, graph, n_feat):
            graph = graph.local_var()
            graph.ndata['h'] = n_feat
            graph.update_all(fn.copy_u('h', 'm'), fn.sum('m', 'h'))
            n_feat += graph.ndata['h']
            return n_feat.view(graph.number_of_nodes() // 2, 2, -1).sum(1)

    g1 = dgl.DGLGraph(nx.erdos_renyi_graph(32, 0.05)).to(F.ctx())
    g2 = dgl.DGLGraph(nx.erdos_renyi_graph(16, 0.2)).to(F.ctx())
    g3 = dgl.DGLGraph(nx.erdos_renyi_graph(8, 0.8)).to(F.ctx())
    net = nn.Sequential(ExampleLayer(), ExampleLayer(), ExampleLayer())
    net = net.to(ctx)
    n_feat = F.randn((32, 4))
    n_feat = net([g1, g2, g3], n_feat)
    assert n_feat.shape == (4, 4)

@parametrize_dtype
@pytest.mark.parametrize('g', get_cases(['homo'], exclude=['zero-degree']))
def test_atomic_conv(g, idtype):
    g = g.astype(idtype).to(F.ctx())
    aconv = nn.AtomicConv(interaction_cutoffs=F.tensor([12.0, 12.0]),
                          rbf_kernel_means=F.tensor([0.0, 2.0]),
                          rbf_kernel_scaling=F.tensor([4.0, 4.0]),
                          features_to_use=F.tensor([6.0, 8.0]))

    ctx = F.ctx()
    if F.gpu_ctx():
        aconv = aconv.to(ctx)

    feat = F.randn((g.number_of_nodes(), 1))
    dist = F.randn((g.number_of_edges(), 1))

    h = aconv(g, feat, dist)

    # current we only do shape check
    assert h.shape[-1] == 4

@parametrize_dtype
@pytest.mark.parametrize('g', get_cases(['homo', 'bipartite'], exclude=['zero-degree']))
@pytest.mark.parametrize('out_dim', [1, 3])
def test_cf_conv(g, idtype, out_dim):
    g = g.astype(idtype).to(F.ctx())
    cfconv = nn.CFConv(node_in_feats=2,
                       edge_in_feats=3,
                       hidden_feats=2,
                       out_feats=out_dim)

    ctx = F.ctx()
    if F.gpu_ctx():
        cfconv = cfconv.to(ctx)

    src_feats = F.randn((g.number_of_src_nodes(), 2))
    edge_feats = F.randn((g.number_of_edges(), 3))
    h = cfconv(g, src_feats, edge_feats)
    # current we only do shape check
    assert h.shape[-1] == out_dim

    # case for bipartite graphs
    dst_feats = F.randn((g.number_of_dst_nodes(), 3))
    h = cfconv(g, (src_feats, dst_feats), edge_feats)
    # current we only do shape check
    assert h.shape[-1] == out_dim

def myagg(alist, dsttype):
    rst = alist[0]
    for i in range(1, len(alist)):
        rst = rst + (i + 1) * alist[i]
    return rst

@parametrize_dtype
@pytest.mark.parametrize('agg', ['sum', 'max', 'min', 'mean', 'stack', myagg])
def test_hetero_conv(agg, idtype):
    g = dgl.heterograph({
        ('user', 'follows', 'user'): ([0, 0, 2, 1], [1, 2, 1, 3]),
        ('user', 'plays', 'game'): ([0, 0, 0, 1, 2], [0, 2, 3, 0, 2]),
        ('store', 'sells', 'game'): ([0, 0, 1, 1], [0, 3, 1, 2])},
        idtype=idtype, device=F.ctx())
    conv = nn.HeteroGraphConv({
        'follows': nn.GraphConv(2, 3, allow_zero_in_degree=True),
        'plays': nn.GraphConv(2, 4, allow_zero_in_degree=True),
        'sells': nn.GraphConv(3, 4, allow_zero_in_degree=True)},
        agg)
    conv = conv.to(F.ctx())

    # test pickle
    th.save(conv, tmp_buffer)

    uf = F.randn((4, 2))
    gf = F.randn((4, 4))
    sf = F.randn((2, 3))

    h = conv(g, {'user': uf, 'game': gf, 'store': sf})
    assert set(h.keys()) == {'user', 'game'}
    if agg != 'stack':
        assert h['user'].shape == (4, 3)
        assert h['game'].shape == (4, 4)
    else:
        assert h['user'].shape == (4, 1, 3)
        assert h['game'].shape == (4, 2, 4)

    block = dgl.to_block(g.to(F.cpu()), {'user': [0, 1, 2, 3], 'game': [0, 1, 2, 3], 'store': []}).to(F.ctx())
    h = conv(block, ({'user': uf, 'game': gf, 'store': sf}, {'user': uf, 'game': gf, 'store': sf[0:0]}))
    assert set(h.keys()) == {'user', 'game'}
    if agg != 'stack':
        assert h['user'].shape == (4, 3)
        assert h['game'].shape == (4, 4)
    else:
        assert h['user'].shape == (4, 1, 3)
        assert h['game'].shape == (4, 2, 4)

    h = conv(block, {'user': uf, 'game': gf, 'store': sf})
    assert set(h.keys()) == {'user', 'game'}
    if agg != 'stack':
        assert h['user'].shape == (4, 3)
        assert h['game'].shape == (4, 4)
    else:
        assert h['user'].shape == (4, 1, 3)
        assert h['game'].shape == (4, 2, 4)

    # test with mod args
    class MyMod(th.nn.Module):
        def __init__(self, s1, s2):
            super(MyMod, self).__init__()
            self.carg1 = 0
            self.carg2 = 0
            self.s1 = s1
            self.s2 = s2
        def forward(self, g, h, arg1=None, *, arg2=None):
            if arg1 is not None:
                self.carg1 += 1
            if arg2 is not None:
                self.carg2 += 1
            return th.zeros((g.number_of_dst_nodes(), self.s2))
    mod1 = MyMod(2, 3)
    mod2 = MyMod(2, 4)
    mod3 = MyMod(3, 4)
    conv = nn.HeteroGraphConv({
        'follows': mod1,
        'plays': mod2,
        'sells': mod3},
        agg)
    conv = conv.to(F.ctx())
    mod_args = {'follows' : (1,), 'plays' : (1,)}
    mod_kwargs = {'sells' : {'arg2' : 'abc'}}
    h = conv(g, {'user' : uf, 'game': gf, 'store' : sf}, mod_args=mod_args, mod_kwargs=mod_kwargs)
    assert mod1.carg1 == 1
    assert mod1.carg2 == 0
    assert mod2.carg1 == 1
    assert mod2.carg2 == 0
    assert mod3.carg1 == 0
    assert mod3.carg2 == 1

    #conv on graph without any edges
    for etype in g.etypes:
        g = dgl.remove_edges(g, g.edges(form='eid', etype=etype), etype=etype)
    assert g.num_edges() == 0
    h = conv(g, {'user': uf, 'game': gf, 'store': sf})
    assert set(h.keys()) == {'user', 'game'}

    block = dgl.to_block(g.to(F.cpu()), {'user': [0, 1, 2, 3], 'game': [
                         0, 1, 2, 3], 'store': []}).to(F.ctx())
    h = conv(block, ({'user': uf, 'game': gf, 'store': sf},
             {'user': uf, 'game': gf, 'store': sf[0:0]}))
    assert set(h.keys()) == {'user', 'game'}

@parametrize_dtype
@pytest.mark.parametrize('g', get_cases(['homo'], exclude=['zero-degree']))
@pytest.mark.parametrize('out_dim', [1, 2])
def test_gnnexplainer(g, idtype, out_dim):
    g = g.astype(idtype).to(F.ctx())
    feat = F.randn((g.num_nodes(), 5))

    class Model(th.nn.Module):
        def __init__(self, in_feats, out_feats, graph=False):
            super(Model, self).__init__()
            self.linear = th.nn.Linear(in_feats, out_feats)
            if graph:
                self.pool = nn.AvgPooling()
            else:
                self.pool = None

        def forward(self, graph, feat, eweight=None):
            with graph.local_scope():
                feat = self.linear(feat)
                graph.ndata['h'] = feat
                if eweight is None:
                    graph.update_all(fn.copy_u('h', 'm'), fn.sum('m', 'h'))
                else:
                    graph.edata['w'] = eweight
                    graph.update_all(fn.u_mul_e('h', 'w', 'm'), fn.sum('m', 'h'))

                if self.pool:
                    return self.pool(graph, graph.ndata['h'])
                else:
                    return graph.ndata['h']

    # Explain node prediction
    model = Model(5, out_dim)
    model = model.to(F.ctx())
    explainer = nn.GNNExplainer(model, num_hops=1)
    new_center, sg, feat_mask, edge_mask = explainer.explain_node(0, g, feat)

    # Explain graph prediction
    model = Model(5, out_dim, graph=True)
    model = model.to(F.ctx())
    explainer = nn.GNNExplainer(model, num_hops=1)
    feat_mask, edge_mask = explainer.explain_graph(g, feat)

def test_jumping_knowledge():
    ctx = F.ctx()
    num_layers = 2
    num_nodes = 3
    num_feats = 4

    feat_list = [th.randn((num_nodes, num_feats)).to(ctx) for _ in range(num_layers)]

    model = nn.JumpingKnowledge('cat').to(ctx)
    model.reset_parameters()
    assert model(feat_list).shape == (num_nodes, num_layers * num_feats)

    model = nn.JumpingKnowledge('max').to(ctx)
    model.reset_parameters()
    assert model(feat_list).shape == (num_nodes, num_feats)

    model = nn.JumpingKnowledge('lstm', num_feats, num_layers).to(ctx)
    model.reset_parameters()
    assert model(feat_list).shape == (num_nodes, num_feats)

@pytest.mark.parametrize('op', ['dot', 'cos', 'ele', 'cat'])
def test_edge_predictor(op):
    ctx = F.ctx()
    num_pairs = 3
    in_feats = 4
    out_feats = 5
    h_src = th.randn((num_pairs, in_feats)).to(ctx)
    h_dst = th.randn((num_pairs, in_feats)).to(ctx)

    pred = nn.EdgePredictor(op)
    if op in ['dot', 'cos']:
        assert pred(h_src, h_dst).shape == (num_pairs, 1)
    elif op == 'ele':
        assert pred(h_src, h_dst).shape == (num_pairs, in_feats)
    else:
        assert pred(h_src, h_dst).shape == (num_pairs, 2 * in_feats)
    pred = nn.EdgePredictor(op, in_feats, out_feats, bias=True).to(ctx)
    assert pred(h_src, h_dst).shape == (num_pairs, out_feats)

<<<<<<< HEAD
def test_ke_score_funcs():
    ctx = F.ctx()
    num_edges = 30
    num_rels = 3
    nfeats = 4

    h_src = th.randn((num_edges, nfeats)).to(ctx)
    h_dst = th.randn((num_edges, nfeats)).to(ctx)
    rels = th.randint(low=0, high=num_rels, size=(num_edges,)).to(ctx)

    score_func = nn.TransE(num_rels=num_rels, feats=nfeats).to(ctx)
    score_func.reset_parameters()
    score_func(h_src, h_dst, rels).shape == (num_edges)

    score_func = nn.TransR(num_rels=num_rels, rfeats=nfeats - 1, nfeats=nfeats).to(ctx)
    score_func.reset_parameters()
    score_func(h_src, h_dst, rels).shape == (num_edges)
=======
def test_twirls(): 
    g = dgl.graph(([0,1,2,3,2,5], [1,2,3,4,0,3]))
    feat = th.ones(6, 10)
    conv = nn.TWIRLSConv(10, 2, 128, prop_step = 64)
    res = conv(g , feat)
    assert ( res.size() == (6,2) )
    

>>>>>>> c3103b62

if __name__ == '__main__':
    test_graph_conv()
    test_graph_conv_e_weight()
    test_graph_conv_e_weight_norm()
    test_set2set()
    test_glob_att_pool()
    test_simple_pool()
    test_set_trans()
    test_rgcn()
    test_rgcn_sorted()
    test_tagconv()
    test_gat_conv()
    test_gatv2_conv()
    test_egat_conv()
    test_sage_conv()
    test_sgc_conv()
    test_appnp_conv()
    test_gin_conv()
    test_agnn_conv()
    test_gated_graph_conv()
    test_gated_graph_conv_one_etype()
    test_nn_conv()
    test_gmm_conv()
    test_dotgat_conv()
    test_dense_graph_conv()
    test_dense_sage_conv()
    test_dense_cheb_conv()
    test_sequential()
    test_atomic_conv()
    test_cf_conv()
    test_hetero_conv()
    test_twirls()<|MERGE_RESOLUTION|>--- conflicted
+++ resolved
@@ -1323,7 +1323,7 @@
     pred = nn.EdgePredictor(op, in_feats, out_feats, bias=True).to(ctx)
     assert pred(h_src, h_dst).shape == (num_pairs, out_feats)
 
-<<<<<<< HEAD
+
 def test_ke_score_funcs():
     ctx = F.ctx()
     num_edges = 30
@@ -1341,7 +1341,8 @@
     score_func = nn.TransR(num_rels=num_rels, rfeats=nfeats - 1, nfeats=nfeats).to(ctx)
     score_func.reset_parameters()
     score_func(h_src, h_dst, rels).shape == (num_edges)
-=======
+
+
 def test_twirls(): 
     g = dgl.graph(([0,1,2,3,2,5], [1,2,3,4,0,3]))
     feat = th.ones(6, 10)
@@ -1350,7 +1351,6 @@
     assert ( res.size() == (6,2) )
     
 
->>>>>>> c3103b62
 
 if __name__ == '__main__':
     test_graph_conv()
