import io
import torch as th
import networkx as nx
import dgl
import dgl.nn.pytorch as nn
import dgl.function as fn
import backend as F
import pytest
import torch
from test_utils.graph_cases import get_cases, random_graph, random_bipartite, random_dglgraph
from test_utils import parametrize_idtype
from copy import deepcopy
import pickle

import scipy as sp
from torch.utils.data import DataLoader
from torch.optim import SparseAdam, Adam

tmp_buffer = io.BytesIO()

def _AXWb(A, X, W, b):
    X = th.matmul(X, W)
    Y = th.matmul(A, X.view(X.shape[0], -1)).view_as(X)
    return Y + b

@pytest.mark.parametrize('out_dim', [1, 2])
def test_graph_conv0(out_dim):
    g = dgl.DGLGraph(nx.path_graph(3)).to(F.ctx())
    ctx = F.ctx()
    adj = g.adjacency_matrix(transpose=True, ctx=ctx)

    conv = nn.GraphConv(5, out_dim, norm='none', bias=True)
    conv = conv.to(ctx)
    print(conv)

    # test pickle
    th.save(conv, tmp_buffer)


    # test#1: basic
    h0 = F.ones((3, 5))
    h1 = conv(g, h0)
    assert len(g.ndata) == 0
    assert len(g.edata) == 0
    assert F.allclose(h1, _AXWb(adj, h0, conv.weight, conv.bias))
    # test#2: more-dim
    h0 = F.ones((3, 5, 5))
    h1 = conv(g, h0)
    assert len(g.ndata) == 0
    assert len(g.edata) == 0
    assert F.allclose(h1, _AXWb(adj, h0, conv.weight, conv.bias))

    conv = nn.GraphConv(5, out_dim)
    conv = conv.to(ctx)
    # test#3: basic
    h0 = F.ones((3, 5))
    h1 = conv(g, h0)
    assert len(g.ndata) == 0
    assert len(g.edata) == 0
    # test#4: basic
    h0 = F.ones((3, 5, 5))
    h1 = conv(g, h0)
    assert len(g.ndata) == 0
    assert len(g.edata) == 0

    conv = nn.GraphConv(5, out_dim)
    conv = conv.to(ctx)
    # test#3: basic
    h0 = F.ones((3, 5))
    h1 = conv(g, h0)
    assert len(g.ndata) == 0
    assert len(g.edata) == 0
    # test#4: basic
    h0 = F.ones((3, 5, 5))
    h1 = conv(g, h0)
    assert len(g.ndata) == 0
    assert len(g.edata) == 0

    # test rest_parameters
    old_weight = deepcopy(conv.weight.data)
    conv.reset_parameters()
    new_weight = conv.weight.data
    assert not F.allclose(old_weight, new_weight)

@parametrize_idtype
@pytest.mark.parametrize('g', get_cases(['homo', 'bipartite'], exclude=['zero-degree', 'dglgraph']))
@pytest.mark.parametrize('norm', ['none', 'both', 'right', 'left'])
@pytest.mark.parametrize('weight', [True, False])
@pytest.mark.parametrize('bias', [True, False])
@pytest.mark.parametrize('out_dim', [1, 2])
def test_graph_conv(idtype, g, norm, weight, bias, out_dim):
    # Test one tensor input
    g = g.astype(idtype).to(F.ctx())
    conv = nn.GraphConv(5, out_dim, norm=norm, weight=weight, bias=bias).to(F.ctx())
    ext_w = F.randn((5, out_dim)).to(F.ctx())
    nsrc = g.number_of_src_nodes()
    ndst = g.number_of_dst_nodes()
    h = F.randn((nsrc, 5)).to(F.ctx())
    if weight:
        h_out = conv(g, h)
    else:
        h_out = conv(g, h, weight=ext_w)
    assert h_out.shape == (ndst, out_dim)

@parametrize_idtype
@pytest.mark.parametrize('g', get_cases(['has_scalar_e_feature'], exclude=['zero-degree', 'dglgraph']))
@pytest.mark.parametrize('norm', ['none', 'both', 'right'])
@pytest.mark.parametrize('weight', [True, False])
@pytest.mark.parametrize('bias', [True, False])
@pytest.mark.parametrize('out_dim', [1, 2])
def test_graph_conv_e_weight(idtype, g, norm, weight, bias, out_dim):
    g = g.astype(idtype).to(F.ctx())
    conv = nn.GraphConv(5, out_dim, norm=norm, weight=weight, bias=bias).to(F.ctx())
    ext_w = F.randn((5, out_dim)).to(F.ctx())
    nsrc = g.number_of_src_nodes()
    ndst = g.number_of_dst_nodes()
    h = F.randn((nsrc, 5)).to(F.ctx())
    e_w = g.edata['scalar_w']
    if weight:
        h_out = conv(g, h, edge_weight=e_w)
    else:
        h_out = conv(g, h, weight=ext_w, edge_weight=e_w)
    assert h_out.shape == (ndst, out_dim)

@parametrize_idtype
@pytest.mark.parametrize('g', get_cases(['has_scalar_e_feature'], exclude=['zero-degree', 'dglgraph']))
@pytest.mark.parametrize('norm', ['none', 'both', 'right'])
@pytest.mark.parametrize('weight', [True, False])
@pytest.mark.parametrize('bias', [True, False])
@pytest.mark.parametrize('out_dim', [1, 2])
def test_graph_conv_e_weight_norm(idtype, g, norm, weight, bias, out_dim):
    g = g.astype(idtype).to(F.ctx())
    conv = nn.GraphConv(5, out_dim, norm=norm, weight=weight, bias=bias).to(F.ctx())

    # test pickle
    th.save(conv, tmp_buffer)

    ext_w = F.randn((5, out_dim)).to(F.ctx())
    nsrc = g.number_of_src_nodes()
    ndst = g.number_of_dst_nodes()
    h = F.randn((nsrc, 5)).to(F.ctx())
    edgenorm = nn.EdgeWeightNorm(norm=norm)
    norm_weight = edgenorm(g, g.edata['scalar_w'])
    if weight:
        h_out = conv(g, h, edge_weight=norm_weight)
    else:
        h_out = conv(g, h, weight=ext_w, edge_weight=norm_weight)
    assert h_out.shape == (ndst, out_dim)

@parametrize_idtype
@pytest.mark.parametrize('g', get_cases(['bipartite'], exclude=['zero-degree', 'dglgraph']))
@pytest.mark.parametrize('norm', ['none', 'both', 'right'])
@pytest.mark.parametrize('weight', [True, False])
@pytest.mark.parametrize('bias', [True, False])
@pytest.mark.parametrize('out_dim', [1, 2])
def test_graph_conv_bi(idtype, g, norm, weight, bias, out_dim):
    # Test a pair of tensor inputs
    g = g.astype(idtype).to(F.ctx())
    conv = nn.GraphConv(5, out_dim, norm=norm, weight=weight, bias=bias).to(F.ctx())

    # test pickle
    th.save(conv, tmp_buffer)

    ext_w = F.randn((5, out_dim)).to(F.ctx())
    nsrc = g.number_of_src_nodes()
    ndst = g.number_of_dst_nodes()
    h = F.randn((nsrc, 5)).to(F.ctx())
    h_dst = F.randn((ndst, out_dim)).to(F.ctx())
    if weight:
        h_out = conv(g, (h, h_dst))
    else:
        h_out = conv(g, (h, h_dst), weight=ext_w)
    assert h_out.shape == (ndst, out_dim)

def _S2AXWb(A, N, X, W, b):
    X1 = X * N
    X1 = th.matmul(A, X1.view(X1.shape[0], -1))
    X1 = X1 * N
    X2 = X1 * N
    X2 = th.matmul(A, X2.view(X2.shape[0], -1))
    X2 = X2 * N
    X = th.cat([X, X1, X2], dim=-1)
    Y = th.matmul(X, W.rot90())

    return Y + b

@pytest.mark.parametrize('out_dim', [1, 2])
def test_tagconv(out_dim):
    g = dgl.DGLGraph(nx.path_graph(3))
    g = g.to(F.ctx())
    ctx = F.ctx()
    adj = g.adjacency_matrix(transpose=True, ctx=ctx)
    norm = th.pow(g.in_degrees().float(), -0.5)

    conv = nn.TAGConv(5, out_dim, bias=True)
    conv = conv.to(ctx)
    print(conv)

    # test pickle
    th.save(conv, tmp_buffer)

    # test#1: basic
    h0 = F.ones((3, 5))
    h1 = conv(g, h0)
    assert len(g.ndata) == 0
    assert len(g.edata) == 0
    shp = norm.shape + (1,) * (h0.dim() - 1)
    norm = th.reshape(norm, shp).to(ctx)

    assert F.allclose(h1, _S2AXWb(adj, norm, h0, conv.lin.weight, conv.lin.bias))

    conv = nn.TAGConv(5, out_dim)
    conv = conv.to(ctx)

    # test#2: basic
    h0 = F.ones((3, 5))
    h1 = conv(g, h0)
    assert h1.shape[-1] == out_dim

    # test reset_parameters
    old_weight = deepcopy(conv.lin.weight.data)
    conv.reset_parameters()
    new_weight = conv.lin.weight.data
    assert not F.allclose(old_weight, new_weight)

def test_set2set():
    ctx = F.ctx()
    g = dgl.DGLGraph(nx.path_graph(10))
    g = g.to(F.ctx())

    s2s = nn.Set2Set(5, 3, 3) # hidden size 5, 3 iters, 3 layers
    s2s = s2s.to(ctx)
    print(s2s)

    # test#1: basic
    h0 = F.randn((g.number_of_nodes(), 5))
    h1 = s2s(g, h0)
    assert h1.shape[0] == 1 and h1.shape[1] == 10 and h1.dim() == 2

    # test#2: batched graph
    g1 = dgl.DGLGraph(nx.path_graph(11)).to(F.ctx())
    g2 = dgl.DGLGraph(nx.path_graph(5)).to(F.ctx())
    bg = dgl.batch([g, g1, g2])
    h0 = F.randn((bg.number_of_nodes(), 5))
    h1 = s2s(bg, h0)
    assert h1.shape[0] == 3 and h1.shape[1] == 10 and h1.dim() == 2

def test_glob_att_pool():
    ctx = F.ctx()
    g = dgl.DGLGraph(nx.path_graph(10))
    g = g.to(F.ctx())

    gap = nn.GlobalAttentionPooling(th.nn.Linear(5, 1), th.nn.Linear(5, 10))
    gap = gap.to(ctx)
    print(gap)

    # test pickle
    th.save(gap, tmp_buffer)

    # test#1: basic
    h0 = F.randn((g.number_of_nodes(), 5))
    h1 = gap(g, h0)
    assert h1.shape[0] == 1 and h1.shape[1] == 10 and h1.dim() == 2

    # test#2: batched graph
    bg = dgl.batch([g, g, g, g])
    h0 = F.randn((bg.number_of_nodes(), 5))
    h1 = gap(bg, h0)
    assert h1.shape[0] == 4 and h1.shape[1] == 10 and h1.dim() == 2

def test_simple_pool():
    ctx = F.ctx()
    g = dgl.DGLGraph(nx.path_graph(15))
    g = g.to(F.ctx())

    sum_pool = nn.SumPooling()
    avg_pool = nn.AvgPooling()
    max_pool = nn.MaxPooling()
    sort_pool = nn.SortPooling(10) # k = 10
    print(sum_pool, avg_pool, max_pool, sort_pool)

    # test#1: basic
    h0 = F.randn((g.number_of_nodes(), 5))
    sum_pool = sum_pool.to(ctx)
    avg_pool = avg_pool.to(ctx)
    max_pool = max_pool.to(ctx)
    sort_pool = sort_pool.to(ctx)
    h1 = sum_pool(g, h0)
    assert F.allclose(F.squeeze(h1, 0), F.sum(h0, 0))
    h1 = avg_pool(g, h0)
    assert F.allclose(F.squeeze(h1, 0), F.mean(h0, 0))
    h1 = max_pool(g, h0)
    assert F.allclose(F.squeeze(h1, 0), F.max(h0, 0))
    h1 = sort_pool(g, h0)
    assert h1.shape[0] == 1 and h1.shape[1] == 10 * 5 and h1.dim() == 2

    # test#2: batched graph
    g_ = dgl.DGLGraph(nx.path_graph(5)).to(F.ctx())
    bg = dgl.batch([g, g_, g, g_, g])
    h0 = F.randn((bg.number_of_nodes(), 5))
    h1 = sum_pool(bg, h0)
    truth = th.stack([F.sum(h0[:15], 0),
                      F.sum(h0[15:20], 0),
                      F.sum(h0[20:35], 0),
                      F.sum(h0[35:40], 0),
                      F.sum(h0[40:55], 0)], 0)
    assert F.allclose(h1, truth)

    h1 = avg_pool(bg, h0)
    truth = th.stack([F.mean(h0[:15], 0),
                      F.mean(h0[15:20], 0),
                      F.mean(h0[20:35], 0),
                      F.mean(h0[35:40], 0),
                      F.mean(h0[40:55], 0)], 0)
    assert F.allclose(h1, truth)

    h1 = max_pool(bg, h0)
    truth = th.stack([F.max(h0[:15], 0),
                      F.max(h0[15:20], 0),
                      F.max(h0[20:35], 0),
                      F.max(h0[35:40], 0),
                      F.max(h0[40:55], 0)], 0)
    assert F.allclose(h1, truth)

    h1 = sort_pool(bg, h0)
    assert h1.shape[0] == 5 and h1.shape[1] == 10 * 5 and h1.dim() == 2

def test_set_trans():
    ctx = F.ctx()
    g = dgl.DGLGraph(nx.path_graph(15))

    st_enc_0 = nn.SetTransformerEncoder(50, 5, 10, 100, 2, 'sab')
    st_enc_1 = nn.SetTransformerEncoder(50, 5, 10, 100, 2, 'isab', 3)
    st_dec = nn.SetTransformerDecoder(50, 5, 10, 100, 2, 4)
    st_enc_0 = st_enc_0.to(ctx)
    st_enc_1 = st_enc_1.to(ctx)
    st_dec = st_dec.to(ctx)
    print(st_enc_0, st_enc_1, st_dec)

    # test#1: basic
    h0 = F.randn((g.number_of_nodes(), 50))
    h1 = st_enc_0(g, h0)
    assert h1.shape == h0.shape
    h1 = st_enc_1(g, h0)
    assert h1.shape == h0.shape
    h2 = st_dec(g, h1)
    assert h2.shape[0] == 1 and h2.shape[1] == 200 and h2.dim() == 2

    # test#2: batched graph
    g1 = dgl.DGLGraph(nx.path_graph(5))
    g2 = dgl.DGLGraph(nx.path_graph(10))
    bg = dgl.batch([g, g1, g2])
    h0 = F.randn((bg.number_of_nodes(), 50))
    h1 = st_enc_0(bg, h0)
    assert h1.shape == h0.shape
    h1 = st_enc_1(bg, h0)
    assert h1.shape == h0.shape

    h2 = st_dec(bg, h1)
    assert h2.shape[0] == 3 and h2.shape[1] == 200 and h2.dim() == 2

@parametrize_idtype
@pytest.mark.parametrize('O', [1, 8, 32])
def test_rgcn(idtype, O):
    ctx = F.ctx()
    etype = []
    g = dgl.from_scipy(sp.sparse.random(100, 100, density=0.1))
    g = g.astype(idtype).to(F.ctx())
    # 5 etypes
    R = 5
    for i in range(g.number_of_edges()):
        etype.append(i % 5)
    B = 2
    I = 10

    h = th.randn((100, I)).to(ctx)
    r = th.tensor(etype).to(ctx)
    norm = th.rand((g.number_of_edges(), 1)).to(ctx)
    sorted_r, idx = th.sort(r)
    sorted_g = dgl.reorder_graph(g, edge_permute_algo='custom', permute_config={'edges_perm' : idx.to(idtype)})
    sorted_norm = norm[idx]

    rgc = nn.RelGraphConv(I, O, R).to(ctx)
    th.save(rgc, tmp_buffer)  # test pickle
    rgc_basis = nn.RelGraphConv(I, O, R, "basis", B).to(ctx)
    th.save(rgc_basis, tmp_buffer)  # test pickle
    if O % B == 0:
        rgc_bdd = nn.RelGraphConv(I, O, R, "bdd", B).to(ctx)
        th.save(rgc_bdd, tmp_buffer)  # test pickle

    # basic usage
    h_new = rgc(g, h, r)
    assert h_new.shape == (100, O)
    h_new_basis = rgc_basis(g, h, r)
    assert h_new_basis.shape == (100, O)
    if O % B == 0:
        h_new_bdd = rgc_bdd(g, h, r)
        assert h_new_bdd.shape == (100, O)

    # sorted input
    h_new_sorted = rgc(sorted_g, h, sorted_r, presorted=True)
    assert th.allclose(h_new, h_new_sorted, atol=1e-4, rtol=1e-4)
    h_new_basis_sorted = rgc_basis(sorted_g, h, sorted_r, presorted=True)
    assert th.allclose(h_new_basis, h_new_basis_sorted, atol=1e-4, rtol=1e-4)
    if O % B == 0:
        h_new_bdd_sorted = rgc_bdd(sorted_g, h, sorted_r, presorted=True)
        assert th.allclose(h_new_bdd, h_new_bdd_sorted, atol=1e-4, rtol=1e-4)

    # norm input
    h_new = rgc(g, h, r, norm)
    assert h_new.shape == (100, O)
    h_new = rgc_basis(g, h, r, norm)
    assert h_new.shape == (100, O)
    if O % B == 0:
        h_new = rgc_bdd(g, h, r, norm)
        assert h_new.shape == (100, O)

@parametrize_idtype
@pytest.mark.parametrize('O', [1, 10, 40])
def test_rgcn_default_nbasis(idtype, O):
    ctx = F.ctx()
    etype = []
    g = dgl.from_scipy(sp.sparse.random(100, 100, density=0.1))
    g = g.astype(idtype).to(F.ctx())
    # 5 etypes
    R = 5
    for i in range(g.number_of_edges()):
        etype.append(i % 5)
    I = 10

    h = th.randn((100, I)).to(ctx)
    r = th.tensor(etype).to(ctx)
    norm = th.rand((g.number_of_edges(), 1)).to(ctx)
    sorted_r, idx = th.sort(r)
    sorted_g = dgl.reorder_graph(g, edge_permute_algo='custom', permute_config={'edges_perm' : idx.to(idtype)})
    sorted_norm = norm[idx]

    rgc = nn.RelGraphConv(I, O, R).to(ctx)
    th.save(rgc, tmp_buffer)  # test pickle
    rgc_basis = nn.RelGraphConv(I, O, R, "basis").to(ctx)
    th.save(rgc_basis, tmp_buffer)  # test pickle
    if O % R == 0:
        rgc_bdd = nn.RelGraphConv(I, O, R, "bdd").to(ctx)
        th.save(rgc_bdd, tmp_buffer)  # test pickle

    # basic usage
    h_new = rgc(g, h, r)
    assert h_new.shape == (100, O)
    h_new_basis = rgc_basis(g, h, r)
    assert h_new_basis.shape == (100, O)
    if O % R == 0:
        h_new_bdd = rgc_bdd(g, h, r)
        assert h_new_bdd.shape == (100, O)

    # sorted input
    h_new_sorted = rgc(sorted_g, h, sorted_r, presorted=True)
    assert th.allclose(h_new, h_new_sorted, atol=1e-4, rtol=1e-4)
    h_new_basis_sorted = rgc_basis(sorted_g, h, sorted_r, presorted=True)
    assert th.allclose(h_new_basis, h_new_basis_sorted, atol=1e-4, rtol=1e-4)
    if O % R == 0:
        h_new_bdd_sorted = rgc_bdd(sorted_g, h, sorted_r, presorted=True)
        assert th.allclose(h_new_bdd, h_new_bdd_sorted, atol=1e-4, rtol=1e-4)

    # norm input
    h_new = rgc(g, h, r, norm)
    assert h_new.shape == (100, O)
    h_new = rgc_basis(g, h, r, norm)
    assert h_new.shape == (100, O)
    if O % R == 0:
        h_new = rgc_bdd(g, h, r, norm)
        assert h_new.shape == (100, O)

@parametrize_idtype
@pytest.mark.parametrize('g', get_cases(['homo', 'block-bipartite'], exclude=['zero-degree']))
@pytest.mark.parametrize('out_dim', [1, 5])
@pytest.mark.parametrize('num_heads', [1, 4])
def test_gat_conv(g, idtype, out_dim, num_heads):
    g = g.astype(idtype).to(F.ctx())
    ctx = F.ctx()
    gat = nn.GATConv(5, out_dim, num_heads)
    feat = F.randn((g.number_of_src_nodes(), 5))
    gat = gat.to(ctx)
    h = gat(g, feat)

    # test pickle
    th.save(gat, tmp_buffer)

    assert h.shape == (g.number_of_dst_nodes(), num_heads, out_dim)
    _, a = gat(g, feat, get_attention=True)
    assert a.shape == (g.number_of_edges(), num_heads, 1)

    # test residual connection
    gat = nn.GATConv(5, out_dim, num_heads, residual=True)
    gat = gat.to(ctx)
    h = gat(g, feat)

@parametrize_idtype
@pytest.mark.parametrize('g', get_cases(['bipartite'], exclude=['zero-degree']))
@pytest.mark.parametrize('out_dim', [1, 2])
@pytest.mark.parametrize('num_heads', [1, 4])
def test_gat_conv_bi(g, idtype, out_dim, num_heads):
    g = g.astype(idtype).to(F.ctx())
    ctx = F.ctx()
    gat = nn.GATConv(5, out_dim, num_heads)
    feat = (F.randn((g.number_of_src_nodes(), 5)), F.randn((g.number_of_dst_nodes(), 5)))
    gat = gat.to(ctx)
    h = gat(g, feat)
    assert h.shape == (g.number_of_dst_nodes(), num_heads, out_dim)
    _, a = gat(g, feat, get_attention=True)
    assert a.shape == (g.number_of_edges(), num_heads, 1)

@parametrize_idtype
@pytest.mark.parametrize('g', get_cases(['homo', 'block-bipartite'], exclude=['zero-degree']))
@pytest.mark.parametrize('out_dim', [1, 5])
@pytest.mark.parametrize('num_heads', [1, 4])
def test_gatv2_conv(g, idtype, out_dim, num_heads):
    g = g.astype(idtype).to(F.ctx())
    ctx = F.ctx()
    gat = nn.GATv2Conv(5, out_dim, num_heads)
    feat = F.randn((g.number_of_src_nodes(), 5))
    gat = gat.to(ctx)
    h = gat(g, feat)

    # test pickle
    th.save(gat, tmp_buffer)

    assert h.shape == (g.number_of_dst_nodes(), num_heads, out_dim)
    _, a = gat(g, feat, get_attention=True)
    assert a.shape == (g.number_of_edges(), num_heads, 1)

    # test residual connection
    gat = nn.GATConv(5, out_dim, num_heads, residual=True)
    gat = gat.to(ctx)
    h = gat(g, feat)

@parametrize_idtype
@pytest.mark.parametrize('g', get_cases(['bipartite'], exclude=['zero-degree']))
@pytest.mark.parametrize('out_dim', [1, 2])
@pytest.mark.parametrize('num_heads', [1, 4])
def test_gatv2_conv_bi(g, idtype, out_dim, num_heads):
    g = g.astype(idtype).to(F.ctx())
    ctx = F.ctx()
    gat = nn.GATv2Conv(5, out_dim, num_heads)
    feat = (F.randn((g.number_of_src_nodes(), 5)), F.randn((g.number_of_dst_nodes(), 5)))
    gat = gat.to(ctx)
    h = gat(g, feat)
    assert h.shape == (g.number_of_dst_nodes(), num_heads, out_dim)
    _, a = gat(g, feat, get_attention=True)
    assert a.shape == (g.number_of_edges(), num_heads, 1)

@parametrize_idtype
@pytest.mark.parametrize('g', get_cases(['homo'], exclude=['zero-degree']))
@pytest.mark.parametrize('out_node_feats', [1, 5])
@pytest.mark.parametrize('out_edge_feats', [1, 5])
@pytest.mark.parametrize('num_heads', [1, 4])
def test_egat_conv(g, idtype, out_node_feats, out_edge_feats, num_heads):
    g = g.astype(idtype).to(F.ctx())
    ctx = F.ctx()
    egat = nn.EGATConv(in_node_feats=10,
                       in_edge_feats=5,
                       out_node_feats=out_node_feats,
                       out_edge_feats=out_edge_feats,
                       num_heads=num_heads)
    nfeat = F.randn((g.number_of_nodes(), 10))
    efeat = F.randn((g.number_of_edges(), 5))
    egat = egat.to(ctx)
    h, f = egat(g, nfeat, efeat)

    th.save(egat, tmp_buffer)

    assert h.shape == (g.number_of_nodes(), num_heads, out_node_feats)
    assert f.shape == (g.number_of_edges(), num_heads, out_edge_feats)
    _, _, attn = egat(g, nfeat, efeat, True)
    assert attn.shape == (g.number_of_edges(), num_heads, 1)

@parametrize_idtype
@pytest.mark.parametrize('g', get_cases(['bipartite'], exclude=['zero-degree']))
@pytest.mark.parametrize('out_node_feats', [1, 5])
@pytest.mark.parametrize('out_edge_feats', [1, 5])
@pytest.mark.parametrize('num_heads', [1, 4])
def test_egat_conv_bi(g, idtype, out_node_feats, out_edge_feats, num_heads):
    g = g.astype(idtype).to(F.ctx())
    ctx = F.ctx()
    egat = nn.EGATConv(in_node_feats=(10,15),
                       in_edge_feats=7,
                       out_node_feats=out_node_feats,
                       out_edge_feats=out_edge_feats,
                       num_heads=num_heads)
    nfeat = (F.randn((g.number_of_src_nodes(), 10)), F.randn((g.number_of_dst_nodes(), 15)))
    efeat = F.randn((g.number_of_edges(), 7))
    egat = egat.to(ctx)
    h, f = egat(g, nfeat, efeat)

    th.save(egat, tmp_buffer)

    assert h.shape == (g.number_of_dst_nodes(), num_heads, out_node_feats)
    assert f.shape == (g.number_of_edges(), num_heads, out_edge_feats)
    _, _, attn = egat(g, nfeat, efeat, True)
    assert attn.shape == (g.number_of_edges(), num_heads, 1)

@parametrize_idtype
@pytest.mark.parametrize('g', get_cases(['homo', 'block-bipartite']))
@pytest.mark.parametrize('aggre_type', ['mean', 'pool', 'gcn', 'lstm'])
def test_sage_conv(idtype, g, aggre_type):
    g = g.astype(idtype).to(F.ctx())
    sage = nn.SAGEConv(5, 10, aggre_type)
    feat = F.randn((g.number_of_src_nodes(), 5))
    sage = sage.to(F.ctx())
    # test pickle
    th.save(sage, tmp_buffer)
    h = sage(g, feat)
    assert h.shape[-1] == 10

@parametrize_idtype
@pytest.mark.parametrize('g', get_cases(['bipartite']))
@pytest.mark.parametrize('aggre_type', ['mean', 'pool', 'gcn', 'lstm'])
@pytest.mark.parametrize('out_dim', [1, 2])
def test_sage_conv_bi(idtype, g, aggre_type, out_dim):
    g = g.astype(idtype).to(F.ctx())
    dst_dim = 5 if aggre_type != 'gcn' else 10
    sage = nn.SAGEConv((10, dst_dim), out_dim, aggre_type)
    feat = (F.randn((g.number_of_src_nodes(), 10)), F.randn((g.number_of_dst_nodes(), dst_dim)))
    sage = sage.to(F.ctx())
    h = sage(g, feat)
    assert h.shape[-1] == out_dim
    assert h.shape[0] == g.number_of_dst_nodes()

@parametrize_idtype
@pytest.mark.parametrize('out_dim', [1, 2])
def test_sage_conv2(idtype, out_dim):
    # TODO: add test for blocks
    # Test the case for graphs without edges
    g = dgl.heterograph({('_U', '_E', '_V'): ([], [])}, {'_U': 5, '_V': 3})
    g = g.astype(idtype).to(F.ctx())
    ctx = F.ctx()
    sage = nn.SAGEConv((3, 3), out_dim, 'gcn')
    feat = (F.randn((5, 3)), F.randn((3, 3)))
    sage = sage.to(ctx)
    h = sage(g, (F.copy_to(feat[0], F.ctx()), F.copy_to(feat[1], F.ctx())))
    assert h.shape[-1] == out_dim
    assert h.shape[0] == 3
    for aggre_type in ['mean', 'pool', 'lstm']:
        sage = nn.SAGEConv((3, 1), out_dim, aggre_type)
        feat = (F.randn((5, 3)), F.randn((3, 1)))
        sage = sage.to(ctx)
        h = sage(g, feat)
        assert h.shape[-1] == out_dim
        assert h.shape[0] == 3

@parametrize_idtype
@pytest.mark.parametrize('g', get_cases(['homo'], exclude=['zero-degree']))
@pytest.mark.parametrize('out_dim', [1, 2])
def test_sgc_conv(g, idtype, out_dim):
    ctx = F.ctx()
    g = g.astype(idtype).to(ctx)
    # not cached
    sgc = nn.SGConv(5, out_dim, 3)

    # test pickle
    th.save(sgc, tmp_buffer)

    feat = F.randn((g.number_of_nodes(), 5))
    sgc = sgc.to(ctx)

    h = sgc(g, feat)
    assert h.shape[-1] == out_dim

    # cached
    sgc = nn.SGConv(5, out_dim, 3, True)
    sgc = sgc.to(ctx)
    h_0 = sgc(g, feat)
    h_1 = sgc(g, feat + 1)
    assert F.allclose(h_0, h_1)
    assert h_0.shape[-1] == out_dim

@parametrize_idtype
@pytest.mark.parametrize('g', get_cases(['homo'], exclude=['zero-degree']))
def test_appnp_conv(g, idtype):
    ctx = F.ctx()
    g = g.astype(idtype).to(ctx)
    appnp = nn.APPNPConv(10, 0.1)
    feat = F.randn((g.number_of_nodes(), 5))
    appnp = appnp.to(ctx)

    # test pickle
    th.save(appnp, tmp_buffer)

    h = appnp(g, feat)
    assert h.shape[-1] == 5


@parametrize_idtype
@pytest.mark.parametrize('g', get_cases(['homo'], exclude=['zero-degree']))
def test_appnp_conv_e_weight(g, idtype):
    ctx = F.ctx()
    g = g.astype(idtype).to(ctx)
    appnp = nn.APPNPConv(10, 0.1)
    feat = F.randn((g.number_of_nodes(), 5))
    eweight = F.ones((g.num_edges(), ))
    appnp = appnp.to(ctx)

    h = appnp(g, feat, edge_weight=eweight)
    assert h.shape[-1] == 5

@parametrize_idtype
@pytest.mark.parametrize('g', get_cases(['homo'], exclude=['zero-degree']))
@pytest.mark.parametrize("bias", [True, False])
def test_gcn2conv_e_weight(g, idtype, bias):
    ctx = F.ctx()
    g = g.astype(idtype).to(ctx)
    gcn2conv = nn.GCN2Conv(5, layer=2, alpha=0.5, bias=bias,
                           project_initial_features=True)
    feat = F.randn((g.number_of_nodes(), 5))
    eweight = F.ones((g.num_edges(), ))
    gcn2conv = gcn2conv.to(ctx)
    res = feat
    h = gcn2conv(g, res, feat, edge_weight=eweight)
    assert h.shape[-1] == 5


@parametrize_idtype
@pytest.mark.parametrize('g', get_cases(['homo'], exclude=['zero-degree']))
def test_sgconv_e_weight(g, idtype):
    ctx = F.ctx()
    g = g.astype(idtype).to(ctx)
    sgconv = nn.SGConv(5, 5, 3)
    feat = F.randn((g.number_of_nodes(), 5))
    eweight = F.ones((g.num_edges(), ))
    sgconv = sgconv.to(ctx)
    h = sgconv(g, feat, edge_weight=eweight)
    assert h.shape[-1] == 5

@parametrize_idtype
@pytest.mark.parametrize('g', get_cases(['homo'], exclude=['zero-degree']))
def test_tagconv_e_weight(g, idtype):
    ctx = F.ctx()
    g = g.astype(idtype).to(ctx)
    conv = nn.TAGConv(5, 5, bias=True)
    conv = conv.to(ctx)
    feat = F.randn((g.number_of_nodes(), 5))
    eweight = F.ones((g.num_edges(), ))
    conv = conv.to(ctx)
    h = conv(g, feat, edge_weight=eweight)
    assert h.shape[-1] == 5

@parametrize_idtype
@pytest.mark.parametrize('g', get_cases(['homo', 'block-bipartite'], exclude=['zero-degree']))
@pytest.mark.parametrize('aggregator_type', ['mean', 'max', 'sum'])
def test_gin_conv(g, idtype, aggregator_type):
    g = g.astype(idtype).to(F.ctx())
    ctx = F.ctx()
    gin = nn.GINConv(
        th.nn.Linear(5, 12),
        aggregator_type
    )
    th.save(gin, tmp_buffer)
    feat = F.randn((g.number_of_src_nodes(), 5))
    gin = gin.to(ctx)
    h = gin(g, feat)

    # test pickle
    th.save(gin, tmp_buffer)

    assert h.shape == (g.number_of_dst_nodes(), 12)

    gin = nn.GINConv(None, aggregator_type)
    th.save(gin, tmp_buffer)
    gin = gin.to(ctx)
    h = gin(g, feat)

@parametrize_idtype
@pytest.mark.parametrize('g', get_cases(['homo', 'block-bipartite']))
def test_gine_conv(g, idtype):
    ctx = F.ctx()
    g = g.astype(idtype).to(ctx)
    gine = nn.GINEConv(
        th.nn.Linear(5, 12)
    )
    th.save(gine, tmp_buffer)
    nfeat = F.randn((g.number_of_src_nodes(), 5))
    efeat = F.randn((g.num_edges(), 5))
    gine = gine.to(ctx)
    h = gine(g, nfeat, efeat)

    # test pickle
    th.save(gine, tmp_buffer)
    assert h.shape == (g.number_of_dst_nodes(), 12)

    gine = nn.GINEConv(None)
    th.save(gine, tmp_buffer)
    gine = gine.to(ctx)
    h = gine(g, nfeat, efeat)

@parametrize_idtype
@pytest.mark.parametrize('g', get_cases(['bipartite'], exclude=['zero-degree']))
@pytest.mark.parametrize('aggregator_type', ['mean', 'max', 'sum'])
def test_gin_conv_bi(g, idtype, aggregator_type):
    g = g.astype(idtype).to(F.ctx())
    ctx = F.ctx()
    gin = nn.GINConv(
        th.nn.Linear(5, 12),
        aggregator_type
    )
    feat = (F.randn((g.number_of_src_nodes(), 5)), F.randn((g.number_of_dst_nodes(), 5)))
    gin = gin.to(ctx)
    h = gin(g, feat)
    assert h.shape == (g.number_of_dst_nodes(), 12)

@parametrize_idtype
@pytest.mark.parametrize('g', get_cases(['homo', 'block-bipartite'], exclude=['zero-degree']))
def test_agnn_conv(g, idtype):
    g = g.astype(idtype).to(F.ctx())
    ctx = F.ctx()
    agnn = nn.AGNNConv(1)
    feat = F.randn((g.number_of_src_nodes(), 5))
    agnn = agnn.to(ctx)
    h = agnn(g, feat)
    assert h.shape == (g.number_of_dst_nodes(), 5)

@parametrize_idtype
@pytest.mark.parametrize('g', get_cases(['bipartite'], exclude=['zero-degree']))
def test_agnn_conv_bi(g, idtype):
    g = g.astype(idtype).to(F.ctx())
    ctx = F.ctx()
    agnn = nn.AGNNConv(1)
    feat = (F.randn((g.number_of_src_nodes(), 5)), F.randn((g.number_of_dst_nodes(), 5)))
    agnn = agnn.to(ctx)
    h = agnn(g, feat)
    assert h.shape == (g.number_of_dst_nodes(), 5)

@parametrize_idtype
@pytest.mark.parametrize('g', get_cases(['homo'], exclude=['zero-degree']))
def test_gated_graph_conv(g, idtype):
    ctx = F.ctx()
    g = g.astype(idtype).to(ctx)
    ggconv = nn.GatedGraphConv(5, 10, 5, 3)
    etypes = th.arange(g.number_of_edges()) % 3
    feat = F.randn((g.number_of_nodes(), 5))
    ggconv = ggconv.to(ctx)
    etypes = etypes.to(ctx)

    h = ggconv(g, feat, etypes)
    # current we only do shape check
    assert h.shape[-1] == 10

@parametrize_idtype
@pytest.mark.parametrize('g', get_cases(['homo'], exclude=['zero-degree']))
def test_gated_graph_conv_one_etype(g, idtype):
    ctx = F.ctx()
    g = g.astype(idtype).to(ctx)
    ggconv = nn.GatedGraphConv(5, 10, 5, 1)
    etypes = th.zeros(g.number_of_edges())
    feat = F.randn((g.number_of_nodes(), 5))
    ggconv = ggconv.to(ctx)
    etypes = etypes.to(ctx)

    h = ggconv(g, feat, etypes)
    h2 = ggconv(g, feat)
    # current we only do shape check
    assert F.allclose(h, h2)
    assert h.shape[-1] == 10

@parametrize_idtype
@pytest.mark.parametrize('g', get_cases(['homo', 'block-bipartite'], exclude=['zero-degree']))
def test_nn_conv(g, idtype):
    g = g.astype(idtype).to(F.ctx())
    ctx = F.ctx()
    edge_func = th.nn.Linear(4, 5 * 10)
    nnconv = nn.NNConv(5, 10, edge_func, 'mean')
    feat = F.randn((g.number_of_src_nodes(), 5))
    efeat = F.randn((g.number_of_edges(), 4))
    nnconv = nnconv.to(ctx)
    h = nnconv(g, feat, efeat)
    # currently we only do shape check
    assert h.shape[-1] == 10

@parametrize_idtype
@pytest.mark.parametrize('g', get_cases(['bipartite'], exclude=['zero-degree']))
def test_nn_conv_bi(g, idtype):
    g = g.astype(idtype).to(F.ctx())
    ctx = F.ctx()
    edge_func = th.nn.Linear(4, 5 * 10)
    nnconv = nn.NNConv((5, 2), 10, edge_func, 'mean')
    feat = F.randn((g.number_of_src_nodes(), 5))
    feat_dst = F.randn((g.number_of_dst_nodes(), 2))
    efeat = F.randn((g.number_of_edges(), 4))
    nnconv = nnconv.to(ctx)
    h = nnconv(g, (feat, feat_dst), efeat)
    # currently we only do shape check
    assert h.shape[-1] == 10

@parametrize_idtype
@pytest.mark.parametrize('g', get_cases(['homo'], exclude=['zero-degree']))
def test_gmm_conv(g, idtype):
    g = g.astype(idtype).to(F.ctx())
    ctx = F.ctx()
    gmmconv = nn.GMMConv(5, 10, 3, 4, 'mean')
    feat = F.randn((g.number_of_nodes(), 5))
    pseudo = F.randn((g.number_of_edges(), 3))
    gmmconv = gmmconv.to(ctx)
    h = gmmconv(g, feat, pseudo)
    # currently we only do shape check
    assert h.shape[-1] == 10

@parametrize_idtype
@pytest.mark.parametrize('g', get_cases(['bipartite', 'block-bipartite'], exclude=['zero-degree']))
def test_gmm_conv_bi(g, idtype):
    g = g.astype(idtype).to(F.ctx())
    ctx = F.ctx()
    gmmconv = nn.GMMConv((5, 2), 10, 3, 4, 'mean')
    feat = F.randn((g.number_of_src_nodes(), 5))
    feat_dst = F.randn((g.number_of_dst_nodes(), 2))
    pseudo = F.randn((g.number_of_edges(), 3))
    gmmconv = gmmconv.to(ctx)
    h = gmmconv(g, (feat, feat_dst), pseudo)
    # currently we only do shape check
    assert h.shape[-1] == 10

@parametrize_idtype
@pytest.mark.parametrize('norm_type', ['both', 'right', 'none'])
@pytest.mark.parametrize('g', get_cases(['homo', 'bipartite'], exclude=['zero-degree']))
@pytest.mark.parametrize('out_dim', [1, 2])
def test_dense_graph_conv(norm_type, g, idtype, out_dim):
    g = g.astype(idtype).to(F.ctx())
    ctx = F.ctx()
    # TODO(minjie): enable the following option after #1385
    adj = g.adjacency_matrix(transpose=True, ctx=ctx).to_dense()
    conv = nn.GraphConv(5, out_dim, norm=norm_type, bias=True)
    dense_conv = nn.DenseGraphConv(5, out_dim, norm=norm_type, bias=True)
    dense_conv.weight.data = conv.weight.data
    dense_conv.bias.data = conv.bias.data
    feat = F.randn((g.number_of_src_nodes(), 5))
    conv = conv.to(ctx)
    dense_conv = dense_conv.to(ctx)
    out_conv = conv(g, feat)
    out_dense_conv = dense_conv(adj, feat)
    assert F.allclose(out_conv, out_dense_conv)

@parametrize_idtype
@pytest.mark.parametrize('g', get_cases(['homo', 'bipartite']))
@pytest.mark.parametrize('out_dim', [1, 2])
def test_dense_sage_conv(g, idtype, out_dim):
    g = g.astype(idtype).to(F.ctx())
    ctx = F.ctx()
    adj = g.adjacency_matrix(transpose=True, ctx=ctx).to_dense()
    sage = nn.SAGEConv(5, out_dim, 'gcn')
    dense_sage = nn.DenseSAGEConv(5, out_dim)
    dense_sage.fc.weight.data = sage.fc_neigh.weight.data
    dense_sage.fc.bias.data = sage.bias.data
    if len(g.ntypes) == 2:
        feat = (
            F.randn((g.number_of_src_nodes(), 5)),
            F.randn((g.number_of_dst_nodes(), 5))
        )
    else:
        feat = F.randn((g.number_of_nodes(), 5))
    sage = sage.to(ctx)
    dense_sage = dense_sage.to(ctx)
    out_sage = sage(g, feat)
    out_dense_sage = dense_sage(adj, feat)
    assert F.allclose(out_sage, out_dense_sage), g

@parametrize_idtype
@pytest.mark.parametrize('g', get_cases(['homo', 'block-bipartite'], exclude=['zero-degree']))
@pytest.mark.parametrize('out_dim', [1, 2])
def test_edge_conv(g, idtype, out_dim):
    g = g.astype(idtype).to(F.ctx())
    ctx = F.ctx()
    edge_conv = nn.EdgeConv(5, out_dim).to(ctx)
    print(edge_conv)

    # test pickle
    th.save(edge_conv, tmp_buffer)

    h0 = F.randn((g.number_of_src_nodes(), 5))
    h1 = edge_conv(g, h0)
    assert h1.shape == (g.number_of_dst_nodes(), out_dim)

@parametrize_idtype
@pytest.mark.parametrize('g', get_cases(['bipartite'], exclude=['zero-degree']))
@pytest.mark.parametrize('out_dim', [1, 2])
def test_edge_conv_bi(g, idtype, out_dim):
    g = g.astype(idtype).to(F.ctx())
    ctx = F.ctx()
    edge_conv = nn.EdgeConv(5, out_dim).to(ctx)
    print(edge_conv)
    h0 = F.randn((g.number_of_src_nodes(), 5))
    x0 = F.randn((g.number_of_dst_nodes(), 5))
    h1 = edge_conv(g, (h0, x0))
    assert h1.shape == (g.number_of_dst_nodes(), out_dim)

@parametrize_idtype
@pytest.mark.parametrize('g', get_cases(['homo', 'block-bipartite'], exclude=['zero-degree']))
@pytest.mark.parametrize('out_dim', [1, 2])
@pytest.mark.parametrize('num_heads', [1, 4])
def test_dotgat_conv(g, idtype, out_dim, num_heads):
    g = g.astype(idtype).to(F.ctx())
    ctx = F.ctx()
    dotgat = nn.DotGatConv(5, out_dim, num_heads)
    feat = F.randn((g.number_of_src_nodes(), 5))
    dotgat = dotgat.to(ctx)

    # test pickle
    th.save(dotgat, tmp_buffer)

    h = dotgat(g, feat)
    assert h.shape == (g.number_of_dst_nodes(), num_heads, out_dim)
    _, a = dotgat(g, feat, get_attention=True)
    assert a.shape == (g.number_of_edges(), num_heads, 1)

@parametrize_idtype
@pytest.mark.parametrize('g', get_cases(['bipartite'], exclude=['zero-degree']))
@pytest.mark.parametrize('out_dim', [1, 2])
@pytest.mark.parametrize('num_heads', [1, 4])
def test_dotgat_conv_bi(g, idtype, out_dim, num_heads):
    g = g.astype(idtype).to(F.ctx())
    ctx = F.ctx()
    dotgat = nn.DotGatConv((5, 5), out_dim, num_heads)
    feat = (F.randn((g.number_of_src_nodes(), 5)), F.randn((g.number_of_dst_nodes(), 5)))
    dotgat = dotgat.to(ctx)
    h = dotgat(g, feat)
    assert h.shape == (g.number_of_dst_nodes(), num_heads, out_dim)
    _, a = dotgat(g, feat, get_attention=True)
    assert a.shape == (g.number_of_edges(), num_heads, 1)

@pytest.mark.parametrize('out_dim', [1, 2])
def test_dense_cheb_conv(out_dim):
    for k in range(1, 4):
        ctx = F.ctx()
        g = dgl.DGLGraph(sp.sparse.random(100, 100, density=0.1), readonly=True)
        g = g.to(F.ctx())
        adj = g.adjacency_matrix(transpose=True, ctx=ctx).to_dense()
        cheb = nn.ChebConv(5, out_dim, k, None)
        dense_cheb = nn.DenseChebConv(5, out_dim, k)
        #for i in range(len(cheb.fc)):
        #    dense_cheb.W.data[i] = cheb.fc[i].weight.data.t()
        dense_cheb.W.data = cheb.linear.weight.data.transpose(-1, -2).view(k, 5, out_dim)
        if cheb.linear.bias is not None:
            dense_cheb.bias.data = cheb.linear.bias.data
        feat = F.randn((100, 5))
        cheb = cheb.to(ctx)
        dense_cheb = dense_cheb.to(ctx)
        out_cheb = cheb(g, feat, [2.0])
        out_dense_cheb = dense_cheb(adj, feat, 2.0)
        print(k, out_cheb, out_dense_cheb)
        assert F.allclose(out_cheb, out_dense_cheb)

def test_sequential():
    ctx = F.ctx()
    # Test single graph
    class ExampleLayer(th.nn.Module):
        def __init__(self):
            super().__init__()

        def forward(self, graph, n_feat, e_feat):
            graph = graph.local_var()
            graph.ndata['h'] = n_feat
            graph.update_all(fn.copy_u('h', 'm'), fn.sum('m', 'h'))
            n_feat += graph.ndata['h']
            graph.apply_edges(fn.u_add_v('h', 'h', 'e'))
            e_feat += graph.edata['e']
            return n_feat, e_feat

    g = dgl.DGLGraph()
    g.add_nodes(3)
    g.add_edges([0, 1, 2, 0, 1, 2, 0, 1, 2], [0, 0, 0, 1, 1, 1, 2, 2, 2])
    g = g.to(F.ctx())
    net = nn.Sequential(ExampleLayer(), ExampleLayer(), ExampleLayer())
    n_feat = F.randn((3, 4))
    e_feat = F.randn((9, 4))
    net = net.to(ctx)
    n_feat, e_feat = net(g, n_feat, e_feat)
    assert n_feat.shape == (3, 4)
    assert e_feat.shape == (9, 4)

    # Test multiple graph
    class ExampleLayer(th.nn.Module):
        def __init__(self):
            super().__init__()

        def forward(self, graph, n_feat):
            graph = graph.local_var()
            graph.ndata['h'] = n_feat
            graph.update_all(fn.copy_u('h', 'm'), fn.sum('m', 'h'))
            n_feat += graph.ndata['h']
            return n_feat.view(graph.number_of_nodes() // 2, 2, -1).sum(1)

    g1 = dgl.DGLGraph(nx.erdos_renyi_graph(32, 0.05)).to(F.ctx())
    g2 = dgl.DGLGraph(nx.erdos_renyi_graph(16, 0.2)).to(F.ctx())
    g3 = dgl.DGLGraph(nx.erdos_renyi_graph(8, 0.8)).to(F.ctx())
    net = nn.Sequential(ExampleLayer(), ExampleLayer(), ExampleLayer())
    net = net.to(ctx)
    n_feat = F.randn((32, 4))
    n_feat = net([g1, g2, g3], n_feat)
    assert n_feat.shape == (4, 4)

@parametrize_idtype
@pytest.mark.parametrize('g', get_cases(['homo'], exclude=['zero-degree']))
def test_atomic_conv(g, idtype):
    g = g.astype(idtype).to(F.ctx())
    aconv = nn.AtomicConv(interaction_cutoffs=F.tensor([12.0, 12.0]),
                          rbf_kernel_means=F.tensor([0.0, 2.0]),
                          rbf_kernel_scaling=F.tensor([4.0, 4.0]),
                          features_to_use=F.tensor([6.0, 8.0]))

    ctx = F.ctx()
    if F.gpu_ctx():
        aconv = aconv.to(ctx)

    feat = F.randn((g.number_of_nodes(), 1))
    dist = F.randn((g.number_of_edges(), 1))

    h = aconv(g, feat, dist)

    # current we only do shape check
    assert h.shape[-1] == 4

@parametrize_idtype
@pytest.mark.parametrize('g', get_cases(['homo', 'bipartite'], exclude=['zero-degree']))
@pytest.mark.parametrize('out_dim', [1, 3])
def test_cf_conv(g, idtype, out_dim):
    g = g.astype(idtype).to(F.ctx())
    cfconv = nn.CFConv(node_in_feats=2,
                       edge_in_feats=3,
                       hidden_feats=2,
                       out_feats=out_dim)

    ctx = F.ctx()
    if F.gpu_ctx():
        cfconv = cfconv.to(ctx)

    src_feats = F.randn((g.number_of_src_nodes(), 2))
    edge_feats = F.randn((g.number_of_edges(), 3))
    h = cfconv(g, src_feats, edge_feats)
    # current we only do shape check
    assert h.shape[-1] == out_dim

    # case for bipartite graphs
    dst_feats = F.randn((g.number_of_dst_nodes(), 3))
    h = cfconv(g, (src_feats, dst_feats), edge_feats)
    # current we only do shape check
    assert h.shape[-1] == out_dim

def myagg(alist, dsttype):
    rst = alist[0]
    for i in range(1, len(alist)):
        rst = rst + (i + 1) * alist[i]
    return rst

@parametrize_idtype
@pytest.mark.parametrize('agg', ['sum', 'max', 'min', 'mean', 'stack', myagg])
@pytest.mark.parametrize('canonical_keys', [False, True])
def test_hetero_conv(agg, idtype, canonical_keys):
    g = dgl.heterograph({
        ('user', 'follows', 'user'): ([0, 0, 2, 1], [1, 2, 1, 3]),
        ('user', 'plays', 'game'): ([0, 0, 0, 1, 2], [0, 2, 3, 0, 2]),
        ('store', 'sells', 'game'): ([0, 0, 1, 1], [0, 3, 1, 2])},
        idtype=idtype, device=F.ctx())
    if not canonical_keys:
        conv = nn.HeteroGraphConv({
            'follows': nn.GraphConv(2, 3, allow_zero_in_degree=True),
            'plays': nn.GraphConv(2, 4, allow_zero_in_degree=True),
            'sells': nn.GraphConv(3, 4, allow_zero_in_degree=True)},
            agg)
    else:
        conv = nn.HeteroGraphConv({
            ('user', 'follows', 'user'): nn.GraphConv(2, 3, allow_zero_in_degree=True),
            ('user', 'plays', 'game'): nn.GraphConv(2, 4, allow_zero_in_degree=True),
            ('store', 'sells', 'game'): nn.GraphConv(3, 4, allow_zero_in_degree=True)},
            agg)

    conv = conv.to(F.ctx())

    # test pickle
    th.save(conv, tmp_buffer)

    uf = F.randn((4, 2))
    gf = F.randn((4, 4))
    sf = F.randn((2, 3))

    h = conv(g, {'user': uf, 'game': gf, 'store': sf})
    assert set(h.keys()) == {'user', 'game'}
    if agg != 'stack':
        assert h['user'].shape == (4, 3)
        assert h['game'].shape == (4, 4)
    else:
        assert h['user'].shape == (4, 1, 3)
        assert h['game'].shape == (4, 2, 4)

    block = dgl.to_block(g.to(F.cpu()), {'user': [0, 1, 2, 3], 'game': [0, 1, 2, 3], 'store': []}).to(F.ctx())
    h = conv(block, ({'user': uf, 'game': gf, 'store': sf}, {'user': uf, 'game': gf, 'store': sf[0:0]}))
    assert set(h.keys()) == {'user', 'game'}
    if agg != 'stack':
        assert h['user'].shape == (4, 3)
        assert h['game'].shape == (4, 4)
    else:
        assert h['user'].shape == (4, 1, 3)
        assert h['game'].shape == (4, 2, 4)

    h = conv(block, {'user': uf, 'game': gf, 'store': sf})
    assert set(h.keys()) == {'user', 'game'}
    if agg != 'stack':
        assert h['user'].shape == (4, 3)
        assert h['game'].shape == (4, 4)
    else:
        assert h['user'].shape == (4, 1, 3)
        assert h['game'].shape == (4, 2, 4)

    # test with mod args
    class MyMod(th.nn.Module):
        def __init__(self, s1, s2):
            super(MyMod, self).__init__()
            self.carg1 = 0
            self.carg2 = 0
            self.s1 = s1
            self.s2 = s2
        def forward(self, g, h, arg1=None, *, arg2=None):
            if arg1 is not None:
                self.carg1 += 1
            if arg2 is not None:
                self.carg2 += 1
            return th.zeros((g.number_of_dst_nodes(), self.s2))
    mod1 = MyMod(2, 3)
    mod2 = MyMod(2, 4)
    mod3 = MyMod(3, 4)
    conv = nn.HeteroGraphConv({
        'follows': mod1,
        'plays': mod2,
        'sells': mod3},
        agg)
    conv = conv.to(F.ctx())
    mod_args = {'follows' : (1,), 'plays' : (1,)}
    mod_kwargs = {'sells' : {'arg2' : 'abc'}}
    h = conv(g, {'user' : uf, 'game': gf, 'store' : sf}, mod_args=mod_args, mod_kwargs=mod_kwargs)
    assert mod1.carg1 == 1
    assert mod1.carg2 == 0
    assert mod2.carg1 == 1
    assert mod2.carg2 == 0
    assert mod3.carg1 == 0
    assert mod3.carg2 == 1

    #conv on graph without any edges
    for etype in g.etypes:
        g = dgl.remove_edges(g, g.edges(form='eid', etype=etype), etype=etype)
    assert g.num_edges() == 0
    h = conv(g, {'user': uf, 'game': gf, 'store': sf})
    assert set(h.keys()) == {'user', 'game'}

    block = dgl.to_block(g.to(F.cpu()), {'user': [0, 1, 2, 3], 'game': [
                         0, 1, 2, 3], 'store': []}).to(F.ctx())
    h = conv(block, ({'user': uf, 'game': gf, 'store': sf},
             {'user': uf, 'game': gf, 'store': sf[0:0]}))
    assert set(h.keys()) == {'user', 'game'}

@pytest.mark.parametrize('out_dim', [1, 2, 100])
def test_hetero_linear(out_dim):
    in_feats = {
        'user': F.randn((2, 1)),
        ('user', 'follows', 'user'): F.randn((3, 2))
    }

    layer = nn.HeteroLinear({'user': 1, ('user', 'follows', 'user'): 2}, out_dim)
    layer = layer.to(F.ctx())
    out_feats = layer(in_feats)
    assert out_feats['user'].shape == (2, out_dim)
    assert out_feats[('user', 'follows', 'user')].shape == (3, out_dim)

@pytest.mark.parametrize('out_dim', [1, 2, 100])
def test_hetero_embedding(out_dim):
    layer = nn.HeteroEmbedding({'user': 2, ('user', 'follows', 'user'): 3}, out_dim)
    layer = layer.to(F.ctx())

    embeds = layer.weight
    assert embeds['user'].shape == (2, out_dim)
    assert embeds[('user', 'follows', 'user')].shape == (3, out_dim)

    layer.reset_parameters()
    embeds = layer.weight
    assert embeds['user'].shape == (2, out_dim)
    assert embeds[('user', 'follows', 'user')].shape == (3, out_dim)

    embeds = layer({
        'user': F.tensor([0], dtype=F.int64),
        ('user', 'follows', 'user'): F.tensor([0, 2], dtype=F.int64)
    })
    assert embeds['user'].shape == (1, out_dim)
    assert embeds[('user', 'follows', 'user')].shape == (2, out_dim)

@parametrize_idtype
@pytest.mark.parametrize('g', get_cases(['homo'], exclude=['zero-degree']))
@pytest.mark.parametrize('out_dim', [1, 2])
def test_gnnexplainer(g, idtype, out_dim):
    g = g.astype(idtype).to(F.ctx())
    feat = F.randn((g.num_nodes(), 5))

    class Model(th.nn.Module):
        def __init__(self, in_feats, out_feats, graph=False):
            super(Model, self).__init__()
            self.linear = th.nn.Linear(in_feats, out_feats)
            if graph:
                self.pool = nn.AvgPooling()
            else:
                self.pool = None

        def forward(self, graph, feat, eweight=None):
            with graph.local_scope():
                feat = self.linear(feat)
                graph.ndata['h'] = feat
                if eweight is None:
                    graph.update_all(fn.copy_u('h', 'm'), fn.sum('m', 'h'))
                else:
                    graph.edata['w'] = eweight
                    graph.update_all(fn.u_mul_e('h', 'w', 'm'), fn.sum('m', 'h'))

                if self.pool:
                    return self.pool(graph, graph.ndata['h'])
                else:
                    return graph.ndata['h']

    # Explain node prediction
    model = Model(5, out_dim)
    model = model.to(F.ctx())
    explainer = nn.GNNExplainer(model, num_hops=1)
    new_center, sg, feat_mask, edge_mask = explainer.explain_node(0, g, feat)

    # Explain graph prediction
    model = Model(5, out_dim, graph=True)
    model = model.to(F.ctx())
    explainer = nn.GNNExplainer(model, num_hops=1)
    feat_mask, edge_mask = explainer.explain_graph(g, feat)

@pytest.mark.parametrize('g', get_cases(['hetero'], exclude=['zero-degree']))
@pytest.mark.parametrize('idtype', [F.int64])
@pytest.mark.parametrize('input_dim', [5])
@pytest.mark.parametrize('output_dim', [1, 2])
def test_heterognnexplainer(g, idtype, input_dim, output_dim):
    g = g.astype(idtype).to(F.ctx())
    device = g.device

    # add self-loop and reverse edges
    transform1 = dgl.transforms.AddSelfLoop(new_etypes=True)
    g = transform1(g)
    transform2 = dgl.transforms.AddReverse(copy_edata=True)
    g = transform2(g)

    feat = {ntype: th.zeros((g.num_nodes(ntype), input_dim), device=device)
            for ntype in g.ntypes}

    class Model(th.nn.Module):
        def __init__(self, in_dim, num_classes, canonical_etypes, graph=False):
            super(Model, self).__init__()
            self.graph=graph
            self.etype_weights = th.nn.ModuleDict({
                '_'.join(c_etype): th.nn.Linear(in_dim, num_classes)
                for c_etype in canonical_etypes
            })

        def forward(self, graph, feat, eweight=None):
            with graph.local_scope():
                c_etype_func_dict = {}
                for c_etype in graph.canonical_etypes:
                    src_type, etype, dst_type = c_etype
                    wh = self.etype_weights['_'.join(c_etype)](feat[src_type])
                    graph.nodes[src_type].data[f'h_{c_etype}'] = wh
                    if eweight is None:
                        c_etype_func_dict[c_etype] = (fn.copy_u(f'h_{c_etype}', 'm'),
                                                      fn.mean('m', 'h'))
                    else:
                        graph.edges[c_etype].data['w'] = eweight[c_etype]
                        c_etype_func_dict[c_etype] = (
                            fn.u_mul_e(f'h_{c_etype}', 'w', 'm'), fn.mean('m', 'h'))
                graph.multi_update_all(c_etype_func_dict, 'sum')
                if self.graph:
                    hg = 0
                    for ntype in graph.ntypes:
                        if graph.num_nodes(ntype):
                            hg = hg + dgl.mean_nodes(graph, 'h', ntype=ntype)

                    return hg
                else:
                    return graph.ndata['h']

    # Explain node prediction
    model = Model(input_dim, output_dim, g.canonical_etypes)
    model = model.to(F.ctx())
    ntype = g.ntypes[0]
    explainer = nn.explain.HeteroGNNExplainer(model, num_hops=1)
    new_center, sg, feat_mask, edge_mask = explainer.explain_node(ntype, 0, g, feat)

    # Explain graph prediction
    model = Model(input_dim, output_dim, g.canonical_etypes, graph=True)
    model = model.to(F.ctx())
    explainer = nn.explain.HeteroGNNExplainer(model, num_hops=1)
    feat_mask, edge_mask = explainer.explain_graph(g, feat)


def test_jumping_knowledge():
    ctx = F.ctx()
    num_layers = 2
    num_nodes = 3
    num_feats = 4

    feat_list = [th.randn((num_nodes, num_feats)).to(ctx) for _ in range(num_layers)]

    model = nn.JumpingKnowledge('cat').to(ctx)
    model.reset_parameters()
    assert model(feat_list).shape == (num_nodes, num_layers * num_feats)

    model = nn.JumpingKnowledge('max').to(ctx)
    model.reset_parameters()
    assert model(feat_list).shape == (num_nodes, num_feats)

    model = nn.JumpingKnowledge('lstm', num_feats, num_layers).to(ctx)
    model.reset_parameters()
    assert model(feat_list).shape == (num_nodes, num_feats)

@pytest.mark.parametrize('op', ['dot', 'cos', 'ele', 'cat'])
def test_edge_predictor(op):
    ctx = F.ctx()
    num_pairs = 3
    in_feats = 4
    out_feats = 5
    h_src = th.randn((num_pairs, in_feats)).to(ctx)
    h_dst = th.randn((num_pairs, in_feats)).to(ctx)

    pred = nn.EdgePredictor(op)
    if op in ['dot', 'cos']:
        assert pred(h_src, h_dst).shape == (num_pairs, 1)
    elif op == 'ele':
        assert pred(h_src, h_dst).shape == (num_pairs, in_feats)
    else:
        assert pred(h_src, h_dst).shape == (num_pairs, 2 * in_feats)
    pred = nn.EdgePredictor(op, in_feats, out_feats, bias=True).to(ctx)
    assert pred(h_src, h_dst).shape == (num_pairs, out_feats)


def test_ke_score_funcs():
    ctx = F.ctx()
    num_edges = 30
    num_rels = 3
    nfeats = 4

    h_src = th.randn((num_edges, nfeats)).to(ctx)
    h_dst = th.randn((num_edges, nfeats)).to(ctx)
    rels = th.randint(low=0, high=num_rels, size=(num_edges,)).to(ctx)

    score_func = nn.TransE(num_rels=num_rels, feats=nfeats).to(ctx)
    score_func.reset_parameters()
    score_func(h_src, h_dst, rels).shape == (num_edges)

    score_func = nn.TransR(num_rels=num_rels, rfeats=nfeats - 1, nfeats=nfeats).to(ctx)
    score_func.reset_parameters()
    score_func(h_src, h_dst, rels).shape == (num_edges)


def test_twirls():
    g = dgl.graph(([0,1,2,3,2,5], [1,2,3,4,0,3]))
    feat = th.ones(6, 10)
    conv = nn.TWIRLSConv(10, 2, 128, prop_step = 64)
    res = conv(g , feat)
    assert ( res.size() == (6,2) )

@pytest.mark.parametrize('feat_size', [4, 32])
@pytest.mark.parametrize('regularizer,num_bases', [(None, None), ('basis', 4), ('bdd', 4)])
def test_typed_linear(feat_size, regularizer, num_bases):
    dev = F.ctx()
    num_types = 5
    lin = nn.TypedLinear(feat_size, feat_size * 2, 5, regularizer=regularizer, num_bases=num_bases).to(dev)
    print(lin)
    x = th.randn(100, feat_size).to(dev)
    x_type = th.randint(0, 5, (100,)).to(dev)
    x_type_sorted, idx = th.sort(x_type)
    _, rev_idx = th.sort(idx)
    x_sorted = x[idx]

    # test unsorted
    y = lin(x, x_type)
    assert y.shape == (100, feat_size * 2)
    # test sorted
    y_sorted = lin(x_sorted, x_type_sorted, sorted_by_type=True)
    assert y_sorted.shape == (100, feat_size * 2)

    assert th.allclose(y, y_sorted[rev_idx], atol=1e-4, rtol=1e-4)

@parametrize_idtype
@pytest.mark.parametrize('in_size', [4])
@pytest.mark.parametrize('num_heads', [1])
def test_hgt(idtype, in_size, num_heads):
    dev = F.ctx()
    num_etypes = 5
    num_ntypes = 2
    head_size = in_size // num_heads

    g = dgl.from_scipy(sp.sparse.random(100, 100, density=0.01))
    g = g.astype(idtype).to(dev)
    etype = th.tensor([i % num_etypes for i in range(g.num_edges())]).to(dev)
    ntype = th.tensor([i % num_ntypes for i in range(g.num_nodes())]).to(dev)
    x = th.randn(g.num_nodes(), in_size).to(dev)

    m = nn.HGTConv(in_size, head_size, num_heads, num_ntypes, num_etypes).to(dev)

    y = m(g, x, ntype, etype)
    assert y.shape == (g.num_nodes(), head_size * num_heads)
    # presorted
    sorted_ntype, idx_nt = th.sort(ntype)
    sorted_etype, idx_et = th.sort(etype)
    _, rev_idx = th.sort(idx_nt)
    g.ndata['t'] = ntype
    g.ndata['x'] = x
    g.edata['t'] = etype
    sorted_g = dgl.reorder_graph(g, node_permute_algo='custom', edge_permute_algo='custom',
                                 permute_config={'nodes_perm' : idx_nt.to(idtype), 'edges_perm' : idx_et.to(idtype)})
    print(sorted_g.ndata['t'])
    print(sorted_g.edata['t'])
    sorted_x = sorted_g.ndata['x']
    sorted_y = m(sorted_g, sorted_x, sorted_ntype, sorted_etype, presorted=False)
    assert sorted_y.shape == (g.num_nodes(), head_size * num_heads)
    # TODO(minjie): enable the following check
    #assert th.allclose(y, sorted_y[rev_idx], atol=1e-4, rtol=1e-4)

@pytest.mark.parametrize('self_loop', [True, False])
@pytest.mark.parametrize('get_distances', [True, False])
def test_radius_graph(self_loop, get_distances):
    pos = th.tensor([[0.1, 0.3, 0.4],
                     [0.5, 0.2, 0.1],
                     [0.7, 0.9, 0.5],
                     [0.3, 0.2, 0.5],
                     [0.2, 0.8, 0.2],
                     [0.9, 0.2, 0.1],
                     [0.7, 0.4, 0.4],
                     [0.2, 0.1, 0.6],
                     [0.5, 0.3, 0.5],
                     [0.4, 0.2, 0.6]])

    rg = nn.RadiusGraph(0.3, self_loop=self_loop)

    if get_distances:
        g, dists = rg(pos, get_distances=get_distances)
    else:
        g = rg(pos)

    if self_loop:
        src_target = th.tensor([0, 0, 1, 2, 3, 3, 3, 3, 3, 4, 5, 6, 6, 7, 7, 7,
                                8, 8, 8, 8, 9, 9, 9, 9])
        dst_target = th.tensor([0, 3, 1, 2, 0, 3, 7, 8, 9, 4, 5, 6, 8, 3, 7, 9,
                                3, 6, 8, 9, 3, 7, 8, 9])

        if get_distances:
            dists_target = th.tensor([[0.0000],
                                      [0.2449],
                                      [0.0000],
                                      [0.0000],
                                      [0.2449],
                                      [0.0000],
                                      [0.1732],
                                      [0.2236],
                                      [0.1414],
                                      [0.0000],
                                      [0.0000],
                                      [0.0000],
                                      [0.2449],
                                      [0.1732],
                                      [0.0000],
                                      [0.2236],
                                      [0.2236],
                                      [0.2449],
                                      [0.0000],
                                      [0.1732],
                                      [0.1414],
                                      [0.2236],
                                      [0.1732],
                                      [0.0000]])
    else:
        src_target = th.tensor([0, 3, 3, 3, 3, 6, 7, 7, 8, 8, 8, 9, 9, 9])
        dst_target = th.tensor([3, 0, 7, 8, 9, 8, 3, 9, 3, 6, 9, 3, 7, 8])

        if get_distances:
            dists_target = th.tensor([[0.2449],
                                      [0.2449],
                                      [0.1732],
                                      [0.2236],
                                      [0.1414],
                                      [0.2449],
                                      [0.1732],
                                      [0.2236],
                                      [0.2236],
                                      [0.2449],
                                      [0.1732],
                                      [0.1414],
                                      [0.2236],
                                      [0.1732]])

    src, dst = g.edges()

    assert th.equal(src, src_target)
    assert th.equal(dst, dst_target)

    if get_distances:
        assert th.allclose(dists, dists_target, rtol=1e-03)

@parametrize_idtype
def test_group_rev_res(idtype):
    dev = F.ctx()

    num_nodes = 5
    num_edges = 20
    feats = 32
    groups = 2
    g = dgl.rand_graph(num_nodes, num_edges).to(dev)
    h = th.randn(num_nodes, feats).to(dev)
    conv = nn.GraphConv(feats // groups, feats // groups)
    model = nn.GroupRevRes(conv, groups).to(dev)
    result = model(g, h)
    result.sum().backward()

@pytest.mark.parametrize('in_size', [16, 32])
@pytest.mark.parametrize('hidden_size', [16, 32])
@pytest.mark.parametrize('out_size', [16, 32])
@pytest.mark.parametrize('edge_feat_size', [16, 10, 0])
def test_egnn_conv(in_size, hidden_size, out_size, edge_feat_size):
    dev = F.ctx()
    num_nodes = 5
    num_edges = 20
    g = dgl.rand_graph(num_nodes, num_edges).to(dev)
    h = th.randn(num_nodes, in_size).to(dev)
    x = th.randn(num_nodes, 3).to(dev)
    e = th.randn(num_edges, edge_feat_size).to(dev)
    model = nn.EGNNConv(in_size, hidden_size, out_size, edge_feat_size).to(dev)
    model(g, h, x, e)

@pytest.mark.parametrize('in_size', [16, 32])
@pytest.mark.parametrize('out_size', [16, 32])
@pytest.mark.parametrize('aggregators',
    [['mean', 'max', 'sum'], ['min', 'std', 'var'], ['moment3', 'moment4', 'moment5']])
@pytest.mark.parametrize('scalers', [['identity'], ['amplification', 'attenuation']])
@pytest.mark.parametrize('delta', [2.5, 7.4])
@pytest.mark.parametrize('dropout', [0., 0.1])
@pytest.mark.parametrize('num_towers', [1, 4])
@pytest.mark.parametrize('edge_feat_size', [16, 0])
@pytest.mark.parametrize('residual', [True, False])
def test_pna_conv(in_size, out_size, aggregators, scalers, delta,
    dropout, num_towers, edge_feat_size, residual):
    dev = F.ctx()
    num_nodes = 5
    num_edges = 20
    g = dgl.rand_graph(num_nodes, num_edges).to(dev)
    h = th.randn(num_nodes, in_size).to(dev)
    e = th.randn(num_edges, edge_feat_size).to(dev)
    model = nn.PNAConv(in_size, out_size, aggregators, scalers, delta, dropout,
        num_towers, edge_feat_size, residual).to(dev)
    model(g, h, edge_feat=e)

@pytest.mark.parametrize('k', [3, 5])
@pytest.mark.parametrize('alpha', [0., 0.5, 1.])
@pytest.mark.parametrize('norm_type', ['sym', 'row'])
@pytest.mark.parametrize('clamp', [True, False])
@pytest.mark.parametrize('normalize', [True, False])
@pytest.mark.parametrize('reset', [True, False])
def test_label_prop(k, alpha, norm_type, clamp, normalize, reset):
    dev = F.ctx()
    num_nodes = 5
    num_edges = 20
    num_classes = 4
    g = dgl.rand_graph(num_nodes, num_edges).to(dev)
    labels = th.tensor([0, 2, 1, 3, 0]).long().to(dev)
    ml_labels = th.rand(num_nodes, num_classes).to(dev) > 0.7
    mask = th.tensor([0, 1, 1, 1, 0]).bool().to(dev)
    model = nn.LabelPropagation(k, alpha, norm_type, clamp, normalize, reset)
    model(g, labels, mask)
    # multi-label case
    model(g, ml_labels, mask)

@pytest.mark.parametrize('in_size', [16])
@pytest.mark.parametrize('out_size', [16, 32])
@pytest.mark.parametrize('aggregators',
    [['mean', 'max', 'dir2-av'], ['min', 'std', 'dir1-dx']])
@pytest.mark.parametrize('scalers', [['amplification', 'attenuation']])
@pytest.mark.parametrize('delta', [2.5])
@pytest.mark.parametrize('edge_feat_size', [16, 0])
def test_dgn_conv(in_size, out_size, aggregators, scalers, delta,
    edge_feat_size):
    dev = F.ctx()
    num_nodes = 5
    num_edges = 20
    g = dgl.rand_graph(num_nodes, num_edges).to(dev)
    h = th.randn(num_nodes, in_size).to(dev)
    e = th.randn(num_edges, edge_feat_size).to(dev)
    transform = dgl.LaplacianPE(k=3, feat_name='eig')
    g = transform(g)
    eig = g.ndata['eig']
    model = nn.DGNConv(in_size, out_size, aggregators, scalers, delta,
        edge_feat_size=edge_feat_size).to(dev)
    model(g, h, edge_feat=e, eig_vec=eig)

    aggregators_non_eig = [aggr for aggr in aggregators if not aggr.startswith('dir')]
    model = nn.DGNConv(in_size, out_size, aggregators_non_eig, scalers, delta,
        edge_feat_size=edge_feat_size).to(dev)
    model(g, h, edge_feat=e)

def test_DeepWalk():
    dev = F.ctx()
    g = dgl.graph(([0, 1, 2, 1, 2, 0], [1, 2, 0, 0, 1, 2]))
    model = nn.DeepWalk(g, emb_dim=8, walk_length=2, window_size=1, fast_neg=True, sparse=True)
    model = model.to(dev)
    dataloader = DataLoader(torch.arange(g.num_nodes()), batch_size=16, collate_fn=model.sample)
    optim = SparseAdam(model.parameters(), lr=0.01)
    walk = next(iter(dataloader)).to(dev)
    loss = model(walk)
    loss.backward()
    optim.step()

    model = nn.DeepWalk(g, emb_dim=8, walk_length=2, window_size=1, fast_neg=False, sparse=False)
    model = model.to(dev)
    dataloader = DataLoader(torch.arange(g.num_nodes()), batch_size=16, collate_fn=model.sample)
    optim = Adam(model.parameters(), lr=0.01)
    walk = next(iter(dataloader)).to(dev)
    loss = model(walk)
    loss.backward()
    optim.step()

<<<<<<< HEAD
@pytest.mark.parametrize('max_degree', [2, 6])
@pytest.mark.parametrize('embedding_dim', [8, 16])
@pytest.mark.parametrize('direction', ['in', 'out', 'both'])
def test_degree_encoder(max_degree, embedding_dim, direction):
    g = dgl.graph((
        th.tensor([0, 0, 0, 1, 1, 2, 3, 3]),
        th.tensor([1, 2, 3, 0, 3, 0, 0, 1])
    ))
    # test heterograph
    hg = dgl.heterograph({
        ('drug', 'interacts', 'drug'): (th.tensor([0, 1]), th.tensor([1, 2])),
        ('drug', 'interacts', 'gene'): (th.tensor([0, 1]), th.tensor([2, 3])),
        ('drug', 'treats', 'disease'): (th.tensor([1]), th.tensor([2]))
    })
    model = nn.DegreeEncoder(max_degree, embedding_dim, direction=direction)
    de_g = model(g)
    de_hg = model(hg)
    assert de_g.shape == (4, embedding_dim)
    assert de_hg.shape == (10, embedding_dim)
=======
@parametrize_idtype
def test_MetaPath2Vec(idtype):
    dev = F.ctx()
    g = dgl.heterograph({
        ('user', 'uc', 'company'): ([0, 0, 2, 1, 3], [1, 2, 1, 3, 0]),
        ('company', 'cp', 'product'): ([0, 0, 0, 1, 2, 3], [0, 2, 3, 0, 2, 1]),
        ('company', 'cu', 'user'): ([1, 2, 1, 3, 0], [0, 0, 2, 1, 3]),
        ('product', 'pc', 'company'): ([0, 2, 3, 0, 2, 1], [0, 0, 0, 1, 2, 3])
    }, idtype=idtype, device=dev)
    model = nn.MetaPath2Vec(g, ['uc', 'cu'], window_size=1)
    model = model.to(dev)
    embeds = model.node_embed.weight
    assert embeds.shape[0] == g.num_nodes()

@pytest.mark.parametrize('num_layer', [1, 4])
@pytest.mark.parametrize('k', [3, 5])
@pytest.mark.parametrize('lpe_dim', [4, 16])
@pytest.mark.parametrize('n_head', [1, 4])
@pytest.mark.parametrize('batch_norm', [True, False])
@pytest.mark.parametrize('num_post_layer', [0, 1, 2])
def test_LaplacianPosEnc(num_layer, k, lpe_dim, n_head, batch_norm, num_post_layer):
    ctx = F.ctx()
    num_nodes = 4

    EigVals = th.randn((num_nodes, k)).to(ctx)
    EigVecs = th.randn((num_nodes, k)).to(ctx)

    model = nn.LaplacianPosEnc("Transformer", num_layer, k, lpe_dim, n_head,
                               batch_norm, num_post_layer).to(ctx)
    assert model(EigVals, EigVecs).shape == (num_nodes, lpe_dim)

    model = nn.LaplacianPosEnc("DeepSet", num_layer, k, lpe_dim,
                               batch_norm=batch_norm, num_post_layer=num_post_layer).to(ctx)
    assert model(EigVals, EigVecs).shape == (num_nodes, lpe_dim)
>>>>>>> ed66a209
<|MERGE_RESOLUTION|>--- conflicted
+++ resolved
@@ -1718,7 +1718,6 @@
     loss.backward()
     optim.step()
 
-<<<<<<< HEAD
 @pytest.mark.parametrize('max_degree', [2, 6])
 @pytest.mark.parametrize('embedding_dim', [8, 16])
 @pytest.mark.parametrize('direction', ['in', 'out', 'both'])
@@ -1738,7 +1737,7 @@
     de_hg = model(hg)
     assert de_g.shape == (4, embedding_dim)
     assert de_hg.shape == (10, embedding_dim)
-=======
+
 @parametrize_idtype
 def test_MetaPath2Vec(idtype):
     dev = F.ctx()
@@ -1772,5 +1771,4 @@
 
     model = nn.LaplacianPosEnc("DeepSet", num_layer, k, lpe_dim,
                                batch_norm=batch_norm, num_post_layer=num_post_layer).to(ctx)
-    assert model(EigVals, EigVecs).shape == (num_nodes, lpe_dim)
->>>>>>> ed66a209
+    assert model(EigVals, EigVecs).shape == (num_nodes, lpe_dim)