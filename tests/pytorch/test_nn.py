import io
import torch as th
import networkx as nx
import dgl
import dgl.nn.pytorch as nn
import dgl.function as fn
import backend as F
import pytest
import torch
from test_utils.graph_cases import get_cases, random_graph, random_bipartite, random_dglgraph
from test_utils import parametrize_idtype
from copy import deepcopy
import pickle

import scipy as sp
from torch.utils.data import DataLoader
from torch.optim import SparseAdam, Adam

tmp_buffer = io.BytesIO()

def _AXWb(A, X, W, b):
    X = th.matmul(X, W)
    Y = th.matmul(A, X.view(X.shape[0], -1)).view_as(X)
    return Y + b

@pytest.mark.parametrize('out_dim', [1, 2])
def test_graph_conv0(out_dim):
    g = dgl.DGLGraph(nx.path_graph(3)).to(F.ctx())
    ctx = F.ctx()
    adj = g.adjacency_matrix(transpose=True, ctx=ctx)

    conv = nn.GraphConv(5, out_dim, norm='none', bias=True)
    conv = conv.to(ctx)
    print(conv)

    # test pickle
    th.save(conv, tmp_buffer)


    # test#1: basic
    h0 = F.ones((3, 5))
    h1 = conv(g, h0)
    assert len(g.ndata) == 0
    assert len(g.edata) == 0
    assert F.allclose(h1, _AXWb(adj, h0, conv.weight, conv.bias))
    # test#2: more-dim
    h0 = F.ones((3, 5, 5))
    h1 = conv(g, h0)
    assert len(g.ndata) == 0
    assert len(g.edata) == 0
    assert F.allclose(h1, _AXWb(adj, h0, conv.weight, conv.bias))

    conv = nn.GraphConv(5, out_dim)
    conv = conv.to(ctx)
    # test#3: basic
    h0 = F.ones((3, 5))
    h1 = conv(g, h0)
    assert len(g.ndata) == 0
    assert len(g.edata) == 0
    # test#4: basic
    h0 = F.ones((3, 5, 5))
    h1 = conv(g, h0)
    assert len(g.ndata) == 0
    assert len(g.edata) == 0

    conv = nn.GraphConv(5, out_dim)
    conv = conv.to(ctx)
    # test#3: basic
    h0 = F.ones((3, 5))
    h1 = conv(g, h0)
    assert len(g.ndata) == 0
    assert len(g.edata) == 0
    # test#4: basic
    h0 = F.ones((3, 5, 5))
    h1 = conv(g, h0)
    assert len(g.ndata) == 0
    assert len(g.edata) == 0

    # test rest_parameters
    old_weight = deepcopy(conv.weight.data)
    conv.reset_parameters()
    new_weight = conv.weight.data
    assert not F.allclose(old_weight, new_weight)

@parametrize_idtype
@pytest.mark.parametrize('g', get_cases(['homo', 'bipartite'], exclude=['zero-degree', 'dglgraph']))
@pytest.mark.parametrize('norm', ['none', 'both', 'right', 'left'])
@pytest.mark.parametrize('weight', [True, False])
@pytest.mark.parametrize('bias', [True, False])
@pytest.mark.parametrize('out_dim', [1, 2])
def test_graph_conv(idtype, g, norm, weight, bias, out_dim):
    # Test one tensor input
    g = g.astype(idtype).to(F.ctx())
    conv = nn.GraphConv(5, out_dim, norm=norm, weight=weight, bias=bias).to(F.ctx())
    ext_w = F.randn((5, out_dim)).to(F.ctx())
    nsrc = g.number_of_src_nodes()
    ndst = g.number_of_dst_nodes()
    h = F.randn((nsrc, 5)).to(F.ctx())
    if weight:
        h_out = conv(g, h)
    else:
        h_out = conv(g, h, weight=ext_w)
    assert h_out.shape == (ndst, out_dim)

@parametrize_idtype
@pytest.mark.parametrize('g', get_cases(['has_scalar_e_feature'], exclude=['zero-degree', 'dglgraph']))
@pytest.mark.parametrize('norm', ['none', 'both', 'right'])
@pytest.mark.parametrize('weight', [True, False])
@pytest.mark.parametrize('bias', [True, False])
@pytest.mark.parametrize('out_dim', [1, 2])
def test_graph_conv_e_weight(idtype, g, norm, weight, bias, out_dim):
    g = g.astype(idtype).to(F.ctx())
    conv = nn.GraphConv(5, out_dim, norm=norm, weight=weight, bias=bias).to(F.ctx())
    ext_w = F.randn((5, out_dim)).to(F.ctx())
    nsrc = g.number_of_src_nodes()
    ndst = g.number_of_dst_nodes()
    h = F.randn((nsrc, 5)).to(F.ctx())
    e_w = g.edata['scalar_w']
    if weight:
        h_out = conv(g, h, edge_weight=e_w)
    else:
        h_out = conv(g, h, weight=ext_w, edge_weight=e_w)
    assert h_out.shape == (ndst, out_dim)

@parametrize_idtype
@pytest.mark.parametrize('g', get_cases(['has_scalar_e_feature'], exclude=['zero-degree', 'dglgraph']))
@pytest.mark.parametrize('norm', ['none', 'both', 'right'])
@pytest.mark.parametrize('weight', [True, False])
@pytest.mark.parametrize('bias', [True, False])
@pytest.mark.parametrize('out_dim', [1, 2])
def test_graph_conv_e_weight_norm(idtype, g, norm, weight, bias, out_dim):
    g = g.astype(idtype).to(F.ctx())
    conv = nn.GraphConv(5, out_dim, norm=norm, weight=weight, bias=bias).to(F.ctx())

    # test pickle
    th.save(conv, tmp_buffer)

    ext_w = F.randn((5, out_dim)).to(F.ctx())
    nsrc = g.number_of_src_nodes()
    ndst = g.number_of_dst_nodes()
    h = F.randn((nsrc, 5)).to(F.ctx())
    edgenorm = nn.EdgeWeightNorm(norm=norm)
    norm_weight = edgenorm(g, g.edata['scalar_w'])
    if weight:
        h_out = conv(g, h, edge_weight=norm_weight)
    else:
        h_out = conv(g, h, weight=ext_w, edge_weight=norm_weight)
    assert h_out.shape == (ndst, out_dim)

@parametrize_idtype
@pytest.mark.parametrize('g', get_cases(['bipartite'], exclude=['zero-degree', 'dglgraph']))
@pytest.mark.parametrize('norm', ['none', 'both', 'right'])
@pytest.mark.parametrize('weight', [True, False])
@pytest.mark.parametrize('bias', [True, False])
@pytest.mark.parametrize('out_dim', [1, 2])
def test_graph_conv_bi(idtype, g, norm, weight, bias, out_dim):
    # Test a pair of tensor inputs
    g = g.astype(idtype).to(F.ctx())
    conv = nn.GraphConv(5, out_dim, norm=norm, weight=weight, bias=bias).to(F.ctx())

    # test pickle
    th.save(conv, tmp_buffer)

    ext_w = F.randn((5, out_dim)).to(F.ctx())
    nsrc = g.number_of_src_nodes()
    ndst = g.number_of_dst_nodes()
    h = F.randn((nsrc, 5)).to(F.ctx())
    h_dst = F.randn((ndst, out_dim)).to(F.ctx())
    if weight:
        h_out = conv(g, (h, h_dst))
    else:
        h_out = conv(g, (h, h_dst), weight=ext_w)
    assert h_out.shape == (ndst, out_dim)

def _S2AXWb(A, N, X, W, b):
    X1 = X * N
    X1 = th.matmul(A, X1.view(X1.shape[0], -1))
    X1 = X1 * N
    X2 = X1 * N
    X2 = th.matmul(A, X2.view(X2.shape[0], -1))
    X2 = X2 * N
    X = th.cat([X, X1, X2], dim=-1)
    Y = th.matmul(X, W.rot90())

    return Y + b

@pytest.mark.parametrize('out_dim', [1, 2])
def test_tagconv(out_dim):
    g = dgl.DGLGraph(nx.path_graph(3))
    g = g.to(F.ctx())
    ctx = F.ctx()
    adj = g.adjacency_matrix(transpose=True, ctx=ctx)
    norm = th.pow(g.in_degrees().float(), -0.5)

    conv = nn.TAGConv(5, out_dim, bias=True)
    conv = conv.to(ctx)
    print(conv)

    # test pickle
    th.save(conv, tmp_buffer)

    # test#1: basic
    h0 = F.ones((3, 5))
    h1 = conv(g, h0)
    assert len(g.ndata) == 0
    assert len(g.edata) == 0
    shp = norm.shape + (1,) * (h0.dim() - 1)
    norm = th.reshape(norm, shp).to(ctx)

    assert F.allclose(h1, _S2AXWb(adj, norm, h0, conv.lin.weight, conv.lin.bias))

    conv = nn.TAGConv(5, out_dim)
    conv = conv.to(ctx)

    # test#2: basic
    h0 = F.ones((3, 5))
    h1 = conv(g, h0)
    assert h1.shape[-1] == out_dim

    # test reset_parameters
    old_weight = deepcopy(conv.lin.weight.data)
    conv.reset_parameters()
    new_weight = conv.lin.weight.data
    assert not F.allclose(old_weight, new_weight)

def test_set2set():
    ctx = F.ctx()
    g = dgl.DGLGraph(nx.path_graph(10))
    g = g.to(F.ctx())

    s2s = nn.Set2Set(5, 3, 3) # hidden size 5, 3 iters, 3 layers
    s2s = s2s.to(ctx)
    print(s2s)

    # test#1: basic
    h0 = F.randn((g.number_of_nodes(), 5))
    h1 = s2s(g, h0)
    assert h1.shape[0] == 1 and h1.shape[1] == 10 and h1.dim() == 2

    # test#2: batched graph
    g1 = dgl.DGLGraph(nx.path_graph(11)).to(F.ctx())
    g2 = dgl.DGLGraph(nx.path_graph(5)).to(F.ctx())
    bg = dgl.batch([g, g1, g2])
    h0 = F.randn((bg.number_of_nodes(), 5))
    h1 = s2s(bg, h0)
    assert h1.shape[0] == 3 and h1.shape[1] == 10 and h1.dim() == 2

def test_glob_att_pool():
    ctx = F.ctx()
    g = dgl.DGLGraph(nx.path_graph(10))
    g = g.to(F.ctx())

    gap = nn.GlobalAttentionPooling(th.nn.Linear(5, 1), th.nn.Linear(5, 10))
    gap = gap.to(ctx)
    print(gap)

    # test pickle
    th.save(gap, tmp_buffer)

    # test#1: basic
    h0 = F.randn((g.number_of_nodes(), 5))
    h1 = gap(g, h0)
    assert h1.shape[0] == 1 and h1.shape[1] == 10 and h1.dim() == 2

    # test#2: batched graph
    bg = dgl.batch([g, g, g, g])
    h0 = F.randn((bg.number_of_nodes(), 5))
    h1 = gap(bg, h0)
    assert h1.shape[0] == 4 and h1.shape[1] == 10 and h1.dim() == 2

def test_simple_pool():
    ctx = F.ctx()
    g = dgl.DGLGraph(nx.path_graph(15))
    g = g.to(F.ctx())

    sum_pool = nn.SumPooling()
    avg_pool = nn.AvgPooling()
    max_pool = nn.MaxPooling()
    sort_pool = nn.SortPooling(10) # k = 10
    print(sum_pool, avg_pool, max_pool, sort_pool)

    # test#1: basic
    h0 = F.randn((g.number_of_nodes(), 5))
    sum_pool = sum_pool.to(ctx)
    avg_pool = avg_pool.to(ctx)
    max_pool = max_pool.to(ctx)
    sort_pool = sort_pool.to(ctx)
    h1 = sum_pool(g, h0)
    assert F.allclose(F.squeeze(h1, 0), F.sum(h0, 0))
    h1 = avg_pool(g, h0)
    assert F.allclose(F.squeeze(h1, 0), F.mean(h0, 0))
    h1 = max_pool(g, h0)
    assert F.allclose(F.squeeze(h1, 0), F.max(h0, 0))
    h1 = sort_pool(g, h0)
    assert h1.shape[0] == 1 and h1.shape[1] == 10 * 5 and h1.dim() == 2

    # test#2: batched graph
    g_ = dgl.DGLGraph(nx.path_graph(5)).to(F.ctx())
    bg = dgl.batch([g, g_, g, g_, g])
    h0 = F.randn((bg.number_of_nodes(), 5))
    h1 = sum_pool(bg, h0)
    truth = th.stack([F.sum(h0[:15], 0),
                      F.sum(h0[15:20], 0),
                      F.sum(h0[20:35], 0),
                      F.sum(h0[35:40], 0),
                      F.sum(h0[40:55], 0)], 0)
    assert F.allclose(h1, truth)

    h1 = avg_pool(bg, h0)
    truth = th.stack([F.mean(h0[:15], 0),
                      F.mean(h0[15:20], 0),
                      F.mean(h0[20:35], 0),
                      F.mean(h0[35:40], 0),
                      F.mean(h0[40:55], 0)], 0)
    assert F.allclose(h1, truth)

    h1 = max_pool(bg, h0)
    truth = th.stack([F.max(h0[:15], 0),
                      F.max(h0[15:20], 0),
                      F.max(h0[20:35], 0),
                      F.max(h0[35:40], 0),
                      F.max(h0[40:55], 0)], 0)
    assert F.allclose(h1, truth)

    h1 = sort_pool(bg, h0)
    assert h1.shape[0] == 5 and h1.shape[1] == 10 * 5 and h1.dim() == 2

def test_set_trans():
    ctx = F.ctx()
    g = dgl.DGLGraph(nx.path_graph(15))

    st_enc_0 = nn.SetTransformerEncoder(50, 5, 10, 100, 2, 'sab')
    st_enc_1 = nn.SetTransformerEncoder(50, 5, 10, 100, 2, 'isab', 3)
    st_dec = nn.SetTransformerDecoder(50, 5, 10, 100, 2, 4)
    st_enc_0 = st_enc_0.to(ctx)
    st_enc_1 = st_enc_1.to(ctx)
    st_dec = st_dec.to(ctx)
    print(st_enc_0, st_enc_1, st_dec)

    # test#1: basic
    h0 = F.randn((g.number_of_nodes(), 50))
    h1 = st_enc_0(g, h0)
    assert h1.shape == h0.shape
    h1 = st_enc_1(g, h0)
    assert h1.shape == h0.shape
    h2 = st_dec(g, h1)
    assert h2.shape[0] == 1 and h2.shape[1] == 200 and h2.dim() == 2

    # test#2: batched graph
    g1 = dgl.DGLGraph(nx.path_graph(5))
    g2 = dgl.DGLGraph(nx.path_graph(10))
    bg = dgl.batch([g, g1, g2])
    h0 = F.randn((bg.number_of_nodes(), 50))
    h1 = st_enc_0(bg, h0)
    assert h1.shape == h0.shape
    h1 = st_enc_1(bg, h0)
    assert h1.shape == h0.shape

    h2 = st_dec(bg, h1)
    assert h2.shape[0] == 3 and h2.shape[1] == 200 and h2.dim() == 2

@parametrize_idtype
@pytest.mark.parametrize('O', [1, 8, 32])
def test_rgcn(idtype, O):
    ctx = F.ctx()
    etype = []
    g = dgl.from_scipy(sp.sparse.random(100, 100, density=0.1))
    g = g.astype(idtype).to(F.ctx())
    # 5 etypes
    R = 5
    for i in range(g.number_of_edges()):
        etype.append(i % 5)
    B = 2
    I = 10

    h = th.randn((100, I)).to(ctx)
    r = th.tensor(etype).to(ctx)
    norm = th.rand((g.number_of_edges(), 1)).to(ctx)
    sorted_r, idx = th.sort(r)
    sorted_g = dgl.reorder_graph(g, edge_permute_algo='custom', permute_config={'edges_perm' : idx.to(idtype)})
    sorted_norm = norm[idx]

    rgc = nn.RelGraphConv(I, O, R).to(ctx)
    th.save(rgc, tmp_buffer)  # test pickle
    rgc_basis = nn.RelGraphConv(I, O, R, "basis", B).to(ctx)
    th.save(rgc_basis, tmp_buffer)  # test pickle
    if O % B == 0:
        rgc_bdd = nn.RelGraphConv(I, O, R, "bdd", B).to(ctx)
        th.save(rgc_bdd, tmp_buffer)  # test pickle

    # basic usage
    h_new = rgc(g, h, r)
    assert h_new.shape == (100, O)
    h_new_basis = rgc_basis(g, h, r)
    assert h_new_basis.shape == (100, O)
    if O % B == 0:
        h_new_bdd = rgc_bdd(g, h, r)
        assert h_new_bdd.shape == (100, O)

    # sorted input
    h_new_sorted = rgc(sorted_g, h, sorted_r, presorted=True)
    assert th.allclose(h_new, h_new_sorted, atol=1e-4, rtol=1e-4)
    h_new_basis_sorted = rgc_basis(sorted_g, h, sorted_r, presorted=True)
    assert th.allclose(h_new_basis, h_new_basis_sorted, atol=1e-4, rtol=1e-4)
    if O % B == 0:
        h_new_bdd_sorted = rgc_bdd(sorted_g, h, sorted_r, presorted=True)
        assert th.allclose(h_new_bdd, h_new_bdd_sorted, atol=1e-4, rtol=1e-4)

    # norm input
    h_new = rgc(g, h, r, norm)
    assert h_new.shape == (100, O)
    h_new = rgc_basis(g, h, r, norm)
    assert h_new.shape == (100, O)
    if O % B == 0:
        h_new = rgc_bdd(g, h, r, norm)
        assert h_new.shape == (100, O)

@parametrize_idtype
@pytest.mark.parametrize('O', [1, 10, 40])
def test_rgcn_default_nbasis(idtype, O):
    ctx = F.ctx()
    etype = []
    g = dgl.from_scipy(sp.sparse.random(100, 100, density=0.1))
    g = g.astype(idtype).to(F.ctx())
    # 5 etypes
    R = 5
    for i in range(g.number_of_edges()):
        etype.append(i % 5)
    I = 10

    h = th.randn((100, I)).to(ctx)
    r = th.tensor(etype).to(ctx)
    norm = th.rand((g.number_of_edges(), 1)).to(ctx)
    sorted_r, idx = th.sort(r)
    sorted_g = dgl.reorder_graph(g, edge_permute_algo='custom', permute_config={'edges_perm' : idx.to(idtype)})
    sorted_norm = norm[idx]

    rgc = nn.RelGraphConv(I, O, R).to(ctx)
    th.save(rgc, tmp_buffer)  # test pickle
    rgc_basis = nn.RelGraphConv(I, O, R, "basis").to(ctx)
    th.save(rgc_basis, tmp_buffer)  # test pickle
    if O % R == 0:
        rgc_bdd = nn.RelGraphConv(I, O, R, "bdd").to(ctx)
        th.save(rgc_bdd, tmp_buffer)  # test pickle

    # basic usage
    h_new = rgc(g, h, r)
    assert h_new.shape == (100, O)
    h_new_basis = rgc_basis(g, h, r)
    assert h_new_basis.shape == (100, O)
    if O % R == 0:
        h_new_bdd = rgc_bdd(g, h, r)
        assert h_new_bdd.shape == (100, O)

    # sorted input
    h_new_sorted = rgc(sorted_g, h, sorted_r, presorted=True)
    assert th.allclose(h_new, h_new_sorted, atol=1e-4, rtol=1e-4)
    h_new_basis_sorted = rgc_basis(sorted_g, h, sorted_r, presorted=True)
    assert th.allclose(h_new_basis, h_new_basis_sorted, atol=1e-4, rtol=1e-4)
    if O % R == 0:
        h_new_bdd_sorted = rgc_bdd(sorted_g, h, sorted_r, presorted=True)
        assert th.allclose(h_new_bdd, h_new_bdd_sorted, atol=1e-4, rtol=1e-4)

    # norm input
    h_new = rgc(g, h, r, norm)
    assert h_new.shape == (100, O)
    h_new = rgc_basis(g, h, r, norm)
    assert h_new.shape == (100, O)
    if O % R == 0:
        h_new = rgc_bdd(g, h, r, norm)
        assert h_new.shape == (100, O)

@parametrize_idtype
@pytest.mark.parametrize('g', get_cases(['homo', 'block-bipartite'], exclude=['zero-degree']))
@pytest.mark.parametrize('out_dim', [1, 5])
@pytest.mark.parametrize('num_heads', [1, 4])
def test_gat_conv(g, idtype, out_dim, num_heads):
    g = g.astype(idtype).to(F.ctx())
    ctx = F.ctx()
    gat = nn.GATConv(5, out_dim, num_heads)
    feat = F.randn((g.number_of_src_nodes(), 5))
    gat = gat.to(ctx)
    h = gat(g, feat)

    # test pickle
    th.save(gat, tmp_buffer)

    assert h.shape == (g.number_of_dst_nodes(), num_heads, out_dim)
    _, a = gat(g, feat, get_attention=True)
    assert a.shape == (g.number_of_edges(), num_heads, 1)

    # test residual connection
    gat = nn.GATConv(5, out_dim, num_heads, residual=True)
    gat = gat.to(ctx)
    h = gat(g, feat)

@parametrize_idtype
@pytest.mark.parametrize('g', get_cases(['bipartite'], exclude=['zero-degree']))
@pytest.mark.parametrize('out_dim', [1, 2])
@pytest.mark.parametrize('num_heads', [1, 4])
def test_gat_conv_bi(g, idtype, out_dim, num_heads):
    g = g.astype(idtype).to(F.ctx())
    ctx = F.ctx()
    gat = nn.GATConv(5, out_dim, num_heads)
    feat = (F.randn((g.number_of_src_nodes(), 5)), F.randn((g.number_of_dst_nodes(), 5)))
    gat = gat.to(ctx)
    h = gat(g, feat)
    assert h.shape == (g.number_of_dst_nodes(), num_heads, out_dim)
    _, a = gat(g, feat, get_attention=True)
    assert a.shape == (g.number_of_edges(), num_heads, 1)

@parametrize_idtype
@pytest.mark.parametrize('g', get_cases(['homo', 'block-bipartite'], exclude=['zero-degree']))
@pytest.mark.parametrize('out_dim', [1, 5])
@pytest.mark.parametrize('num_heads', [1, 4])
def test_gatv2_conv(g, idtype, out_dim, num_heads):
    g = g.astype(idtype).to(F.ctx())
    ctx = F.ctx()
    gat = nn.GATv2Conv(5, out_dim, num_heads)
    feat = F.randn((g.number_of_src_nodes(), 5))
    gat = gat.to(ctx)
    h = gat(g, feat)

    # test pickle
    th.save(gat, tmp_buffer)

    assert h.shape == (g.number_of_dst_nodes(), num_heads, out_dim)
    _, a = gat(g, feat, get_attention=True)
    assert a.shape == (g.number_of_edges(), num_heads, 1)

    # test residual connection
    gat = nn.GATConv(5, out_dim, num_heads, residual=True)
    gat = gat.to(ctx)
    h = gat(g, feat)

@parametrize_idtype
@pytest.mark.parametrize('g', get_cases(['bipartite'], exclude=['zero-degree']))
@pytest.mark.parametrize('out_dim', [1, 2])
@pytest.mark.parametrize('num_heads', [1, 4])
def test_gatv2_conv_bi(g, idtype, out_dim, num_heads):
    g = g.astype(idtype).to(F.ctx())
    ctx = F.ctx()
    gat = nn.GATv2Conv(5, out_dim, num_heads)
    feat = (F.randn((g.number_of_src_nodes(), 5)), F.randn((g.number_of_dst_nodes(), 5)))
    gat = gat.to(ctx)
    h = gat(g, feat)
    assert h.shape == (g.number_of_dst_nodes(), num_heads, out_dim)
    _, a = gat(g, feat, get_attention=True)
    assert a.shape == (g.number_of_edges(), num_heads, 1)

@parametrize_idtype
@pytest.mark.parametrize('g', get_cases(['homo'], exclude=['zero-degree']))
@pytest.mark.parametrize('out_node_feats', [1, 5])
@pytest.mark.parametrize('out_edge_feats', [1, 5])
@pytest.mark.parametrize('num_heads', [1, 4])
def test_egat_conv(g, idtype, out_node_feats, out_edge_feats, num_heads):
    g = g.astype(idtype).to(F.ctx())
    ctx = F.ctx()
    egat = nn.EGATConv(in_node_feats=10,
                       in_edge_feats=5,
                       out_node_feats=out_node_feats,
                       out_edge_feats=out_edge_feats,
                       num_heads=num_heads)
    nfeat = F.randn((g.number_of_nodes(), 10))
    efeat = F.randn((g.number_of_edges(), 5))
    egat = egat.to(ctx)
    h, f = egat(g, nfeat, efeat)

    th.save(egat, tmp_buffer)

    assert h.shape == (g.number_of_nodes(), num_heads, out_node_feats)
    assert f.shape == (g.number_of_edges(), num_heads, out_edge_feats)
    _, _, attn = egat(g, nfeat, efeat, True)
    assert attn.shape == (g.number_of_edges(), num_heads, 1)

@parametrize_idtype
@pytest.mark.parametrize('g', get_cases(['bipartite'], exclude=['zero-degree']))
@pytest.mark.parametrize('out_node_feats', [1, 5])
@pytest.mark.parametrize('out_edge_feats', [1, 5])
@pytest.mark.parametrize('num_heads', [1, 4])
def test_egat_conv_bi(g, idtype, out_node_feats, out_edge_feats, num_heads):
    g = g.astype(idtype).to(F.ctx())
    ctx = F.ctx()
    egat = nn.EGATConv(in_node_feats=(10,15),
                       in_edge_feats=7,
                       out_node_feats=out_node_feats,
                       out_edge_feats=out_edge_feats,
                       num_heads=num_heads)
    nfeat = (F.randn((g.number_of_src_nodes(), 10)), F.randn((g.number_of_dst_nodes(), 15)))
    efeat = F.randn((g.number_of_edges(), 7))
    egat = egat.to(ctx)
    h, f = egat(g, nfeat, efeat)

    th.save(egat, tmp_buffer)

    assert h.shape == (g.number_of_dst_nodes(), num_heads, out_node_feats)
    assert f.shape == (g.number_of_edges(), num_heads, out_edge_feats)
    _, _, attn = egat(g, nfeat, efeat, True)
    assert attn.shape == (g.number_of_edges(), num_heads, 1)

@parametrize_idtype
@pytest.mark.parametrize('g', get_cases(['homo', 'block-bipartite']))
@pytest.mark.parametrize('aggre_type', ['mean', 'pool', 'gcn', 'lstm'])
def test_sage_conv(idtype, g, aggre_type):
    g = g.astype(idtype).to(F.ctx())
    sage = nn.SAGEConv(5, 10, aggre_type)
    feat = F.randn((g.number_of_src_nodes(), 5))
    sage = sage.to(F.ctx())
    # test pickle
    th.save(sage, tmp_buffer)
    h = sage(g, feat)
    assert h.shape[-1] == 10

@parametrize_idtype
@pytest.mark.parametrize('g', get_cases(['bipartite']))
@pytest.mark.parametrize('aggre_type', ['mean', 'pool', 'gcn', 'lstm'])
@pytest.mark.parametrize('out_dim', [1, 2])
def test_sage_conv_bi(idtype, g, aggre_type, out_dim):
    g = g.astype(idtype).to(F.ctx())
    dst_dim = 5 if aggre_type != 'gcn' else 10
    sage = nn.SAGEConv((10, dst_dim), out_dim, aggre_type)
    feat = (F.randn((g.number_of_src_nodes(), 10)), F.randn((g.number_of_dst_nodes(), dst_dim)))
    sage = sage.to(F.ctx())
    h = sage(g, feat)
    assert h.shape[-1] == out_dim
    assert h.shape[0] == g.number_of_dst_nodes()

@parametrize_idtype
@pytest.mark.parametrize('out_dim', [1, 2])
def test_sage_conv2(idtype, out_dim):
    # TODO: add test for blocks
    # Test the case for graphs without edges
    g = dgl.heterograph({('_U', '_E', '_V'): ([], [])}, {'_U': 5, '_V': 3})
    g = g.astype(idtype).to(F.ctx())
    ctx = F.ctx()
    sage = nn.SAGEConv((3, 3), out_dim, 'gcn')
    feat = (F.randn((5, 3)), F.randn((3, 3)))
    sage = sage.to(ctx)
    h = sage(g, (F.copy_to(feat[0], F.ctx()), F.copy_to(feat[1], F.ctx())))
    assert h.shape[-1] == out_dim
    assert h.shape[0] == 3
    for aggre_type in ['mean', 'pool', 'lstm']:
        sage = nn.SAGEConv((3, 1), out_dim, aggre_type)
        feat = (F.randn((5, 3)), F.randn((3, 1)))
        sage = sage.to(ctx)
        h = sage(g, feat)
        assert h.shape[-1] == out_dim
        assert h.shape[0] == 3

@parametrize_idtype
@pytest.mark.parametrize('g', get_cases(['homo'], exclude=['zero-degree']))
@pytest.mark.parametrize('out_dim', [1, 2])
def test_sgc_conv(g, idtype, out_dim):
    ctx = F.ctx()
    g = g.astype(idtype).to(ctx)
    # not cached
    sgc = nn.SGConv(5, out_dim, 3)

    # test pickle
    th.save(sgc, tmp_buffer)

    feat = F.randn((g.number_of_nodes(), 5))
    sgc = sgc.to(ctx)

    h = sgc(g, feat)
    assert h.shape[-1] == out_dim

    # cached
    sgc = nn.SGConv(5, out_dim, 3, True)
    sgc = sgc.to(ctx)
    h_0 = sgc(g, feat)
    h_1 = sgc(g, feat + 1)
    assert F.allclose(h_0, h_1)
    assert h_0.shape[-1] == out_dim

@parametrize_idtype
@pytest.mark.parametrize('g', get_cases(['homo'], exclude=['zero-degree']))
def test_appnp_conv(g, idtype):
    ctx = F.ctx()
    g = g.astype(idtype).to(ctx)
    appnp = nn.APPNPConv(10, 0.1)
    feat = F.randn((g.number_of_nodes(), 5))
    appnp = appnp.to(ctx)

    # test pickle
    th.save(appnp, tmp_buffer)

    h = appnp(g, feat)
    assert h.shape[-1] == 5


@parametrize_idtype
@pytest.mark.parametrize('g', get_cases(['homo'], exclude=['zero-degree']))
def test_appnp_conv_e_weight(g, idtype):
    ctx = F.ctx()
    g = g.astype(idtype).to(ctx)
    appnp = nn.APPNPConv(10, 0.1)
    feat = F.randn((g.number_of_nodes(), 5))
    eweight = F.ones((g.num_edges(), ))
    appnp = appnp.to(ctx)

    h = appnp(g, feat, edge_weight=eweight)
    assert h.shape[-1] == 5

@parametrize_idtype
@pytest.mark.parametrize('g', get_cases(['homo'], exclude=['zero-degree']))
@pytest.mark.parametrize("bias", [True, False])
def test_gcn2conv_e_weight(g, idtype, bias):
    ctx = F.ctx()
    g = g.astype(idtype).to(ctx)
    gcn2conv = nn.GCN2Conv(5, layer=2, alpha=0.5, bias=bias,
                           project_initial_features=True)
    feat = F.randn((g.number_of_nodes(), 5))
    eweight = F.ones((g.num_edges(), ))
    gcn2conv = gcn2conv.to(ctx)
    res = feat
    h = gcn2conv(g, res, feat, edge_weight=eweight)
    assert h.shape[-1] == 5


@parametrize_idtype
@pytest.mark.parametrize('g', get_cases(['homo'], exclude=['zero-degree']))
def test_sgconv_e_weight(g, idtype):
    ctx = F.ctx()
    g = g.astype(idtype).to(ctx)
    sgconv = nn.SGConv(5, 5, 3)
    feat = F.randn((g.number_of_nodes(), 5))
    eweight = F.ones((g.num_edges(), ))
    sgconv = sgconv.to(ctx)
    h = sgconv(g, feat, edge_weight=eweight)
    assert h.shape[-1] == 5

@parametrize_idtype
@pytest.mark.parametrize('g', get_cases(['homo'], exclude=['zero-degree']))
def test_tagconv_e_weight(g, idtype):
    ctx = F.ctx()
    g = g.astype(idtype).to(ctx)
    conv = nn.TAGConv(5, 5, bias=True)
    conv = conv.to(ctx)
    feat = F.randn((g.number_of_nodes(), 5))
    eweight = F.ones((g.num_edges(), ))
    conv = conv.to(ctx)
    h = conv(g, feat, edge_weight=eweight)
    assert h.shape[-1] == 5

@parametrize_idtype
@pytest.mark.parametrize('g', get_cases(['homo', 'block-bipartite'], exclude=['zero-degree']))
@pytest.mark.parametrize('aggregator_type', ['mean', 'max', 'sum'])
def test_gin_conv(g, idtype, aggregator_type):
    g = g.astype(idtype).to(F.ctx())
    ctx = F.ctx()
    gin = nn.GINConv(
        th.nn.Linear(5, 12),
        aggregator_type
    )
    th.save(gin, tmp_buffer)
    feat = F.randn((g.number_of_src_nodes(), 5))
    gin = gin.to(ctx)
    h = gin(g, feat)

    # test pickle
    th.save(gin, tmp_buffer)

    assert h.shape == (g.number_of_dst_nodes(), 12)

    gin = nn.GINConv(None, aggregator_type)
    th.save(gin, tmp_buffer)
    gin = gin.to(ctx)
    h = gin(g, feat)

@parametrize_idtype
@pytest.mark.parametrize('g', get_cases(['homo', 'block-bipartite']))
def test_gine_conv(g, idtype):
    ctx = F.ctx()
    g = g.astype(idtype).to(ctx)
    gine = nn.GINEConv(
        th.nn.Linear(5, 12)
    )
    th.save(gine, tmp_buffer)
    nfeat = F.randn((g.number_of_src_nodes(), 5))
    efeat = F.randn((g.num_edges(), 5))
    gine = gine.to(ctx)
    h = gine(g, nfeat, efeat)

    # test pickle
    th.save(gine, tmp_buffer)
    assert h.shape == (g.number_of_dst_nodes(), 12)

    gine = nn.GINEConv(None)
    th.save(gine, tmp_buffer)
    gine = gine.to(ctx)
    h = gine(g, nfeat, efeat)

@parametrize_idtype
@pytest.mark.parametrize('g', get_cases(['bipartite'], exclude=['zero-degree']))
@pytest.mark.parametrize('aggregator_type', ['mean', 'max', 'sum'])
def test_gin_conv_bi(g, idtype, aggregator_type):
    g = g.astype(idtype).to(F.ctx())
    ctx = F.ctx()
    gin = nn.GINConv(
        th.nn.Linear(5, 12),
        aggregator_type
    )
    feat = (F.randn((g.number_of_src_nodes(), 5)), F.randn((g.number_of_dst_nodes(), 5)))
    gin = gin.to(ctx)
    h = gin(g, feat)
    assert h.shape == (g.number_of_dst_nodes(), 12)

@parametrize_idtype
@pytest.mark.parametrize('g', get_cases(['homo', 'block-bipartite'], exclude=['zero-degree']))
def test_agnn_conv(g, idtype):
    g = g.astype(idtype).to(F.ctx())
    ctx = F.ctx()
    agnn = nn.AGNNConv(1)
    feat = F.randn((g.number_of_src_nodes(), 5))
    agnn = agnn.to(ctx)
    h = agnn(g, feat)
    assert h.shape == (g.number_of_dst_nodes(), 5)

@parametrize_idtype
@pytest.mark.parametrize('g', get_cases(['bipartite'], exclude=['zero-degree']))
def test_agnn_conv_bi(g, idtype):
    g = g.astype(idtype).to(F.ctx())
    ctx = F.ctx()
    agnn = nn.AGNNConv(1)
    feat = (F.randn((g.number_of_src_nodes(), 5)), F.randn((g.number_of_dst_nodes(), 5)))
    agnn = agnn.to(ctx)
    h = agnn(g, feat)
    assert h.shape == (g.number_of_dst_nodes(), 5)

@parametrize_idtype
@pytest.mark.parametrize('g', get_cases(['homo'], exclude=['zero-degree']))
def test_gated_graph_conv(g, idtype):
    ctx = F.ctx()
    g = g.astype(idtype).to(ctx)
    ggconv = nn.GatedGraphConv(5, 10, 5, 3)
    etypes = th.arange(g.number_of_edges()) % 3
    feat = F.randn((g.number_of_nodes(), 5))
    ggconv = ggconv.to(ctx)
    etypes = etypes.to(ctx)

    h = ggconv(g, feat, etypes)
    # current we only do shape check
    assert h.shape[-1] == 10

@parametrize_idtype
@pytest.mark.parametrize('g', get_cases(['homo'], exclude=['zero-degree']))
def test_gated_graph_conv_one_etype(g, idtype):
    ctx = F.ctx()
    g = g.astype(idtype).to(ctx)
    ggconv = nn.GatedGraphConv(5, 10, 5, 1)
    etypes = th.zeros(g.number_of_edges())
    feat = F.randn((g.number_of_nodes(), 5))
    ggconv = ggconv.to(ctx)
    etypes = etypes.to(ctx)

    h = ggconv(g, feat, etypes)
    h2 = ggconv(g, feat)
    # current we only do shape check
    assert F.allclose(h, h2)
    assert h.shape[-1] == 10

@parametrize_idtype
@pytest.mark.parametrize('g', get_cases(['homo', 'block-bipartite'], exclude=['zero-degree']))
def test_nn_conv(g, idtype):
    g = g.astype(idtype).to(F.ctx())
    ctx = F.ctx()
    edge_func = th.nn.Linear(4, 5 * 10)
    nnconv = nn.NNConv(5, 10, edge_func, 'mean')
    feat = F.randn((g.number_of_src_nodes(), 5))
    efeat = F.randn((g.number_of_edges(), 4))
    nnconv = nnconv.to(ctx)
    h = nnconv(g, feat, efeat)
    # currently we only do shape check
    assert h.shape[-1] == 10

@parametrize_idtype
@pytest.mark.parametrize('g', get_cases(['bipartite'], exclude=['zero-degree']))
def test_nn_conv_bi(g, idtype):
    g = g.astype(idtype).to(F.ctx())
    ctx = F.ctx()
    edge_func = th.nn.Linear(4, 5 * 10)
    nnconv = nn.NNConv((5, 2), 10, edge_func, 'mean')
    feat = F.randn((g.number_of_src_nodes(), 5))
    feat_dst = F.randn((g.number_of_dst_nodes(), 2))
    efeat = F.randn((g.number_of_edges(), 4))
    nnconv = nnconv.to(ctx)
    h = nnconv(g, (feat, feat_dst), efeat)
    # currently we only do shape check
    assert h.shape[-1] == 10

@parametrize_idtype
@pytest.mark.parametrize('g', get_cases(['homo'], exclude=['zero-degree']))
def test_gmm_conv(g, idtype):
    g = g.astype(idtype).to(F.ctx())
    ctx = F.ctx()
    gmmconv = nn.GMMConv(5, 10, 3, 4, 'mean')
    feat = F.randn((g.number_of_nodes(), 5))
    pseudo = F.randn((g.number_of_edges(), 3))
    gmmconv = gmmconv.to(ctx)
    h = gmmconv(g, feat, pseudo)
    # currently we only do shape check
    assert h.shape[-1] == 10

@parametrize_idtype
@pytest.mark.parametrize('g', get_cases(['bipartite', 'block-bipartite'], exclude=['zero-degree']))
def test_gmm_conv_bi(g, idtype):
    g = g.astype(idtype).to(F.ctx())
    ctx = F.ctx()
    gmmconv = nn.GMMConv((5, 2), 10, 3, 4, 'mean')
    feat = F.randn((g.number_of_src_nodes(), 5))
    feat_dst = F.randn((g.number_of_dst_nodes(), 2))
    pseudo = F.randn((g.number_of_edges(), 3))
    gmmconv = gmmconv.to(ctx)
    h = gmmconv(g, (feat, feat_dst), pseudo)
    # currently we only do shape check
    assert h.shape[-1] == 10

@parametrize_idtype
@pytest.mark.parametrize('norm_type', ['both', 'right', 'none'])
@pytest.mark.parametrize('g', get_cases(['homo', 'bipartite'], exclude=['zero-degree']))
@pytest.mark.parametrize('out_dim', [1, 2])
def test_dense_graph_conv(norm_type, g, idtype, out_dim):
    g = g.astype(idtype).to(F.ctx())
    ctx = F.ctx()
    # TODO(minjie): enable the following option after #1385
    adj = g.adjacency_matrix(transpose=True, ctx=ctx).to_dense()
    conv = nn.GraphConv(5, out_dim, norm=norm_type, bias=True)
    dense_conv = nn.DenseGraphConv(5, out_dim, norm=norm_type, bias=True)
    dense_conv.weight.data = conv.weight.data
    dense_conv.bias.data = conv.bias.data
    feat = F.randn((g.number_of_src_nodes(), 5))
    conv = conv.to(ctx)
    dense_conv = dense_conv.to(ctx)
    out_conv = conv(g, feat)
    out_dense_conv = dense_conv(adj, feat)
    assert F.allclose(out_conv, out_dense_conv)

@parametrize_idtype
@pytest.mark.parametrize('g', get_cases(['homo', 'bipartite']))
@pytest.mark.parametrize('out_dim', [1, 2])
def test_dense_sage_conv(g, idtype, out_dim):
    g = g.astype(idtype).to(F.ctx())
    ctx = F.ctx()
    adj = g.adjacency_matrix(transpose=True, ctx=ctx).to_dense()
    sage = nn.SAGEConv(5, out_dim, 'gcn')
    dense_sage = nn.DenseSAGEConv(5, out_dim)
    dense_sage.fc.weight.data = sage.fc_neigh.weight.data
    dense_sage.fc.bias.data = sage.bias.data
    if len(g.ntypes) == 2:
        feat = (
            F.randn((g.number_of_src_nodes(), 5)),
            F.randn((g.number_of_dst_nodes(), 5))
        )
    else:
        feat = F.randn((g.number_of_nodes(), 5))
    sage = sage.to(ctx)
    dense_sage = dense_sage.to(ctx)
    out_sage = sage(g, feat)
    out_dense_sage = dense_sage(adj, feat)
    assert F.allclose(out_sage, out_dense_sage), g

@parametrize_idtype
@pytest.mark.parametrize('g', get_cases(['homo', 'block-bipartite'], exclude=['zero-degree']))
@pytest.mark.parametrize('out_dim', [1, 2])
def test_edge_conv(g, idtype, out_dim):
    g = g.astype(idtype).to(F.ctx())
    ctx = F.ctx()
    edge_conv = nn.EdgeConv(5, out_dim).to(ctx)
    print(edge_conv)

    # test pickle
    th.save(edge_conv, tmp_buffer)

    h0 = F.randn((g.number_of_src_nodes(), 5))
    h1 = edge_conv(g, h0)
    assert h1.shape == (g.number_of_dst_nodes(), out_dim)

@parametrize_idtype
@pytest.mark.parametrize('g', get_cases(['bipartite'], exclude=['zero-degree']))
@pytest.mark.parametrize('out_dim', [1, 2])
def test_edge_conv_bi(g, idtype, out_dim):
    g = g.astype(idtype).to(F.ctx())
    ctx = F.ctx()
    edge_conv = nn.EdgeConv(5, out_dim).to(ctx)
    print(edge_conv)
    h0 = F.randn((g.number_of_src_nodes(), 5))
    x0 = F.randn((g.number_of_dst_nodes(), 5))
    h1 = edge_conv(g, (h0, x0))
    assert h1.shape == (g.number_of_dst_nodes(), out_dim)

@parametrize_idtype
@pytest.mark.parametrize('g', get_cases(['homo', 'block-bipartite'], exclude=['zero-degree']))
@pytest.mark.parametrize('out_dim', [1, 2])
@pytest.mark.parametrize('num_heads', [1, 4])
def test_dotgat_conv(g, idtype, out_dim, num_heads):
    g = g.astype(idtype).to(F.ctx())
    ctx = F.ctx()
    dotgat = nn.DotGatConv(5, out_dim, num_heads)
    feat = F.randn((g.number_of_src_nodes(), 5))
    dotgat = dotgat.to(ctx)

    # test pickle
    th.save(dotgat, tmp_buffer)

    h = dotgat(g, feat)
    assert h.shape == (g.number_of_dst_nodes(), num_heads, out_dim)
    _, a = dotgat(g, feat, get_attention=True)
    assert a.shape == (g.number_of_edges(), num_heads, 1)

@parametrize_idtype
@pytest.mark.parametrize('g', get_cases(['bipartite'], exclude=['zero-degree']))
@pytest.mark.parametrize('out_dim', [1, 2])
@pytest.mark.parametrize('num_heads', [1, 4])
def test_dotgat_conv_bi(g, idtype, out_dim, num_heads):
    g = g.astype(idtype).to(F.ctx())
    ctx = F.ctx()
    dotgat = nn.DotGatConv((5, 5), out_dim, num_heads)
    feat = (F.randn((g.number_of_src_nodes(), 5)), F.randn((g.number_of_dst_nodes(), 5)))
    dotgat = dotgat.to(ctx)
    h = dotgat(g, feat)
    assert h.shape == (g.number_of_dst_nodes(), num_heads, out_dim)
    _, a = dotgat(g, feat, get_attention=True)
    assert a.shape == (g.number_of_edges(), num_heads, 1)

@pytest.mark.parametrize('out_dim', [1, 2])
def test_dense_cheb_conv(out_dim):
    for k in range(1, 4):
        ctx = F.ctx()
        g = dgl.DGLGraph(sp.sparse.random(100, 100, density=0.1), readonly=True)
        g = g.to(F.ctx())
        adj = g.adjacency_matrix(transpose=True, ctx=ctx).to_dense()
        cheb = nn.ChebConv(5, out_dim, k, None)
        dense_cheb = nn.DenseChebConv(5, out_dim, k)
        #for i in range(len(cheb.fc)):
        #    dense_cheb.W.data[i] = cheb.fc[i].weight.data.t()
        dense_cheb.W.data = cheb.linear.weight.data.transpose(-1, -2).view(k, 5, out_dim)
        if cheb.linear.bias is not None:
            dense_cheb.bias.data = cheb.linear.bias.data
        feat = F.randn((100, 5))
        cheb = cheb.to(ctx)
        dense_cheb = dense_cheb.to(ctx)
        out_cheb = cheb(g, feat, [2.0])
        out_dense_cheb = dense_cheb(adj, feat, 2.0)
        print(k, out_cheb, out_dense_cheb)
        assert F.allclose(out_cheb, out_dense_cheb)

def test_sequential():
    ctx = F.ctx()
    # Test single graph
    class ExampleLayer(th.nn.Module):
        def __init__(self):
            super().__init__()

        def forward(self, graph, n_feat, e_feat):
            graph = graph.local_var()
            graph.ndata['h'] = n_feat
            graph.update_all(fn.copy_u('h', 'm'), fn.sum('m', 'h'))
            n_feat += graph.ndata['h']
            graph.apply_edges(fn.u_add_v('h', 'h', 'e'))
            e_feat += graph.edata['e']
            return n_feat, e_feat

    g = dgl.DGLGraph()
    g.add_nodes(3)
    g.add_edges([0, 1, 2, 0, 1, 2, 0, 1, 2], [0, 0, 0, 1, 1, 1, 2, 2, 2])
    g = g.to(F.ctx())
    net = nn.Sequential(ExampleLayer(), ExampleLayer(), ExampleLayer())
    n_feat = F.randn((3, 4))
    e_feat = F.randn((9, 4))
    net = net.to(ctx)
    n_feat, e_feat = net(g, n_feat, e_feat)
    assert n_feat.shape == (3, 4)
    assert e_feat.shape == (9, 4)

    # Test multiple graph
    class ExampleLayer(th.nn.Module):
        def __init__(self):
            super().__init__()

        def forward(self, graph, n_feat):
            graph = graph.local_var()
            graph.ndata['h'] = n_feat
            graph.update_all(fn.copy_u('h', 'm'), fn.sum('m', 'h'))
            n_feat += graph.ndata['h']
            return n_feat.view(graph.number_of_nodes() // 2, 2, -1).sum(1)

    g1 = dgl.DGLGraph(nx.erdos_renyi_graph(32, 0.05)).to(F.ctx())
    g2 = dgl.DGLGraph(nx.erdos_renyi_graph(16, 0.2)).to(F.ctx())
    g3 = dgl.DGLGraph(nx.erdos_renyi_graph(8, 0.8)).to(F.ctx())
    net = nn.Sequential(ExampleLayer(), ExampleLayer(), ExampleLayer())
    net = net.to(ctx)
    n_feat = F.randn((32, 4))
    n_feat = net([g1, g2, g3], n_feat)
    assert n_feat.shape == (4, 4)

@parametrize_idtype
@pytest.mark.parametrize('g', get_cases(['homo'], exclude=['zero-degree']))
def test_atomic_conv(g, idtype):
    g = g.astype(idtype).to(F.ctx())
    aconv = nn.AtomicConv(interaction_cutoffs=F.tensor([12.0, 12.0]),
                          rbf_kernel_means=F.tensor([0.0, 2.0]),
                          rbf_kernel_scaling=F.tensor([4.0, 4.0]),
                          features_to_use=F.tensor([6.0, 8.0]))

    ctx = F.ctx()
    if F.gpu_ctx():
        aconv = aconv.to(ctx)

    feat = F.randn((g.number_of_nodes(), 1))
    dist = F.randn((g.number_of_edges(), 1))

    h = aconv(g, feat, dist)

    # current we only do shape check
    assert h.shape[-1] == 4

@parametrize_idtype
@pytest.mark.parametrize('g', get_cases(['homo', 'bipartite'], exclude=['zero-degree']))
@pytest.mark.parametrize('out_dim', [1, 3])
def test_cf_conv(g, idtype, out_dim):
    g = g.astype(idtype).to(F.ctx())
    cfconv = nn.CFConv(node_in_feats=2,
                       edge_in_feats=3,
                       hidden_feats=2,
                       out_feats=out_dim)

    ctx = F.ctx()
    if F.gpu_ctx():
        cfconv = cfconv.to(ctx)

    src_feats = F.randn((g.number_of_src_nodes(), 2))
    edge_feats = F.randn((g.number_of_edges(), 3))
    h = cfconv(g, src_feats, edge_feats)
    # current we only do shape check
    assert h.shape[-1] == out_dim

    # case for bipartite graphs
    dst_feats = F.randn((g.number_of_dst_nodes(), 3))
    h = cfconv(g, (src_feats, dst_feats), edge_feats)
    # current we only do shape check
    assert h.shape[-1] == out_dim

def myagg(alist, dsttype):
    rst = alist[0]
    for i in range(1, len(alist)):
        rst = rst + (i + 1) * alist[i]
    return rst

@parametrize_idtype
@pytest.mark.parametrize('agg', ['sum', 'max', 'min', 'mean', 'stack', myagg])
@pytest.mark.parametrize('canonical_keys', [False, True])
def test_hetero_conv(agg, idtype, canonical_keys):
    g = dgl.heterograph({
        ('user', 'follows', 'user'): ([0, 0, 2, 1], [1, 2, 1, 3]),
        ('user', 'plays', 'game'): ([0, 0, 0, 1, 2], [0, 2, 3, 0, 2]),
        ('store', 'sells', 'game'): ([0, 0, 1, 1], [0, 3, 1, 2])},
        idtype=idtype, device=F.ctx())
    if not canonical_keys:
        conv = nn.HeteroGraphConv({
            'follows': nn.GraphConv(2, 3, allow_zero_in_degree=True),
            'plays': nn.GraphConv(2, 4, allow_zero_in_degree=True),
            'sells': nn.GraphConv(3, 4, allow_zero_in_degree=True)},
            agg)
    else:
        conv = nn.HeteroGraphConv({
            ('user', 'follows', 'user'): nn.GraphConv(2, 3, allow_zero_in_degree=True),
            ('user', 'plays', 'game'): nn.GraphConv(2, 4, allow_zero_in_degree=True),
            ('store', 'sells', 'game'): nn.GraphConv(3, 4, allow_zero_in_degree=True)},
            agg)

    conv = conv.to(F.ctx())

    # test pickle
    th.save(conv, tmp_buffer)

    uf = F.randn((4, 2))
    gf = F.randn((4, 4))
    sf = F.randn((2, 3))

    h = conv(g, {'user': uf, 'game': gf, 'store': sf})
    assert set(h.keys()) == {'user', 'game'}
    if agg != 'stack':
        assert h['user'].shape == (4, 3)
        assert h['game'].shape == (4, 4)
    else:
        assert h['user'].shape == (4, 1, 3)
        assert h['game'].shape == (4, 2, 4)

    block = dgl.to_block(g.to(F.cpu()), {'user': [0, 1, 2, 3], 'game': [0, 1, 2, 3], 'store': []}).to(F.ctx())
    h = conv(block, ({'user': uf, 'game': gf, 'store': sf}, {'user': uf, 'game': gf, 'store': sf[0:0]}))
    assert set(h.keys()) == {'user', 'game'}
    if agg != 'stack':
        assert h['user'].shape == (4, 3)
        assert h['game'].shape == (4, 4)
    else:
        assert h['user'].shape == (4, 1, 3)
        assert h['game'].shape == (4, 2, 4)

    h = conv(block, {'user': uf, 'game': gf, 'store': sf})
    assert set(h.keys()) == {'user', 'game'}
    if agg != 'stack':
        assert h['user'].shape == (4, 3)
        assert h['game'].shape == (4, 4)
    else:
        assert h['user'].shape == (4, 1, 3)
        assert h['game'].shape == (4, 2, 4)

    # test with mod args
    class MyMod(th.nn.Module):
        def __init__(self, s1, s2):
            super(MyMod, self).__init__()
            self.carg1 = 0
            self.carg2 = 0
            self.s1 = s1
            self.s2 = s2
        def forward(self, g, h, arg1=None, *, arg2=None):
            if arg1 is not None:
                self.carg1 += 1
            if arg2 is not None:
                self.carg2 += 1
            return th.zeros((g.number_of_dst_nodes(), self.s2))
    mod1 = MyMod(2, 3)
    mod2 = MyMod(2, 4)
    mod3 = MyMod(3, 4)
    conv = nn.HeteroGraphConv({
        'follows': mod1,
        'plays': mod2,
        'sells': mod3},
        agg)
    conv = conv.to(F.ctx())
    mod_args = {'follows' : (1,), 'plays' : (1,)}
    mod_kwargs = {'sells' : {'arg2' : 'abc'}}
    h = conv(g, {'user' : uf, 'game': gf, 'store' : sf}, mod_args=mod_args, mod_kwargs=mod_kwargs)
    assert mod1.carg1 == 1
    assert mod1.carg2 == 0
    assert mod2.carg1 == 1
    assert mod2.carg2 == 0
    assert mod3.carg1 == 0
    assert mod3.carg2 == 1

    #conv on graph without any edges
    for etype in g.etypes:
        g = dgl.remove_edges(g, g.edges(form='eid', etype=etype), etype=etype)
    assert g.num_edges() == 0
    h = conv(g, {'user': uf, 'game': gf, 'store': sf})
    assert set(h.keys()) == {'user', 'game'}

    block = dgl.to_block(g.to(F.cpu()), {'user': [0, 1, 2, 3], 'game': [
                         0, 1, 2, 3], 'store': []}).to(F.ctx())
    h = conv(block, ({'user': uf, 'game': gf, 'store': sf},
             {'user': uf, 'game': gf, 'store': sf[0:0]}))
    assert set(h.keys()) == {'user', 'game'}

@pytest.mark.parametrize('out_dim', [1, 2, 100])
def test_hetero_linear(out_dim):
    in_feats = {
        'user': F.randn((2, 1)),
        ('user', 'follows', 'user'): F.randn((3, 2))
    }

    layer = nn.HeteroLinear({'user': 1, ('user', 'follows', 'user'): 2}, out_dim)
    layer = layer.to(F.ctx())
    out_feats = layer(in_feats)
    assert out_feats['user'].shape == (2, out_dim)
    assert out_feats[('user', 'follows', 'user')].shape == (3, out_dim)

@pytest.mark.parametrize('out_dim', [1, 2, 100])
def test_hetero_embedding(out_dim):
    layer = nn.HeteroEmbedding({'user': 2, ('user', 'follows', 'user'): 3}, out_dim)
    layer = layer.to(F.ctx())

    embeds = layer.weight
    assert embeds['user'].shape == (2, out_dim)
    assert embeds[('user', 'follows', 'user')].shape == (3, out_dim)

    layer.reset_parameters()
    embeds = layer.weight
    assert embeds['user'].shape == (2, out_dim)
    assert embeds[('user', 'follows', 'user')].shape == (3, out_dim)

    embeds = layer({
        'user': F.tensor([0], dtype=F.int64),
        ('user', 'follows', 'user'): F.tensor([0, 2], dtype=F.int64)
    })
    assert embeds['user'].shape == (1, out_dim)
    assert embeds[('user', 'follows', 'user')].shape == (2, out_dim)

@parametrize_idtype
@pytest.mark.parametrize('g', get_cases(['homo'], exclude=['zero-degree']))
@pytest.mark.parametrize('out_dim', [1, 2])
def test_gnnexplainer(g, idtype, out_dim):
    g = g.astype(idtype).to(F.ctx())
    feat = F.randn((g.num_nodes(), 5))

    class Model(th.nn.Module):
        def __init__(self, in_feats, out_feats, graph=False):
            super(Model, self).__init__()
            self.linear = th.nn.Linear(in_feats, out_feats)
            if graph:
                self.pool = nn.AvgPooling()
            else:
                self.pool = None

        def forward(self, graph, feat, eweight=None):
            with graph.local_scope():
                feat = self.linear(feat)
                graph.ndata['h'] = feat
                if eweight is None:
                    graph.update_all(fn.copy_u('h', 'm'), fn.sum('m', 'h'))
                else:
                    graph.edata['w'] = eweight
                    graph.update_all(fn.u_mul_e('h', 'w', 'm'), fn.sum('m', 'h'))

                if self.pool:
                    return self.pool(graph, graph.ndata['h'])
                else:
                    return graph.ndata['h']

    # Explain node prediction
    model = Model(5, out_dim)
    model = model.to(F.ctx())
    explainer = nn.GNNExplainer(model, num_hops=1)
    new_center, sg, feat_mask, edge_mask = explainer.explain_node(0, g, feat)

    # Explain graph prediction
    model = Model(5, out_dim, graph=True)
    model = model.to(F.ctx())
    explainer = nn.GNNExplainer(model, num_hops=1)
    feat_mask, edge_mask = explainer.explain_graph(g, feat)

@pytest.mark.parametrize('g', get_cases(['hetero'], exclude=['zero-degree']))
@pytest.mark.parametrize('idtype', [F.int64])
@pytest.mark.parametrize('input_dim', [5])
@pytest.mark.parametrize('output_dim', [1, 2])
def test_heterognnexplainer(g, idtype, input_dim, output_dim):
    g = g.astype(idtype).to(F.ctx())
    device = g.device

    # add self-loop and reverse edges
    transform1 = dgl.transforms.AddSelfLoop(new_etypes=True)
    g = transform1(g)
    transform2 = dgl.transforms.AddReverse(copy_edata=True)
    g = transform2(g)

    feat = {ntype: th.zeros((g.num_nodes(ntype), input_dim), device=device)
            for ntype in g.ntypes}

    class Model(th.nn.Module):
        def __init__(self, in_dim, num_classes, canonical_etypes, graph=False):
            super(Model, self).__init__()
            self.graph=graph
            self.etype_weights = th.nn.ModuleDict({
                '_'.join(c_etype): th.nn.Linear(in_dim, num_classes)
                for c_etype in canonical_etypes
            })

        def forward(self, graph, feat, eweight=None):
            with graph.local_scope():
                c_etype_func_dict = {}
                for c_etype in graph.canonical_etypes:
                    src_type, etype, dst_type = c_etype
                    wh = self.etype_weights['_'.join(c_etype)](feat[src_type])
                    graph.nodes[src_type].data[f'h_{c_etype}'] = wh
                    if eweight is None:
                        c_etype_func_dict[c_etype] = (fn.copy_u(f'h_{c_etype}', 'm'),
                                                      fn.mean('m', 'h'))
                    else:
                        graph.edges[c_etype].data['w'] = eweight[c_etype]
                        c_etype_func_dict[c_etype] = (
                            fn.u_mul_e(f'h_{c_etype}', 'w', 'm'), fn.mean('m', 'h'))
                graph.multi_update_all(c_etype_func_dict, 'sum')
                if self.graph:
                    hg = 0
                    for ntype in graph.ntypes:
                        if graph.num_nodes(ntype):
                            hg = hg + dgl.mean_nodes(graph, 'h', ntype=ntype)

                    return hg
                else:
                    return graph.ndata['h']

    # Explain node prediction
    model = Model(input_dim, output_dim, g.canonical_etypes)
    model = model.to(F.ctx())
    ntype = g.ntypes[0]
    explainer = nn.explain.HeteroGNNExplainer(model, num_hops=1)
    new_center, sg, feat_mask, edge_mask = explainer.explain_node(ntype, 0, g, feat)

    # Explain graph prediction
    model = Model(input_dim, output_dim, g.canonical_etypes, graph=True)
    model = model.to(F.ctx())
    explainer = nn.explain.HeteroGNNExplainer(model, num_hops=1)
    feat_mask, edge_mask = explainer.explain_graph(g, feat)


def test_jumping_knowledge():
    ctx = F.ctx()
    num_layers = 2
    num_nodes = 3
    num_feats = 4

    feat_list = [th.randn((num_nodes, num_feats)).to(ctx) for _ in range(num_layers)]

    model = nn.JumpingKnowledge('cat').to(ctx)
    model.reset_parameters()
    assert model(feat_list).shape == (num_nodes, num_layers * num_feats)

    model = nn.JumpingKnowledge('max').to(ctx)
    model.reset_parameters()
    assert model(feat_list).shape == (num_nodes, num_feats)

    model = nn.JumpingKnowledge('lstm', num_feats, num_layers).to(ctx)
    model.reset_parameters()
    assert model(feat_list).shape == (num_nodes, num_feats)

@pytest.mark.parametrize('op', ['dot', 'cos', 'ele', 'cat'])
def test_edge_predictor(op):
    ctx = F.ctx()
    num_pairs = 3
    in_feats = 4
    out_feats = 5
    h_src = th.randn((num_pairs, in_feats)).to(ctx)
    h_dst = th.randn((num_pairs, in_feats)).to(ctx)

    pred = nn.EdgePredictor(op)
    if op in ['dot', 'cos']:
        assert pred(h_src, h_dst).shape == (num_pairs, 1)
    elif op == 'ele':
        assert pred(h_src, h_dst).shape == (num_pairs, in_feats)
    else:
        assert pred(h_src, h_dst).shape == (num_pairs, 2 * in_feats)
    pred = nn.EdgePredictor(op, in_feats, out_feats, bias=True).to(ctx)
    assert pred(h_src, h_dst).shape == (num_pairs, out_feats)


def test_ke_score_funcs():
    ctx = F.ctx()
    num_edges = 30
    num_rels = 3
    nfeats = 4

    h_src = th.randn((num_edges, nfeats)).to(ctx)
    h_dst = th.randn((num_edges, nfeats)).to(ctx)
    rels = th.randint(low=0, high=num_rels, size=(num_edges,)).to(ctx)

    score_func = nn.TransE(num_rels=num_rels, feats=nfeats).to(ctx)
    score_func.reset_parameters()
    score_func(h_src, h_dst, rels).shape == (num_edges)

    score_func = nn.TransR(num_rels=num_rels, rfeats=nfeats - 1, nfeats=nfeats).to(ctx)
    score_func.reset_parameters()
    score_func(h_src, h_dst, rels).shape == (num_edges)


def test_twirls():
    g = dgl.graph(([0,1,2,3,2,5], [1,2,3,4,0,3]))
    feat = th.ones(6, 10)
    conv = nn.TWIRLSConv(10, 2, 128, prop_step = 64)
    res = conv(g , feat)
    assert ( res.size() == (6,2) )

@pytest.mark.parametrize('feat_size', [4, 32])
@pytest.mark.parametrize('regularizer,num_bases', [(None, None), ('basis', 4), ('bdd', 4)])
def test_typed_linear(feat_size, regularizer, num_bases):
    dev = F.ctx()
    num_types = 5
    lin = nn.TypedLinear(feat_size, feat_size * 2, 5, regularizer=regularizer, num_bases=num_bases).to(dev)
    print(lin)
    x = th.randn(100, feat_size).to(dev)
    x_type = th.randint(0, 5, (100,)).to(dev)
    x_type_sorted, idx = th.sort(x_type)
    _, rev_idx = th.sort(idx)
    x_sorted = x[idx]

    # test unsorted
    y = lin(x, x_type)
    assert y.shape == (100, feat_size * 2)
    # test sorted
    y_sorted = lin(x_sorted, x_type_sorted, sorted_by_type=True)
    assert y_sorted.shape == (100, feat_size * 2)

    assert th.allclose(y, y_sorted[rev_idx], atol=1e-4, rtol=1e-4)

@parametrize_idtype
@pytest.mark.parametrize('in_size', [4])
@pytest.mark.parametrize('num_heads', [1])
def test_hgt(idtype, in_size, num_heads):
    dev = F.ctx()
    num_etypes = 5
    num_ntypes = 2
    head_size = in_size // num_heads

    g = dgl.from_scipy(sp.sparse.random(100, 100, density=0.01))
    g = g.astype(idtype).to(dev)
    etype = th.tensor([i % num_etypes for i in range(g.num_edges())]).to(dev)
    ntype = th.tensor([i % num_ntypes for i in range(g.num_nodes())]).to(dev)
    x = th.randn(g.num_nodes(), in_size).to(dev)

    m = nn.HGTConv(in_size, head_size, num_heads, num_ntypes, num_etypes).to(dev)

    y = m(g, x, ntype, etype)
    assert y.shape == (g.num_nodes(), head_size * num_heads)
    # presorted
    sorted_ntype, idx_nt = th.sort(ntype)
    sorted_etype, idx_et = th.sort(etype)
    _, rev_idx = th.sort(idx_nt)
    g.ndata['t'] = ntype
    g.ndata['x'] = x
    g.edata['t'] = etype
    sorted_g = dgl.reorder_graph(g, node_permute_algo='custom', edge_permute_algo='custom',
                                 permute_config={'nodes_perm' : idx_nt.to(idtype), 'edges_perm' : idx_et.to(idtype)})
    print(sorted_g.ndata['t'])
    print(sorted_g.edata['t'])
    sorted_x = sorted_g.ndata['x']
    sorted_y = m(sorted_g, sorted_x, sorted_ntype, sorted_etype, presorted=False)
    assert sorted_y.shape == (g.num_nodes(), head_size * num_heads)
    # mini-batch
    train_idx = th.randint(0, 100, (10, ), dtype = idtype)
    sampler = dgl.dataloading.NeighborSampler([-1])
    train_loader = dgl.dataloading.DataLoader(g, train_idx.to(dev), sampler,
                                            batch_size=8, device=dev,
                                            shuffle=True)
    (input_nodes, output_nodes, block) = next(iter(train_loader))
    block = block[0]
    x = x[input_nodes.to(th.long)]
    ntype = ntype[input_nodes.to(th.long)]
    edge = block.edata[dgl.EID]
    etype = etype[edge.to(th.long)]
    y = m(block, x, ntype, etype)
    assert y.shape == (block.number_of_dst_nodes(), head_size * num_heads)
    # TODO(minjie): enable the following check
    #assert th.allclose(y, sorted_y[rev_idx], atol=1e-4, rtol=1e-4)

@pytest.mark.parametrize('self_loop', [True, False])
@pytest.mark.parametrize('get_distances', [True, False])
def test_radius_graph(self_loop, get_distances):
    pos = th.tensor([[0.1, 0.3, 0.4],
                     [0.5, 0.2, 0.1],
                     [0.7, 0.9, 0.5],
                     [0.3, 0.2, 0.5],
                     [0.2, 0.8, 0.2],
                     [0.9, 0.2, 0.1],
                     [0.7, 0.4, 0.4],
                     [0.2, 0.1, 0.6],
                     [0.5, 0.3, 0.5],
                     [0.4, 0.2, 0.6]])

    rg = nn.RadiusGraph(0.3, self_loop=self_loop)

    if get_distances:
        g, dists = rg(pos, get_distances=get_distances)
    else:
        g = rg(pos)

    if self_loop:
        src_target = th.tensor([0, 0, 1, 2, 3, 3, 3, 3, 3, 4, 5, 6, 6, 7, 7, 7,
                                8, 8, 8, 8, 9, 9, 9, 9])
        dst_target = th.tensor([0, 3, 1, 2, 0, 3, 7, 8, 9, 4, 5, 6, 8, 3, 7, 9,
                                3, 6, 8, 9, 3, 7, 8, 9])

        if get_distances:
            dists_target = th.tensor([[0.0000],
                                      [0.2449],
                                      [0.0000],
                                      [0.0000],
                                      [0.2449],
                                      [0.0000],
                                      [0.1732],
                                      [0.2236],
                                      [0.1414],
                                      [0.0000],
                                      [0.0000],
                                      [0.0000],
                                      [0.2449],
                                      [0.1732],
                                      [0.0000],
                                      [0.2236],
                                      [0.2236],
                                      [0.2449],
                                      [0.0000],
                                      [0.1732],
                                      [0.1414],
                                      [0.2236],
                                      [0.1732],
                                      [0.0000]])
    else:
        src_target = th.tensor([0, 3, 3, 3, 3, 6, 7, 7, 8, 8, 8, 9, 9, 9])
        dst_target = th.tensor([3, 0, 7, 8, 9, 8, 3, 9, 3, 6, 9, 3, 7, 8])

        if get_distances:
            dists_target = th.tensor([[0.2449],
                                      [0.2449],
                                      [0.1732],
                                      [0.2236],
                                      [0.1414],
                                      [0.2449],
                                      [0.1732],
                                      [0.2236],
                                      [0.2236],
                                      [0.2449],
                                      [0.1732],
                                      [0.1414],
                                      [0.2236],
                                      [0.1732]])

    src, dst = g.edges()

    assert th.equal(src, src_target)
    assert th.equal(dst, dst_target)

    if get_distances:
        assert th.allclose(dists, dists_target, rtol=1e-03)

@parametrize_idtype
def test_group_rev_res(idtype):
    dev = F.ctx()

    num_nodes = 5
    num_edges = 20
    feats = 32
    groups = 2
    g = dgl.rand_graph(num_nodes, num_edges).to(dev)
    h = th.randn(num_nodes, feats).to(dev)
    conv = nn.GraphConv(feats // groups, feats // groups)
    model = nn.GroupRevRes(conv, groups).to(dev)
    result = model(g, h)
    result.sum().backward()

@pytest.mark.parametrize('in_size', [16, 32])
@pytest.mark.parametrize('hidden_size', [16, 32])
@pytest.mark.parametrize('out_size', [16, 32])
@pytest.mark.parametrize('edge_feat_size', [16, 10, 0])
def test_egnn_conv(in_size, hidden_size, out_size, edge_feat_size):
    dev = F.ctx()
    num_nodes = 5
    num_edges = 20
    g = dgl.rand_graph(num_nodes, num_edges).to(dev)
    h = th.randn(num_nodes, in_size).to(dev)
    x = th.randn(num_nodes, 3).to(dev)
    e = th.randn(num_edges, edge_feat_size).to(dev)
    model = nn.EGNNConv(in_size, hidden_size, out_size, edge_feat_size).to(dev)
    model(g, h, x, e)

@pytest.mark.parametrize('in_size', [16, 32])
@pytest.mark.parametrize('out_size', [16, 32])
@pytest.mark.parametrize('aggregators',
    [['mean', 'max', 'sum'], ['min', 'std', 'var'], ['moment3', 'moment4', 'moment5']])
@pytest.mark.parametrize('scalers', [['identity'], ['amplification', 'attenuation']])
@pytest.mark.parametrize('delta', [2.5, 7.4])
@pytest.mark.parametrize('dropout', [0., 0.1])
@pytest.mark.parametrize('num_towers', [1, 4])
@pytest.mark.parametrize('edge_feat_size', [16, 0])
@pytest.mark.parametrize('residual', [True, False])
def test_pna_conv(in_size, out_size, aggregators, scalers, delta,
    dropout, num_towers, edge_feat_size, residual):
    dev = F.ctx()
    num_nodes = 5
    num_edges = 20
    g = dgl.rand_graph(num_nodes, num_edges).to(dev)
    h = th.randn(num_nodes, in_size).to(dev)
    e = th.randn(num_edges, edge_feat_size).to(dev)
    model = nn.PNAConv(in_size, out_size, aggregators, scalers, delta, dropout,
        num_towers, edge_feat_size, residual).to(dev)
    model(g, h, edge_feat=e)

@pytest.mark.parametrize('k', [3, 5])
@pytest.mark.parametrize('alpha', [0., 0.5, 1.])
@pytest.mark.parametrize('norm_type', ['sym', 'row'])
@pytest.mark.parametrize('clamp', [True, False])
@pytest.mark.parametrize('normalize', [True, False])
@pytest.mark.parametrize('reset', [True, False])
def test_label_prop(k, alpha, norm_type, clamp, normalize, reset):
    dev = F.ctx()
    num_nodes = 5
    num_edges = 20
    num_classes = 4
    g = dgl.rand_graph(num_nodes, num_edges).to(dev)
    labels = th.tensor([0, 2, 1, 3, 0]).long().to(dev)
    ml_labels = th.rand(num_nodes, num_classes).to(dev) > 0.7
    mask = th.tensor([0, 1, 1, 1, 0]).bool().to(dev)
    model = nn.LabelPropagation(k, alpha, norm_type, clamp, normalize, reset)
    model(g, labels, mask)
    # multi-label case
    model(g, ml_labels, mask)

@pytest.mark.parametrize('in_size', [16])
@pytest.mark.parametrize('out_size', [16, 32])
@pytest.mark.parametrize('aggregators',
    [['mean', 'max', 'dir2-av'], ['min', 'std', 'dir1-dx']])
@pytest.mark.parametrize('scalers', [['amplification', 'attenuation']])
@pytest.mark.parametrize('delta', [2.5])
@pytest.mark.parametrize('edge_feat_size', [16, 0])
def test_dgn_conv(in_size, out_size, aggregators, scalers, delta,
    edge_feat_size):
    dev = F.ctx()
    num_nodes = 5
    num_edges = 20
    g = dgl.rand_graph(num_nodes, num_edges).to(dev)
    h = th.randn(num_nodes, in_size).to(dev)
    e = th.randn(num_edges, edge_feat_size).to(dev)
    transform = dgl.LaplacianPE(k=3, feat_name='eig')
    g = transform(g)
    eig = g.ndata['eig']
    model = nn.DGNConv(in_size, out_size, aggregators, scalers, delta,
        edge_feat_size=edge_feat_size).to(dev)
    model(g, h, edge_feat=e, eig_vec=eig)

    aggregators_non_eig = [aggr for aggr in aggregators if not aggr.startswith('dir')]
    model = nn.DGNConv(in_size, out_size, aggregators_non_eig, scalers, delta,
        edge_feat_size=edge_feat_size).to(dev)
    model(g, h, edge_feat=e)

def test_DeepWalk():
    dev = F.ctx()
    g = dgl.graph(([0, 1, 2, 1, 2, 0], [1, 2, 0, 0, 1, 2]))
    model = nn.DeepWalk(g, emb_dim=8, walk_length=2, window_size=1, fast_neg=True, sparse=True)
    model = model.to(dev)
    dataloader = DataLoader(torch.arange(g.num_nodes()), batch_size=16, collate_fn=model.sample)
    optim = SparseAdam(model.parameters(), lr=0.01)
    walk = next(iter(dataloader)).to(dev)
    loss = model(walk)
    loss.backward()
    optim.step()

    model = nn.DeepWalk(g, emb_dim=8, walk_length=2, window_size=1, fast_neg=False, sparse=False)
    model = model.to(dev)
    dataloader = DataLoader(torch.arange(g.num_nodes()), batch_size=16, collate_fn=model.sample)
    optim = Adam(model.parameters(), lr=0.01)
    walk = next(iter(dataloader)).to(dev)
    loss = model(walk)
    loss.backward()
    optim.step()

@pytest.mark.parametrize('max_degree', [2, 6])
@pytest.mark.parametrize('embedding_dim', [8, 16])
@pytest.mark.parametrize('direction', ['in', 'out', 'both'])
def test_degree_encoder(max_degree, embedding_dim, direction):
    g = dgl.graph((
        th.tensor([0, 0, 0, 1, 1, 2, 3, 3]),
        th.tensor([1, 2, 3, 0, 3, 0, 0, 1])
    ))
    # test heterograph
    hg = dgl.heterograph({
        ('drug', 'interacts', 'drug'): (th.tensor([0, 1]), th.tensor([1, 2])),
        ('drug', 'interacts', 'gene'): (th.tensor([0, 1]), th.tensor([2, 3])),
        ('drug', 'treats', 'disease'): (th.tensor([1]), th.tensor([2]))
    })
    model = nn.DegreeEncoder(max_degree, embedding_dim, direction=direction)
    de_g = model(g)
    de_hg = model(hg)
    assert de_g.shape == (4, embedding_dim)
    assert de_hg.shape == (10, embedding_dim)

@parametrize_idtype
def test_MetaPath2Vec(idtype):
    dev = F.ctx()
    g = dgl.heterograph({
        ('user', 'uc', 'company'): ([0, 0, 2, 1, 3], [1, 2, 1, 3, 0]),
        ('company', 'cp', 'product'): ([0, 0, 0, 1, 2, 3], [0, 2, 3, 0, 2, 1]),
        ('company', 'cu', 'user'): ([1, 2, 1, 3, 0], [0, 0, 2, 1, 3]),
        ('product', 'pc', 'company'): ([0, 2, 3, 0, 2, 1], [0, 0, 0, 1, 2, 3])
    }, idtype=idtype, device=dev)
    model = nn.MetaPath2Vec(g, ['uc', 'cu'], window_size=1)
    model = model.to(dev)
    embeds = model.node_embed.weight
    assert embeds.shape[0] == g.num_nodes()

@pytest.mark.parametrize('num_layer', [1, 4])
@pytest.mark.parametrize('k', [3, 5])
@pytest.mark.parametrize('lpe_dim', [4, 16])
@pytest.mark.parametrize('n_head', [1, 4])
@pytest.mark.parametrize('batch_norm', [True, False])
@pytest.mark.parametrize('num_post_layer', [0, 1, 2])
def test_LaplacianPosEnc(num_layer, k, lpe_dim, n_head, batch_norm, num_post_layer):
    ctx = F.ctx()
    num_nodes = 4

    EigVals = th.randn((num_nodes, k)).to(ctx)
    EigVecs = th.randn((num_nodes, k)).to(ctx)

    model = nn.LaplacianPosEnc("Transformer", num_layer, k, lpe_dim, n_head,
                               batch_norm, num_post_layer).to(ctx)
    assert model(EigVals, EigVecs).shape == (num_nodes, lpe_dim)

    model = nn.LaplacianPosEnc("DeepSet", num_layer, k, lpe_dim,
                               batch_norm=batch_norm, num_post_layer=num_post_layer).to(ctx)
    assert model(EigVals, EigVecs).shape == (num_nodes, lpe_dim)

@pytest.mark.parametrize('feat_size', [128, 512])
@pytest.mark.parametrize('num_heads', [8, 16])
@pytest.mark.parametrize('bias', [True, False])
@pytest.mark.parametrize('attn_bias_type', ['add', 'mul'])
@pytest.mark.parametrize('attn_drop', [0.1, 0.5])
def test_BiasedMultiheadAttention(feat_size, num_heads, bias, attn_bias_type, attn_drop):
    ndata = th.rand(16, 100, feat_size)
    attn_bias = th.rand(16, 100, 100, num_heads)
    attn_mask = th.rand(16, 100, 100) < 0.5

    net = nn.BiasedMultiheadAttention(feat_size, num_heads, bias, attn_bias_type, attn_drop)
    out = net(ndata, attn_bias, attn_mask)

    assert out.shape == (16, 100, feat_size)

@pytest.mark.parametrize('attn_bias_type', ['add', 'mul'])
@pytest.mark.parametrize('norm_first', [True, False])
def test_GraphormerLayer(attn_bias_type, norm_first):
    batch_size = 16
    num_nodes = 100
    feat_size = 512
    num_heads = 8
    nfeat = th.rand(batch_size, num_nodes, feat_size)
    attn_bias = th.rand(batch_size, num_nodes, num_nodes, num_heads)
    attn_mask = th.rand(batch_size, num_nodes, num_nodes) < 0.5

    net = nn.GraphormerLayer(
        feat_size=feat_size,
        hidden_size=2048,
        num_heads=num_heads,
        attn_bias_type=attn_bias_type,
        norm_first=norm_first,
        dropout=0.1,
        activation=th.nn.ReLU()
    )
    out = net(nfeat, attn_bias, attn_mask)

    assert out.shape == (batch_size, num_nodes, feat_size)

@pytest.mark.parametrize('max_len', [1, 4])
@pytest.mark.parametrize('feat_dim', [16])
@pytest.mark.parametrize('num_heads', [1, 8])
def test_PathEncoder(max_len, feat_dim, num_heads):
    dev = F.ctx()
    g1 = dgl.graph((
        th.tensor([0, 0, 0, 1, 1, 2, 3, 3]),
        th.tensor([1, 2, 3, 0, 3, 0, 0, 1])
    )).to(dev)
    g2 = dgl.graph((
        th.tensor([0, 1, 2, 3, 2, 5]),
        th.tensor([1, 2, 3, 4, 0, 3])
    )).to(dev)
    bg = dgl.batch([g1, g2])
    edge_feat = th.rand(bg.num_edges(), feat_dim).to(dev)
    model = nn.PathEncoder(max_len, feat_dim, num_heads=num_heads).to(dev)
    bias = model(bg, edge_feat)
<<<<<<< HEAD
    assert bias.shape == (2, 6, 6, num_heads)

@pytest.mark.parametrize('max_dist', [1, 4])
@pytest.mark.parametrize('num_kernels', [8, 16])
@pytest.mark.parametrize('num_heads', [1, 8])
def test_SpatialEncoder(max_dist, num_kernels, num_heads):
    dev = F.ctx()
    g1 = dgl.graph((
        th.tensor([0, 0, 0, 1, 1, 2, 3, 3]),
        th.tensor([1, 2, 3, 0, 3, 0, 0, 1])
    )).to(dev)
    g2 = dgl.graph((
        th.tensor([0, 1, 2, 3, 2, 5]),
        th.tensor([1, 2, 3, 4, 0, 3])
    )).to(dev)
    bg = dgl.batch([g1, g2])
    ndata = th.rand(bg.num_nodes(), 3).to(dev)
    num_nodes = bg.num_nodes()
    node_type = th.randint(0, 512, (num_nodes,)).to(dev)
    model_1 = nn.SpatialEncoder(max_dist, num_heads=num_heads).to(dev)
    model_2 = nn.SpatialEncoder3d(num_kernels, num_heads=num_heads).to(dev)
    model_3 = nn.SpatialEncoder3d(
        num_kernels, num_heads=num_heads, max_node_type=512
    ).to(dev)
    encoding = model_1(bg)
    encoding3d_1 = model_2(bg, ndata)
    encoding3d_2 = model_3(bg, ndata, node_type)
    assert encoding.shape == (2, 6, 6, num_heads)
    assert encoding3d_1.shape == (2, 6, 6, num_heads)
    assert encoding3d_2.shape == (2, 6, 6, num_heads)
=======
    assert bias.shape == (2, 6, 6, num_heads)
>>>>>>> ce378327
<|MERGE_RESOLUTION|>--- conflicted
+++ resolved
@@ -1843,7 +1843,6 @@
     edge_feat = th.rand(bg.num_edges(), feat_dim).to(dev)
     model = nn.PathEncoder(max_len, feat_dim, num_heads=num_heads).to(dev)
     bias = model(bg, edge_feat)
-<<<<<<< HEAD
     assert bias.shape == (2, 6, 6, num_heads)
 
 @pytest.mark.parametrize('max_dist', [1, 4])
@@ -1873,7 +1872,4 @@
     encoding3d_2 = model_3(bg, ndata, node_type)
     assert encoding.shape == (2, 6, 6, num_heads)
     assert encoding3d_1.shape == (2, 6, 6, num_heads)
-    assert encoding3d_2.shape == (2, 6, 6, num_heads)
-=======
-    assert bias.shape == (2, 6, 6, num_heads)
->>>>>>> ce378327
+    assert encoding3d_2.shape == (2, 6, 6, num_heads)