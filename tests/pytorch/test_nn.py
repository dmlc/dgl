--- conflicted
+++ resolved
@@ -1802,7 +1802,6 @@
 
     assert out.shape == (16, 100, feat_size)
 
-<<<<<<< HEAD
 @pytest.mark.parametrize('attn_bias_type', ['add', 'mul'])
 @pytest.mark.parametrize('norm_first', [True, False])
 def test_GraphormerLayer(attn_bias_type, norm_first):
@@ -1826,7 +1825,7 @@
     out = net(nfeat, attn_bias, attn_mask)
 
     assert out.shape == (batch_size, num_nodes, feat_size)
-=======
+
 @pytest.mark.parametrize('max_len', [1, 4])
 @pytest.mark.parametrize('feat_dim', [16])
 @pytest.mark.parametrize('num_heads', [1, 8])
@@ -1844,6 +1843,4 @@
     edge_feat = th.rand(bg.num_edges(), feat_dim).to(dev)
     model = nn.PathEncoder(max_len, feat_dim, num_heads=num_heads).to(dev)
     bias = model(bg, edge_feat)
-    assert bias.shape == (2, 6, 6, num_heads)
-    
->>>>>>> a2defae2
+    assert bias.shape == (2, 6, 6, num_heads)