--- conflicted
+++ resolved
@@ -5,11 +5,7 @@
     parametrize_dtype = pytest.mark.parametrize("idtype", [F.int32, F.int64])
 else:
     # only test int32 on GPU because many graph operators are not supported for int64.
-<<<<<<< HEAD
-    parametrize_dtype = pytest.mark.parametrize("idtype", [F.int32])
-=======
     parametrize_dtype = pytest.mark.parametrize("idtype", [F.int32, F.int64])
->>>>>>> 451ed6d8
 
 from .checks import *
 from .graph_cases import get_cases