import dgl
import sys
import os
import numpy as np
from scipy import sparse as spsp
from numpy.testing import assert_array_equal
from dgl.heterograph_index import create_unitgraph_from_coo
from dgl.distributed import partition_graph, load_partition
from dgl import function as fn
import backend as F
import unittest
import pickle
import random

def _get_inner_node_mask(graph, ntype_id):
    if dgl.NTYPE in graph.ndata:
        dtype = F.dtype(graph.ndata['inner_node'])
        return graph.ndata['inner_node'] * F.astype(graph.ndata[dgl.NTYPE] == ntype_id, dtype) == 1
    else:
        return graph.ndata['inner_node'] == 1

def _get_inner_edge_mask(graph, etype_id):
    if dgl.ETYPE in graph.edata:
        dtype = F.dtype(graph.edata['inner_edge'])
        return graph.edata['inner_edge'] * F.astype(graph.edata[dgl.ETYPE] == etype_id, dtype) == 1
    else:
        return graph.edata['inner_edge'] == 1

def _get_part_ranges(id_ranges):
    if isinstance(id_ranges, dict):
        return {key:np.concatenate([np.array(l) for l in id_ranges[key]]).reshape(-1, 2) \
                for key in id_ranges}
    else:
        return np.concatenate([np.array(l) for l in id_range[key]]).reshape(-1, 2)


def create_random_graph(n):
    arr = (spsp.random(n, n, density=0.001, format='coo', random_state=100) != 0).astype(np.int64)
    return dgl.from_scipy(arr)

def create_random_hetero():
    num_nodes = {'n1': 1000, 'n2': 1010, 'n3': 1020}
    etypes = [('n1', 'r1', 'n2'),
              ('n1', 'r2', 'n3'),
              ('n2', 'r3', 'n3')]
    edges = {}
    for etype in etypes:
        src_ntype, _, dst_ntype = etype
        arr = spsp.random(num_nodes[src_ntype], num_nodes[dst_ntype], density=0.001, format='coo',
                          random_state=100)
        edges[etype] = (arr.row, arr.col)
    return dgl.heterograph(edges, num_nodes)

def verify_hetero_graph(g, parts):
    num_nodes = {ntype:0 for ntype in g.ntypes}
    num_edges = {etype:0 for etype in g.etypes}
    for part in parts:
        assert len(g.ntypes) == len(F.unique(part.ndata[dgl.NTYPE]))
        assert len(g.etypes) == len(F.unique(part.edata[dgl.ETYPE]))
        for ntype in g.ntypes:
            ntype_id = g.get_ntype_id(ntype)
            inner_node_mask = _get_inner_node_mask(part, ntype_id)
            num_inner_nodes = F.sum(F.astype(inner_node_mask, F.int64), 0)
            num_nodes[ntype] += num_inner_nodes
        for etype in g.etypes:
            etype_id = g.get_etype_id(etype)
            inner_edge_mask = _get_inner_edge_mask(part, etype_id)
            num_inner_edges = F.sum(F.astype(inner_edge_mask, F.int64), 0)
            num_edges[etype] += num_inner_edges
    # Verify the number of nodes are correct.
    for ntype in g.ntypes:
        print('node {}: {}, {}'.format(ntype, g.number_of_nodes(ntype), num_nodes[ntype]))
        assert g.number_of_nodes(ntype) == num_nodes[ntype]
    # Verify the number of edges are correct.
    for etype in g.etypes:
        print('edge {}: {}, {}'.format(etype, g.number_of_edges(etype), num_edges[etype]))
        assert g.number_of_edges(etype) == num_edges[etype]

    nids = {ntype:[] for ntype in g.ntypes}
    eids = {etype:[] for etype in g.etypes}
    for part in parts:
        src, dst, eid = part.edges(form='all')
        orig_src = F.gather_row(part.ndata['orig_id'], src)
        orig_dst = F.gather_row(part.ndata['orig_id'], dst)
        orig_eid = F.gather_row(part.edata['orig_id'], eid)
        etype_arr = F.gather_row(part.edata[dgl.ETYPE], eid)
        eid_type = F.gather_row(part.edata[dgl.EID], eid)
        for etype in g.etypes:
            etype_id = g.get_etype_id(etype)
            src1 = F.boolean_mask(orig_src, etype_arr == etype_id)
            dst1 = F.boolean_mask(orig_dst, etype_arr == etype_id)
            eid1 = F.boolean_mask(orig_eid, etype_arr == etype_id)
            exist = g.has_edges_between(src1, dst1, etype=etype)
            assert np.all(F.asnumpy(exist))
            eid2 = g.edge_ids(src1, dst1, etype=etype)
            assert np.all(F.asnumpy(eid1 == eid2))
            eids[etype].append(F.boolean_mask(eid_type, etype_arr == etype_id))
            # Make sure edge Ids fall into a range.
            inner_edge_mask = _get_inner_edge_mask(part, etype_id)
            inner_eids = np.sort(F.asnumpy(F.boolean_mask(part.edata[dgl.EID], inner_edge_mask)))
            assert np.all(inner_eids == np.arange(inner_eids[0], inner_eids[-1] + 1))

        for ntype in g.ntypes:
            ntype_id = g.get_ntype_id(ntype)
            # Make sure inner nodes have Ids fall into a range.
            inner_node_mask = _get_inner_node_mask(part, ntype_id)
            inner_nids = F.boolean_mask(part.ndata[dgl.NID], inner_node_mask)
            assert np.all(F.asnumpy(inner_nids == F.arange(F.as_scalar(inner_nids[0]),
                                                           F.as_scalar(inner_nids[-1]) + 1)))
            nids[ntype].append(inner_nids)

    for ntype in nids:
        nids_type = F.cat(nids[ntype], 0)
        uniq_ids = F.unique(nids_type)
        # We should get all nodes.
        assert len(uniq_ids) == g.number_of_nodes(ntype)
    for etype in eids:
        eids_type = F.cat(eids[etype], 0)
        uniq_ids = F.unique(eids_type)
        assert len(uniq_ids) == g.number_of_edges(etype)
    # TODO(zhengda) this doesn't check 'part_id'

def verify_graph_feats(g, gpb, part, node_feats, edge_feats):
    for ntype in g.ntypes:
        ntype_id = g.get_ntype_id(ntype)
        inner_node_mask = _get_inner_node_mask(part, ntype_id)
        inner_nids = F.boolean_mask(part.ndata[dgl.NID],inner_node_mask)
        ntype_ids, inner_type_nids = gpb.map_to_per_ntype(inner_nids)
        partid = gpb.nid2partid(inner_type_nids, ntype)
        assert np.all(F.asnumpy(ntype_ids) == ntype_id)
        assert np.all(F.asnumpy(partid) == gpb.partid)

        orig_id = F.boolean_mask(part.ndata['orig_id'], inner_node_mask)
        local_nids = gpb.nid2localnid(inner_type_nids, gpb.partid, ntype)

        for name in g.nodes[ntype].data:
            if name in [dgl.NID, 'inner_node']:
                continue
            true_feats = F.gather_row(g.nodes[ntype].data[name], orig_id)
            ndata = F.gather_row(node_feats[ntype + '/' + name], local_nids)
            assert np.all(F.asnumpy(ndata == true_feats))

    for etype in g.etypes:
        etype_id = g.get_etype_id(etype)
        inner_edge_mask = _get_inner_edge_mask(part, etype_id)
        inner_eids = F.boolean_mask(part.edata[dgl.EID],inner_edge_mask)
        etype_ids, inner_type_eids = gpb.map_to_per_etype(inner_eids)
        partid = gpb.eid2partid(inner_type_eids, etype)
        assert np.all(F.asnumpy(etype_ids) == etype_id)
        assert np.all(F.asnumpy(partid) == gpb.partid)

        orig_id = F.boolean_mask(part.edata['orig_id'], inner_edge_mask)
        local_eids = gpb.eid2localeid(inner_type_eids, gpb.partid, etype)

        for name in g.edges[etype].data:
            if name in [dgl.EID, 'inner_edge']:
                continue
            true_feats = F.gather_row(g.edges[etype].data[name], orig_id)
            edata = F.gather_row(edge_feats[etype + '/' + name], local_eids)
            assert np.all(F.asnumpy(edata == true_feats))

def check_hetero_partition(hg, part_method, num_parts=4, num_trainers_per_machine=1):
    hg.nodes['n1'].data['labels'] = F.arange(0, hg.number_of_nodes('n1'))
    hg.nodes['n1'].data['feats'] = F.tensor(np.random.randn(hg.number_of_nodes('n1'), 10), F.float32)
    hg.edges['r1'].data['feats'] = F.tensor(np.random.randn(hg.number_of_edges('r1'), 10), F.float32)
    hg.edges['r1'].data['labels'] = F.arange(0, hg.number_of_edges('r1'))
    num_hops = 1

    orig_nids, orig_eids = partition_graph(hg, 'test', num_parts, '/tmp/partition', num_hops=num_hops,
                                           part_method=part_method, reshuffle=True, return_mapping=True,
                                           num_trainers_per_machine=num_trainers_per_machine)
    assert len(orig_nids) == len(hg.ntypes)
    assert len(orig_eids) == len(hg.etypes)
    for ntype in hg.ntypes:
        assert len(orig_nids[ntype]) == hg.number_of_nodes(ntype)
    for etype in hg.etypes:
        assert len(orig_eids[etype]) == hg.number_of_edges(etype)
    parts = []
    shuffled_labels = []
    shuffled_elabels = []
    for i in range(num_parts):
        part_g, node_feats, edge_feats, gpb, _, ntypes, etypes = load_partition('/tmp/partition/test.json', i)
        if num_trainers_per_machine > 1:
            for ntype in hg.ntypes:
                name = ntype + '/trainer_id'
                assert name in node_feats
<<<<<<< HEAD
                part_ids = node_feats[name] // num_trainers_per_machine
                assert np.all(part_ids.numpy() == i)
=======
                part_ids = F.floor_div(node_feats[name], num_trainers_per_machine)
                assert np.all(F.asnumpy(part_ids) == i)
>>>>>>> 2938d7a4

            for etype in hg.etypes:
                name = etype + '/trainer_id'
                assert name in edge_feats
<<<<<<< HEAD
                part_ids = edge_feats[name] // num_trainers_per_machine
                assert np.all(part_ids.numpy() == i)
=======
                part_ids = F.floor_div(edge_feats[name], num_trainers_per_machine)
                assert np.all(F.asnumpy(part_ids) == i)
>>>>>>> 2938d7a4
        # Verify the mapping between the reshuffled IDs and the original IDs.
        # These are partition-local IDs.
        part_src_ids, part_dst_ids = part_g.edges()
        # These are reshuffled global homogeneous IDs.
        part_src_ids = F.gather_row(part_g.ndata[dgl.NID], part_src_ids)
        part_dst_ids = F.gather_row(part_g.ndata[dgl.NID], part_dst_ids)
        part_eids = part_g.edata[dgl.EID]
        # These are reshuffled per-type IDs.
        src_ntype_ids, part_src_ids = gpb.map_to_per_ntype(part_src_ids)
        dst_ntype_ids, part_dst_ids = gpb.map_to_per_ntype(part_dst_ids)
        etype_ids, part_eids = gpb.map_to_per_etype(part_eids)
        # These are original per-type IDs.
        for etype_id, etype in enumerate(hg.etypes):
            part_src_ids1 = F.boolean_mask(part_src_ids, etype_ids == etype_id)
            src_ntype_ids1 = F.boolean_mask(src_ntype_ids, etype_ids == etype_id)
            part_dst_ids1 = F.boolean_mask(part_dst_ids, etype_ids == etype_id)
            dst_ntype_ids1 = F.boolean_mask(dst_ntype_ids, etype_ids == etype_id)
            part_eids1 = F.boolean_mask(part_eids, etype_ids == etype_id)
            assert np.all(F.asnumpy(src_ntype_ids1 == src_ntype_ids1[0]))
            assert np.all(F.asnumpy(dst_ntype_ids1 == dst_ntype_ids1[0]))
            src_ntype = hg.ntypes[F.as_scalar(src_ntype_ids1[0])]
            dst_ntype = hg.ntypes[F.as_scalar(dst_ntype_ids1[0])]
            orig_src_ids1 = F.gather_row(orig_nids[src_ntype], part_src_ids1)
            orig_dst_ids1 = F.gather_row(orig_nids[dst_ntype], part_dst_ids1)
            orig_eids1 = F.gather_row(orig_eids[etype], part_eids1)
            orig_eids2 = hg.edge_ids(orig_src_ids1, orig_dst_ids1, etype=etype)
            assert len(orig_eids1) == len(orig_eids2)
            assert np.all(F.asnumpy(orig_eids1) == F.asnumpy(orig_eids2))
        parts.append(part_g)
        verify_graph_feats(hg, gpb, part_g, node_feats, edge_feats)

        shuffled_labels.append(node_feats['n1/labels'])
        shuffled_elabels.append(edge_feats['r1/labels'])
    verify_hetero_graph(hg, parts)

    shuffled_labels = F.asnumpy(F.cat(shuffled_labels, 0))
    shuffled_elabels = F.asnumpy(F.cat(shuffled_elabels, 0))
    orig_labels = np.zeros(shuffled_labels.shape, dtype=shuffled_labels.dtype)
    orig_elabels = np.zeros(shuffled_elabels.shape, dtype=shuffled_elabels.dtype)
    orig_labels[F.asnumpy(orig_nids['n1'])] = shuffled_labels
    orig_elabels[F.asnumpy(orig_eids['r1'])] = shuffled_elabels
    assert np.all(orig_labels == F.asnumpy(hg.nodes['n1'].data['labels']))
    assert np.all(orig_elabels == F.asnumpy(hg.edges['r1'].data['labels']))

def check_partition(g, part_method, reshuffle, num_parts=4, num_trainers_per_machine=1):
    g.ndata['labels'] = F.arange(0, g.number_of_nodes())
    g.ndata['feats'] = F.tensor(np.random.randn(g.number_of_nodes(), 10), F.float32)
    g.edata['feats'] = F.tensor(np.random.randn(g.number_of_edges(), 10), F.float32)
    g.update_all(fn.copy_src('feats', 'msg'), fn.sum('msg', 'h'))
    g.update_all(fn.copy_edge('feats', 'msg'), fn.sum('msg', 'eh'))
    num_hops = 2

    orig_nids, orig_eids = partition_graph(g, 'test', num_parts, '/tmp/partition', num_hops=num_hops,
                                           part_method=part_method, reshuffle=reshuffle, return_mapping=True,
                                           num_trainers_per_machine=num_trainers_per_machine)
    part_sizes = []
    shuffled_labels = []
    shuffled_edata = []
    for i in range(num_parts):
        part_g, node_feats, edge_feats, gpb, _, ntypes, etypes = load_partition('/tmp/partition/test.json', i)
        if num_trainers_per_machine > 1:
            for ntype in g.ntypes:
                name = ntype + '/trainer_id'
                assert name in node_feats
<<<<<<< HEAD
                part_ids = node_feats[name] // num_trainers_per_machine
                assert np.all(part_ids.numpy() == i)
=======
                part_ids = F.floor_div(node_feats[name], num_trainers_per_machine)
                assert np.all(F.asnumpy(part_ids) == i)
>>>>>>> 2938d7a4

            for etype in g.etypes:
                name = etype + '/trainer_id'
                assert name in edge_feats
<<<<<<< HEAD
                part_ids = edge_feats[name] // num_trainers_per_machine
                assert np.all(part_ids.numpy() == i)
=======
                part_ids = F.floor_div(edge_feats[name], num_trainers_per_machine)
                assert np.all(F.asnumpy(part_ids) == i)
>>>>>>> 2938d7a4

        # Check the metadata
        assert gpb._num_nodes() == g.number_of_nodes()
        assert gpb._num_edges() == g.number_of_edges()

        assert gpb.num_partitions() == num_parts
        gpb_meta = gpb.metadata()
        assert len(gpb_meta) == num_parts
        assert len(gpb.partid2nids(i)) == gpb_meta[i]['num_nodes']
        assert len(gpb.partid2eids(i)) == gpb_meta[i]['num_edges']
        part_sizes.append((gpb_meta[i]['num_nodes'], gpb_meta[i]['num_edges']))

        nid = F.boolean_mask(part_g.ndata[dgl.NID], part_g.ndata['inner_node'])
        local_nid = gpb.nid2localnid(nid, i)
        assert F.dtype(local_nid) in (F.int64, F.int32)
        assert np.all(F.asnumpy(local_nid) == np.arange(0, len(local_nid)))
        eid = F.boolean_mask(part_g.edata[dgl.EID], part_g.edata['inner_edge'])
        local_eid = gpb.eid2localeid(eid, i)
        assert F.dtype(local_eid) in (F.int64, F.int32)
        assert np.all(F.asnumpy(local_eid) == np.arange(0, len(local_eid)))

        # Check the node map.
        local_nodes = F.boolean_mask(part_g.ndata[dgl.NID], part_g.ndata['inner_node'])
        llocal_nodes = F.nonzero_1d(part_g.ndata['inner_node'])
        local_nodes1 = gpb.partid2nids(i)
        assert F.dtype(local_nodes1) in (F.int32, F.int64)
        assert np.all(np.sort(F.asnumpy(local_nodes)) == np.sort(F.asnumpy(local_nodes1)))
        assert np.all(F.asnumpy(llocal_nodes) == np.arange(len(llocal_nodes)))

        # Check the edge map.
        local_edges = F.boolean_mask(part_g.edata[dgl.EID], part_g.edata['inner_edge'])
        llocal_edges = F.nonzero_1d(part_g.edata['inner_edge'])
        local_edges1 = gpb.partid2eids(i)
        assert F.dtype(local_edges1) in (F.int32, F.int64)
        assert np.all(np.sort(F.asnumpy(local_edges)) == np.sort(F.asnumpy(local_edges1)))
        assert np.all(F.asnumpy(llocal_edges) == np.arange(len(llocal_edges)))

        # Verify the mapping between the reshuffled IDs and the original IDs.
        part_src_ids, part_dst_ids = part_g.edges()
        part_src_ids = F.gather_row(part_g.ndata[dgl.NID], part_src_ids)
        part_dst_ids = F.gather_row(part_g.ndata[dgl.NID], part_dst_ids)
        part_eids = part_g.edata[dgl.EID]
        orig_src_ids = F.gather_row(orig_nids, part_src_ids)
        orig_dst_ids = F.gather_row(orig_nids, part_dst_ids)
        orig_eids1 = F.gather_row(orig_eids, part_eids)
        orig_eids2 = g.edge_ids(orig_src_ids, orig_dst_ids)
        assert F.shape(orig_eids1)[0] == F.shape(orig_eids2)[0]
        assert np.all(F.asnumpy(orig_eids1) == F.asnumpy(orig_eids2))

        if reshuffle:
            part_g.ndata['feats'] = F.gather_row(g.ndata['feats'], part_g.ndata['orig_id'])
            part_g.edata['feats'] = F.gather_row(g.edata['feats'], part_g.edata['orig_id'])
            # when we read node data from the original global graph, we should use orig_id.
            local_nodes = F.boolean_mask(part_g.ndata['orig_id'], part_g.ndata['inner_node'])
            local_edges = F.boolean_mask(part_g.edata['orig_id'], part_g.edata['inner_edge'])
        else:
            part_g.ndata['feats'] = F.gather_row(g.ndata['feats'], part_g.ndata[dgl.NID])
            part_g.edata['feats'] = F.gather_row(g.edata['feats'], part_g.edata[dgl.NID])

        part_g.update_all(fn.copy_src('feats', 'msg'), fn.sum('msg', 'h'))
        part_g.update_all(fn.copy_edge('feats', 'msg'), fn.sum('msg', 'eh'))
        assert F.allclose(F.gather_row(g.ndata['h'], local_nodes),
                          F.gather_row(part_g.ndata['h'], llocal_nodes))
        assert F.allclose(F.gather_row(g.ndata['eh'], local_nodes),
                          F.gather_row(part_g.ndata['eh'], llocal_nodes))

        for name in ['labels', 'feats']:
            assert '_N/' + name in node_feats
            assert node_feats['_N/' + name].shape[0] == len(local_nodes)
            true_feats = F.gather_row(g.ndata[name], local_nodes)
            ndata = F.gather_row(node_feats['_N/' + name], local_nid)
            assert np.all(F.asnumpy(true_feats) == F.asnumpy(ndata))
        for name in ['feats']:
            assert '_E/' + name in edge_feats
            assert edge_feats['_E/' + name].shape[0] == len(local_edges)
            true_feats = F.gather_row(g.edata[name], local_edges)
            edata = F.gather_row(edge_feats['_E/' + name], local_eid)
            assert np.all(F.asnumpy(true_feats) == F.asnumpy(edata))

        # This only works if node/edge IDs are shuffled.
        if reshuffle:
            shuffled_labels.append(node_feats['_N/labels'])
            shuffled_edata.append(edge_feats['_E/feats'])

    # Verify that we can reconstruct node/edge data for original IDs.
    if reshuffle:
        shuffled_labels = F.asnumpy(F.cat(shuffled_labels, 0))
        shuffled_edata = F.asnumpy(F.cat(shuffled_edata, 0))
        orig_labels = np.zeros(shuffled_labels.shape, dtype=shuffled_labels.dtype)
        orig_edata = np.zeros(shuffled_edata.shape, dtype=shuffled_edata.dtype)
        orig_labels[F.asnumpy(orig_nids)] = shuffled_labels
        orig_edata[F.asnumpy(orig_eids)] = shuffled_edata
        assert np.all(orig_labels == F.asnumpy(g.ndata['labels']))
        assert np.all(orig_edata == F.asnumpy(g.edata['feats']))

    if reshuffle:
        node_map = []
        edge_map = []
        for i, (num_nodes, num_edges) in enumerate(part_sizes):
            node_map.append(np.ones(num_nodes) * i)
            edge_map.append(np.ones(num_edges) * i)
        node_map = np.concatenate(node_map)
        edge_map = np.concatenate(edge_map)
        nid2pid = gpb.nid2partid(F.arange(0, len(node_map)))
        assert F.dtype(nid2pid) in (F.int32, F.int64)
        assert np.all(F.asnumpy(nid2pid) == node_map)
        eid2pid = gpb.eid2partid(F.arange(0, len(edge_map)))
        assert F.dtype(eid2pid) in (F.int32, F.int64)
        assert np.all(F.asnumpy(eid2pid) == edge_map)

@unittest.skipIf(os.name == 'nt', reason='Do not support windows yet')
def test_partition():
    g = create_random_graph(1000)
    check_partition(g, 'metis', False)
    check_partition(g, 'metis', True)
    check_partition(g, 'metis', True, 4, 8)
    check_partition(g, 'metis', True, 1, 8)
    check_partition(g, 'random', False)
    check_partition(g, 'random', True)

@unittest.skipIf(os.name == 'nt', reason='Do not support windows yet')
@unittest.skipIf(dgl.backend.backend_name == "tensorflow", reason="TF doesn't support some of operations in DistGraph")
def test_hetero_partition():
    hg = create_random_hetero()
    check_hetero_partition(hg, 'metis')
    check_hetero_partition(hg, 'metis', 1, 8)
    check_hetero_partition(hg, 'metis', 4, 8)
    check_hetero_partition(hg, 'random')


if __name__ == '__main__':
    os.makedirs('/tmp/partition', exist_ok=True)
    test_partition()
    test_hetero_partition()<|MERGE_RESOLUTION|>--- conflicted
+++ resolved
@@ -184,24 +184,14 @@
             for ntype in hg.ntypes:
                 name = ntype + '/trainer_id'
                 assert name in node_feats
-<<<<<<< HEAD
-                part_ids = node_feats[name] // num_trainers_per_machine
-                assert np.all(part_ids.numpy() == i)
-=======
                 part_ids = F.floor_div(node_feats[name], num_trainers_per_machine)
                 assert np.all(F.asnumpy(part_ids) == i)
->>>>>>> 2938d7a4
 
             for etype in hg.etypes:
                 name = etype + '/trainer_id'
                 assert name in edge_feats
-<<<<<<< HEAD
-                part_ids = edge_feats[name] // num_trainers_per_machine
-                assert np.all(part_ids.numpy() == i)
-=======
                 part_ids = F.floor_div(edge_feats[name], num_trainers_per_machine)
                 assert np.all(F.asnumpy(part_ids) == i)
->>>>>>> 2938d7a4
         # Verify the mapping between the reshuffled IDs and the original IDs.
         # These are partition-local IDs.
         part_src_ids, part_dst_ids = part_g.edges()
@@ -266,24 +256,14 @@
             for ntype in g.ntypes:
                 name = ntype + '/trainer_id'
                 assert name in node_feats
-<<<<<<< HEAD
-                part_ids = node_feats[name] // num_trainers_per_machine
-                assert np.all(part_ids.numpy() == i)
-=======
                 part_ids = F.floor_div(node_feats[name], num_trainers_per_machine)
                 assert np.all(F.asnumpy(part_ids) == i)
->>>>>>> 2938d7a4
 
             for etype in g.etypes:
                 name = etype + '/trainer_id'
                 assert name in edge_feats
-<<<<<<< HEAD
-                part_ids = edge_feats[name] // num_trainers_per_machine
-                assert np.all(part_ids.numpy() == i)
-=======
                 part_ids = F.floor_div(edge_feats[name], num_trainers_per_machine)
                 assert np.all(F.asnumpy(part_ids) == i)
->>>>>>> 2938d7a4
 
         # Check the metadata
         assert gpb._num_nodes() == g.number_of_nodes()
