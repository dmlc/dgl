import dgl
import sys
import os
import numpy as np
from scipy import sparse as spsp
from numpy.testing import assert_array_equal
from dgl.graph_index import create_graph_index
from dgl.distributed import partition_graph, load_partition
from dgl import function as fn
import backend as F
import unittest
import pickle
import random

def create_random_graph(n):
    arr = (spsp.random(n, n, density=0.001, format='coo', random_state=100) != 0).astype(np.int64)
    ig = create_graph_index(arr, readonly=True)
    return dgl.DGLGraph(ig)

def check_partition(part_method, reshuffle):
    g = create_random_graph(10000)
    g.ndata['labels'] = F.arange(0, g.number_of_nodes())
    g.ndata['feats'] = F.tensor(np.random.randn(g.number_of_nodes(), 10))
    g.edata['feats'] = F.tensor(np.random.randn(g.number_of_edges(), 10))
    g.update_all(fn.copy_src('feats', 'msg'), fn.sum('msg', 'h'))
    g.update_all(fn.copy_edge('feats', 'msg'), fn.sum('msg', 'eh'))
    num_parts = 4
    num_hops = 2

    partition_graph(g, 'test', num_parts, '/tmp/partition', num_hops=num_hops,
                    part_method=part_method, reshuffle=reshuffle)
    part_sizes = []
    for i in range(num_parts):
        part_g, node_feats, edge_feats, gpb = load_partition('/tmp/partition/test.json', i)

        # Check the metadata
        assert gpb._num_nodes() == g.number_of_nodes()
        assert gpb._num_edges() == g.number_of_edges()

        assert gpb.num_partitions() == num_parts
        gpb_meta = gpb.metadata()
        assert len(gpb_meta) == num_parts
        assert len(gpb.partid2nids(i)) == gpb_meta[i]['num_nodes']
        assert len(gpb.partid2eids(i)) == gpb_meta[i]['num_edges']
        part_sizes.append((gpb_meta[i]['num_nodes'], gpb_meta[i]['num_edges']))

        local_nid = gpb.nid2localnid(F.boolean_mask(part_g.ndata[dgl.NID], part_g.ndata['inner_node']), i)
        assert F.dtype(local_nid) in (F.int64, F.int32)
        assert np.all(F.asnumpy(local_nid) == np.arange(0, len(local_nid)))
        local_eid = gpb.eid2localeid(F.boolean_mask(part_g.edata[dgl.EID], part_g.edata['inner_edge']), i)
        assert F.dtype(local_eid) in (F.int64, F.int32)
        assert np.all(F.asnumpy(local_eid) == np.arange(0, len(local_eid)))

        # Check the node map.
        local_nodes = F.boolean_mask(part_g.ndata[dgl.NID], part_g.ndata['inner_node'])
        llocal_nodes = F.nonzero_1d(part_g.ndata['inner_node'])
        local_nodes1 = gpb.partid2nids(i)
<<<<<<< HEAD
=======
        assert F.dtype(local_nodes1) in (F.int32, F.int64)
>>>>>>> dd8d5289
        assert np.all(np.sort(F.asnumpy(local_nodes)) == np.sort(F.asnumpy(local_nodes1)))

        # Check the edge map.
        local_edges = F.boolean_mask(part_g.edata[dgl.EID], part_g.edata['inner_edge'])
        local_edges1 = gpb.partid2eids(i)
<<<<<<< HEAD
=======
        assert F.dtype(local_edges1) in (F.int32, F.int64)
>>>>>>> dd8d5289
        assert np.all(np.sort(F.asnumpy(local_edges)) == np.sort(F.asnumpy(local_edges1)))

        if reshuffle:
            part_g.ndata['feats'] = F.gather_row(g.ndata['feats'], part_g.ndata['orig_id'])
            part_g.edata['feats'] = F.gather_row(g.edata['feats'], part_g.edata['orig_id'])
            # when we read node data from the original global graph, we should use orig_id.
            local_nodes = F.boolean_mask(part_g.ndata['orig_id'], part_g.ndata['inner_node'])
            local_edges = F.boolean_mask(part_g.edata['orig_id'], part_g.edata['inner_edge'])
        else:
            part_g.ndata['feats'] = F.gather_row(g.ndata['feats'], part_g.ndata[dgl.NID])
            part_g.edata['feats'] = F.gather_row(g.edata['feats'], part_g.edata[dgl.NID])
        part_g.update_all(fn.copy_src('feats', 'msg'), fn.sum('msg', 'h'))
        part_g.update_all(fn.copy_edge('feats', 'msg'), fn.sum('msg', 'eh'))
        assert F.allclose(F.gather_row(g.ndata['h'], local_nodes),
                          F.gather_row(part_g.ndata['h'], llocal_nodes))
        assert F.allclose(F.gather_row(g.ndata['eh'], local_nodes),
                          F.gather_row(part_g.ndata['eh'], llocal_nodes))

        for name in ['labels', 'feats']:
            assert name in node_feats
            assert node_feats[name].shape[0] == len(local_nodes)
            assert np.all(F.asnumpy(g.ndata[name])[F.asnumpy(local_nodes)] == F.asnumpy(node_feats[name]))
        for name in ['feats']:
            assert name in edge_feats
            assert edge_feats[name].shape[0] == len(local_edges)
            assert np.all(F.asnumpy(g.edata[name])[F.asnumpy(local_edges)] == F.asnumpy(edge_feats[name]))

    if reshuffle:
        node_map = []
        edge_map = []
        for i, (num_nodes, num_edges) in enumerate(part_sizes):
            node_map.append(np.ones(num_nodes) * i)
            edge_map.append(np.ones(num_edges) * i)
        node_map = np.concatenate(node_map)
        edge_map = np.concatenate(edge_map)
        nid2pid = gpb.nid2partid(F.arange(0, len(node_map)))
        assert F.dtype(nid2pid) in (F.int32, F.int64)
        assert np.all(F.asnumpy(nid2pid) == node_map)
        eid2pid = gpb.eid2partid(F.arange(0, len(edge_map)))
        assert F.dtype(eid2pid) in (F.int32, F.int64)
        assert np.all(F.asnumpy(eid2pid) == edge_map)

def test_partition():
    check_partition('metis', True)
    check_partition('metis', False)
    check_partition('random', True)
    check_partition('random', False)


if __name__ == '__main__':
    os.makedirs('/tmp/partition', exist_ok=True)
    test_partition()<|MERGE_RESOLUTION|>--- conflicted
+++ resolved
@@ -55,19 +55,13 @@
         local_nodes = F.boolean_mask(part_g.ndata[dgl.NID], part_g.ndata['inner_node'])
         llocal_nodes = F.nonzero_1d(part_g.ndata['inner_node'])
         local_nodes1 = gpb.partid2nids(i)
-<<<<<<< HEAD
-=======
         assert F.dtype(local_nodes1) in (F.int32, F.int64)
->>>>>>> dd8d5289
         assert np.all(np.sort(F.asnumpy(local_nodes)) == np.sort(F.asnumpy(local_nodes1)))
 
         # Check the edge map.
         local_edges = F.boolean_mask(part_g.edata[dgl.EID], part_g.edata['inner_edge'])
         local_edges1 = gpb.partid2eids(i)
-<<<<<<< HEAD
-=======
         assert F.dtype(local_edges1) in (F.int32, F.int64)
->>>>>>> dd8d5289
         assert np.all(np.sort(F.asnumpy(local_edges)) == np.sort(F.asnumpy(local_edges1)))
 
         if reshuffle:
