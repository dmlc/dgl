import os
import time
import numpy as np
import socket
from scipy import sparse as spsp
import dgl
import backend as F
import unittest, pytest
from dgl.graph_index import create_graph_index
import multiprocessing as mp
from numpy.testing import assert_array_equal

if os.name != 'nt':
    import fcntl
    import struct

def get_local_usable_addr():
    """Get local usable IP and port

    Returns
    -------
    str
        IP address, e.g., '192.168.8.12:50051'
    """
    sock = socket.socket(socket.AF_INET, socket.SOCK_DGRAM)
    try:
        # doesn't even have to be reachable
        sock.connect(('10.255.255.255', 1))
        ip_addr = sock.getsockname()[0]
    except ValueError:
        ip_addr = '127.0.0.1'
    finally:
        sock.close()
    sock = socket.socket(socket.AF_INET, socket.SOCK_STREAM)
    sock.bind(("", 0))
    sock.listen(1)
    port = sock.getsockname()[1]
    sock.close()

    return ip_addr + ' ' + str(port)

# Create an one-part Graph
node_map = F.tensor([0,0,0,0,0,0], F.int64)
edge_map = F.tensor([0,0,0,0,0,0,0], F.int64)
global_nid = F.tensor([0,1,2,3,4,5], F.int64)
global_eid = F.tensor([0,1,2,3,4,5,6], F.int64)

g = dgl.DGLGraph()
g.add_nodes(6)
g.add_edges(0, 1) # 0
g.add_edges(0, 2) # 1
g.add_edges(0, 3) # 2
g.add_edges(2, 3) # 3
g.add_edges(1, 1) # 4
g.add_edges(0, 4) # 5
g.add_edges(2, 5) # 6

g.ndata[dgl.NID] = global_nid
g.edata[dgl.EID] = global_eid

gpb = dgl.distributed.GraphPartitionBook(part_id=0,
                                         num_parts=1,
                                         node_map=node_map,
                                         edge_map=edge_map,
                                         part_graph=g)

node_policy = dgl.distributed.PartitionPolicy(policy_str='node',
                                              partition_book=gpb)

edge_policy = dgl.distributed.PartitionPolicy(policy_str='edge',
                                              partition_book=gpb)

data_0 = F.tensor([[1.,1.],[1.,1.],[1.,1.],[1.,1.],[1.,1.],[1.,1.]], F.float32)
data_0_1 = F.tensor([1.,2.,3.,4.,5.,6.], F.float32)
data_0_2 = F.tensor([1,2,3,4,5,6], F.int32)
data_0_3 = F.tensor([1,2,3,4,5,6], F.int64)
data_1 = F.tensor([[2.,2.],[2.,2.],[2.,2.],[2.,2.],[2.,2.],[2.,2.],[2.,2.]], F.float32)
data_2 = F.tensor([[0.,0.],[0.,0.],[0.,0.],[0.,0.],[0.,0.],[0.,0.]], F.float32)

def init_zero_func(shape, dtype):
    return F.zeros(shape, dtype, F.cpu())

def udf_push(target, name, id_tensor, data_tensor):
    target[name][id_tensor] = data_tensor * data_tensor

def add_push(target, name, id_tensor, data_tensor):
    target[name][id_tensor] += data_tensor

@unittest.skipIf(os.name == 'nt' or os.getenv('DGLBACKEND') == 'tensorflow', reason='Do not support windows and TF yet')
def test_partition_policy():
    assert node_policy.policy_str == 'node'
    assert edge_policy.policy_str == 'edge'
    assert node_policy.part_id == 0
    assert edge_policy.part_id == 0
    local_nid = node_policy.to_local(F.tensor([0,1,2,3,4,5]))
    local_eid = edge_policy.to_local(F.tensor([0,1,2,3,4,5,6]))
    assert_array_equal(F.asnumpy(local_nid), F.asnumpy(F.tensor([0,1,2,3,4,5], F.int64)))
    assert_array_equal(F.asnumpy(local_eid), F.asnumpy(F.tensor([0,1,2,3,4,5,6], F.int64)))
    nid_partid = node_policy.to_partid(F.tensor([0,1,2,3,4,5], F.int64))
    eid_partid = edge_policy.to_partid(F.tensor([0,1,2,3,4,5,6], F.int64))
    assert_array_equal(F.asnumpy(nid_partid), F.asnumpy(F.tensor([0,0,0,0,0,0], F.int64)))
    assert_array_equal(F.asnumpy(eid_partid), F.asnumpy(F.tensor([0,0,0,0,0,0,0], F.int64)))
    assert node_policy.get_data_size() == len(node_map)
    assert edge_policy.get_data_size() == len(edge_map)

def start_server(server_id, num_clients):
	# Init kvserver
    print("Sleep 5 seconds to test client re-connect.")
    time.sleep(5)
    kvserver = dgl.distributed.KVServer(server_id=server_id,
                                        ip_config='kv_ip_config.txt',
                                        num_clients=num_clients)
    kvserver.add_part_policy(node_policy)
    kvserver.add_part_policy(edge_policy)
    if kvserver.is_backup_server():
        kvserver.init_data('data_0', 'node')
        kvserver.init_data('data_0_1', 'node')
        kvserver.init_data('data_0_2', 'node')
        kvserver.init_data('data_0_3', 'node')
    else:
        kvserver.init_data('data_0', 'node', data_0)
        kvserver.init_data('data_0_1', 'node', data_0_1)
        kvserver.init_data('data_0_2', 'node', data_0_2)
        kvserver.init_data('data_0_3', 'node', data_0_3)
    # start server
    server_state = dgl.distributed.ServerState(kv_store=kvserver, local_g=None, partition_book=None)
    dgl.distributed.start_server(server_id=server_id,
                                 ip_config='kv_ip_config.txt',
                                 num_clients=num_clients,
                                 server_state=server_state)

def start_server_mul_role(server_id, num_clients):
    # Init kvserver
    kvserver = dgl.distributed.KVServer(server_id=server_id,
                                        ip_config='kv_ip_mul_config.txt',
                                        num_clients=num_clients)
    kvserver.add_part_policy(node_policy)
    if kvserver.is_backup_server():
        kvserver.init_data('data_0', 'node')
    else:
        kvserver.init_data('data_0', 'node', data_0)
    # start server
    server_state = dgl.distributed.ServerState(kv_store=kvserver, local_g=None, partition_book=None)
    dgl.distributed.start_server(server_id=server_id,
                                 ip_config='kv_ip_mul_config.txt',
                                 num_clients=num_clients,
                                 server_state=server_state)

def start_client(num_clients):
    # Note: connect to server first !
    dgl.distributed.connect_to_server(ip_config='kv_ip_config.txt')
    # Init kvclient
    kvclient = dgl.distributed.KVClient(ip_config='kv_ip_config.txt')
<<<<<<< HEAD
    kvclient.map_shared_data(partition_book=gpb)
=======
    time.sleep(2)
>>>>>>> dbb028ac
    assert dgl.distributed.get_num_client() == num_clients
    kvclient.init_data(name='data_1', 
                       shape=F.shape(data_1), 
                       dtype=F.dtype(data_1), 
                       part_policy=edge_policy,
                       init_func=init_zero_func)
    kvclient.init_data(name='data_2', 
                       shape=F.shape(data_2), 
                       dtype=F.dtype(data_2), 
                       part_policy=node_policy,
                       init_func=init_zero_func)
    
    # Test data_name_list
    name_list = kvclient.data_name_list()
    print(name_list)
    assert 'data_0' in name_list
    assert 'data_0_1' in name_list
    assert 'data_0_2' in name_list
    assert 'data_0_3' in name_list
    assert 'data_1' in name_list
    assert 'data_2' in name_list
    # Test get_meta_data
    meta = kvclient.get_data_meta('data_0')
    dtype, shape, policy = meta
    assert dtype == F.dtype(data_0)
    assert shape == F.shape(data_0)
    assert policy.policy_str == 'node'

    meta = kvclient.get_data_meta('data_0_1')
    dtype, shape, policy = meta
    assert dtype == F.dtype(data_0_1)
    assert shape == F.shape(data_0_1)
    assert policy.policy_str == 'node'

    meta = kvclient.get_data_meta('data_0_2')
    dtype, shape, policy = meta
    assert dtype == F.dtype(data_0_2)
    assert shape == F.shape(data_0_2)
    assert policy.policy_str == 'node'

    meta = kvclient.get_data_meta('data_0_3')
    dtype, shape, policy = meta
    assert dtype == F.dtype(data_0_3)
    assert shape == F.shape(data_0_3)
    assert policy.policy_str == 'node'

    meta = kvclient.get_data_meta('data_1')
    dtype, shape, policy = meta
    assert dtype == F.dtype(data_1)
    assert shape == F.shape(data_1)
    assert policy.policy_str == 'edge'

    meta = kvclient.get_data_meta('data_2')
    dtype, shape, policy = meta
    assert dtype == F.dtype(data_2)
    assert shape == F.shape(data_2)
    assert policy.policy_str == 'node'

    # Test push and pull
    id_tensor = F.tensor([0,2,4], F.int64)
    data_tensor = F.tensor([[6.,6.],[6.,6.],[6.,6.]], F.float32)
    kvclient.push(name='data_0',
                  id_tensor=id_tensor,
                  data_tensor=data_tensor)
    kvclient.push(name='data_1',
                  id_tensor=id_tensor,
                  data_tensor=data_tensor)
    kvclient.push(name='data_2',
                  id_tensor=id_tensor,
                  data_tensor=data_tensor)
    res = kvclient.pull(name='data_0', id_tensor=id_tensor)
    assert_array_equal(F.asnumpy(res), F.asnumpy(data_tensor))
    res = kvclient.pull(name='data_1', id_tensor=id_tensor)
    assert_array_equal(F.asnumpy(res), F.asnumpy(data_tensor))
    res = kvclient.pull(name='data_2', id_tensor=id_tensor)
    assert_array_equal(F.asnumpy(res), F.asnumpy(data_tensor))
    # Register new push handler
    kvclient.register_push_handler('data_0', udf_push)
    kvclient.register_push_handler('data_1', udf_push)
    kvclient.register_push_handler('data_2', udf_push)
    # Test push and pull
    kvclient.push(name='data_0',
                  id_tensor=id_tensor,
                  data_tensor=data_tensor)
    kvclient.push(name='data_1',
                  id_tensor=id_tensor,
                  data_tensor=data_tensor)
    kvclient.push(name='data_2',
                  id_tensor=id_tensor,
                  data_tensor=data_tensor)
    kvclient.barrier()
    data_tensor = data_tensor * data_tensor
    res = kvclient.pull(name='data_0', id_tensor=id_tensor)
    assert_array_equal(F.asnumpy(res), F.asnumpy(data_tensor))
    res = kvclient.pull(name='data_1', id_tensor=id_tensor)
    assert_array_equal(F.asnumpy(res), F.asnumpy(data_tensor))
    res = kvclient.pull(name='data_2', id_tensor=id_tensor)
    assert_array_equal(F.asnumpy(res), F.asnumpy(data_tensor))

    # Test delete data
    kvclient.delete_data('data_0')
    kvclient.delete_data('data_1')
    kvclient.delete_data('data_2')

    # Register new push handler
    kvclient.init_data(name='data_3', 
                       shape=F.shape(data_2),
                       dtype=F.dtype(data_2), 
                       part_policy=node_policy,
                       init_func=init_zero_func)
    kvclient.register_push_handler('data_3', add_push)
    data_tensor = F.tensor([[6.,6.],[6.,6.],[6.,6.]], F.float32)
    kvclient.barrier()
    time.sleep(kvclient.client_id + 1)
    print("add...")
    kvclient.push(name='data_3',
                  id_tensor=id_tensor,
                  data_tensor=data_tensor)
    kvclient.barrier()
    res = kvclient.pull(name='data_3', id_tensor=id_tensor)
    data_tensor = data_tensor * num_clients
    assert_array_equal(F.asnumpy(res), F.asnumpy(data_tensor))

def start_client_mul_role(i, num_clients):
    # Note: connect to server first !
    dgl.distributed.connect_to_server(ip_config='kv_ip_mul_config.txt')
    # Init kvclient
    if i % 2 == 0:
        kvclient = dgl.distributed.KVClient(ip_config='kv_ip_mul_config.txt', role='trainer')
    else:
        kvclient = dgl.distributed.KVClient(ip_config='kv_ip_mul_config.txt', role='sampler')
    time.sleep(2)
    if i == 2: # block one trainer
        time.sleep(5)
    kvclient.barrier()
    print("i: %d role: %s" % (i, kvclient.role))

@unittest.skipIf(os.name == 'nt' or os.getenv('DGLBACKEND') == 'tensorflow', reason='Do not support windows and TF yet')
def test_kv_store():
    ip_config = open("kv_ip_config.txt", "w")
    num_servers = 2
    num_clients = 2
    ip_addr = get_local_usable_addr()
    ip_config.write('{} {}\n'.format(ip_addr, num_servers))
    ip_config.close()
    ctx = mp.get_context('spawn')
    pserver_list = []
    pclient_list = []
    for i in range(num_servers):
        pserver = ctx.Process(target=start_server, args=(i, num_clients))
        pserver.start()
        pserver_list.append(pserver)
    for i in range(num_clients):
        pclient = ctx.Process(target=start_client, args=(num_clients,))
        pclient.start()
        pclient_list.append(pclient)
    for i in range(num_clients):
        pclient_list[i].join()
    for i in range(num_servers):
        pserver_list[i].join()

@unittest.skipIf(os.name == 'nt' or os.getenv('DGLBACKEND') == 'tensorflow', reason='Do not support windows and TF yet')
def test_kv_multi_role():
    ip_config = open("kv_ip_mul_config.txt", "w")
    num_servers = 2
    num_clients = 10
    ip_addr = get_local_usable_addr()
    ip_config.write('{} {}\n'.format(ip_addr, num_servers))
    ip_config.close()
    ctx = mp.get_context('spawn')
    pserver_list = []
    pclient_list = []
    for i in range(num_servers):
        pserver = ctx.Process(target=start_server_mul_role, args=(i, num_clients))
        pserver.start()
        pserver_list.append(pserver)
    for i in range(num_clients):
        pclient = ctx.Process(target=start_client_mul_role, args=(i, num_clients))
        pclient.start()
        pclient_list.append(pclient)
    for i in range(num_clients):
        pclient_list[i].join()
    for i in range(num_servers):
        pserver_list[i].join()

if __name__ == '__main__':
    test_partition_policy()
    test_kv_store()
    test_kv_multi_role()<|MERGE_RESOLUTION|>--- conflicted
+++ resolved
@@ -151,11 +151,7 @@
     dgl.distributed.connect_to_server(ip_config='kv_ip_config.txt')
     # Init kvclient
     kvclient = dgl.distributed.KVClient(ip_config='kv_ip_config.txt')
-<<<<<<< HEAD
     kvclient.map_shared_data(partition_book=gpb)
-=======
-    time.sleep(2)
->>>>>>> dbb028ac
     assert dgl.distributed.get_num_client() == num_clients
     kvclient.init_data(name='data_1', 
                        shape=F.shape(data_1), 
