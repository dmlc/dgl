#include <gtest/gtest.h>
#include <dgl/array.h>
#include "./common.h"

using namespace dgl;
using namespace dgl::runtime;

TEST(ArrayTest, TestCreate) {
  IdArray a = aten::NewIdArray(100, CTX, 32);
  ASSERT_EQ(a->dtype.bits, 32);
  ASSERT_EQ(a->shape[0], 100);

  a = aten::NewIdArray(0);
  ASSERT_EQ(a->shape[0], 0);

  std::vector<int64_t> vec = {2, 94, 232, 30};
  a = aten::VecToIdArray(vec, 32);
  ASSERT_EQ(Len(a), vec.size());
  ASSERT_EQ(a->dtype.bits, 32);
  for (int i = 0; i < Len(a); ++i) {
    ASSERT_EQ(Ptr<int32_t>(a)[i], vec[i]);
  }

  a = aten::VecToIdArray(std::vector<int32_t>());
  ASSERT_EQ(Len(a), 0);
};

void _TestRange(DLContext ctx) {
  IdArray a = aten::Range(10, 10, 64, ctx);
  ASSERT_EQ(Len(a), 0);
  a = aten::Range(10, 20, 32, ctx);
  ASSERT_EQ(Len(a), 10);
  ASSERT_EQ(a->dtype.bits, 32);
  a = a.CopyTo(CPU);
  for (int i = 0; i < 10; ++i)
    ASSERT_EQ(Ptr<int32_t>(a)[i], i + 10);
}

TEST(ArrayTest, TestRange) {
  _TestRange(CPU);
#ifdef DGL_USE_CUDA
  _TestRange(GPU);
#endif
};

TEST(ArrayTest, TestFull) {
  IdArray a = aten::Full(-100, 0, 32, CTX);
  ASSERT_EQ(Len(a), 0);
  a = aten::Full(-100, 13, 64, CTX);
  ASSERT_EQ(Len(a), 13);
  ASSERT_EQ(a->dtype.bits, 64);
  for (int i = 0; i < 13; ++i)
    ASSERT_EQ(Ptr<int64_t>(a)[i], -100);
};

TEST(ArrayTest, TestClone) {
  IdArray a = aten::NewIdArray(0);
  IdArray b = aten::Clone(a);
  ASSERT_EQ(Len(b), 0);

  a = aten::Range(0, 10, 32, CTX);
  b = aten::Clone(a);
  for (int i = 0; i < 10; ++i) {
    ASSERT_EQ(PI32(b)[i], i);
  }
  PI32(b)[0] = -1;
  for (int i = 0; i < 10; ++i) {
    ASSERT_EQ(PI32(a)[i], i);
  }
};

void _TestNumBits(DLContext ctx) {
  IdArray a = aten::Range(0, 10, 32, ctx);
  a = aten::AsNumBits(a, 64);
  ASSERT_EQ(a->dtype.bits, 64);
  a = a.CopyTo(CPU);
  for (int i = 0; i < 10; ++i)
    ASSERT_EQ(PI64(a)[i], i);
}

TEST(ArrayTest, TestAsNumBits) {
  _TestNumBits(CPU);
#ifdef DGL_USE_CUDA
  _TestNumBits(GPU);
#endif
};

template <typename IDX>
void _TestArith(DLContext ctx) {
  const int N = 100;
  IdArray a = aten::Full(-10, N, sizeof(IDX)*8, ctx);
  IdArray b = aten::Full(7, N, sizeof(IDX)*8, ctx);

  IdArray c = a + b;
  c = c.CopyTo(CPU);
  for (int i = 0; i < N; ++i)
    ASSERT_EQ(Ptr<IDX>(c)[i], -3);
  c = a - b;
  c = c.CopyTo(CPU);
  for (int i = 0; i < N; ++i)
    ASSERT_EQ(Ptr<IDX>(c)[i], -17);
  c = a * b;
  c = c.CopyTo(CPU);
  for (int i = 0; i < N; ++i)
    ASSERT_EQ(Ptr<IDX>(c)[i], -70);
  c = a / b;
  c = c.CopyTo(CPU);
  for (int i = 0; i < N; ++i)
    ASSERT_EQ(Ptr<IDX>(c)[i], -1);
  c = -a;
  c = c.CopyTo(CPU);
  for (int i = 0; i < N; ++i)
    ASSERT_EQ(Ptr<IDX>(c)[i], 10);

  const int val = -3;
  c = aten::Add(a, val);
  c = c.CopyTo(CPU);
  for (int i = 0; i < N; ++i)
    ASSERT_EQ(Ptr<IDX>(c)[i], -13);
  c = aten::Sub(a, val);
  c = c.CopyTo(CPU);
  for (int i = 0; i < N; ++i)
    ASSERT_EQ(Ptr<IDX>(c)[i], -7);
  c = aten::Mul(a, val);
  c = c.CopyTo(CPU);
  for (int i = 0; i < N; ++i)
    ASSERT_EQ(Ptr<IDX>(c)[i], 30);
  c = aten::Div(a, val);
  c = c.CopyTo(CPU);
  for (int i = 0; i < N; ++i)
    ASSERT_EQ(Ptr<IDX>(c)[i], 3);
  c = aten::Add(val, b);
  c = c.CopyTo(CPU);
  for (int i = 0; i < N; ++i)
    ASSERT_EQ(Ptr<IDX>(c)[i], 4);
  c = aten::Sub(val, b);
  c = c.CopyTo(CPU);
  for (int i = 0; i < N; ++i)
    ASSERT_EQ(Ptr<IDX>(c)[i], -10);
  c = aten::Mul(val, b);
  c = c.CopyTo(CPU);
  for (int i = 0; i < N; ++i)
    ASSERT_EQ(Ptr<IDX>(c)[i], -21);
  c = aten::Div(val, b);
  c = c.CopyTo(CPU);
  for (int i = 0; i < N; ++i)
    ASSERT_EQ(Ptr<IDX>(c)[i], 0);

  a = aten::Range(0, N, sizeof(IDX)*8, ctx);
  c = a < 50;
  c = c.CopyTo(CPU);
  for (int i = 0; i < N; ++i)
    ASSERT_EQ(Ptr<IDX>(c)[i], (int)(i < 50));

  c = a > 50;
  c = c.CopyTo(CPU);
  for (int i = 0; i < N; ++i)
    ASSERT_EQ(Ptr<IDX>(c)[i], (int)(i > 50));

  c = a >= 50;
  c = c.CopyTo(CPU);
  for (int i = 0; i < N; ++i)
    ASSERT_EQ(Ptr<IDX>(c)[i], (int)(i >= 50));

  c = a <= 50;
  c = c.CopyTo(CPU);
  for (int i = 0; i < N; ++i)
    ASSERT_EQ(Ptr<IDX>(c)[i], (int)(i <= 50));

  c = a == 50;
  c = c.CopyTo(CPU);
  for (int i = 0; i < N; ++i)
    ASSERT_EQ(Ptr<IDX>(c)[i], (int)(i == 50));

  c = a != 50;
  c = c.CopyTo(CPU);
  for (int i = 0; i < N; ++i)
    ASSERT_EQ(Ptr<IDX>(c)[i], (int)(i != 50));

}

TEST(ArrayTest, TestArith) {
  _TestArith<int32_t>(CPU);
  _TestArith<int64_t>(CPU);
#ifdef DGL_USE_CUDA
  _TestArith<int32_t>(GPU);
  _TestArith<int64_t>(GPU);
#endif
};

template <typename IDX>
void _TestHStack() {
  IdArray a = aten::Range(0, 100, sizeof(IDX)*8, CTX);
  IdArray b = aten::Range(100, 200, sizeof(IDX)*8, CTX);
  IdArray c = aten::HStack(a, b);
  ASSERT_EQ(c->ndim, 1);
  ASSERT_EQ(c->shape[0], 200);
  for (int i = 0; i < 200; ++i)
    ASSERT_EQ(Ptr<IDX>(c)[i], i);
}

TEST(ArrayTest, TestHStack) {
  _TestHStack<int32_t>();
  _TestHStack<int64_t>();
}

template <typename IDX>
void _TestIndexSelect(DLContext ctx) {
  IdArray a = aten::Range(0, 100, sizeof(IDX)*8, ctx);
  ASSERT_EQ(aten::IndexSelect<int>(a, 50), 50);
  ASSERT_TRUE(ArrayEQ<IDX>(aten::IndexSelect(a, 10, 20),
        aten::Range(10, 20, sizeof(IDX)*8, ctx)));
  IdArray b = aten::VecToIdArray(std::vector<IDX>({0, 20, 10}), sizeof(IDX)*8, ctx);
  IdArray c = aten::IndexSelect(a, b);
  ASSERT_TRUE(ArrayEQ<IDX>(b, c));
}

TEST(ArrayTest, TestIndexSelect) {
  _TestIndexSelect<int32_t>(CPU);
  _TestIndexSelect<int64_t>(CPU);
#ifdef DGL_USE_CUDA
  _TestIndexSelect<int32_t>(GPU);
  _TestIndexSelect<int64_t>(GPU);
#endif
}

template <typename IDX>
void _TestRelabel_() {
  IdArray a = aten::VecToIdArray(std::vector<IDX>({0, 20, 10}), sizeof(IDX)*8, CTX);
  IdArray b = aten::VecToIdArray(std::vector<IDX>({20, 5, 6}), sizeof(IDX)*8, CTX);
  IdArray c = aten::Relabel_({a, b});

  IdArray ta = aten::VecToIdArray(std::vector<IDX>({0, 1, 2}), sizeof(IDX)*8, CTX);
  IdArray tb = aten::VecToIdArray(std::vector<IDX>({1, 3, 4}), sizeof(IDX)*8, CTX);
  IdArray tc = aten::VecToIdArray(std::vector<IDX>({0, 20, 10, 5, 6}), sizeof(IDX)*8, CTX);

  ASSERT_TRUE(ArrayEQ<IDX>(a, ta));
  ASSERT_TRUE(ArrayEQ<IDX>(b, tb));
  ASSERT_TRUE(ArrayEQ<IDX>(c, tc));
}

TEST(ArrayTest, TestRelabel_) {
  _TestRelabel_<int32_t>();
  _TestRelabel_<int64_t>();
}

template <typename IDX>
void _TestConcat(DLContext ctx) {
  IdArray a = aten::VecToIdArray(std::vector<IDX>({1, 2, 3}), sizeof(IDX)*8, CTX);
  IdArray b = aten::VecToIdArray(std::vector<IDX>({4, 5, 6}), sizeof(IDX)*8, CTX);
  IdArray tc = aten::VecToIdArray(std::vector<IDX>({1, 2, 3, 4, 5, 6}), sizeof(IDX)*8, CTX);
  IdArray c = aten::Concat(std::vector<IdArray>{a, b});
  ASSERT_TRUE(ArrayEQ<IDX>(c, tc));
  IdArray d = aten::Concat(std::vector<IdArray>{a, b, c});
  IdArray td = aten::VecToIdArray(std::vector<IDX>({1, 2, 3, 4, 5, 6, 1, 2, 3, 4, 5, 6}),
                                  sizeof(IDX)*8, CTX);
  ASSERT_TRUE(ArrayEQ<IDX>(d, td));
}

TEST(ArrayTest, TestConcat) {
  _TestConcat<int32_t>(CPU);
  _TestConcat<int64_t>(CPU);
  _TestConcat<float>(CPU);
  _TestConcat<double>(CPU);
#ifdef DGL_USE_CUDA
  _TestConcat<int32_t>(GPU);
  _TestConcat<int64_t>(GPU);
  _TestConcat<float>(GPU);
  _TestConcat<double>(GPU);
#endif
}


template <typename IdType>
void _TestDisjointUnionPartitionCoo(DLContext ctx) {
  /*
   * A = [[0, 0, 1],
   *      [1, 0, 1],
   *      [0, 1, 0]]
   *
   * B = [[1, 1, 0],
   *      [0, 1, 0]]
   *
   * C = [[1]]
   *
   * AB = [[0, 0, 1, 0, 0, 0],
   *       [1, 0, 1, 0, 0, 0],
   *       [0, 1, 0, 0, 0, 0],
   *       [0, 0, 0, 1, 1, 0],
   *       [0, 0, 0, 0, 1, 0]]
   *
   * ABC = [[0, 0, 1, 0, 0, 0, 0],
   *        [1, 0, 1, 0, 0, 0, 0],
   *        [0, 1, 0, 0, 0, 0, 0],
   *        [0, 0, 0, 1, 1, 0, 0],
   *        [0, 0, 0, 0, 1, 0, 0],
   *        [0, 0, 0, 0, 0, 0, 1]]
   */
  IdArray a_row =
    aten::VecToIdArray(std::vector<IdType>({0, 1, 1, 2}), sizeof(IdType)*8, CTX);
  IdArray a_col =
    aten::VecToIdArray(std::vector<IdType>({2, 0, 2, 1}), sizeof(IdType)*8, CTX);
  IdArray b_row =
    aten::VecToIdArray(std::vector<IdType>({0, 0, 1}), sizeof(IdType)*8, CTX);
  IdArray b_col =
    aten::VecToIdArray(std::vector<IdType>({0, 1, 1}), sizeof(IdType)*8, CTX);
  IdArray b_data =
    aten::VecToIdArray(std::vector<IdType>({2, 0, 1}), sizeof(IdType)*8, CTX);
  IdArray c_row =
    aten::VecToIdArray(std::vector<IdType>({0}), sizeof(IdType)*8, CTX);
  IdArray c_col =
    aten::VecToIdArray(std::vector<IdType>({0}), sizeof(IdType)*8, CTX);
  IdArray ab_row =
    aten::VecToIdArray(std::vector<IdType>({0, 1, 1, 2, 3, 3, 4}), sizeof(IdType)*8, CTX);
  IdArray ab_col =
    aten::VecToIdArray(std::vector<IdType>({2, 0, 2, 1, 3, 4, 4}), sizeof(IdType)*8, CTX);
  IdArray ab_data =
    aten::VecToIdArray(std::vector<IdType>({0, 1, 2, 3, 6, 4, 5}), sizeof(IdType)*8, CTX);
  IdArray abc_row =
    aten::VecToIdArray(std::vector<IdType>({0, 1, 1, 2, 3, 3, 4, 5}), sizeof(IdType)*8, CTX);
  IdArray abc_col =
    aten::VecToIdArray(std::vector<IdType>({2, 0, 2, 1, 3, 4, 4, 6}), sizeof(IdType)*8, CTX);
  IdArray abc_data =
    aten::VecToIdArray(std::vector<IdType>({0, 1, 2, 3, 6, 4, 5, 7}), sizeof(IdType)*8, CTX);
  const aten::COOMatrix &coo_a = aten::COOMatrix(
    3,
    3,
    a_row,
    a_col,
    aten::NullArray(),
    true,
    false);
  const aten::COOMatrix &coo_b = aten::COOMatrix(
    2,
    3,
    b_row,
    b_col,
    b_data,
    true,
    true);
  const aten::COOMatrix &coo_c = aten::COOMatrix(
    1,
    1,
    c_row,
    c_col,
    aten::NullArray(),
    true,
    true);

  const std::vector<aten::COOMatrix> coos_ab({coo_a, coo_b});
  const aten::COOMatrix &coo_ab = aten::DisjointUnionCoo(coos_ab);
  ASSERT_EQ(coo_ab.num_rows, 5);
  ASSERT_EQ(coo_ab.num_cols, 6);
  ASSERT_TRUE(ArrayEQ<IdType>(coo_ab.row, ab_row));
  ASSERT_TRUE(ArrayEQ<IdType>(coo_ab.col, ab_col));
  ASSERT_TRUE(ArrayEQ<IdType>(coo_ab.data, ab_data));
  ASSERT_TRUE(coo_ab.row_sorted);
  ASSERT_FALSE(coo_ab.col_sorted);

  const std::vector<uint64_t> edge_cumsum({0, 4, 7});
  const std::vector<uint64_t> src_vertex_cumsum({0, 3, 5});
  const std::vector<uint64_t> dst_vertex_cumsum({0, 3, 6});
  const std::vector<aten::COOMatrix> &p_coos = aten::DisjointPartitionCooBySizes(
    coo_ab,
    2,
    edge_cumsum,
    src_vertex_cumsum,
    dst_vertex_cumsum);
  ASSERT_EQ(p_coos[0].num_rows, coo_a.num_rows);
  ASSERT_EQ(p_coos[0].num_cols, coo_a.num_cols);
  ASSERT_EQ(p_coos[1].num_rows, coo_b.num_rows);
  ASSERT_EQ(p_coos[1].num_cols, coo_b.num_cols);
  ASSERT_TRUE(ArrayEQ<IdType>(p_coos[0].row, coo_a.row));
  ASSERT_TRUE(ArrayEQ<IdType>(p_coos[0].col, coo_a.col));
  ASSERT_TRUE(ArrayEQ<IdType>(p_coos[1].row, coo_b.row));
  ASSERT_TRUE(ArrayEQ<IdType>(p_coos[1].col, coo_b.col));
  ASSERT_TRUE(ArrayEQ<IdType>(p_coos[1].data, coo_b.data));
  ASSERT_TRUE(p_coos[0].row_sorted);
  ASSERT_FALSE(p_coos[0].col_sorted);
  ASSERT_TRUE(p_coos[1].row_sorted);
  ASSERT_FALSE(p_coos[1].col_sorted);

  const std::vector<aten::COOMatrix> coos_abc({coo_a, coo_b, coo_c});
  const aten::COOMatrix &coo_abc = aten::DisjointUnionCoo(coos_abc);
  ASSERT_EQ(coo_abc.num_rows, 6);
  ASSERT_EQ(coo_abc.num_cols, 7);
  ASSERT_TRUE(ArrayEQ<IdType>(coo_abc.row, abc_row));
  ASSERT_TRUE(ArrayEQ<IdType>(coo_abc.col, abc_col));
  ASSERT_TRUE(ArrayEQ<IdType>(coo_abc.data, abc_data));
  ASSERT_TRUE(coo_abc.row_sorted);
  ASSERT_FALSE(coo_abc.col_sorted);

  const std::vector<uint64_t> edge_cumsum_abc({0, 4, 7, 8});
  const std::vector<uint64_t> src_vertex_cumsum_abc({0, 3, 5, 6});
  const std::vector<uint64_t> dst_vertex_cumsum_abc({0, 3, 6, 7});
  const std::vector<aten::COOMatrix> &p_coos_abc = aten::DisjointPartitionCooBySizes(
    coo_abc,
    3,
    edge_cumsum_abc,
    src_vertex_cumsum_abc,
    dst_vertex_cumsum_abc);
  ASSERT_EQ(p_coos_abc[0].num_rows, coo_a.num_rows);
  ASSERT_EQ(p_coos_abc[0].num_cols, coo_a.num_cols);
  ASSERT_EQ(p_coos_abc[1].num_rows, coo_b.num_rows);
  ASSERT_EQ(p_coos_abc[1].num_cols, coo_b.num_cols);
  ASSERT_EQ(p_coos_abc[2].num_rows, coo_c.num_rows);
  ASSERT_EQ(p_coos_abc[2].num_cols, coo_c.num_cols);
  ASSERT_TRUE(ArrayEQ<IdType>(p_coos_abc[0].row, coo_a.row));
  ASSERT_TRUE(ArrayEQ<IdType>(p_coos_abc[0].col, coo_a.col));
  ASSERT_TRUE(ArrayEQ<IdType>(p_coos_abc[1].row, coo_b.row));
  ASSERT_TRUE(ArrayEQ<IdType>(p_coos_abc[1].col, coo_b.col));
  ASSERT_TRUE(ArrayEQ<IdType>(p_coos_abc[1].data, coo_b.data));
  ASSERT_TRUE(ArrayEQ<IdType>(p_coos_abc[2].row, coo_c.row));
  ASSERT_TRUE(ArrayEQ<IdType>(p_coos_abc[2].col, coo_c.col));
  ASSERT_TRUE(p_coos_abc[0].row_sorted);
  ASSERT_FALSE(p_coos_abc[0].col_sorted);
  ASSERT_TRUE(p_coos_abc[1].row_sorted);
  ASSERT_FALSE(p_coos_abc[1].col_sorted);
  ASSERT_TRUE(p_coos_abc[2].row_sorted);
  ASSERT_FALSE(p_coos_abc[2].col_sorted);
}

TEST(DisjointUnionTest, TestDisjointUnionPartitionCoo) {
  _TestDisjointUnionPartitionCoo<int32_t>(CPU);
  _TestDisjointUnionPartitionCoo<int64_t>(CPU);
#ifdef DGL_USE_CUDA
  _TestDisjointUnionPartitionCoo<int32_t>(GPU);
  _TestDisjointUnionPartitionCoo<int64_t>(GPU);
#endif
}

template <typename IdType>
void _TestDisjointUnionPartitionCsr(DLContext ctx) {
  /*
   * A = [[0, 0, 1],
   *      [1, 0, 1],
   *      [0, 1, 0]]
   *
   * B = [[1, 1, 0],
   *      [0, 1, 0]]
   *
   * C = [[1]]
   *
   * BC = [[1, 1, 0, 0],
   *       [0, 1, 0, 0],
   *       [0, 0, 0, 1]],
   *
   * ABC = [[0, 0, 1, 0, 0, 0, 0],
   *        [1, 0, 1, 0, 0, 0, 0],
   *        [0, 1, 0, 0, 0, 0, 0],
   *        [0, 0, 0, 1, 1, 0, 0],
   *        [0, 0, 0, 0, 1, 0, 0],
   *        [0, 0, 0, 0, 0, 0, 1]]
   */
  IdArray a_indptr =
    aten::VecToIdArray(std::vector<IdType>({0, 1, 3, 4}), sizeof(IdType)*8, CTX);
  IdArray a_indices =
    aten::VecToIdArray(std::vector<IdType>({2, 0, 2, 1}), sizeof(IdType)*8, CTX);
  IdArray b_indptr =
    aten::VecToIdArray(std::vector<IdType>({0, 2, 3}), sizeof(IdType)*8, CTX);
  IdArray b_indices =
    aten::VecToIdArray(std::vector<IdType>({0, 1, 1}), sizeof(IdType)*8, CTX);
  IdArray b_data =
    aten::VecToIdArray(std::vector<IdType>({2, 0, 1}), sizeof(IdType)*8, CTX);
  IdArray c_indptr =
    aten::VecToIdArray(std::vector<IdType>({0, 1}), sizeof(IdType)*8, CTX);
  IdArray c_indices =
    aten::VecToIdArray(std::vector<IdType>({0}), sizeof(IdType)*8, CTX);
  IdArray bc_indptr =
    aten::VecToIdArray(std::vector<IdType>({0, 2, 3, 4}), sizeof(IdType)*8, CTX);
  IdArray bc_indices =
    aten::VecToIdArray(std::vector<IdType>({0, 1, 1, 3}), sizeof(IdType)*8, CTX);
  IdArray bc_data =
    aten::VecToIdArray(std::vector<IdType>({2, 0, 1, 3}), sizeof(IdType)*8, CTX);
  IdArray abc_indptr =
    aten::VecToIdArray(std::vector<IdType>({0, 1, 3, 4, 6, 7, 8}), sizeof(IdType)*8, CTX);
  IdArray abc_indices =
    aten::VecToIdArray(std::vector<IdType>({2, 0, 2, 1, 3, 4, 4, 6}), sizeof(IdType)*8, CTX);
  IdArray abc_data =
    aten::VecToIdArray(std::vector<IdType>({0, 1, 2, 3, 6, 4, 5, 7}), sizeof(IdType)*8, CTX);
  const aten::CSRMatrix &csr_a = aten::CSRMatrix(
    3,
    3,
    a_indptr,
    a_indices,
    aten::NullArray(),
    false);
  const aten::CSRMatrix &csr_b = aten::CSRMatrix(
    2,
    3,
    b_indptr,
    b_indices,
    b_data,
    true);
  const aten::CSRMatrix &csr_c = aten::CSRMatrix(
    1,
    1,
    c_indptr,
    c_indices,
    aten::NullArray(),
    true);

  const std::vector<aten::CSRMatrix> csrs_bc({csr_b, csr_c});
  const aten::CSRMatrix &csr_bc = aten::DisjointUnionCsr(csrs_bc);
  ASSERT_EQ(csr_bc.num_rows, 3);
  ASSERT_EQ(csr_bc.num_cols, 4);
  ASSERT_TRUE(ArrayEQ<IdType>(csr_bc.indptr, bc_indptr));
  ASSERT_TRUE(ArrayEQ<IdType>(csr_bc.indices, bc_indices));
  ASSERT_TRUE(ArrayEQ<IdType>(csr_bc.data, bc_data));
  ASSERT_TRUE(csr_bc.sorted);

  const std::vector<uint64_t> edge_cumsum({0, 3, 4});
  const std::vector<uint64_t> src_vertex_cumsum({0, 2, 3});
  const std::vector<uint64_t> dst_vertex_cumsum({0, 3, 4});
  const std::vector<aten::CSRMatrix> &p_csrs = aten::DisjointPartitionCsrBySizes(
    csr_bc,
    2,
    edge_cumsum,
    src_vertex_cumsum,
    dst_vertex_cumsum);
  ASSERT_EQ(p_csrs[0].num_rows, csr_b.num_rows);
  ASSERT_EQ(p_csrs[0].num_cols, csr_b.num_cols);
  ASSERT_EQ(p_csrs[1].num_rows, csr_c.num_rows);
  ASSERT_EQ(p_csrs[1].num_cols, csr_c.num_cols);
  ASSERT_TRUE(ArrayEQ<IdType>(p_csrs[0].indptr, csr_b.indptr));
  ASSERT_TRUE(ArrayEQ<IdType>(p_csrs[0].indices, csr_b.indices));
  ASSERT_TRUE(ArrayEQ<IdType>(p_csrs[0].data, csr_b.data));
  ASSERT_TRUE(ArrayEQ<IdType>(p_csrs[1].indptr, csr_c.indptr));
  ASSERT_TRUE(ArrayEQ<IdType>(p_csrs[1].indices, csr_c.indices));
  ASSERT_TRUE(p_csrs[0].sorted);
  ASSERT_TRUE(p_csrs[1].sorted);

  const std::vector<aten::CSRMatrix> csrs_abc({csr_a, csr_b, csr_c});
  const aten::CSRMatrix &csr_abc = aten::DisjointUnionCsr(csrs_abc);
  ASSERT_EQ(csr_abc.num_rows, 6);
  ASSERT_EQ(csr_abc.num_cols, 7);
  ASSERT_TRUE(ArrayEQ<IdType>(csr_abc.indptr, abc_indptr));
  ASSERT_TRUE(ArrayEQ<IdType>(csr_abc.indices, abc_indices));
  ASSERT_TRUE(ArrayEQ<IdType>(csr_abc.data, abc_data));
  ASSERT_FALSE(csr_abc.sorted);

  const std::vector<uint64_t> edge_cumsum_abc({0, 4, 7, 8});
  const std::vector<uint64_t> src_vertex_cumsum_abc({0, 3, 5, 6});
  const std::vector<uint64_t> dst_vertex_cumsum_abc({0, 3, 6, 7});
  const std::vector<aten::CSRMatrix> &p_csrs_abc = aten::DisjointPartitionCsrBySizes(
    csr_abc,
    3,
    edge_cumsum_abc,
    src_vertex_cumsum_abc,
    dst_vertex_cumsum_abc);
  ASSERT_EQ(p_csrs_abc[0].num_rows, csr_a.num_rows);
  ASSERT_EQ(p_csrs_abc[0].num_cols, csr_a.num_cols);
  ASSERT_EQ(p_csrs_abc[1].num_rows, csr_b.num_rows);
  ASSERT_EQ(p_csrs_abc[1].num_cols, csr_b.num_cols);
  ASSERT_EQ(p_csrs_abc[2].num_rows, csr_c.num_rows);
  ASSERT_EQ(p_csrs_abc[2].num_cols, csr_c.num_cols);
  ASSERT_TRUE(ArrayEQ<IdType>(p_csrs_abc[0].indptr, csr_a.indptr));
  ASSERT_TRUE(ArrayEQ<IdType>(p_csrs_abc[0].indices, csr_a.indices));
  ASSERT_TRUE(ArrayEQ<IdType>(p_csrs_abc[1].indptr, csr_b.indptr));
  ASSERT_TRUE(ArrayEQ<IdType>(p_csrs_abc[1].indices, csr_b.indices));
  ASSERT_TRUE(ArrayEQ<IdType>(p_csrs_abc[1].data, csr_b.data));
  ASSERT_TRUE(ArrayEQ<IdType>(p_csrs_abc[2].indptr, csr_c.indptr));
  ASSERT_TRUE(ArrayEQ<IdType>(p_csrs_abc[2].indices, csr_c.indices));
  ASSERT_FALSE(p_csrs_abc[0].sorted);
  ASSERT_FALSE(p_csrs_abc[1].sorted);
  ASSERT_FALSE(p_csrs_abc[2].sorted);
}

TEST(DisjointUnionTest, TestDisjointUnionPartitionCsr) {
  _TestDisjointUnionPartitionCsr<int32_t>(CPU);
  _TestDisjointUnionPartitionCsr<int64_t>(CPU);
#ifdef DGL_USE_CUDA
  _TestDisjointUnionPartitionCsr<int32_t>(GPU);
  _TestDisjointUnionPartitionCsr<int64_t>(GPU);
#endif
}

template <typename IDX>
void _TestCumSum(DLContext ctx) {
  IdArray a = aten::VecToIdArray(std::vector<IDX>({8, 6, 7, 5, 3, 0, 9}),
      sizeof(IDX)*8, ctx);
  {
    IdArray tb = aten::VecToIdArray(std::vector<IDX>({8, 14, 21, 26, 29, 29, 38}),
        sizeof(IDX)*8, ctx);
    IdArray b = aten::CumSum(a);
    ASSERT_TRUE(ArrayEQ<IDX>(b, tb));
  }
  {
    IdArray tb = aten::VecToIdArray(std::vector<IDX>({0, 8, 14, 21, 26, 29, 29, 38}),
        sizeof(IDX)*8, ctx);
    IdArray b = aten::CumSum(a, true);
    ASSERT_TRUE(ArrayEQ<IDX>(b, tb));
  }
  a = aten::VecToIdArray(std::vector<IDX>({}), sizeof(IDX)*8, ctx);
  {
    IdArray tb = aten::VecToIdArray(std::vector<IDX>({}), sizeof(IDX)*8, ctx);
    IdArray b = aten::CumSum(a);
    ASSERT_TRUE(ArrayEQ<IDX>(b, tb));
  }
  {
    IdArray tb = aten::VecToIdArray(std::vector<IDX>({}), sizeof(IDX)*8, ctx);
    IdArray b = aten::CumSum(a);
    ASSERT_TRUE(ArrayEQ<IDX>(b, tb));
  }
}

TEST(ArrayTest, CumSum) {
  _TestCumSum<int32_t>(CPU);
  _TestCumSum<int64_t>(CPU);
#ifdef DGL_USE_CUDA
  _TestCumSum<int32_t>(GPU);
  _TestCumSum<int64_t>(GPU);
#endif
}

<<<<<<< HEAD
template <typename IdType>
void _TestLineGraphCOO(DLContext ctx) {
  /*
   * A = [[0, 0, 1, 0],
   *      [1, 0, 1, 0],
   *      [1, 1, 0, 0],
   *      [0, 0, 0, 1]]
   * row: 0 1 1 2 2 3
   * col: 2 0 2 0 1 3
   * ID:  0 1 2 3 4 5
   *
   * B = COOLineGraph(A, backtracking=False)
   *
   * B = [[0, 0, 0, 0, 1, 0],
   *      [1, 0, 0, 0, 0, 0],
   *      [0, 0, 0, 1, 0, 0],
   *      [0, 0, 0, 0, 0, 0],
   *      [0, 1, 0, 0, 0, 0],
   *      [0, 0, 0, 0, 0, 0]]
   *
   * C = COOLineGraph(A, backtracking=True)
   *
   * C = [[0, 0, 0, 1, 1, 0],
   *      [1, 0, 0, 0, 0, 0],
   *      [0, 0, 0, 1, 1, 0],
   *      [1, 0, 0, 0, 0, 0],
   *      [0, 1, 1, 0, 0, 0],
   *      [0, 0, 0, 0, 0, 0]]
   */
  IdArray a_row =
    aten::VecToIdArray(std::vector<IdType>({0, 1, 1, 2, 2, 3}), sizeof(IdType)*8, CTX);
  IdArray a_col =
    aten::VecToIdArray(std::vector<IdType>({2, 0, 2, 0, 1, 3}), sizeof(IdType)*8, CTX);
  IdArray b_row =
    aten::VecToIdArray(std::vector<IdType>({0, 1, 2, 4}), sizeof(IdType)*8, CTX);
  IdArray b_col =
    aten::VecToIdArray(std::vector<IdType>({4, 0, 3, 1}), sizeof(IdType)*8, CTX);
  IdArray c_row =
    aten::VecToIdArray(std::vector<IdType>({0, 0, 1, 2, 2, 3, 4, 4}), sizeof(IdType)*8, CTX);
  IdArray c_col =
    aten::VecToIdArray(std::vector<IdType>({3, 4, 0, 3, 4, 0, 1, 2}), sizeof(IdType)*8, CTX);

  const aten::COOMatrix &coo_a = aten::COOMatrix(
    4,
    4,
    a_row,
    a_col,
    aten::NullArray(),
    true,
    false);

  const aten::COOMatrix &l_coo = COOLineGraph(coo_a, false);
  ASSERT_EQ(l_coo.num_rows, 6);
  ASSERT_EQ(l_coo.num_cols, 6);
  ASSERT_TRUE(ArrayEQ<IdType>(l_coo.row, b_row));
  ASSERT_TRUE(ArrayEQ<IdType>(l_coo.col, b_col));
  ASSERT_TRUE(l_coo.row_sorted);
  ASSERT_TRUE(l_coo.col_sorted);

  const aten::COOMatrix &l_coo2 = COOLineGraph(coo_a, true);
  ASSERT_EQ(l_coo2.num_rows, 6);
  ASSERT_EQ(l_coo2.num_cols, 6);
  ASSERT_TRUE(ArrayEQ<IdType>(l_coo2.row, c_row));
  ASSERT_TRUE(ArrayEQ<IdType>(l_coo2.col, c_col));
  ASSERT_TRUE(l_coo2.row_sorted);
  ASSERT_TRUE(l_coo2.col_sorted);
}

TEST(LineGraphTest, LineGraphCOO) {
  _TestLineGraphCOO<int32_t>(CPU);
  _TestLineGraphCOO<int64_t>(CPU);
}

template <typename IdType>
void _TestLineGraphCSR(DLContext ctx) {
  /*
   * A = [[0, 0, 1, 0],
   *      [1, 0, 1, 0],
   *      [1, 1, 0, 0],
   *      [0, 0, 0, 1]]
   * row: 0 1 1 2 2 3
   * col: 2 0 2 0 1 3
   * ID:  0 1 2 3 4 5
   *
   * B = COOLineGraph(A, backtracking=False)
   *
   * B = [[0, 0, 0, 0, 1, 0],
   *      [1, 0, 0, 0, 0, 0],
   *      [0, 0, 0, 1, 0, 0],
   *      [0, 0, 0, 0, 0, 0],
   *      [0, 1, 0, 0, 0, 0],
   *      [0, 0, 0, 0, 0, 0]]
   *
   * C = COOLineGraph(A, backtracking=True)
   *
   * C = [[0, 0, 0, 1, 1, 0],
   *      [1, 0, 0, 0, 0, 0],
   *      [0, 0, 0, 1, 1, 0],
   *      [1, 0, 0, 0, 0, 0],
   *      [0, 1, 1, 0, 0, 0],
   *      [0, 0, 0, 0, 0, 0]]
   */
  IdArray a_indptr =
    aten::VecToIdArray(std::vector<IdType>({0, 1, 3, 5, 6}), sizeof(IdType)*8, CTX);
  IdArray a_indices =
    aten::VecToIdArray(std::vector<IdType>({2, 0, 2, 0, 1, 3}), sizeof(IdType)*8, CTX);
  IdArray b_indptr =
    aten::VecToIdArray(std::vector<IdType>({0, 1, 2, 3, 3, 4, 4}), sizeof(IdType)*8, CTX);
  IdArray b_indices =
    aten::VecToIdArray(std::vector<IdType>({4, 0, 3, 1}), sizeof(IdType)*8, CTX);
  IdArray c_indptr =
    aten::VecToIdArray(std::vector<IdType>({0, 2, 3, 5, 6, 8, 8}), sizeof(IdType)*8, CTX);
  IdArray c_indices =
    aten::VecToIdArray(std::vector<IdType>({3, 4, 0, 3, 4, 0, 1, 2}), sizeof(IdType)*8, CTX);

  const aten::CSRMatrix &csr_a = aten::CSRMatrix(
    4,
    4,
    a_indptr,
    a_indices,
    aten::NullArray());

  const aten::CSRMatrix &l_csr = CSRLineGraph(csr_a, false);
  ASSERT_EQ(l_csr.num_rows, 6);
  ASSERT_EQ(l_csr.num_cols, 6);
  ASSERT_TRUE(ArrayEQ<IdType>(l_csr.indptr, b_indptr));
  ASSERT_TRUE(ArrayEQ<IdType>(l_csr.indices, b_indices));
  ASSERT_TRUE(l_csr.sorted);

  const aten::CSRMatrix &l_csr2 = CSRLineGraph(csr_a, true);
  ASSERT_EQ(l_csr2.num_rows, 6);
  ASSERT_EQ(l_csr2.num_cols, 6);
  ASSERT_TRUE(ArrayEQ<IdType>(l_csr2.indptr, c_indptr));
  ASSERT_TRUE(ArrayEQ<IdType>(l_csr2.indices, c_indices));
  ASSERT_TRUE(l_csr2.sorted);
}

TEST(LineGraphTest, LineGraphCSR) {
  _TestLineGraphCSR<int32_t>(CPU);
  _TestLineGraphCSR<int64_t>(CPU);
=======
template <typename IDX>
void _TestNonZero() {
  BoolArray a = aten::VecToIdArray(std::vector<IDX>({1, 0, 1, 1, 0, 0, 1}));
  IdArray indices = aten::NonZero(a);
  IdArray expected = aten::VecToIdArray(std::vector<IDX>({0, 2, 3, 6}));
  ASSERT_TRUE(ArrayEQ<IDX>(indices, expected));
}

TEST(ArrayTest, NonZero) {
  _TestNonZero<int32_t>();
  _TestNonZero<int64_t>();
>>>>>>> bdc1e649
}<|MERGE_RESOLUTION|>--- conflicted
+++ resolved
@@ -613,7 +613,6 @@
 #endif
 }
 
-<<<<<<< HEAD
 template <typename IdType>
 void _TestLineGraphCOO(DLContext ctx) {
   /*
@@ -754,7 +753,8 @@
 TEST(LineGraphTest, LineGraphCSR) {
   _TestLineGraphCSR<int32_t>(CPU);
   _TestLineGraphCSR<int64_t>(CPU);
-=======
+}
+
 template <typename IDX>
 void _TestNonZero() {
   BoolArray a = aten::VecToIdArray(std::vector<IDX>({1, 0, 1, 1, 0, 0, 1}));
@@ -766,5 +766,4 @@
 TEST(ArrayTest, NonZero) {
   _TestNonZero<int32_t>();
   _TestNonZero<int64_t>();
->>>>>>> bdc1e649
 }