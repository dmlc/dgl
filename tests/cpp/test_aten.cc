--- conflicted
+++ resolved
@@ -245,7 +245,6 @@
 }
 
 template <typename IDX>
-<<<<<<< HEAD
 void _TestConcat(DLContext ctx) {
   IdArray a = aten::VecToIdArray(std::vector<IDX>({1, 2, 3}), sizeof(IDX)*8, CTX);
   IdArray b = aten::VecToIdArray(std::vector<IDX>({4, 5, 6}), sizeof(IDX)*8, CTX);
@@ -573,7 +572,7 @@
 #ifdef DGL_USE_CUDA
   _TestDisjointUnionPartitionCsr<int32_t>(GPU);
   _TestDisjointUnionPartitionCsr<int64_t>(GPU);
-=======
+
 void _TestCumSum(DLContext ctx) {
   IdArray a = aten::VecToIdArray(std::vector<IDX>({8, 6, 7, 5, 3, 0, 9}),
       sizeof(IDX)*8, ctx);
@@ -608,6 +607,5 @@
 #ifdef DGL_USE_CUDA
   _TestCumSum<int32_t>(GPU);
   _TestCumSum<int64_t>(GPU);
->>>>>>> 870da747
 #endif
 }