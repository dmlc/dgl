--- conflicted
+++ resolved
@@ -27,21 +27,9 @@
 namespace aten {
 namespace cpu {
 
-<<<<<<< HEAD
-/*!
- * \brief Naive CPU kernel of SpMM on Csr format.
- * \param cpu_spec JIT'ed kernel
- * \param bcast Broadcast information.
- * \param csr The Csr matrix.
- * \param X The feature on source nodes.
- * \param W The feature on edges.
- * \param O The result feature on destination nodes.
- * \note it uses node parallel strategy, different threads are responsible
-=======
-#if !defined(_WIN32)
-#ifdef USE_AVX
-/**
- * @brief CPU kernel of SpMM on Csr format using Xbyak.
+
+/**
+ * @brief Naive CPU kernel of SpMM on Csr format.
  * @param cpu_spec JIT'ed kernel
  * @param bcast Broadcast information.
  * @param csr The Csr matrix.
@@ -49,44 +37,6 @@
  * @param W The feature on edges.
  * @param O The result feature on destination nodes.
  * @note it uses node parallel strategy, different threads are responsible
- *       for the computation of different nodes. For each edge, it uses the
- *       JIT'ed kernel.
- */
-template <typename IdType, typename DType, typename Op>
-void SpMMSumCsrXbyak(
-    dgl::ElemWiseAddUpdate<Op>* cpu_spec, const BcastOff& bcast,
-    const CSRMatrix& csr, const DType* X, const DType* W, DType* O) {
-  const bool has_idx = !IsNullArray(csr.data);
-  const IdType* indptr = csr.indptr.Ptr<IdType>();
-  const IdType* indices = csr.indices.Ptr<IdType>();
-  const IdType* edges = csr.data.Ptr<IdType>();
-  int64_t dim = bcast.out_len, lhs_dim = bcast.lhs_len, rhs_dim = bcast.rhs_len;
-
-  runtime::parallel_for(0, csr.num_rows, [&](size_t b, size_t e) {
-    for (auto rid = b; rid < e; ++rid) {
-      const IdType row_start = indptr[rid], row_end = indptr[rid + 1];
-      DType* out_off = O + rid * dim;
-      for (IdType j = row_start; j < row_end; ++j) {
-        const IdType cid = indices[j];
-        const IdType eid = has_idx ? edges[j] : j;
-        cpu_spec->run(out_off, X + cid * lhs_dim, W + eid * rhs_dim, dim);
-      }
-    }
-  });
-}
-#endif  // USE_AVX
-#endif  // _WIN32
-
-/**
- * @brief Naive CPU kernel of SpMM on Csr format.
- * @param cpu_spec JIT'ed kernel
- * @param bcast Broadcast information.
- * @param csr The Csr matrix.
- * @param X The feature on source nodes.
- * @param W The feature on edges.
- * @param O The result feature on destination nodes.
- * @note it uses node parallel strategy, different threads are responsible
->>>>>>> 2a78e48f
  *       for the computation of different nodes.
  */
 template <typename IdType, typename DType, typename Op>
@@ -160,21 +110,6 @@
     SpMMSumCsrLibxsmm<IdType, DType, Op>(bcast, csr, ufeat, efeat, out);
   } else {
 #endif  // USE_LIBXSMM
-<<<<<<< HEAD
-=======
-    typedef dgl::ElemWiseAddUpdate<Op> ElemWiseUpd;
-    /* Prepare an assembler kernel */
-    static std::unique_ptr<ElemWiseUpd> asm_kernel_ptr(
-        (dgl::IntelKernel<>::IsEnabled()) ? new ElemWiseUpd() : nullptr);
-    /* Distribute the kernel among OMP threads */
-    ElemWiseUpd* cpu_spec = (asm_kernel_ptr && asm_kernel_ptr->applicable())
-                                ? asm_kernel_ptr.get()
-                                : nullptr;
-    if (cpu_spec && dim > 16 && !bcast.use_bcast) {
-      SpMMSumCsrXbyak<IdType, DType, Op>(cpu_spec, bcast, csr, X, W, O);
-    } else {
-#endif  // USE_AVX
->>>>>>> 2a78e48f
 #endif  // _WIN32
       SpMMSumCsrNaive<IdType, DType, Op>(bcast, csr, X, W, O);
 #if !defined(_WIN32)
