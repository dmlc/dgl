/*!
 *  Copyright (c) 2019 by Contributors
 * \file array/cpu/spmat_op_impl.cc
 * \brief Sparse matrix operator CPU implementation
 */
#include <dgl/array.h>
#include <vector>
#include <unordered_set>
#include <numeric>
#include "array_utils.h"

namespace dgl {

using runtime::NDArray;

namespace aten {
namespace impl {

///////////////////////////// CSRIsNonZero /////////////////////////////

template <DLDeviceType XPU, typename IdType>
bool CSRIsNonZero(CSRMatrix csr, int64_t row, int64_t col) {
  const IdType* indptr_data = static_cast<IdType*>(csr.indptr->data);
  const IdType* indices_data = static_cast<IdType*>(csr.indices->data);
  if (csr.sorted) {
    const IdType *start = indices_data + indptr_data[row];
    const IdType *end = indices_data + indptr_data[row + 1];
    return std::binary_search(start, end, col);
  } else {
    for (IdType i = indptr_data[row]; i < indptr_data[row + 1]; ++i) {
      if (indices_data[i] == col) {
        return true;
      }
    }
  }
  return false;
}

template bool CSRIsNonZero<kDLCPU, int32_t>(CSRMatrix, int64_t, int64_t);
template bool CSRIsNonZero<kDLCPU, int64_t>(CSRMatrix, int64_t, int64_t);

template <DLDeviceType XPU, typename IdType>
NDArray CSRIsNonZero(CSRMatrix csr, NDArray row, NDArray col) {
  const auto rowlen = row->shape[0];
  const auto collen = col->shape[0];
  const auto rstlen = std::max(rowlen, collen);
  NDArray rst = NDArray::Empty({rstlen}, row->dtype, row->ctx);
  IdType* rst_data = static_cast<IdType*>(rst->data);
  const IdType* row_data = static_cast<IdType*>(row->data);
  const IdType* col_data = static_cast<IdType*>(col->data);
  const int64_t row_stride = (rowlen == 1 && collen != 1) ? 0 : 1;
  const int64_t col_stride = (collen == 1 && rowlen != 1) ? 0 : 1;
  for (int64_t i = 0, j = 0; i < rowlen && j < collen; i += row_stride, j += col_stride) {
    *(rst_data++) = CSRIsNonZero<XPU, IdType>(csr, row_data[i], col_data[j])? 1 : 0;
  }
  return rst;
}

template NDArray CSRIsNonZero<kDLCPU, int32_t>(CSRMatrix, NDArray, NDArray);
template NDArray CSRIsNonZero<kDLCPU, int64_t>(CSRMatrix, NDArray, NDArray);

///////////////////////////// CSRHasDuplicate /////////////////////////////

template <DLDeviceType XPU, typename IdType>
bool CSRHasDuplicate(CSRMatrix csr) {
  const IdType* indptr_data = static_cast<IdType*>(csr.indptr->data);
  const IdType* indices_data = static_cast<IdType*>(csr.indices->data);
  for (IdType src = 0; src < csr.num_rows; ++src) {
    std::unordered_set<IdType> hashmap;
    for (IdType eid = indptr_data[src]; eid < indptr_data[src+1]; ++eid) {
      const IdType dst = indices_data[eid];
      if (hashmap.count(dst)) {
        return true;
      } else {
        hashmap.insert(dst);
      }
    }
  }
  return false;
}

template bool CSRHasDuplicate<kDLCPU, int32_t>(CSRMatrix csr);
template bool CSRHasDuplicate<kDLCPU, int64_t>(CSRMatrix csr);

///////////////////////////// CSRGetRowNNZ /////////////////////////////

template <DLDeviceType XPU, typename IdType>
int64_t CSRGetRowNNZ(CSRMatrix csr, int64_t row) {
  const IdType* indptr_data = static_cast<IdType*>(csr.indptr->data);
  return indptr_data[row + 1] - indptr_data[row];
}

template int64_t CSRGetRowNNZ<kDLCPU, int32_t>(CSRMatrix, int64_t);
template int64_t CSRGetRowNNZ<kDLCPU, int64_t>(CSRMatrix, int64_t);

template <DLDeviceType XPU, typename IdType>
NDArray CSRGetRowNNZ(CSRMatrix csr, NDArray rows) {
  CHECK_SAME_DTYPE(csr.indices, rows);
  const auto len = rows->shape[0];
  const IdType* vid_data = static_cast<IdType*>(rows->data);
  const IdType* indptr_data = static_cast<IdType*>(csr.indptr->data);
  NDArray rst = NDArray::Empty({len}, rows->dtype, rows->ctx);
  IdType* rst_data = static_cast<IdType*>(rst->data);
  for (int64_t i = 0; i < len; ++i) {
    const auto vid = vid_data[i];
    rst_data[i] = indptr_data[vid + 1] - indptr_data[vid];
  }
  return rst;
}

template NDArray CSRGetRowNNZ<kDLCPU, int32_t>(CSRMatrix, NDArray);
template NDArray CSRGetRowNNZ<kDLCPU, int64_t>(CSRMatrix, NDArray);

///////////////////////////// CSRGetRowColumnIndices /////////////////////////////

template <DLDeviceType XPU, typename IdType>
NDArray CSRGetRowColumnIndices(CSRMatrix csr, int64_t row) {
  const int64_t len = impl::CSRGetRowNNZ<XPU, IdType>(csr, row);
  const IdType* indptr_data = static_cast<IdType*>(csr.indptr->data);
  const int64_t offset = indptr_data[row] * sizeof(IdType);
  return csr.indices.CreateView({len}, csr.indices->dtype, offset);
}

template NDArray CSRGetRowColumnIndices<kDLCPU, int32_t>(CSRMatrix, int64_t);
template NDArray CSRGetRowColumnIndices<kDLCPU, int64_t>(CSRMatrix, int64_t);

///////////////////////////// CSRGetRowData /////////////////////////////

template <DLDeviceType XPU, typename IdType>
NDArray CSRGetRowData(CSRMatrix csr, int64_t row) {
  const int64_t len = impl::CSRGetRowNNZ<XPU, IdType>(csr, row);
  const IdType* indptr_data = static_cast<IdType*>(csr.indptr->data);
  const int64_t offset = indptr_data[row] * sizeof(IdType);
  if (CSRHasData(csr))
    return csr.data.CreateView({len}, csr.data->dtype, offset);
  else
    return aten::Range(offset, offset + len, csr.indptr->dtype.bits, csr.indptr->ctx);
}

template NDArray CSRGetRowData<kDLCPU, int32_t>(CSRMatrix, int64_t);
template NDArray CSRGetRowData<kDLCPU, int64_t>(CSRMatrix, int64_t);

///////////////////////////// CSRGetData /////////////////////////////

template <DLDeviceType XPU, typename IdType>
void CollectDataFromSorted(const IdType *indices_data, const IdType *data,
                           const IdType start, const IdType end, const IdType col,
                           std::vector<IdType> *ret_vec) {
  const IdType *start_ptr = indices_data + start;
  const IdType *end_ptr = indices_data + end;
  auto it = std::lower_bound(start_ptr, end_ptr, col);
  // This might be a multi-graph. We need to collect all of the matched
  // columns.
  for (; it != end_ptr; it++) {
    // If the col exist
    if (*it == col) {
      IdType idx = it - indices_data;
      ret_vec->push_back(data? data[idx] : idx);
    } else {
      // If we find a column that is different, we can stop searching now.
      break;
    }
  }
}

template <DLDeviceType XPU, typename IdType>
NDArray CSRGetData(CSRMatrix csr, int64_t row, int64_t col) {
  std::vector<IdType> ret_vec;
  const IdType* indptr_data = static_cast<IdType*>(csr.indptr->data);
  const IdType* indices_data = static_cast<IdType*>(csr.indices->data);
  const IdType* data = CSRHasData(csr)? static_cast<IdType*>(csr.data->data) : nullptr;
  if (csr.sorted) {
    CollectDataFromSorted<XPU, IdType>(indices_data, data,
                                       indptr_data[row], indptr_data[row + 1],
                                       col, &ret_vec);
  } else {
    for (IdType i = indptr_data[row]; i < indptr_data[row+1]; ++i) {
      if (indices_data[i] == col) {
        ret_vec.push_back(data? data[i] : i);
      }
    }
  }
  return NDArray::FromVector(ret_vec, csr.data->ctx);
}

template NDArray CSRGetData<kDLCPU, int32_t>(CSRMatrix, int64_t, int64_t);
template NDArray CSRGetData<kDLCPU, int64_t>(CSRMatrix, int64_t, int64_t);

template <DLDeviceType XPU, typename IdType>
NDArray CSRGetData(CSRMatrix csr, NDArray rows, NDArray cols) {
  const int64_t rowlen = rows->shape[0];
  const int64_t collen = cols->shape[0];

  CHECK((rowlen == collen) || (rowlen == 1) || (collen == 1))
    << "Invalid row and col id array.";

  const int64_t row_stride = (rowlen == 1 && collen != 1) ? 0 : 1;
  const int64_t col_stride = (collen == 1 && rowlen != 1) ? 0 : 1;
  const IdType* row_data = static_cast<IdType*>(rows->data);
  const IdType* col_data = static_cast<IdType*>(cols->data);

  const IdType* indptr_data = static_cast<IdType*>(csr.indptr->data);
  const IdType* indices_data = static_cast<IdType*>(csr.indices->data);
  const IdType* data = CSRHasData(csr)? static_cast<IdType*>(csr.data->data) : nullptr;

  std::vector<IdType> ret_vec;

  for (int64_t i = 0, j = 0; i < rowlen && j < collen; i += row_stride, j += col_stride) {
    const IdType row_id = row_data[i], col_id = col_data[j];
    CHECK(row_id >= 0 && row_id < csr.num_rows) << "Invalid row index: " << row_id;
    CHECK(col_id >= 0 && col_id < csr.num_cols) << "Invalid col index: " << col_id;
    if (csr.sorted) {
      CollectDataFromSorted<XPU, IdType>(indices_data, data,
                                         indptr_data[row_id], indptr_data[row_id + 1],
                                         col_id, &ret_vec);
    } else {
      for (IdType i = indptr_data[row_id]; i < indptr_data[row_id+1]; ++i) {
        if (indices_data[i] == col_id) {
          ret_vec.push_back(data? data[i] : i);
        }
      }
    }
  }

  return NDArray::FromVector(ret_vec, csr.data->ctx);
}

template NDArray CSRGetData<kDLCPU, int32_t>(CSRMatrix csr, NDArray rows, NDArray cols);
template NDArray CSRGetData<kDLCPU, int64_t>(CSRMatrix csr, NDArray rows, NDArray cols);

///////////////////////////// CSRGetDataAndIndices /////////////////////////////

template <DLDeviceType XPU, typename IdType>
void CollectDataIndicesFromSorted(const IdType *indices_data, const IdType *data,
                                  const IdType start, const IdType end, const IdType col,
                                  std::vector<IdType> *col_vec,
                                  std::vector<IdType> *ret_vec) {
  const IdType *start_ptr = indices_data + start;
  const IdType *end_ptr = indices_data + end;
  auto it = std::lower_bound(start_ptr, end_ptr, col);
  // This might be a multi-graph. We need to collect all of the matched
  // columns.
  for (; it != end_ptr; it++) {
    // If the col exist
    if (*it == col) {
      IdType idx = it - indices_data;
      col_vec->push_back(indices_data[idx]);
      ret_vec->push_back(data[idx]);
    } else {
      // If we find a column that is different, we can stop searching now.
      break;
    }
  }
}

template <DLDeviceType XPU, typename IdType>
std::vector<NDArray> CSRGetDataAndIndices(CSRMatrix csr, NDArray rows, NDArray cols) {
  // TODO(minjie): more efficient implementation for matrix without duplicate entries
  const int64_t rowlen = rows->shape[0];
  const int64_t collen = cols->shape[0];

  CHECK((rowlen == collen) || (rowlen == 1) || (collen == 1))
    << "Invalid row and col id array.";

  const int64_t row_stride = (rowlen == 1 && collen != 1) ? 0 : 1;
  const int64_t col_stride = (collen == 1 && rowlen != 1) ? 0 : 1;
  const IdType* row_data = static_cast<IdType*>(rows->data);
  const IdType* col_data = static_cast<IdType*>(cols->data);

  const IdType* indptr_data = static_cast<IdType*>(csr.indptr->data);
  const IdType* indices_data = static_cast<IdType*>(csr.indices->data);
  const IdType* data = CSRHasData(csr)? static_cast<IdType*>(csr.data->data) : nullptr;

  std::vector<IdType> ret_rows, ret_cols;
  std::vector<IdType> ret_data;

  for (int64_t i = 0, j = 0; i < rowlen && j < collen; i += row_stride, j += col_stride) {
    const IdType row_id = row_data[i], col_id = col_data[j];
    CHECK(row_id >= 0 && row_id < csr.num_rows) << "Invalid row index: " << row_id;
    CHECK(col_id >= 0 && col_id < csr.num_cols) << "Invalid col index: " << col_id;
    if (csr.sorted) {
      // Here we collect col indices and data.
      CollectDataIndicesFromSorted<XPU, IdType>(indices_data, data,
                                                indptr_data[row_id],
                                                indptr_data[row_id + 1],
                                                col_id, &ret_cols,
                                                &ret_data);
      // We need to add row Ids.
      while (ret_rows.size() < ret_data.size()) {
        ret_rows.push_back(row_id);
      }
    } else {
      for (IdType i = indptr_data[row_id]; i < indptr_data[row_id+1]; ++i) {
        if (indices_data[i] == col_id) {
          ret_rows.push_back(row_id);
          ret_cols.push_back(col_id);
          ret_data.push_back(data? data[i] : i);
        }
      }
    }
  }

  return {NDArray::FromVector(ret_rows, csr.indptr->ctx),
          NDArray::FromVector(ret_cols, csr.indptr->ctx),
          NDArray::FromVector(ret_data, csr.data->ctx)};
}

template std::vector<NDArray> CSRGetDataAndIndices<kDLCPU, int32_t>(
    CSRMatrix csr, NDArray rows, NDArray cols);
template std::vector<NDArray> CSRGetDataAndIndices<kDLCPU, int64_t>(
    CSRMatrix csr, NDArray rows, NDArray cols);

///////////////////////////// CSRTranspose /////////////////////////////

// for a matrix of shape (N, M) and NNZ
// complexity: time O(NNZ + max(N, M)), space O(1)
template <DLDeviceType XPU, typename IdType>
CSRMatrix CSRTranspose(CSRMatrix csr) {
  const int64_t N = csr.num_rows;
  const int64_t M = csr.num_cols;
  const int64_t nnz = csr.indices->shape[0];
  const IdType* Ap = static_cast<IdType*>(csr.indptr->data);
  const IdType* Aj = static_cast<IdType*>(csr.indices->data);
  const IdType* Ax = CSRHasData(csr)? static_cast<IdType*>(csr.data->data) : nullptr;
  NDArray ret_indptr = NDArray::Empty({M + 1}, csr.indptr->dtype, csr.indptr->ctx);
  NDArray ret_indices = NDArray::Empty({nnz}, csr.indices->dtype, csr.indices->ctx);
  NDArray ret_data = NDArray::Empty({nnz}, csr.indptr->dtype, csr.indptr->ctx);
  IdType* Bp = static_cast<IdType*>(ret_indptr->data);
  IdType* Bi = static_cast<IdType*>(ret_indices->data);
  IdType* Bx = static_cast<IdType*>(ret_data->data);

  std::fill(Bp, Bp + M, 0);

  for (int64_t j = 0; j < nnz; ++j) {
    Bp[Aj[j]]++;
  }

  // cumsum
  for (int64_t i = 0, cumsum = 0; i < M; ++i) {
    const IdType temp = Bp[i];
    Bp[i] = cumsum;
    cumsum += temp;
  }
  Bp[M] = nnz;

  for (int64_t i = 0; i < N; ++i) {
    for (IdType j = Ap[i]; j < Ap[i+1]; ++j) {
      const IdType dst = Aj[j];
      Bi[Bp[dst]] = i;
      Bx[Bp[dst]] = Ax? Ax[j] : j;
      Bp[dst]++;
    }
  }

  // correct the indptr
  for (int64_t i = 0, last = 0; i <= M; ++i) {
    IdType temp = Bp[i];
    Bp[i] = last;
    last = temp;
  }

  return CSRMatrix{csr.num_cols, csr.num_rows, ret_indptr, ret_indices, ret_data};
}

template CSRMatrix CSRTranspose<kDLCPU, int32_t>(CSRMatrix csr);
template CSRMatrix CSRTranspose<kDLCPU, int64_t>(CSRMatrix csr);

///////////////////////////// CSRToCOO /////////////////////////////
template <DLDeviceType XPU, typename IdType>
COOMatrix CSRToCOO(CSRMatrix csr) {
  const int64_t nnz = csr.indices->shape[0];
  const IdType* indptr_data = static_cast<IdType*>(csr.indptr->data);
  NDArray ret_row = NDArray::Empty({nnz}, csr.indices->dtype, csr.indices->ctx);
  IdType* ret_row_data = static_cast<IdType*>(ret_row->data);
  for (IdType i = 0; i < csr.indptr->shape[0] - 1; ++i) {
    std::fill(ret_row_data + indptr_data[i],
              ret_row_data + indptr_data[i + 1],
              i);
  }
  return COOMatrix(csr.num_rows, csr.num_cols,
                   ret_row, csr.indices, csr.data,
                   true, csr.sorted);
}

template COOMatrix CSRToCOO<kDLCPU, int32_t>(CSRMatrix csr);
template COOMatrix CSRToCOO<kDLCPU, int64_t>(CSRMatrix csr);

// complexity: time O(NNZ), space O(1)
template <DLDeviceType XPU, typename IdType>
COOMatrix CSRToCOODataAsOrder(CSRMatrix csr) {
  const int64_t N = csr.num_rows;
  const int64_t M = csr.num_cols;
  const int64_t nnz = csr.indices->shape[0];
  const IdType* indptr_data = static_cast<IdType*>(csr.indptr->data);
  const IdType* indices_data = static_cast<IdType*>(csr.indices->data);
  // data array should have the same type as the indices arrays
  const IdType* data = CSRHasData(csr) ? static_cast<IdType*>(csr.data->data) : nullptr;
  NDArray ret_row = NDArray::Empty({nnz}, csr.indices->dtype, csr.indices->ctx);
  NDArray ret_col = NDArray::Empty({nnz}, csr.indices->dtype, csr.indices->ctx);
  IdType* ret_row_data = static_cast<IdType*>(ret_row->data);
  IdType* ret_col_data = static_cast<IdType*>(ret_col->data);
  // scatter using the indices in the data array
  for (IdType row = 0; row < N; ++row) {
    for (IdType j = indptr_data[row]; j < indptr_data[row + 1]; ++j) {
      const IdType col = indices_data[j];
      ret_row_data[data ? data[j] : j] = row;
      ret_col_data[data ? data[j] : j] = col;
    }
  }
  return COOMatrix(N, M, ret_row, ret_col);
}

template COOMatrix CSRToCOODataAsOrder<kDLCPU, int32_t>(CSRMatrix csr);
template COOMatrix CSRToCOODataAsOrder<kDLCPU, int64_t>(CSRMatrix csr);

///////////////////////////// CSRSliceRows /////////////////////////////

template <DLDeviceType XPU, typename IdType>
CSRMatrix CSRSliceRows(CSRMatrix csr, int64_t start, int64_t end) {
  const IdType* indptr = static_cast<IdType*>(csr.indptr->data);
  const int64_t num_rows = end - start;
  const int64_t nnz = indptr[end] - indptr[start];
  IdArray ret_indptr = IdArray::Empty({num_rows + 1}, csr.indptr->dtype, csr.indices->ctx);
  IdType* r_indptr = static_cast<IdType*>(ret_indptr->data);
  for (int64_t i = start; i < end + 1; ++i) {
    r_indptr[i - start] = indptr[i] - indptr[start];
  }
  // indices and data can be view arrays
  IdArray ret_indices = csr.indices.CreateView(
      {nnz}, csr.indices->dtype, indptr[start] * sizeof(IdType));
  IdArray ret_data;
  if (CSRHasData(csr))
    ret_data = csr.data.CreateView({nnz}, csr.data->dtype, indptr[start] * sizeof(IdType));
  else
    ret_data = aten::Range(indptr[start], indptr[end],
                           csr.indptr->dtype.bits, csr.indptr->ctx);
  return CSRMatrix(num_rows, csr.num_cols,
                   ret_indptr, ret_indices, ret_data,
                   csr.sorted);
}

template CSRMatrix CSRSliceRows<kDLCPU, int32_t>(CSRMatrix, int64_t, int64_t);
template CSRMatrix CSRSliceRows<kDLCPU, int64_t>(CSRMatrix, int64_t, int64_t);

template <DLDeviceType XPU, typename IdType>
CSRMatrix CSRSliceRows(CSRMatrix csr, NDArray rows) {
  CHECK_SAME_DTYPE(csr.indices, rows);
  const IdType* indptr_data = static_cast<IdType*>(csr.indptr->data);
  const IdType* indices_data = static_cast<IdType*>(csr.indices->data);
  const IdType* data = CSRHasData(csr)? static_cast<IdType*>(csr.data->data) : nullptr;
  const auto len = rows->shape[0];
  const IdType* rows_data = static_cast<IdType*>(rows->data);
  int64_t nnz = 0;
  for (int64_t i = 0; i < len; ++i) {
    IdType vid = rows_data[i];
    nnz += impl::CSRGetRowNNZ<XPU, IdType>(csr, vid);
  }

  CSRMatrix ret;
  ret.num_rows = len;
  ret.num_cols = csr.num_cols;
  ret.indptr = NDArray::Empty({len + 1}, csr.indptr->dtype, csr.indices->ctx);
  ret.indices = NDArray::Empty({nnz}, csr.indices->dtype, csr.indices->ctx);
  ret.data = NDArray::Empty({nnz}, csr.indptr->dtype, csr.indptr->ctx);
  ret.sorted = csr.sorted;

  IdType* ret_indptr_data = static_cast<IdType*>(ret.indptr->data);
  IdType* ret_indices_data = static_cast<IdType*>(ret.indices->data);
  IdType* ret_data = static_cast<IdType*>(ret.data->data);
  ret_indptr_data[0] = 0;
  for (int64_t i = 0; i < len; ++i) {
    const IdType rid = rows_data[i];
    // note: zero is allowed
    ret_indptr_data[i + 1] = ret_indptr_data[i] + indptr_data[rid + 1] - indptr_data[rid];
    std::copy(indices_data + indptr_data[rid], indices_data + indptr_data[rid + 1],
              ret_indices_data + ret_indptr_data[i]);
    if (data)
      std::copy(data + indptr_data[rid], data + indptr_data[rid + 1],
                ret_data + ret_indptr_data[i]);
    else
      std::iota(ret_data + ret_indptr_data[i], ret_data + ret_indptr_data[i + 1],
                indptr_data[rid]);
  }
  return ret;
}

template CSRMatrix CSRSliceRows<kDLCPU, int32_t>(CSRMatrix , NDArray);
template CSRMatrix CSRSliceRows<kDLCPU, int64_t>(CSRMatrix , NDArray);

///////////////////////////// CSRSliceMatrix /////////////////////////////

template <DLDeviceType XPU, typename IdType>
CSRMatrix CSRSliceMatrix(CSRMatrix csr, runtime::NDArray rows, runtime::NDArray cols) {
  CHECK_SAME_DTYPE(csr.indices, rows);
  CHECK_SAME_DTYPE(csr.indices, cols);
  IdHashMap<IdType> hashmap(cols);
  const int64_t new_nrows = rows->shape[0];
  const int64_t new_ncols = cols->shape[0];
  const IdType* rows_data = static_cast<IdType*>(rows->data);
  const bool has_data = CSRHasData(csr);

  const IdType* indptr_data = static_cast<IdType*>(csr.indptr->data);
  const IdType* indices_data = static_cast<IdType*>(csr.indices->data);
  const IdType* data = has_data? static_cast<IdType*>(csr.data->data) : nullptr;

  std::vector<IdType> sub_indptr, sub_indices;
  std::vector<IdType> sub_data;
  sub_indptr.resize(new_nrows + 1, 0);
  const IdType kInvalidId = new_ncols + 1;
  for (int64_t i = 0; i < new_nrows; ++i) {
    // NOTE: newi == i
    const IdType oldi = rows_data[i];
    CHECK(oldi >= 0 && oldi < csr.num_rows) << "Invalid row index: " << oldi;
    for (IdType p = indptr_data[oldi]; p < indptr_data[oldi + 1]; ++p) {
      const IdType oldj = indices_data[p];
      const IdType newj = hashmap.Map(oldj, kInvalidId);
      if (newj != kInvalidId) {
        ++sub_indptr[i];
        sub_indices.push_back(newj);
        sub_data.push_back(has_data? data[p] : p);
      }
    }
  }

  // cumsum sub_indptr
  for (int64_t i = 0, cumsum = 0; i < new_nrows; ++i) {
    const IdType temp = sub_indptr[i];
    sub_indptr[i] = cumsum;
    cumsum += temp;
  }
  sub_indptr[new_nrows] = sub_indices.size();

  const int64_t nnz = sub_data.size();
  NDArray sub_data_arr = NDArray::Empty({nnz}, csr.indptr->dtype, csr.indptr->ctx);
  IdType* ptr = static_cast<IdType*>(sub_data_arr->data);
  std::copy(sub_data.begin(), sub_data.end(), ptr);
  return CSRMatrix{new_nrows, new_ncols,
    NDArray::FromVector(sub_indptr, csr.indptr->ctx),
    NDArray::FromVector(sub_indices, csr.indptr->ctx),
    sub_data_arr};
}

template CSRMatrix CSRSliceMatrix<kDLCPU, int32_t>(
    CSRMatrix csr, runtime::NDArray rows, runtime::NDArray cols);
template CSRMatrix CSRSliceMatrix<kDLCPU, int64_t>(
    CSRMatrix csr, runtime::NDArray rows, runtime::NDArray cols);

<<<<<<< HEAD
///////////////////////////// CSRSort /////////////////////////////

template <DLDeviceType XPU, typename IdType>
void CSRSort_(CSRMatrix* csr) {
  typedef std::pair<IdType, IdType> ShufflePair;
  const int64_t num_rows = csr->num_rows;
  const int64_t nnz = csr->indices->shape[0];
  const IdType* indptr_data = static_cast<IdType*>(csr->indptr->data);
  IdType* indices_data = static_cast<IdType*>(csr->indices->data);
  if (!CSRHasData(*csr)) {
    csr->data = aten::Range(0, nnz, csr->indptr->dtype.bits, csr->indptr->ctx);
  }
  IdType* eid_data = static_cast<IdType*>(csr->data->data);
#pragma omp parallel
  {
    std::vector<ShufflePair> reorder_vec;
#pragma omp for
    for (int64_t row = 0; row < num_rows; row++) {
      const int64_t num_cols = indptr_data[row + 1] - indptr_data[row];
      IdType *col = indices_data + indptr_data[row];
      IdType *eid = eid_data + indptr_data[row];

      reorder_vec.resize(num_cols);
      for (int64_t i = 0; i < num_cols; i++) {
        reorder_vec[i].first = col[i];
        reorder_vec[i].second = eid[i];
      }
      std::sort(reorder_vec.begin(), reorder_vec.end(),
                [](const ShufflePair &e1, const ShufflePair &e2) {
                  return e1.first < e2.first;
                });
      for (int64_t i = 0; i < num_cols; i++) {
        col[i] = reorder_vec[i].first;
        eid[i] = reorder_vec[i].second;
      }
    }
  }
  csr->sorted = true;
}

template void CSRSort_<kDLCPU, int64_t>(CSRMatrix* csr);
template void CSRSort_<kDLCPU, int32_t>(CSRMatrix* csr);

template <DLDeviceType XPU, typename IdType, typename TagType>
IdArray CSRSortByTag_(CSRMatrix* csr, IdArray tag, int64_t num_tags) {
  auto indptr_data = static_cast<IdType *>(csr->indptr->data);
  auto indices_data = static_cast<IdType *>(csr->indices->data);
  auto eid_data = static_cast<IdType *>(csr->data->data);
  auto tag_data = static_cast<TagType *>(tag->data);
  int64_t num_rows = csr->num_rows;

  NDArray split = NewIdArray(num_rows * (num_tags + 1), csr->indptr->ctx, csr->indptr->dtype.bits);
  auto split_data = static_cast<IdType *>(split->data);

  #pragma omp parallel for
  for (IdType src = 0 ; src < num_rows ; ++src) {
    IdType start = indptr_data[src];
    IdType end = indptr_data[src + 1];

    std::vector<std::vector<IdType>> dst_arr(num_tags);
    std::vector<std::vector<IdType>> eid_arr(num_tags);

    for (IdType ptr = start ; ptr < end ; ++ptr) {
      IdType dst = indices_data[ptr];
      IdType eid = eid_data[ptr];
      TagType t = tag_data[dst];
      dst_arr[t].push_back(dst);
      eid_arr[t].push_back(eid);
    }

    IdType *indices_ptr = indices_data + start;
    IdType *eid_ptr = eid_data + start;
    IdType split_ptr = 0;
    for (TagType t = 0 ; t < num_tags ; ++t) {
      split_data[src * (num_tags + 1) + t] = split_ptr;
      std::copy(dst_arr[t].begin(), dst_arr[t].end(), indices_ptr);
      std::copy(eid_arr[t].begin(), eid_arr[t].end(), eid_ptr);
      indices_ptr += dst_arr[t].size();
      eid_ptr += eid_arr[t].size();
      split_ptr += dst_arr[t].size();
    }
    split_data[src * (num_tags + 1) + num_tags] = split_ptr;
  }

  return split;
}

template IdArray CSRSortByTag_<kDLCPU, int64_t, int64_t>(
    CSRMatrix* csr, IdArray tag, int64_t num_tags);
template IdArray CSRSortByTag_<kDLCPU, int64_t, int32_t>(
    CSRMatrix* csr, IdArray tag, int64_t num_tags);
template IdArray CSRSortByTag_<kDLCPU, int32_t, int64_t>(
    CSRMatrix* csr, IdArray tag, int64_t num_tags);
template IdArray CSRSortByTag_<kDLCPU, int32_t, int32_t>(
    CSRMatrix* csr, IdArray tag, int64_t num_tags);

=======
>>>>>>> dd8d5289
///////////////////////////// CSRReorder /////////////////////////////

template <DLDeviceType XPU, typename IdType>
CSRMatrix CSRReorder(CSRMatrix csr, runtime::NDArray new_row_id_arr,
                     runtime::NDArray new_col_id_arr) {
  CHECK_SAME_DTYPE(csr.indices, new_row_id_arr);
  CHECK_SAME_DTYPE(csr.indices, new_col_id_arr);

  // Input CSR
  const IdType* in_indptr = static_cast<IdType*>(csr.indptr->data);
  const IdType* in_indices = static_cast<IdType*>(csr.indices->data);
  const IdType* in_data = static_cast<IdType*>(csr.data->data);
  int64_t num_rows = csr.num_rows;
  int64_t num_cols = csr.num_cols;
  int64_t nnz = csr.indices->shape[0];
  CHECK_EQ(nnz, in_indptr[num_rows]);
  CHECK_EQ(num_rows, new_row_id_arr->shape[0])
      << "The new row Id array needs to be the same as the number of rows of CSR";
  CHECK_EQ(num_cols, new_col_id_arr->shape[0])
      << "The new col Id array needs to be the same as the number of cols of CSR";

  // New row/col Ids.
  const IdType* new_row_ids = static_cast<IdType*>(new_row_id_arr->data);
  const IdType* new_col_ids = static_cast<IdType*>(new_col_id_arr->data);

  // Output CSR
  NDArray out_indptr_arr = NDArray::Empty({num_rows + 1}, csr.indptr->dtype, csr.indptr->ctx);
  NDArray out_indices_arr = NDArray::Empty({nnz}, csr.indices->dtype, csr.indices->ctx);
  NDArray out_data_arr = NDArray::Empty({nnz}, csr.data->dtype, csr.data->ctx);
  IdType *out_indptr = static_cast<IdType*>(out_indptr_arr->data);
  IdType *out_indices = static_cast<IdType*>(out_indices_arr->data);
  IdType *out_data = static_cast<IdType*>(out_data_arr->data);

  // Compute the length of rows for the new matrix.
  std::vector<IdType> new_row_lens(num_rows, -1);
#pragma omp parallel for
  for (int64_t i = 0; i < num_rows; i++) {
    int64_t new_row_id = new_row_ids[i];
    new_row_lens[new_row_id] = in_indptr[i + 1] - in_indptr[i];
  }
  // Compute the starting location of each row in the new matrix.
  out_indptr[0] = 0;
  // This is sequential. It should be pretty fast.
  for (int64_t i = 0; i < num_rows; i++) {
    CHECK_GE(new_row_lens[i], 0);
    out_indptr[i + 1] = out_indptr[i] + new_row_lens[i];
  }
  CHECK_EQ(out_indptr[num_rows], nnz);
  // Copy indieces and data with the new order.
  // Here I iterate rows in the order of the old matrix.
#pragma omp parallel for
  for (int64_t i = 0; i < num_rows; i++) {
    const IdType *in_row = in_indices + in_indptr[i];
    const IdType *in_row_data = in_data + in_indptr[i];

    int64_t new_row_id = new_row_ids[i];
    IdType *out_row = out_indices + out_indptr[new_row_id];
    IdType *out_row_data = out_data + out_indptr[new_row_id];

    int64_t row_len = new_row_lens[new_row_id];
    // Here I iterate col indices in a row in the order of the old matrix.
    for (int64_t j = 0; j < row_len; j++) {
      out_row[j] = new_col_ids[in_row[j]];
      out_row_data[j] = in_row_data[j];
    }
    // TODO(zhengda) maybe we should sort the column indices.
  }
  return CSRMatrix(num_rows, num_cols,
    out_indptr_arr, out_indices_arr, out_data_arr);
}

template CSRMatrix CSRReorder<kDLCPU, int64_t>(CSRMatrix csr, runtime::NDArray new_row_ids,
                                               runtime::NDArray new_col_ids);
template CSRMatrix CSRReorder<kDLCPU, int32_t>(CSRMatrix csr, runtime::NDArray new_row_ids,
                                               runtime::NDArray new_col_ids);

}  // namespace impl
}  // namespace aten
}  // namespace dgl<|MERGE_RESOLUTION|>--- conflicted
+++ resolved
@@ -545,7 +545,6 @@
 template CSRMatrix CSRSliceMatrix<kDLCPU, int64_t>(
     CSRMatrix csr, runtime::NDArray rows, runtime::NDArray cols);
 
-<<<<<<< HEAD
 ///////////////////////////// CSRSort /////////////////////////////
 
 template <DLDeviceType XPU, typename IdType>
@@ -642,8 +641,6 @@
 template IdArray CSRSortByTag_<kDLCPU, int32_t, int32_t>(
     CSRMatrix* csr, IdArray tag, int64_t num_tags);
 
-=======
->>>>>>> dd8d5289
 ///////////////////////////// CSRReorder /////////////////////////////
 
 template <DLDeviceType XPU, typename IdType>
