/*!
 *  Copyright (c) 2020 by Contributors
 * \file array/kernel.cc
 * \brief New kernels
 */
#include <dgl/packed_func_ext.h>
#include <dgl/base_heterograph.h>

#ifdef USE_TVM
#include <featgraph.h>
#endif  // USE_TVM

#include "kernel_decl.h"
#include "../c_api_common.h"

using namespace dgl::runtime;

namespace dgl {
namespace aten {
namespace {

// Check whether the given arguments have the same context.
inline void CheckCtx(
    const DLContext& ctx,
    const std::vector<NDArray>& arrays,
    const std::vector<std::string>& names) {
  for (size_t i = 0; i < arrays.size(); ++i) {
    if (IsNullArray(arrays[i]))
      continue;
    CHECK_EQ(ctx, arrays[i]->ctx)
      << "Expected device context " << ctx << ". But got "
      << arrays[i]->ctx << " for " << names[i] << ".";
  }
}

// Check whether input tensors are contiguous.
inline void CheckContiguous(
    const std::vector<NDArray>& arrays,
    const std::vector<std::string>& names) {
  for (size_t i = 0; i < arrays.size(); ++i) {
    if (IsNullArray(arrays[i]))
      continue;
    CHECK(arrays[i].IsContiguous())
      << "Expect " << names[i] << " to be a contiguous tensor";
  }
}

// Check whether input tensors have valid shape.
inline void CheckShape(
    const std::vector<uint64_t>& gdim,
    const std::vector<int>& uev_idx,
    const std::vector<NDArray>& arrays,
    const std::vector<std::string>& names) {
  for (size_t i = 0; i < arrays.size(); ++i) {
    if (IsNullArray(arrays[i]))
      continue;
    CHECK_GE(arrays[i]->ndim, 2)
      << "Expect " << names[i] << " to have ndim >= 2, "
      << "Note that for scalar feature we expand its "
      << "dimension with an additional dimension of "
      << "length one.";
    CHECK_EQ(gdim[uev_idx[i]], arrays[i]->shape[0])
      << "Expect " << names[i] << " to have size "
      << gdim[uev_idx[i]] << " on the first dimension, "
      << "but got " << arrays[i]->shape[0];
  }
}

}  // namespace

/*! \brief Generalized Sparse Matrix-Matrix Multiplication. */
void SpMM(const std::string& op, const std::string& reduce,
          HeteroGraphPtr graph,
          NDArray ufeat,
          NDArray efeat,
          NDArray out,
          std::vector<NDArray> out_aux) {
  // TODO(zihao): format tuning
  SparseFormat format = graph->SelectFormat(0, csc_code);
  const auto& bcast = CalcBcastOff(op, ufeat, efeat);

  ATEN_XPU_SWITCH_CUDA(graph->Context().device_type, XPU, "SpMM", {
    ATEN_ID_TYPE_SWITCH(graph->DataType(), IdType, {
      ATEN_FLOAT_TYPE_SWITCH(out->dtype, DType, "Feature data", {
        if (format == SparseFormat::kCSC) {
          SpMMCsr<XPU, IdType, DType>(
              op, reduce, bcast, graph->GetCSCMatrix(0),
              ufeat, efeat, out, out_aux);
        } else if (format == SparseFormat::kCOO) {
          SpMMCoo<XPU, IdType, DType>(
              op, reduce, bcast, graph->GetCOOMatrix(0),
              ufeat, efeat, out, out_aux);
        } else {
          LOG(FATAL) << "SpMM only supports CSC and COO foramts";
        }
      });
    });
  });
}

/*! \brief Generalized Sampled Dense-Dense Matrix Multiplication. */
void SDDMM(const std::string& op,
           HeteroGraphPtr graph,
           NDArray lhs,
           NDArray rhs,
           NDArray out,
           int lhs_target,
           int rhs_target) {
  // TODO(zihao): format tuning
  SparseFormat format = graph->SelectFormat(0, coo_code);
  const auto &bcast = CalcBcastOff(op, lhs, rhs);

  ATEN_XPU_SWITCH_CUDA(graph->Context().device_type, XPU, "SDDMM", {
    ATEN_ID_TYPE_SWITCH(graph->DataType(), IdType, {
      ATEN_FLOAT_TYPE_SWITCH(out->dtype, DType, "Feature data", {
        if (format == SparseFormat::kCSR) {
          SDDMMCsr<XPU, IdType, DType>(
              op, bcast, graph->GetCSRMatrix(0),
              lhs, rhs, out, lhs_target, rhs_target);
        } else if (format == SparseFormat::kCOO) {
          SDDMMCoo<XPU, IdType, DType>(
              op, bcast, graph->GetCOOMatrix(0),
              lhs, rhs, out, lhs_target, rhs_target);
        } else {
          LOG(FATAL) << "SDDMM only supports CSR and COO foramts";
        }
      });
    });
  });
}

/*! \brief Segment reduce dispatch function. */
void SegmentReduceDispatch(const std::string& op,
                           NDArray feat,
                           NDArray offsets,
                           NDArray out,
                           NDArray arg) {
  ATEN_XPU_SWITCH_CUDA(feat->ctx.device_type, XPU, "SegmentReduce", {
    ATEN_ID_TYPE_SWITCH(offsets->dtype, IdType, {
      ATEN_FLOAT_TYPE_SWITCH(feat->dtype, DType, "Feature data", {
          SegmentReduce<XPU, IdType, DType>(op, feat, offsets, out, arg);
      });
    });
  });
}

/*! \brief Backward segment cmp dispatch function.*/
void BackwardSegmentCmpDispatch(NDArray feat, NDArray arg, NDArray out) {
  ATEN_XPU_SWITCH_CUDA(feat->ctx.device_type, XPU, "BackwardSegmentCmp", {
    ATEN_ID_TYPE_SWITCH(arg->dtype, IdType, {
      ATEN_FLOAT_TYPE_SWITCH(feat->dtype, DType, "Feature data", {
        BackwardSegmentCmp<XPU, IdType, DType>(feat, arg, out);
      });
    });
  });
}

DGL_REGISTER_GLOBAL("sparse._CAPI_DGLKernelSpMM")
.set_body([] (DGLArgs args, DGLRetValue* rv) {
    HeteroGraphRef graph = args[0];
    const std::string op = args[1];
    const std::string reduce_op = args[2];
    NDArray U = args[3];
    NDArray E = args[4];
    NDArray V = args[5];
    NDArray ArgU = args[6];
    NDArray ArgE = args[7];
    CheckCtx(graph->Context(), {U, E, V, ArgU, ArgE},
        {"U_data", "E_data", "out", "Arg_U", "Arg_E"});
    CheckContiguous({U, E, V, ArgU, ArgE},
        {"U_data", "E_data", "out", "Arg_U", "Arg_E"});
    CHECK_EQ(graph->NumEdgeTypes(), 1);
    auto pair = graph->meta_graph()->FindEdge(0);  // only one etype in the graph.
    const dgl_type_t src_vtype = pair.first;
    const dgl_type_t dst_vtype = pair.second;
    CheckShape(
        {graph->NumVertices(src_vtype), graph->NumEdges(0), graph->NumVertices(dst_vtype)},
        {0, 1, 2, 2, 2},
        {U, E, V, ArgU, ArgE},
        {"U_data", "E_data", "out", "Arg_U", "Arg_E"});
    SpMM(op, reduce_op, graph.sptr(), U, E, V, {ArgU, ArgE});
  });

DGL_REGISTER_GLOBAL("sparse._CAPI_DGLKernelSDDMM")
.set_body([] (DGLArgs args, DGLRetValue* rv) {
    HeteroGraphRef graph = args[0];
    const std::string op = args[1];
    NDArray lhs = args[2];
    NDArray rhs = args[3];
    NDArray out = args[4];
    int lhs_target = args[5];
    int rhs_target = args[6];
    CheckCtx(graph->Context(), {lhs, rhs, out}, {"lhs", "rhs", "out"});
    CheckContiguous({lhs, rhs, out}, {"lhs", "rhs", "out"});
    CHECK_EQ(graph->NumEdgeTypes(), 1);
    auto pair = graph->meta_graph()->FindEdge(0);  // only one etype in the graph.
    const dgl_type_t src_vtype = pair.first;
    const dgl_type_t dst_vtype = pair.second;
    CheckShape(
        {graph->NumVertices(src_vtype), graph->NumEdges(0), graph->NumVertices(dst_vtype)},
        {lhs_target, rhs_target, 1},
        {lhs, rhs, out},
        {"U_data", "E_data", "V_data"});
    SDDMM(op, graph.sptr(), lhs, rhs, out, lhs_target, rhs_target);
  });

DGL_REGISTER_GLOBAL("sparse._CAPI_DGLKernelSegmentReduce")
.set_body([] (DGLArgs args, DGLRetValue* rv) {
    const std::string op = args[0];
    NDArray feat = args[1];
    NDArray offsets = args[2];
    NDArray out = args[3];
    NDArray arg = args[4];
    CheckCtx(feat->ctx, {feat, offsets, out}, {"feat", "offsets", "out"});
    CheckContiguous({feat, offsets, out}, {"feat", "offsets", "out"});
    SegmentReduceDispatch(op, feat, offsets, out, arg);
  });

DGL_REGISTER_GLOBAL("sparse._CAPI_DGLKernelBwdSegmentCmp")
.set_body([](DGLArgs args, DGLRetValue *rv) {
    NDArray feat = args[0];
    NDArray arg = args[1];
    NDArray out = args[2];
    CheckCtx(feat->ctx, {feat, arg, out}, {"feat", "arg", "out"});
    CheckContiguous({feat, arg, out}, {"feat", "arg", "out"});
    BackwardSegmentCmpDispatch(feat, arg, out);
  });

#ifdef USE_TVM
<<<<<<< HEAD
DGL_REGISTER_GLOBAL("sparse._CAPI_FG_SetModulePath")
.set_body([] (DGLArgs args, DGLRetValue* rv) {
    const std::string path = args[0];
    dgl::featgraph::SetFeatGraphModulePath(path);
=======
DGL_REGISTER_GLOBAL("sparse._CAPI_FG_LoadModule")
.set_body([] (DGLArgs args, DGLRetValue* rv) {
    const std::string path = args[0];
    dgl::featgraph::LoadFeatGraphModule(path);
>>>>>>> 63327acf
  });

DGL_REGISTER_GLOBAL("sparse._CAPI_FG_SDDMMTreeReduction")
.set_body([] (DGLArgs args, DGLRetValue* rv) {
    HeteroGraphRef graph = args[0];
    NDArray lhs = args[1];
    NDArray rhs = args[2];
    NDArray out = args[3];
    CheckCtx(graph->Context(), {lhs, rhs, out}, {"lhs", "rhs", "out"});
    CheckContiguous({lhs, rhs, out}, {"lhs", "rhs", "out"});
    CHECK_EQ(graph->NumEdgeTypes(), 1);
    // auto pair = graph->meta_graph()->FindEdge(0);  // only one etype in the graph.
    // const dgl_type_t src_vtype = pair.first;
    // const dgl_type_t dst_vtype = pair.second;
    // CheckShape(
    //     {graph->NumVertices(src_vtype), graph->NumEdges(0), graph->NumVertices(dst_vtype)},
    //     {lhs_target, rhs_target, 1},
    //     {lhs, rhs, out},
    //     {"U_data", "E_data", "V_data"});
    COOMatrix coo = graph.sptr()->GetCOOMatrix(0);
    dgl::featgraph::SDDMMTreeReduction(coo.row.ToDLPack(), coo.col.ToDLPack(),
                                       lhs.ToDLPack(), rhs.ToDLPack(), out.ToDLPack());
  });
#endif  // USE_TVM


}  // namespace aten
}  // namespace dgl<|MERGE_RESOLUTION|>--- conflicted
+++ resolved
@@ -227,17 +227,10 @@
   });
 
 #ifdef USE_TVM
-<<<<<<< HEAD
-DGL_REGISTER_GLOBAL("sparse._CAPI_FG_SetModulePath")
-.set_body([] (DGLArgs args, DGLRetValue* rv) {
-    const std::string path = args[0];
-    dgl::featgraph::SetFeatGraphModulePath(path);
-=======
 DGL_REGISTER_GLOBAL("sparse._CAPI_FG_LoadModule")
 .set_body([] (DGLArgs args, DGLRetValue* rv) {
     const std::string path = args[0];
     dgl::featgraph::LoadFeatGraphModule(path);
->>>>>>> 63327acf
   });
 
 DGL_REGISTER_GLOBAL("sparse._CAPI_FG_SDDMMTreeReduction")
