/*!
 *  Copyright (c) 2021 by Contributors
 * \file array/cuda/cuda_filter.cc
 * \brief Object for selecting items in a set, or selecting items not in a set.
 */

#include <dgl/runtime/device_api.h>

#include "../../runtime/cuda/cuda_common.h"
#include "../filter.h"
#include "../../runtime/cuda/cuda_hashtable.cuh"
#include "./dgl_cub.cuh"

using namespace dgl::runtime::cuda;

namespace dgl {
namespace array {

namespace {

cudaStream_t cudaStream = runtime::CUDAThreadEntry::ThreadLocal()->stream;

template<typename IdType, bool include>
__global__ void _IsInKernel(
    DeviceOrderedHashTable<IdType> table,
    const IdType * const array,
    const int64_t size,
    IdType * const mark) {
  const int64_t idx = threadIdx.x + blockDim.x*blockIdx.x;
  if (idx < size) {
    mark[idx] = table.Contains(array[idx]) ^ (!include);
  }
}

template<typename IdType>
__global__ void _InsertKernel(
    const IdType * const prefix,
    const int64_t size,
    IdType * const result) {
  const int64_t idx = threadIdx.x + blockDim.x*blockIdx.x;
  if (idx < size) {
    if (prefix[idx] != prefix[idx+1]) {
      result[prefix[idx]] = idx;
    }
  }
}

template<typename IdType, bool include>
IdArray _PerformFilter(
    const OrderedHashTable<IdType>& table,
    IdArray test) {
  const auto& ctx = test->ctx;
  auto device = runtime::DeviceAPI::Get(ctx);
  const int64_t size = test->shape[0];

  if (size == 0) {
    return test;
  }

  // we need two arrays: 1) to act as a prefixsum
  // for the number of entries that will be inserted, and
  // 2) to collect the included items.
  IdType * prefix = static_cast<IdType*>(
      device->AllocWorkspace(ctx, sizeof(IdType)*(size+1)));

  // will resize down later
  IdArray result = aten::NewIdArray(size, ctx, sizeof(IdType)*8);

  // mark each index based on it's existence in the hashtable
  {
    const dim3 block(256);
    const dim3 grid((size+block.x-1)/block.x);

    CUDA_KERNEL_CALL((_IsInKernel<IdType, include>),
        grid, block, 0, cudaStream,
        table.DeviceHandle(),
        static_cast<const IdType*>(test->data),
        size,
        prefix);
  }

  // generate prefix-sum
  {
    size_t workspace_bytes;
    CUDA_CALL(cub::DeviceScan::ExclusiveSum(
        nullptr,
        workspace_bytes,
        static_cast<IdType*>(nullptr),
        static_cast<IdType*>(nullptr),
        size+1, cudaStream));
    void * workspace = device->AllocWorkspace(ctx, workspace_bytes);

    CUDA_CALL(cub::DeviceScan::ExclusiveSum(
        workspace,
        workspace_bytes,
        prefix,
        prefix,
        size+1, cudaStream));
    device->FreeWorkspace(ctx, workspace);
  }

  // copy number using the internal stream CUDAThreadEntry::ThreadLocal()->stream;
  IdType num_unique;
  device->CopyDataFromTo(prefix+size, 0,
      &num_unique, 0,
      sizeof(num_unique),
      ctx,
<<<<<<< HEAD
      DGLContext{kDGLCPU, 0},
      test->dtype,
      stream);
=======
      DGLContext{kDLCPU, 0},
      test->dtype);
>>>>>>> 1c9d2a03

  // insert items into set
  {
    const dim3 block(256);
    const dim3 grid((size+block.x-1)/block.x);

    CUDA_KERNEL_CALL(_InsertKernel,
        grid, block, 0, cudaStream,
        prefix,
        size,
        static_cast<IdType*>(result->data));
  }
  device->FreeWorkspace(ctx, prefix);

  return result.CreateView({num_unique}, result->dtype);
}


template<typename IdType>
class CudaFilterSet : public Filter {
 public:
  explicit CudaFilterSet(IdArray array) :
      table_(array->shape[0], array->ctx, cudaStream) {
    table_.FillWithUnique(
        static_cast<const IdType*>(array->data),
        array->shape[0],
        cudaStream);
  }

  IdArray find_included_indices(IdArray test) override {
    return _PerformFilter<IdType, true>(table_, test);
  }

  IdArray find_excluded_indices(IdArray test) override {
    return _PerformFilter<IdType, false>(table_, test);
  }

 private:
  OrderedHashTable<IdType> table_;
};

}  // namespace

template<DGLDeviceType XPU, typename IdType>
FilterRef CreateSetFilter(IdArray set) {
  return FilterRef(std::make_shared<CudaFilterSet<IdType>>(set));
}

template FilterRef CreateSetFilter<kDGLCUDA, int32_t>(IdArray set);
template FilterRef CreateSetFilter<kDGLCUDA, int64_t>(IdArray set);

}  // namespace array
}  // namespace dgl<|MERGE_RESOLUTION|>--- conflicted
+++ resolved
@@ -105,14 +105,8 @@
       &num_unique, 0,
       sizeof(num_unique),
       ctx,
-<<<<<<< HEAD
       DGLContext{kDGLCPU, 0},
-      test->dtype,
-      stream);
-=======
-      DGLContext{kDLCPU, 0},
       test->dtype);
->>>>>>> 1c9d2a03
 
   // insert items into set
   {
