/*!
 *  Copyright (c) 2019 by Contributors
 * \file array/cpu/array_index_select.cu
 * \brief Array index select GPU implementation
 */
#include <dgl/array.h>

#include "../../runtime/cuda/cuda_common.h"
#include "./array_index_select.cuh"
#include "./utils.h"

namespace dgl {
using runtime::NDArray;
namespace aten {
namespace impl {

template <DGLDeviceType XPU, typename DType, typename IdType>
NDArray IndexSelect(NDArray array, IdArray index) {
  cudaStream_t stream = runtime::getCurrentCUDAStream();
  const DType* array_data = static_cast<DType*>(array->data);
  const IdType* idx_data = static_cast<IdType*>(index->data);
  const int64_t arr_len = array->shape[0];
  const int64_t len = index->shape[0];
  int64_t num_feat = 1;
  std::vector<int64_t> shape{len};
  for (int d = 1; d < array->ndim; ++d) {
    num_feat *= array->shape[d];
    shape.emplace_back(array->shape[d]);
  }

  // use index->ctx for pinned array
  NDArray ret = NDArray::Empty(shape, array->dtype, index->ctx);
  if (len == 0) return ret;
  DType* ret_data = static_cast<DType*>(ret->data);

  if (num_feat == 1) {
    const int nt = cuda::FindNumThreads(len);
    const int nb = (len + nt - 1) / nt;
    CUDA_KERNEL_CALL(
        IndexSelectSingleKernel, nb, nt, 0, stream, array_data, idx_data, len,
        arr_len, ret_data);
  } else {
    dim3 block(256, 1);
    while (static_cast<int64_t>(block.x) >= 2 * num_feat) {
      block.x /= 2;
      block.y *= 2;
    }
    const dim3 grid((len + block.y - 1) / block.y);
    CUDA_KERNEL_CALL(
        IndexSelectMultiKernel, grid, block, 0, stream, array_data, num_feat,
        idx_data, len, arr_len, ret_data);
  }
  return ret;
}

template NDArray IndexSelect<kDGLCUDA, int32_t, int32_t>(NDArray, IdArray);
template NDArray IndexSelect<kDGLCUDA, int32_t, int64_t>(NDArray, IdArray);
template NDArray IndexSelect<kDGLCUDA, int64_t, int32_t>(NDArray, IdArray);
template NDArray IndexSelect<kDGLCUDA, int64_t, int64_t>(NDArray, IdArray);
template NDArray IndexSelect<kDGLCUDA, __half, int32_t>(NDArray, IdArray);
template NDArray IndexSelect<kDGLCUDA, __half, int64_t>(NDArray, IdArray);
#if BF16_ENABLED
template NDArray IndexSelect<kDGLCUDA, __nv_bfloat16, int32_t>(NDArray, IdArray);
template NDArray IndexSelect<kDGLCUDA, __nv_bfloat16, int64_t>(NDArray, IdArray);
#endif  // BF16_ENABLED
template NDArray IndexSelect<kDGLCUDA, float, int32_t>(NDArray, IdArray);
template NDArray IndexSelect<kDGLCUDA, float, int64_t>(NDArray, IdArray);
template NDArray IndexSelect<kDGLCUDA, double, int32_t>(NDArray, IdArray);
template NDArray IndexSelect<kDGLCUDA, double, int64_t>(NDArray, IdArray);

template <DGLDeviceType XPU, typename DType>
DType IndexSelect(NDArray array, int64_t index) {
  auto device = runtime::DeviceAPI::Get(array->ctx);
  DType ret = static_cast<DType>(0.0f);
  device->CopyDataFromTo(
<<<<<<< HEAD
      static_cast<DType*>(array->data) + index, 0, &ret, 0,
      sizeof(DType), array->ctx, DGLContext{kDGLCPU, 0}, array->dtype);
  return ret;
=======
      static_cast<DType*>(array->data) + index, 0,
      reinterpret_cast<DType*>(&ret), 0, sizeof(DType), array->ctx,
      DGLContext{kDGLCPU, 0}, array->dtype);
  return reinterpret_cast<DType&>(ret);
>>>>>>> ea48ce7a
}

template int32_t IndexSelect<kDGLCUDA, int32_t>(NDArray array, int64_t index);
template int64_t IndexSelect<kDGLCUDA, int64_t>(NDArray array, int64_t index);
template uint32_t IndexSelect<kDGLCUDA, uint32_t>(NDArray array, int64_t index);
template uint64_t IndexSelect<kDGLCUDA, uint64_t>(NDArray array, int64_t index);
template __half IndexSelect<kDGLCUDA, __half>(NDArray array, int64_t index);
#if BF16_ENABLED
template __nv_bfloat16 IndexSelect<kDGLCUDA, __nv_bfloat16>(NDArray array, int64_t index);
#endif  // BF16_ENABLED
template float IndexSelect<kDGLCUDA, float>(NDArray array, int64_t index);
template double IndexSelect<kDGLCUDA, double>(NDArray array, int64_t index);

}  // namespace impl
}  // namespace aten
}  // namespace dgl<|MERGE_RESOLUTION|>--- conflicted
+++ resolved
@@ -73,16 +73,9 @@
   auto device = runtime::DeviceAPI::Get(array->ctx);
   DType ret = static_cast<DType>(0.0f);
   device->CopyDataFromTo(
-<<<<<<< HEAD
       static_cast<DType*>(array->data) + index, 0, &ret, 0,
       sizeof(DType), array->ctx, DGLContext{kDGLCPU, 0}, array->dtype);
   return ret;
-=======
-      static_cast<DType*>(array->data) + index, 0,
-      reinterpret_cast<DType*>(&ret), 0, sizeof(DType), array->ctx,
-      DGLContext{kDGLCPU, 0}, array->dtype);
-  return reinterpret_cast<DType&>(ret);
->>>>>>> ea48ce7a
 }
 
 template int32_t IndexSelect<kDGLCUDA, int32_t>(NDArray array, int64_t index);
