/*!
 *  Copyright (c) 2020 by Contributors
 * \file array/cuda/spmm.cu
 * \brief SPMM C APIs and definitions.
 */
#include <dgl/array.h>
#include "./spmm.cuh"
#include "./ge_spmm.cuh"
#include "./functor.cuh"
#include "../../runtime/cuda/cuda_common.h"

namespace dgl {

using namespace cuda;

namespace aten {
<<<<<<< HEAD
namespace {

/*! \brief Call cuBLAS geam API for transpose operation for float and double. */
template <typename DType>
cublasStatus_t Xgeam(cublasHandle_t handle, cublasOperation_t transa,
    cublasOperation_t transb, int m, int n,
    const DType* alpha, const DType* A, int lda,
    const DType* beta, const DType* B, int ldb,
    DType* C, int ldc) {
  LOG(INFO) << "Not supported dtype";
  return CUBLAS_STATUS_EXECUTION_FAILED;
}

template <>
cublasStatus_t Xgeam<float>(cublasHandle_t handle, cublasOperation_t transa,
    cublasOperation_t transb, int m, int n,
    const float* alpha, const float* A, int lda,
    const float* beta, const float* B, int ldb,
    float* C, int ldc) {
  return cublasSgeam(handle, transa, transb, m, n, alpha, A, lda,
      beta, B, ldb, C, ldc);
}

template <>
cublasStatus_t Xgeam<double>(cublasHandle_t handle, cublasOperation_t transa,
    cublasOperation_t transb, int m, int n,
    const double* alpha, const double* A, int lda,
    const double* beta, const double* B, int ldb,
    double* C, int ldc) {
  return cublasDgeam(handle, transa, transb, m, n, alpha, A, lda,
      beta, B, ldb, C, ldc);
}

/* \brief IndexSelect operator kernel implementation.
 * \note duplicate of IndexSelectKernel defined in array_index_select.cu
 */
template <typename DType, typename IdType>
__global__ void _IndexSelectKernel(
    const DType* __restrict__ in,
    const IdType* __restrict__ idx,
    DType* __restrict__ out,
    int n, int m) {
  int i = blockIdx.x;
  for (int j = threadIdx.x; j < m; j += blockDim.x)
    out[i * m + j] = in[idx[i] * m + j];
}

/* \brief Transpose operator kernel implementation.
 * \note not efficient but it's not a bottleneck, used for float16 dtype.
 */
template <typename DType>
__global__ void _TransposeKernel(
    const DType* __restrict__ in,
    DType* __restrict__ out,
    int n, int m) {
  int i = blockIdx.x;
  for (int j = threadIdx.x; j < m; j += blockDim.x)
    out[i * m + j] = in[j * n + i];
}

/*
 * \brief Tranpose the input matrix.
 * \param row number of rows of input matrix.
 * \param col number of columns of input matrix.
 */
template <typename DType>
void _Transpose(const DType* in, DType* out,
                int row, int col) {
  DType alpha = 1., beta = 0.;
  auto* thr_entry = runtime::CUDAThreadEntry::ThreadLocal();
  if (!thr_entry->cublas_handle)
    CUBLAS_CALL(cublasCreate(&(thr_entry->cublas_handle)));
  CUBLAS_CALL(cublasSetStream(thr_entry->cublas_handle, thr_entry->stream));
  CUBLAS_CALL(Xgeam<DType>(
      thr_entry->cublas_handle,
      CUBLAS_OP_T,
      CUBLAS_OP_N,
      row, col,
      &alpha, in, col,
      &beta, nullptr, row,
      out, row));
}

/*
 * \brief Tranpose the input matrix for data type half.
 * \note cuBLAS has no geam API for half data type, fallback to our kernel.
 */
template <>
void _Transpose<half>(const half* in, half* out,
                      int row, int col) {
  auto* thr_entry = runtime::CUDAThreadEntry::ThreadLocal();
  int nt = FindNumThreads(row);
  int nb = col;
  CUDA_KERNEL_CALL(_TransposeKernel, nb, nt, 0, thr_entry->stream, in, out, col, row);
}

/*
 * \brief
 */
template <typename DType, typename IdType>
__global__ void _IndexSelectKernel(const DType* array, const IdType* index,
                                   int64_t length, DType* out) {
  int tx = blockIdx.x * blockDim.x + threadIdx.x;
  int stride_x = gridDim.x * blockDim.x;
  while (tx < length) {
    out[tx] = array[index[tx]];
    tx += stride_x;
  }
}

/* \brief IndexSelect operator.
 * \note duplicate of IndexSelect defined in array_op.h but it can
 *    not be applied to float16 dtype.
 */
template<typename DType, typename IdType>
NDArray _IndexSelect(NDArray array, NDArray index) {
  auto* thr_entry = runtime::CUDAThreadEntry::ThreadLocal();
  const DType* array_data = static_cast<DType*>(array->data);
  const IdType* idx_data = static_cast<IdType*>(index->data);
  const int64_t arr_len = array->shape[0];
  const int64_t len = index->shape[0];
  NDArray ret = NDArray::Empty({len}, array->dtype, array->ctx);
  if (len == 0)
    return ret;
  DType* ret_data = static_cast<DType*>(ret->data);
  const int nt = FindNumThreads(len);
  const int nb = (len + nt - 1) / nt;
  CUDA_KERNEL_CALL(_IndexSelectKernel, nb, nt, 0, thr_entry->stream,
      array_data, idx_data, len, ret_data);
  return ret;
}

/*! \brief Fill the vector started from ptr of size length with val */
template <typename DType>
void _Fill(DType* ptr, size_t length, DType val) {
  auto* thr_entry = runtime::CUDAThreadEntry::ThreadLocal();
  int nt = FindNumThreads(length);
  int nb = (length + nt - 1) / nt;  // on x-axis, no need to worry about upperbound.
  CUDA_KERNEL_CALL(cuda::_FillKernel, nb, nt, 0, thr_entry->stream, ptr, length, val);
}

}  // namespace

=======
>>>>>>> 0f9056ed
namespace cusparse {

#if CUDART_VERSION < 11000
template <typename DType>
cusparseStatus_t Xcsrmm2(cusparseHandle_t handle, cusparseOperation_t transA,
    cusparseOperation_t transB, int m, int n, int k, int nnz,
    const DType* alpha, const cusparseMatDescr_t descrA,
    const DType* csrValA, const int* csrRowPtrA, const int* csrColIndA,
    const DType* B, int ldb, const DType* beta, DType* C, int ldc) {
  LOG(INFO) << "Not supported dtype";
  return CUSPARSE_STATUS_EXECUTION_FAILED;
}

template <>
cusparseStatus_t Xcsrmm2<float>(cusparseHandle_t handle, cusparseOperation_t transA,
    cusparseOperation_t transB, int m, int n, int k, int nnz,
    const float* alpha, const cusparseMatDescr_t descrA,
    const float* csrValA, const int* csrRowPtrA, const int* csrColIndA,
    const float* B, int ldb, const float* beta, float* C, int ldc) {
  return cusparseScsrmm2(handle, transA, transB, m, n, k, nnz,
      alpha, descrA, csrValA, csrRowPtrA, csrColIndA,
      B, ldb, beta, C, ldc);
}

template <>
cusparseStatus_t Xcsrmm2<double>(cusparseHandle_t handle, cusparseOperation_t transA,
    cusparseOperation_t transB, int m, int n, int k, int nnz,
    const double* alpha, const cusparseMatDescr_t descrA,
    const double* csrValA, const int* csrRowPtrA, const int* csrColIndA,
    const double* B, int ldb, const double* beta, double* C, int ldc) {
  return cusparseDcsrmm2(handle, transA, transB, m, n, k, nnz,
      alpha, descrA, csrValA, csrRowPtrA, csrColIndA,
      B, ldb, beta, C, ldc);
}
#endif

/*! Cusparse implementation of SpMM on Csr format. */
template <typename DType, typename IdType>
void CusparseCsrmm2(
    const DLContext& ctx,
    const CSRMatrix& csr,
    const DType* B_data, const DType* A_data,
    DType* C_data,
    int x_length) {
  // We use csrmm2 to perform following operation:
  // C = A x B, where A is a sparse matrix in csr format, B is the dense matrix for node
  // feature tensor. However, since cusparse only supports column-major, while our tensor
  // is stored in row-major, the actual computation is:
  // C = trans(A x trans(B)).
  // Currently, we use cublasXgeam to implement transposition and allocate intermediate
  // workspace memory for this.
  const int m = csr.num_rows;
  const int n = x_length;
  const int k = csr.num_cols;
  const int nnz = csr.indices->shape[0];
  const DType alpha = 1.0;
  const DType beta = 0.0;
  // device
  auto device = runtime::DeviceAPI::Get(ctx);
  auto* thr_entry = runtime::CUDAThreadEntry::ThreadLocal();
  // allocate cusparse handle if needed
  if (!thr_entry->cusparse_handle) {
    CUSPARSE_CALL(cusparseCreate(&(thr_entry->cusparse_handle)));
  }
  CUSPARSE_CALL(cusparseSetStream(thr_entry->cusparse_handle, thr_entry->stream));
  // all one data array
  DType* valptr = nullptr;
  if (!A_data) {
    valptr = static_cast<DType*>(device->AllocWorkspace(ctx, nnz * sizeof(DType)));
    _Fill(valptr, nnz, static_cast<DType>(1.));
  }
#if CUDART_VERSION >= 11000
  cusparseSpMatDescr_t matA;
  cusparseDnMatDescr_t matB, matC;
  constexpr auto dtype = cuda_dtype<DType>::value;
  constexpr auto idtype = cusparse_idtype<IdType>::value;
  CUSPARSE_CALL(cusparseCreateCsr(&matA,
      m, k, nnz,
      static_cast<IdType*>(csr.indptr->data),
      static_cast<IdType*>(csr.indices->data),
      const_cast<DType*>(valptr? valptr : A_data),
      idtype, idtype,
      CUSPARSE_INDEX_BASE_ZERO, dtype));
  CUSPARSE_CALL(cusparseCreateDnMat(&matB,
      k, n, n,
      const_cast<DType*>(B_data), dtype, CUSPARSE_ORDER_ROW));
  CUSPARSE_CALL(cusparseCreateDnMat(&matC,
      m, n, n,
      C_data, dtype, CUSPARSE_ORDER_ROW));

  auto transA = CUSPARSE_OPERATION_NON_TRANSPOSE;
  auto transB = CUSPARSE_OPERATION_NON_TRANSPOSE;
  size_t workspace_size;
  CUSPARSE_CALL(cusparseSpMM_bufferSize(
      thr_entry->cusparse_handle, transA, transB,
      &alpha, matA, matB, &beta, matC,
      dtype, CUSPARSE_SPMM_CSR_ALG2,
      &workspace_size));
  void* workspace = device->AllocWorkspace(ctx, workspace_size);
  CUSPARSE_CALL(cusparseSpMM(
      thr_entry->cusparse_handle, transA, transB,
      &alpha, matA, matB, &beta, matC,
      dtype, CUSPARSE_SPMM_CSR_ALG2,
      workspace));
  device->FreeWorkspace(ctx, workspace);

  CUSPARSE_CALL(cusparseDestroySpMat(matA));
  CUSPARSE_CALL(cusparseDestroyDnMat(matB));
  CUSPARSE_CALL(cusparseDestroyDnMat(matC));
#else
  // allocate matrix for temporary transposed output
  DType* trans_out = static_cast<DType*>(device->AllocWorkspace(ctx, m * n * sizeof(DType)));

  cusparseMatDescr_t descr;
  CUSPARSE_CALL(cusparseCreateMatDescr(&descr));
  CUSPARSE_CALL(cusparseSetMatType(descr, CUSPARSE_MATRIX_TYPE_GENERAL));
  CUSPARSE_CALL(cusparseSetMatIndexBase(descr, CUSPARSE_INDEX_BASE_ZERO));
  CUSPARSE_CALL(Xcsrmm2<DType>(
      thr_entry->cusparse_handle,
      CUSPARSE_OPERATION_NON_TRANSPOSE,
      CUSPARSE_OPERATION_TRANSPOSE,
      m, n, k, nnz, &alpha,
      descr, (valptr)? valptr : A_data,
      static_cast<int32_t*>(csr.indptr->data),
      static_cast<int32_t*>(csr.indices->data),
      B_data, n, &beta, trans_out, m));
  CUSPARSE_CALL(cusparseDestroyMatDescr(descr));
  // transpose the output matrix
  _Transpose(trans_out, C_data, n, m);
  device->FreeWorkspace(ctx, trans_out);
#endif
  if (valptr)
    device->FreeWorkspace(ctx, valptr);
}
}  // namespace cusparse

#define SWITCH_BITS(bits, DType, ...)                           \
  do {                                                          \
    if ((bits) == 16) {                                         \
      typedef half DType;                                       \
      { __VA_ARGS__ }                                           \
    } else if ((bits) == 32) {                                  \
      typedef float DType;                                      \
      { __VA_ARGS__ }                                           \
    } else if ((bits) == 64) {                                  \
      typedef double DType;                                     \
      { __VA_ARGS__ }                                           \
    } else {                                                    \
      LOG(FATAL) << "Data type not renogized with bits " << bits; \
    }                                                           \
  } while (0)

#define SWITCH_OP(op, Op, ...)                                      \
  do {                                                              \
    if ((op) == "add") {                                            \
      typedef cuda::binary::Add<DType> Op;                          \
      { __VA_ARGS__ }                                               \
    } else if ((op) == "sub") {                                     \
      typedef cuda::binary::Sub<DType> Op;                          \
      { __VA_ARGS__ }                                               \
    } else if ((op) == "mul") {                                     \
      typedef cuda::binary::Mul<DType> Op;                          \
      { __VA_ARGS__ }                                               \
    } else if ((op) == "div") {                                     \
      typedef cuda::binary::Div<DType> Op;                          \
      { __VA_ARGS__ }                                               \
    } else if ((op) == "copy_lhs") {                                \
      typedef cuda::binary::CopyLhs<DType> Op;                      \
      { __VA_ARGS__ }                                               \
    } else if ((op) == "copy_rhs") {                                \
      typedef cuda::binary::CopyRhs<DType> Op;                      \
      { __VA_ARGS__ }                                               \
    } else {                                                        \
      LOG(FATAL) << "Unsupported SpMM binary operator: " << op;     \
    }                                                               \
  } while (0)

/*!
 * \brief Determine whether cusparse SpMM function is applicable.
 */
template <int bits, typename IdType>
inline bool cusparse_available() {
#if CUDART_VERSION < 11000
  if (std::is_same<IdType, int>::value)
    if (bits > 16)
      return true;
  return false;
#else
  if (bits == 16)
    return false;  // cusparse's SpMM on fp16 is slow, temporally disabled.
  return true;
#endif
}

/*!
 * \brief CUDA implementation of g-SpMM on Csr format.
 * \note use cusparse if the reduce operator is `sum` and there is
 *       no broadcast, use dgl's kernel in other cases.
 */
template <int XPU, typename IdType, int bits>
void SpMMCsr(const std::string& op, const std::string& reduce,
             const BcastOff& bcast,
             const CSRMatrix& csr,
             NDArray ufeat,
             NDArray efeat,
             NDArray out,
             std::vector<NDArray> out_aux) {
  int64_t feat_len = bcast.out_len;
  bool is_scalar_efeat = efeat.NumElements() == csr.indices->shape[0];
  bool use_efeat = op != "copy_lhs";

  if (reduce == "sum") {
    if (op == "copy_lhs" && cusparse_available<bits, IdType>()) {  // cusparse
      int64_t x_length = 1;
      for (int i = 1; i < ufeat->ndim; ++i)
        x_length *= ufeat->shape[i];
      SWITCH_BITS(bits, DType, {
        cusparse::CusparseCsrmm2<DType, IdType>(
            ufeat->ctx, csr,
            static_cast<DType*>(ufeat->data),
            nullptr,
            static_cast<DType*>(out->data),
            x_length);
      });
    } else if (op == "mul" && is_scalar_efeat && cusparse_available<bits, IdType>()) {  // cusparse
      int64_t x_length = 1;
      for (int i = 1; i < ufeat->ndim; ++i)
        x_length *= ufeat->shape[i];
      if (!IsNullArray(csr.data)) {
        SWITCH_BITS(bits, DType, {
          efeat = _IndexSelect<DType, IdType>(efeat, csr.data);
        });
      }
      SWITCH_BITS(bits, DType, {
        cusparse::CusparseCsrmm2<DType, IdType>(
            ufeat->ctx, csr,
            static_cast<DType*>(ufeat->data),
            static_cast<DType*>(efeat->data),
            static_cast<DType*>(out->data),
            x_length);
      });
    } else {  // general kernel
      SWITCH_BITS(bits, DType, {
        SWITCH_OP(op, Op, {
          cuda::SpMMCsr<IdType, DType, Op, cuda::reduce::Sum<IdType, DType> >(
              bcast, csr, ufeat, efeat, out, NullArray(), NullArray());
        });
      });
    }
  } else if (reduce == "max") {
    SWITCH_BITS(bits, DType, {
      SWITCH_OP(op, Op, {
        cuda::SpMMCsr<IdType, DType, Op, cuda::reduce::Max<IdType, DType> >(
            bcast, csr, ufeat, efeat, out, out_aux[0], out_aux[1]);
      });
    });
  } else if (reduce == "min") {
    SWITCH_BITS(bits, DType, {
      SWITCH_OP(op, Op, {
        cuda::SpMMCsr<IdType, DType, Op, cuda::reduce::Min<IdType, DType> >(
            bcast, csr, ufeat, efeat, out, out_aux[0], out_aux[1]);
      });
    });
  } else {
    LOG(FATAL) << "Not implemented";
  }
}


/*!
 * \brief CUDA implementation of g-SpMM on Coo format.
 */
template <int XPU, typename IdType, int bits>
void SpMMCoo(const std::string& op, const std::string& reduce,
             const BcastOff& bcast,
             const COOMatrix& coo,
             NDArray ufeat,
             NDArray efeat,
             NDArray out,
             std::vector<NDArray> out_aux) {
  if (reduce == "sum") {
    SWITCH_BITS(bits, DType, {
      SWITCH_OP(op, Op, {
        cuda::SpMMCoo<IdType, DType, Op, cuda::reduce::Sum<IdType, DType, true> > (
            bcast, coo, ufeat, efeat, out, NullArray(), NullArray());
      });
    });
  } else if (reduce == "max") {
    SWITCH_BITS(bits, DType, {
      SWITCH_OP(op, Op, {
        cuda::SpMMCoo<IdType, DType, Op, cuda::reduce::Max<IdType, DType, true> > (
            bcast, coo, ufeat, efeat, out, out_aux[0], out_aux[1]);
      });
    });
  }  else if (reduce == "min") {
    SWITCH_BITS(bits, DType, {
      SWITCH_OP(op, Op, {
        cuda::SpMMCoo<IdType, DType, Op, cuda::reduce::Min<IdType, DType, true> > (
            bcast, coo, ufeat, efeat, out, out_aux[0], out_aux[1]);
      });
    });
  } else {
    LOG(FATAL) << "Not implemented";
  }
}

template void SpMMCsr<kDLGPU, int32_t, 16>(
    const std::string& op, const std::string& reduce,
    const BcastOff& bcast, const CSRMatrix& csr,
    NDArray ufeat, NDArray efeat, NDArray out, std::vector<NDArray> out_aux);
template void SpMMCsr<kDLGPU, int64_t, 16>(
    const std::string& op, const std::string& reduce,
    const BcastOff& bcast, const CSRMatrix& csr,
    NDArray ufeat, NDArray efeat, NDArray out, std::vector<NDArray> out_aux);
template void SpMMCsr<kDLGPU, int32_t, 32>(
    const std::string& op, const std::string& reduce,
    const BcastOff& bcast, const CSRMatrix& csr,
    NDArray ufeat, NDArray efeat, NDArray out, std::vector<NDArray> out_aux);
template void SpMMCsr<kDLGPU, int64_t, 32>(
    const std::string& op, const std::string& reduce,
    const BcastOff& bcast, const CSRMatrix& csr,
    NDArray ufeat, NDArray efeat, NDArray out, std::vector<NDArray> out_aux);
template void SpMMCsr<kDLGPU, int32_t, 64>(
    const std::string& op, const std::string& reduce,
    const BcastOff& bcast, const CSRMatrix& csr,
    NDArray ufeat, NDArray efeat, NDArray out, std::vector<NDArray> out_aux);
template void SpMMCsr<kDLGPU, int64_t, 64>(
    const std::string& op, const std::string& reduce,
    const BcastOff& bcast, const CSRMatrix& csr,
    NDArray ufeat, NDArray efeat, NDArray out, std::vector<NDArray> out_aux);

template void SpMMCoo<kDLGPU, int32_t, 16>(
    const std::string& op, const std::string& reduce,
    const BcastOff& bcast, const COOMatrix& coo,
    NDArray ufeat, NDArray efeat, NDArray out, std::vector<NDArray> out_aux);
template void SpMMCoo<kDLGPU, int64_t, 16>(
    const std::string& op, const std::string& reduce,
    const BcastOff& bcast, const COOMatrix& coo,
    NDArray ufeat, NDArray efeat, NDArray out, std::vector<NDArray> out_aux);
template void SpMMCoo<kDLGPU, int32_t, 32>(
    const std::string& op, const std::string& reduce,
    const BcastOff& bcast, const COOMatrix& coo,
    NDArray ufeat, NDArray efeat, NDArray out, std::vector<NDArray> out_aux);
template void SpMMCoo<kDLGPU, int64_t, 32>(
    const std::string& op, const std::string& reduce,
    const BcastOff& bcast, const COOMatrix& coo,
    NDArray ufeat, NDArray efeat, NDArray out, std::vector<NDArray> out_aux);
template void SpMMCoo<kDLGPU, int32_t, 64>(
    const std::string& op, const std::string& reduce,
    const BcastOff& bcast, const COOMatrix& coo,
    NDArray ufeat, NDArray efeat, NDArray out, std::vector<NDArray> out_aux);
template void SpMMCoo<kDLGPU, int64_t, 64>(
    const std::string& op, const std::string& reduce,
    const BcastOff& bcast, const COOMatrix& coo,
    NDArray ufeat, NDArray efeat, NDArray out, std::vector<NDArray> out_aux);


}  // namespace aten
}  // namespace dgl<|MERGE_RESOLUTION|>--- conflicted
+++ resolved
@@ -14,7 +14,6 @@
 using namespace cuda;
 
 namespace aten {
-<<<<<<< HEAD
 namespace {
 
 /*! \brief Call cuBLAS geam API for transpose operation for float and double. */
@@ -147,19 +146,8 @@
   return ret;
 }
 
-/*! \brief Fill the vector started from ptr of size length with val */
-template <typename DType>
-void _Fill(DType* ptr, size_t length, DType val) {
-  auto* thr_entry = runtime::CUDAThreadEntry::ThreadLocal();
-  int nt = FindNumThreads(length);
-  int nb = (length + nt - 1) / nt;  // on x-axis, no need to worry about upperbound.
-  CUDA_KERNEL_CALL(cuda::_FillKernel, nb, nt, 0, thr_entry->stream, ptr, length, val);
-}
-
 }  // namespace
 
-=======
->>>>>>> 0f9056ed
 namespace cusparse {
 
 #if CUDART_VERSION < 11000
