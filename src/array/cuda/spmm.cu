/*!
 *  Copyright (c) 2020 by Contributors
 * \file array/cuda/spmm.cu
 * \brief SPMM C APIs and definitions.
 */
#include <dgl/array.h>
#include "./spmm.cuh"
#include "./ge_spmm.cuh"
#include "./functor.cuh"
#include "../../runtime/cuda/cuda_common.h"

namespace dgl {

using namespace cuda;

namespace aten {
namespace {

/*! \brief Call cuBLAS geam API for transpose operation for float and double. */
template <typename DType>
cublasStatus_t Xgeam(cublasHandle_t handle, cublasOperation_t transa,
    cublasOperation_t transb, int m, int n,
    const DType* alpha, const DType* A, int lda,
    const DType* beta, const DType* B, int ldb,
    DType* C, int ldc) {
  LOG(INFO) << "Not supported dtype";
  return CUBLAS_STATUS_EXECUTION_FAILED;
}

template <>
cublasStatus_t Xgeam<float>(cublasHandle_t handle, cublasOperation_t transa,
    cublasOperation_t transb, int m, int n,
    const float* alpha, const float* A, int lda,
    const float* beta, const float* B, int ldb,
    float* C, int ldc) {
  return cublasSgeam(handle, transa, transb, m, n, alpha, A, lda,
      beta, B, ldb, C, ldc);
}

template <>
cublasStatus_t Xgeam<double>(cublasHandle_t handle, cublasOperation_t transa,
    cublasOperation_t transb, int m, int n,
    const double* alpha, const double* A, int lda,
    const double* beta, const double* B, int ldb,
    double* C, int ldc) {
  return cublasDgeam(handle, transa, transb, m, n, alpha, A, lda,
      beta, B, ldb, C, ldc);
}

/* \brief IndexSelect operator kernel implementation.
 * \note duplicate of IndexSelectKernel defined in array_index_select.cu
 */
template <typename DType, typename IdType>
__global__ void _IndexSelectKernel(
    const DType* __restrict__ in,
    const IdType* __restrict__ idx,
    DType* __restrict__ out,
    int n, int m) {
  int i = blockIdx.x;
  for (int j = threadIdx.x; j < m; j += blockDim.x)
    out[i * m + j] = in[idx[i] * m + j];
}

/* \brief Transpose operator kernel implementation.
 * \note not efficient but it's not a bottleneck, used for float16 dtype.
 */
template <typename DType>
__global__ void _TransposeKernel(const DType* __restrict__ in, DType* __restrict__ out, int n, int m) {
  int i = blockIdx.x;
  for (int j = threadIdx.x; j < m; j += blockDim.x)
    out[i * m + j] = in[j * n + i];
}

/*
 * \brief Tranpose the input matrix.
 * \param row number of rows of input matrix.
 * \param col number of columns of input matrix.
 */
template <typename DType>
void _Transpose(const DType* in, DType* out,
                int row, int col) {
  DType alpha = 1., beta = 0.;
  auto* thr_entry = runtime::CUDAThreadEntry::ThreadLocal();
  if (!thr_entry->cublas_handle)
    CUBLAS_CALL(cublasCreate(&(thr_entry->cublas_handle)));
  CUBLAS_CALL(cublasSetStream(thr_entry->cublas_handle, thr_entry->stream));
  CUBLAS_CALL(Xgeam<DType>(
      thr_entry->cublas_handle,
      CUBLAS_OP_T,
      CUBLAS_OP_N,
      row, col,
      &alpha, in, col,
      &beta, nullptr, col,
      out, row));
}

/*
 * \brief Tranpose the input matrix for data type half.
 * \note cuBLAS has no geam API for half data type, fallback to our kernel.
 */
template <>
void _Transpose<half>(const half* in, half* out,
                      int row, int col) {
  auto* thr_entry = runtime::CUDAThreadEntry::ThreadLocal();
  int nt = FindNumThreads(row);
  int nb = col;
  CUDA_KERNEL_CALL(_TransposeKernel, nb, nt, 0, thr_entry->stream, in, out, col, row);  
}

/*
 * \brief
 */
template <typename DType, typename IdType>
__global__ void _IndexSelectKernel(const DType* array, const IdType* index,
                                   int64_t length, DType* out) {
  int tx = blockIdx.x * blockDim.x + threadIdx.x;
  int stride_x = gridDim.x * blockDim.x;
  while (tx < length) {
    out[tx] = array[index[tx]];
    tx += stride_x;
  }
}

/* \brief IndexSelect operator.
 * \note duplicate of IndexSelect defined in array_op.h but it can
 *    not be applied to float16 dtype.
 */
template<typename DType, typename IdType>
NDArray _IndexSelect(NDArray array, NDArray index) {
  auto* thr_entry = runtime::CUDAThreadEntry::ThreadLocal();
  const DType* array_data = static_cast<DType*>(array->data);
  const IdType* idx_data = static_cast<IdType*>(index->data);
  const int64_t arr_len = array->shape[0];
  const int64_t len = index->shape[0];
  NDArray ret = NDArray::Empty({len}, array->dtype, array->ctx);
  if (len == 0)
    return ret;
  DType* ret_data = static_cast<DType*>(ret->data);
  const int nt = FindNumThreads(len);
  const int nb = (len + nt - 1) / nt;
  CUDA_KERNEL_CALL(_IndexSelectKernel, nb, nt, 0, thr_entry->stream,
      array_data, idx_data, len, ret_data);
  return ret;
}

/*! \brief Fill the vector started from ptr of size length with val */
template <typename DType>
void _Fill(DType* ptr, size_t length, DType val) {
  auto* thr_entry = runtime::CUDAThreadEntry::ThreadLocal();
  int nt = FindNumThreads(length);
  int nb = (length + nt - 1) / nt;  // on x-axis, no need to worry about upperbound.
  CUDA_KERNEL_CALL(cuda::_FillKernel, nb, nt, 0, thr_entry->stream, ptr, length, val);
}

}  // namespace

namespace cusparse {

#if CUDART_VERSION < 11000
template <typename DType>
cusparseStatus_t Xcsrmm2(cusparseHandle_t handle, cusparseOperation_t transA,
    cusparseOperation_t transB, int m, int n, int k, int nnz,
    const DType* alpha, const cusparseMatDescr_t descrA,
    const DType* csrValA, const int* csrRowPtrA, const int* csrColIndA,
    const DType* B, int ldb, const DType* beta, DType* C, int ldc) {
  LOG(INFO) << "Not supported dtype";
  return CUSPARSE_STATUS_EXECUTION_FAILED;
}

template <>
cusparseStatus_t Xcsrmm2<float>(cusparseHandle_t handle, cusparseOperation_t transA,
    cusparseOperation_t transB, int m, int n, int k, int nnz,
    const float* alpha, const cusparseMatDescr_t descrA,
    const float* csrValA, const int* csrRowPtrA, const int* csrColIndA,
    const float* B, int ldb, const float* beta, float* C, int ldc) {
  return cusparseScsrmm2(handle, transA, transB, m, n, k, nnz,
      alpha, descrA, csrValA, csrRowPtrA, csrColIndA,
      B, ldb, beta, C, ldc);
}

template <>
cusparseStatus_t Xcsrmm2<double>(cusparseHandle_t handle, cusparseOperation_t transA,
    cusparseOperation_t transB, int m, int n, int k, int nnz,
    const double* alpha, const cusparseMatDescr_t descrA,
    const double* csrValA, const int* csrRowPtrA, const int* csrColIndA,
    const double* B, int ldb, const double* beta, double* C, int ldc) {
  return cusparseDcsrmm2(handle, transA, transB, m, n, k, nnz,
      alpha, descrA, csrValA, csrRowPtrA, csrColIndA,
      B, ldb, beta, C, ldc);
}
#endif

/*! Cusparse implementation of SpMM on Csr format. */
template <typename DType>
void CusparseCsrmm2(
    const DLContext& ctx,
    const CSRMatrix& csr,
    const DType* B_data, const DType* A_data,
    DType* C_data,
    int x_length) {
  // We use csrmm2 to perform following operation:
  // C = A x B, where A is a sparse matrix in csr format, B is the dense matrix for node
  // feature tensor. However, since cusparse only supports column-major, while our tensor
  // is stored in row-major, the actual computation is:
  // C = trans(A x trans(B)).
  // Currently, we use cublasXgeam to implement transposition and allocate intermediate
  // workspace memory for this.
  const int m = csr.num_rows;
  const int n = x_length;
  const int k = csr.num_cols;
  const int nnz = csr.indices->shape[0];
  const DType alpha = 1.0;
  const DType beta = 0.0;
  // device
  auto device = runtime::DeviceAPI::Get(ctx);
  auto* thr_entry = runtime::CUDAThreadEntry::ThreadLocal();
  // allocate cusparse handle if needed
  if (!thr_entry->cusparse_handle) {
    CUSPARSE_CALL(cusparseCreate(&(thr_entry->cusparse_handle)));
  }
  CUSPARSE_CALL(cusparseSetStream(thr_entry->cusparse_handle, thr_entry->stream));
  // all one data array
  DType* valptr = nullptr;
  if (!A_data) {
    valptr = static_cast<DType*>(device->AllocWorkspace(ctx, nnz * sizeof(DType)));
    _Fill(valptr, nnz, static_cast<DType>(1.));
  }
#if CUDART_VERSION >= 11000
  cusparseSpMatDescr_t matA;
  cusparseDnMatDescr_t matB, matC;
  constexpr auto cuda_dtype = std::is_same<DType, float>::value ? CUDA_R_32F : (
      std::is_same<DType, double>::value ? CUDA_R_64F : CUDA_R_16F);
  CUSPARSE_CALL(cusparseCreateCsr(&matA,
      m, k, nnz,
      static_cast<int32_t*>(csr.indptr->data),
      static_cast<int32_t*>(csr.indices->data),
      const_cast<DType*>(valptr? valptr : A_data),
      CUSPARSE_INDEX_32I, CUSPARSE_INDEX_32I,
      CUSPARSE_INDEX_BASE_ZERO, cuda_dtype));
  CUSPARSE_CALL(cusparseCreateDnMat(&matB,
      k, n, n,
      const_cast<DType*>(B_data), cuda_dtype, CUSPARSE_ORDER_ROW));
  CUSPARSE_CALL(cusparseCreateDnMat(&matC,
      m, n, n,
      C_data, cuda_dtype, CUSPARSE_ORDER_ROW));

  auto transA = CUSPARSE_OPERATION_NON_TRANSPOSE;
  auto transB = CUSPARSE_OPERATION_NON_TRANSPOSE;
  size_t workspace_size;
  CUSPARSE_CALL(cusparseSpMM_bufferSize(
      thr_entry->cusparse_handle, transA, transB,
      &alpha, matA, matB, &beta, matC,
<<<<<<< HEAD
      cuda_dtype, CUSPARSE_SPMM_ALG_DEFAULT,
=======
      cuda_dtype, CUSPARSE_SPMM_CSR_ALG2,
>>>>>>> 9d90faf0
      &workspace_size));
  void* workspace = device->AllocWorkspace(ctx, workspace_size);
  CUSPARSE_CALL(cusparseSpMM(
      thr_entry->cusparse_handle, transA, transB,
      &alpha, matA, matB, &beta, matC,
<<<<<<< HEAD
      cuda_dtype, CUSPARSE_SPMM_ALG_DEFAULT,
=======
      cuda_dtype, CUSPARSE_SPMM_CSR_ALG2,
>>>>>>> 9d90faf0
      workspace));
  device->FreeWorkspace(ctx, workspace);

  CUSPARSE_CALL(cusparseDestroySpMat(matA));
  CUSPARSE_CALL(cusparseDestroyDnMat(matB));
  CUSPARSE_CALL(cusparseDestroyDnMat(matC));
#else
  // allocate matrix for temporary transposed output
  DType* trans_out = static_cast<DType*>(device->AllocWorkspace(ctx, m * n * sizeof(DType)));

  cusparseMatDescr_t descr;
  CUSPARSE_CALL(cusparseCreateMatDescr(&descr));
  CUSPARSE_CALL(cusparseSetMatType(descr, CUSPARSE_MATRIX_TYPE_GENERAL));
  CUSPARSE_CALL(cusparseSetMatIndexBase(descr, CUSPARSE_INDEX_BASE_ZERO));
  CUSPARSE_CALL(Xcsrmm2<DType>(
      thr_entry->cusparse_handle,
      CUSPARSE_OPERATION_NON_TRANSPOSE,
      CUSPARSE_OPERATION_TRANSPOSE,
      m, n, k, nnz, &alpha,
      descr, (valptr)? valptr : A_data,
      static_cast<int32_t*>(csr.indptr->data),
      static_cast<int32_t*>(csr.indices->data),
      B_data, n, &beta, trans_out, m));
  CUSPARSE_CALL(cusparseDestroyMatDescr(descr));
  // transpose the output matrix
  _Transpose(trans_out, C_data, n, m);
  device->FreeWorkspace(ctx, trans_out);
#endif
  if (valptr)
    device->FreeWorkspace(ctx, valptr);
}
}  // namespace cusparse

#define SWITCH_BITS(bits, DType, ...)                           \
  do {                                                          \
    if ((bits) == 16) {                                         \
      typedef half DType;                                       \
      { __VA_ARGS__ }                                           \
    } else if ((bits) == 32) {                                  \
      typedef float DType;                                      \
      { __VA_ARGS__ }                                           \
    } else if ((bits) == 64) {                                  \
      typedef double DType;                                     \
      { __VA_ARGS__ }                                           \
    } else {                                                    \
      LOG(FATAL) << "Data type not renogized with bits " << bits; \
    }                                                           \
  } while (0)

#define SWITCH_OP(op, Op, ...)                                      \
  do {                                                              \
    if ((op) == "add") {                                            \
      typedef cuda::binary::Add<DType> Op;                          \
      { __VA_ARGS__ }                                               \
    } else if ((op) == "sub") {                                     \
      typedef cuda::binary::Sub<DType> Op;                          \
      { __VA_ARGS__ }                                               \
    } else if ((op) == "mul") {                                     \
      typedef cuda::binary::Mul<DType> Op;                          \
      { __VA_ARGS__ }                                               \
    } else if ((op) == "div") {                                     \
      typedef cuda::binary::Div<DType> Op;                          \
      { __VA_ARGS__ }                                               \
    } else if ((op) == "copy_lhs") {                                \
      typedef cuda::binary::CopyLhs<DType> Op;                      \
      { __VA_ARGS__ }                                               \
    } else if ((op) == "copy_rhs") {                                \
      typedef cuda::binary::CopyRhs<DType> Op;                      \
      { __VA_ARGS__ }                                               \
    } else {                                                        \
      LOG(FATAL) << "Unsupported SpMM binary operator: " << op;     \
    }                                                               \
  } while (0)

/*!
 * \brief Determine whether cusparse SpMM function is applicable.
 */
template <int bits, typename IdType>
inline bool cusparse_available() {
#if CUDART_VERSION < 11000
  if (std::is_same<IdType, int>::value)
    if (bits > 16)
      return true;
  return false;
#else
  return true;
#endif
}

/*!
 * \brief CUDA implementation of g-SpMM on Csr format.
 * \note use cusparse if the reduce operator is `sum` and there is
 *       no broadcast, use dgl's kernel in other cases.
 */
template <int XPU, typename IdType, int bits>
void SpMMCsr(const std::string& op, const std::string& reduce,
             const BcastOff& bcast,
             const CSRMatrix& csr,
             NDArray ufeat,
             NDArray efeat,
             NDArray out,
             std::vector<NDArray> out_aux) {
  int64_t feat_len = bcast.out_len;
  bool is_scalar_efeat = efeat.NumElements() == csr.indices->shape[0];
  bool use_efeat = op != "copy_lhs";

  if (reduce == "sum") {
    if (op == "copy_lhs" && cusparse_available<bits, IdType>()) {  // cusparse
      int64_t x_length = 1;
      for (int i = 1; i < ufeat->ndim; ++i)
        x_length *= ufeat->shape[i];
      SWITCH_BITS(bits, DType, {
        cusparse::CusparseCsrmm2<DType>(
            ufeat->ctx, csr,
            static_cast<DType*>(ufeat->data),
            nullptr,
            static_cast<DType*>(out->data),
            x_length);
      });
    } else if (op == "mul" && is_scalar_efeat && cusparse_available<bits, IdType>()) {  // cusparse
      int64_t x_length = 1;
      for (int i = 1; i < ufeat->ndim; ++i)
        x_length *= ufeat->shape[i];
      if (!IsNullArray(csr.data))
        SWITCH_BITS(bits, DType, {
          efeat = _IndexSelect<DType, IdType>(efeat, csr.data);
        });
      SWITCH_BITS(bits, DType, {
        cusparse::CusparseCsrmm2<DType>(
            ufeat->ctx, csr,
            static_cast<DType*>(ufeat->data),
            static_cast<DType*>(efeat->data),
            static_cast<DType*>(out->data),
            x_length);
      });
    } else {  // general kernel
      SWITCH_BITS(bits, DType, {
        SWITCH_OP(op, Op, {
          cuda::SpMMCsr<IdType, DType, Op, cuda::reduce::Sum<IdType, DType> >(
              bcast, csr, ufeat, efeat, out, NullArray(), NullArray());
        });
      });
    }
  } else if (reduce == "max") {
    SWITCH_BITS(bits, DType, {
      SWITCH_OP(op, Op, {
        cuda::SpMMCsr<IdType, DType, Op, cuda::reduce::Max<IdType, DType> >(
            bcast, csr, ufeat, efeat, out, out_aux[0], out_aux[1]);
      });
    });
  } else if (reduce == "min") {
    SWITCH_BITS(bits, DType, {
      SWITCH_OP(op, Op, {
        cuda::SpMMCsr<IdType, DType, Op, cuda::reduce::Min<IdType, DType> >(
            bcast, csr, ufeat, efeat, out, out_aux[0], out_aux[1]);
      });
    });
  } else {
    LOG(FATAL) << "Not implemented";
  }
}


/*!
 * \brief CUDA implementation of g-SpMM on Coo format.
 */
template <int XPU, typename IdType, int bits>
void SpMMCoo(const std::string& op, const std::string& reduce,
             const BcastOff& bcast,
             const COOMatrix& coo,
             NDArray ufeat,
             NDArray efeat,
             NDArray out,
             std::vector<NDArray> out_aux) {
  if (reduce == "sum") {
    SWITCH_BITS(bits, DType, {
      SWITCH_OP(op, Op, {
        cuda::SpMMCoo<IdType, DType, Op, cuda::reduce::Sum<IdType, DType, true> > (
            bcast, coo, ufeat, efeat, out, NullArray(), NullArray());
      });
    });
  } else if (reduce == "max") {
    SWITCH_BITS(bits, DType, {
      SWITCH_OP(op, Op, {
        cuda::SpMMCoo<IdType, DType, Op, cuda::reduce::Max<IdType, DType, true> > (
            bcast, coo, ufeat, efeat, out, out_aux[0], out_aux[1]);
      });
    });
  }  else if (reduce == "min") {
    SWITCH_BITS(bits, DType, {
      SWITCH_OP(op, Op, {
        cuda::SpMMCoo<IdType, DType, Op, cuda::reduce::Min<IdType, DType, true> > (
            bcast, coo, ufeat, efeat, out, out_aux[0], out_aux[1]);
      });
    });
  } else {
    LOG(FATAL) << "Not implemented";
  }
}

template void SpMMCsr<kDLGPU, int32_t, 16>(
    const std::string& op, const std::string& reduce,
    const BcastOff& bcast, const CSRMatrix& csr,
    NDArray ufeat, NDArray efeat, NDArray out, std::vector<NDArray> out_aux);
template void SpMMCsr<kDLGPU, int64_t, 16>(
    const std::string& op, const std::string& reduce,
    const BcastOff& bcast, const CSRMatrix& csr,
    NDArray ufeat, NDArray efeat, NDArray out, std::vector<NDArray> out_aux);
template void SpMMCsr<kDLGPU, int32_t, 32>(
    const std::string& op, const std::string& reduce,
    const BcastOff& bcast, const CSRMatrix& csr,
    NDArray ufeat, NDArray efeat, NDArray out, std::vector<NDArray> out_aux);
template void SpMMCsr<kDLGPU, int64_t, 32>(
    const std::string& op, const std::string& reduce,
    const BcastOff& bcast, const CSRMatrix& csr,
    NDArray ufeat, NDArray efeat, NDArray out, std::vector<NDArray> out_aux);
template void SpMMCsr<kDLGPU, int32_t, 64>(
    const std::string& op, const std::string& reduce,
    const BcastOff& bcast, const CSRMatrix& csr,
    NDArray ufeat, NDArray efeat, NDArray out, std::vector<NDArray> out_aux);
template void SpMMCsr<kDLGPU, int64_t, 64>(
    const std::string& op, const std::string& reduce,
    const BcastOff& bcast, const CSRMatrix& csr,
    NDArray ufeat, NDArray efeat, NDArray out, std::vector<NDArray> out_aux);

template void SpMMCoo<kDLGPU, int32_t, 16>(
    const std::string& op, const std::string& reduce,
    const BcastOff& bcast, const COOMatrix& coo,
    NDArray ufeat, NDArray efeat, NDArray out, std::vector<NDArray> out_aux);
template void SpMMCoo<kDLGPU, int64_t, 16>(
    const std::string& op, const std::string& reduce,
    const BcastOff& bcast, const COOMatrix& coo,
    NDArray ufeat, NDArray efeat, NDArray out, std::vector<NDArray> out_aux);
template void SpMMCoo<kDLGPU, int32_t, 32>(
    const std::string& op, const std::string& reduce,
    const BcastOff& bcast, const COOMatrix& coo,
    NDArray ufeat, NDArray efeat, NDArray out, std::vector<NDArray> out_aux);
template void SpMMCoo<kDLGPU, int64_t, 32>(
    const std::string& op, const std::string& reduce,
    const BcastOff& bcast, const COOMatrix& coo,
    NDArray ufeat, NDArray efeat, NDArray out, std::vector<NDArray> out_aux);
template void SpMMCoo<kDLGPU, int32_t, 64>(
    const std::string& op, const std::string& reduce,
    const BcastOff& bcast, const COOMatrix& coo,
    NDArray ufeat, NDArray efeat, NDArray out, std::vector<NDArray> out_aux);
template void SpMMCoo<kDLGPU, int64_t, 64>(
    const std::string& op, const std::string& reduce,
    const BcastOff& bcast, const COOMatrix& coo,
    NDArray ufeat, NDArray efeat, NDArray out, std::vector<NDArray> out_aux);


}  // namespace aten
}  // namespace dgl<|MERGE_RESOLUTION|>--- conflicted
+++ resolved
@@ -250,21 +250,13 @@
   CUSPARSE_CALL(cusparseSpMM_bufferSize(
       thr_entry->cusparse_handle, transA, transB,
       &alpha, matA, matB, &beta, matC,
-<<<<<<< HEAD
-      cuda_dtype, CUSPARSE_SPMM_ALG_DEFAULT,
-=======
       cuda_dtype, CUSPARSE_SPMM_CSR_ALG2,
->>>>>>> 9d90faf0
       &workspace_size));
   void* workspace = device->AllocWorkspace(ctx, workspace_size);
   CUSPARSE_CALL(cusparseSpMM(
       thr_entry->cusparse_handle, transA, transB,
       &alpha, matA, matB, &beta, matC,
-<<<<<<< HEAD
-      cuda_dtype, CUSPARSE_SPMM_ALG_DEFAULT,
-=======
       cuda_dtype, CUSPARSE_SPMM_CSR_ALG2,
->>>>>>> 9d90faf0
       workspace));
   device->FreeWorkspace(ctx, workspace);
 
