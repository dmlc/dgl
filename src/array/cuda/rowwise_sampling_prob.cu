--- conflicted
+++ resolved
@@ -493,14 +493,8 @@
   device->CopyDataFromTo(temp_ptr, num_rows * sizeof(temp_len), &temp_len, 0,
       sizeof(temp_len),
       ctx,
-<<<<<<< HEAD
       DGLContext{kDGLCPU, 0},
-      mat.indptr->dtype,
-      stream);
-=======
-      DGLContext{kDLCPU, 0},
       mat.indptr->dtype);
->>>>>>> 1c9d2a03
   device->StreamSync(ctx, stream);
 
   // fill out_ptr
@@ -530,14 +524,8 @@
   device->CopyDataFromTo(out_ptr, num_rows * sizeof(new_len), &new_len, 0,
       sizeof(new_len),
       ctx,
-<<<<<<< HEAD
       DGLContext{kDGLCPU, 0},
-      mat.indptr->dtype,
-      stream);
-=======
-      DGLContext{kDLCPU, 0},
       mat.indptr->dtype);
->>>>>>> 1c9d2a03
   CUDA_CALL(cudaEventRecord(copyEvent, stream));
 
   // allocate workspace
