--- conflicted
+++ resolved
@@ -152,15 +152,12 @@
 COOMatrix CSRRowWiseTopk(
     CSRMatrix mat, IdArray rows, int64_t k, NDArray weight, bool ascending);
 
-<<<<<<< HEAD
-// Union two CSRMatrix
-// Both two matrixes should be sorted.
+// Union CSRMatrixes
 template <DLDeviceType XPU, typename IdType>
 CSRMatrix UnionCsr(const std::vector<CSRMatrix>& csrs);
-=======
+
 template <DLDeviceType XPU, typename IdType>
 std::tuple<CSRMatrix, IdArray, IdArray> CSRToSimple(CSRMatrix csr);
->>>>>>> 29e6c93f
 
 ///////////////////////////////////////////////////////////////////////////////////////////
 
