/*!
 *  Copyright (c) 2019 by Contributors
 * \file kernel/cuda/binary_reduce_impl.cuh
 * \brief Minigun CUDA UDFs for binary reduce
 */
#ifndef DGL_KERNEL_CUDA_BINARY_REDUCE_IMPL_CUH_
#define DGL_KERNEL_CUDA_BINARY_REDUCE_IMPL_CUH_

#include <minigun/minigun.h>

#include "../binary_reduce_impl_decl.h"
#include "../utils.h"
#include "./functor.cuh"
#include "../csr_interface.h"

namespace dgl {
namespace kernel {
namespace cuda {

// Minigun UDF to compute binary reduce.
template <typename Idx, typename DType, typename Functors>
struct BinaryReduce {
  static __device__ __forceinline__ bool CondEdge(
      Idx src, Idx dst, Idx eid, GData<Idx, DType>* gdata) {
    return true;
  }
  static __device__ __forceinline__ void ApplyEdge(
      Idx src, Idx dst, Idx eid, GData<Idx, DType>* gdata) {
    const int64_t D = gdata->x_length;
    int64_t tx = blockIdx.x * blockDim.x + threadIdx.x;
    const int64_t stride_x = blockDim.x * gridDim.x;
    const int64_t len = gdata->data_len;
    Idx lid = Functors::SelectLeft(src, eid, dst);
    Idx rid = Functors::SelectRight(src, eid, dst);
    Idx oid = Functors::SelectOut(src, eid, dst);
    if (gdata->lhs_mapping) {
      lid = Functors::GetId(lid, gdata->lhs_mapping);
    }
    if (gdata->rhs_mapping) {
      rid = Functors::GetId(rid, gdata->rhs_mapping);
    }
    if (gdata->out_mapping) {
      oid = Functors::GetId(oid, gdata->out_mapping);
    }
    DType* lhsoff = gdata->lhs_data + lid * D * len;
    DType* rhsoff = gdata->rhs_data + rid * D * len;
    DType* outoff = gdata->out_data + oid * D;
    while (tx < D) {
      DType out = Functors::Op(lhsoff + tx * len, rhsoff + tx * len, len);
      Functors::Write(outoff + tx, out);
      tx += stride_x;
    }
  }
};

/*
 * This func do the followings:
 *   1. Convert flattened index to multi-dimension index
 *      according to output shape (assume row-major).
 *   2. Convert multi-dimension index to flattened index for lhs.
 *   3. Convert multi-dimension index to flattened index for rhs.
 */
__device__ __forceinline__ void UnravelRavel(
    const int64_t idx, const int ndim, const int64_t* out_shape, const int64_t* out_stride,
    const int64_t* lhs_shape, const int64_t* lhs_stride,
    const int64_t* rhs_shape, const int64_t* rhs_stride, int64_t *lhs_out, int64_t *rhs_out) {
  if (out_stride[0] == lhs_stride[0]) {
#pragma unroll
    for (int d = 0; d < ndim; ++d) {
      int64_t o_sh = out_shape[d];
      int64_t o_st = out_stride[d];
      int64_t rhs_sh = rhs_shape[d];
      int64_t rhs_st = rhs_stride[d];
      
      int64_t i = (idx / o_st) % o_sh;
      /*
       * Simplfied for rhs_out += min(i, rhs_sh - 1) * rhs_st;
       * rhs_sh be o_sh or 1
       */
      if (rhs_sh > i) { 
        *rhs_out += i * rhs_st;
      }
    }
    *lhs_out = idx;
  } else {
#pragma unroll
    for (int d = 0; d < ndim; ++d) {
      int64_t o_sh = out_shape[d];
      int64_t o_st = out_stride[d];
      int64_t lhs_sh = lhs_shape[d];
      int64_t lhs_st = lhs_stride[d];
  
      int64_t i = (idx / o_st) % o_sh;
      /*
       * Simplfied for lhs_out += min(i, lhs_sh - 1) * lhs_st;
       * lhs_sh be o_sh or 1
       */
      if (lhs_sh > i) {
        *lhs_out += i * lhs_st;
      }
    }
    *rhs_out = idx;
  }
}

// Minigun UDF to compute binary reduce with broadcasting.
template <int NDim, typename Idx, typename DType, typename Functors>
struct BinaryReduceBcast {
  static __device__ __forceinline__ bool CondEdge(
      Idx src, Idx dst, Idx eid, BcastGData<NDim, Idx, DType>* gdata) {
    return true;
  }
  static __device__ __forceinline__ void ApplyEdge(
      Idx src, Idx dst, Idx eid, BcastGData<NDim, Idx, DType>* gdata) {
    int64_t tx = blockIdx.x * blockDim.x + threadIdx.x;
    const int64_t stride_x = blockDim.x * gridDim.x;
    const int64_t len = gdata->data_len;
    Idx lid = Functors::SelectLeft(src, eid, dst);
    Idx rid = Functors::SelectRight(src, eid, dst);
    Idx oid = Functors::SelectOut(src, eid, dst);
    if (gdata->lhs_mapping) {
      lid = Functors::GetId(lid, gdata->lhs_mapping);
    }
    if (gdata->rhs_mapping) {
      rid = Functors::GetId(rid, gdata->rhs_mapping);
    }
    if (gdata->out_mapping) {
      oid = Functors::GetId(oid, gdata->out_mapping);
    }
    DType* lhsoff = gdata->lhs_data + lid * gdata->lhs_len * len; //data with len size
    DType* rhsoff = gdata->rhs_data + rid * gdata->rhs_len * len;
    DType* outoff = gdata->out_data + oid * gdata->out_len;
    while (tx < gdata->out_len) {
<<<<<<< HEAD
      Unravel(tx, gdata->ndim, gdata->out_shape, gdata->out_stride, tmp);
      DType out = Functors::Op(
          lhsoff + Ravel(tmp, gdata->ndim, gdata->lhs_shape, gdata->lhs_stride) * len,
          rhsoff + Ravel(tmp, gdata->ndim, gdata->rhs_shape, gdata->rhs_stride) * len,
          len);

=======
      int64_t lhs_add = 0;
      int64_t rhs_add = 0;
      UnravelRavel(tx, gdata->ndim, gdata->out_shape, gdata->out_stride,
          gdata->lhs_shape, gdata->lhs_stride,
          gdata->rhs_shape, gdata->rhs_stride, &lhs_add, &rhs_add);
      DType lhs = Functors::Read(lhsoff + lhs_add);
      DType rhs = Functors::Read(rhsoff + rhs_add);
      DType out = Functors::Op(lhs, rhs);
>>>>>>> bcd33e0a
      Functors::Write(outoff + tx, out);
      tx += stride_x;
    }
  }
};

// Auxiliary template used in UDF.
template <typename Idx, typename DType,
          typename LeftSelector, typename RightSelector,
          typename BinaryOp, typename Reducer>
struct FunctorsTempl {
  static __device__ __forceinline__ Idx SelectOut(
      Idx src, Idx edge, Idx dst) {
    return OutSelector<Reducer>::Type::Call(src, edge, dst);
  }
  static __device__ __forceinline__ Idx SelectLeft(
      Idx src, Idx edge, Idx dst) {
    return LeftSelector::Call(src, edge, dst);
  }
  static __device__ __forceinline__ Idx SelectRight(
      Idx src, Idx edge, Idx dst) {
    return RightSelector::Call(src, edge, dst);
  }
  static __device__ __forceinline__ DType Op(DType *lhs, DType *rhs, int64_t len) {
    return BinaryOp::Call(lhs, rhs, len);
  }
  static __device__ __forceinline__ void Write(DType* addr, DType val) {
    Reducer::Call(addr, val);
  }
  static __device__ __forceinline__ Idx GetId(Idx id, Idx* id_map) {
    return LDGReader<Idx>::Call(id_map + id);
  }
};

typedef minigun::advance::Config<true, minigun::advance::kV2N> AdvanceConfig;
}  // namespace cuda

// Template implementation of BinaryReduce operator.
template <int XPU, typename Idx, typename DType,
          typename LeftSelector, typename RightSelector,
          typename BinaryOp, typename Reducer>
void CallBinaryReduce(const minigun::advance::RuntimeConfig& rtcfg,
                      const CSRWrapper& graph,
                      GData<Idx, DType>* gdata) {
  typedef cuda::FunctorsTempl<Idx, DType, LeftSelector,
                        RightSelector, BinaryOp, Reducer>
          Functors;
  typedef cuda::BinaryReduce<Idx, DType, Functors> UDF;
  // csr
  auto outcsr = graph.GetOutCSRMatrix();
  minigun::Csr<Idx> csr = utils::CreateCsr<Idx>(outcsr.indptr, outcsr.indices);
  // If the user-given mapping is none and the target is edge data, we need to
  // replace the mapping by the edge ids in the csr graph so that the edge
  // data is correctly read/written.
  if (LeftSelector::target == binary_op::kEdge && gdata->lhs_mapping == nullptr) {
    gdata->lhs_mapping = static_cast<Idx*>(outcsr.data->data);
  }
  if (RightSelector::target == binary_op::kEdge && gdata->rhs_mapping == nullptr) {
    gdata->rhs_mapping = static_cast<Idx*>(outcsr.data->data);
  }
  if (OutSelector<Reducer>::Type::target == binary_op::kEdge
      && gdata->out_mapping == nullptr) {
    gdata->out_mapping = static_cast<Idx*>(outcsr.data->data);
  }
  // TODO(minjie): allocator
  minigun::advance::Advance<XPU, Idx, cuda::AdvanceConfig, GData<Idx, DType>, UDF>(
        rtcfg, csr, gdata, minigun::IntArray1D<Idx>());
}

// Template implementation of BinaryReduce broadcasting operator.
template <int XPU, int NDim, typename Idx, typename DType,
          typename LeftSelector, typename RightSelector,
          typename BinaryOp, typename Reducer>
void CallBinaryReduceBcast(
  const minigun::advance::RuntimeConfig& rtcfg,
  const CSRWrapper& graph,
  BcastGData<NDim, Idx, DType>* gdata) {
  typedef cuda::FunctorsTempl<Idx, DType, LeftSelector,
                        RightSelector, BinaryOp, Reducer>
          Functors;
  typedef cuda::BinaryReduceBcast<NDim, Idx, DType, Functors> UDF;
  // csr
  auto outcsr = graph.GetOutCSRMatrix();
  minigun::Csr<Idx> csr = utils::CreateCsr<Idx>(outcsr.indptr, outcsr.indices);
  // If the user-given mapping is none and the target is edge data, we need to
  // replace the mapping by the edge ids in the csr graph so that the edge
  // data is correctly read/written.
  if (LeftSelector::target == binary_op::kEdge && gdata->lhs_mapping == nullptr) {
    gdata->lhs_mapping = static_cast<Idx*>(outcsr.data->data);
  }
  if (RightSelector::target == binary_op::kEdge && gdata->rhs_mapping == nullptr) {
    gdata->rhs_mapping = static_cast<Idx*>(outcsr.data->data);
  }
  if (OutSelector<Reducer>::Type::target == binary_op::kEdge
      && gdata->out_mapping == nullptr) {
    gdata->out_mapping = static_cast<Idx*>(outcsr.data->data);
  }
  // TODO(minjie): allocator
  minigun::advance::Advance<XPU, Idx, cuda::AdvanceConfig,
    BcastGData<NDim, Idx, DType>, UDF>(
        rtcfg, csr, gdata, minigun::IntArray1D<Idx>());
}

// Following macro is used to generate explicit-specialization of the template
// operator.
#define GEN_DEFINE(dtype, lhs_tgt, rhs_tgt, op)                    \
  template void CallBinaryReduce<XPU, IDX,                      \
        dtype, lhs_tgt, rhs_tgt, op<dtype>, REDUCER<XPU, dtype>>(  \
      const minigun::advance::RuntimeConfig& rtcfg,                \
      const CSRWrapper& graph,                                     \
      GData<IDX, dtype>* gdata);

#define GEN_BCAST_DEFINE(ndim, dtype, lhs_tgt, rhs_tgt, op)         \
  template void CallBinaryReduceBcast<XPU, ndim, IDX, dtype,     \
                                 lhs_tgt, rhs_tgt,                  \
                                 op<dtype>, REDUCER<XPU, dtype>>(   \
      const minigun::advance::RuntimeConfig& rtcfg,                 \
      const CSRWrapper& graph,                                      \
      BcastGData<ndim, IDX, dtype>* gdata);

#define EVAL(F, ...) MSVC_EXPAND(F(__VA_ARGS__))

}  // namespace kernel
}  // namespace dgl

#endif  // DGL_KERNEL_CUDA_BINARY_REDUCE_IMPL_CUH_<|MERGE_RESOLUTION|>--- conflicted
+++ resolved
@@ -131,23 +131,13 @@
     DType* rhsoff = gdata->rhs_data + rid * gdata->rhs_len * len;
     DType* outoff = gdata->out_data + oid * gdata->out_len;
     while (tx < gdata->out_len) {
-<<<<<<< HEAD
-      Unravel(tx, gdata->ndim, gdata->out_shape, gdata->out_stride, tmp);
-      DType out = Functors::Op(
-          lhsoff + Ravel(tmp, gdata->ndim, gdata->lhs_shape, gdata->lhs_stride) * len,
-          rhsoff + Ravel(tmp, gdata->ndim, gdata->rhs_shape, gdata->rhs_stride) * len,
-          len);
-
-=======
       int64_t lhs_add = 0;
       int64_t rhs_add = 0;
       UnravelRavel(tx, gdata->ndim, gdata->out_shape, gdata->out_stride,
           gdata->lhs_shape, gdata->lhs_stride,
           gdata->rhs_shape, gdata->rhs_stride, &lhs_add, &rhs_add);
-      DType lhs = Functors::Read(lhsoff + lhs_add);
-      DType rhs = Functors::Read(rhsoff + rhs_add);
-      DType out = Functors::Op(lhs, rhs);
->>>>>>> bcd33e0a
+      DType out = Functors::Op(lhsoff + lhs_add * len, rhsoff + rhs_add * len, len);
+
       Functors::Write(outoff + tx, out);
       tx += stride_x;
     }
