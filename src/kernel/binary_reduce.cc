--- conflicted
+++ resolved
@@ -249,19 +249,11 @@
     gptr_(graph) { }
 
   aten::CSRMatrix GetInCSRMatrix() const override {
-<<<<<<< HEAD
-    return gptr_->GetInCSRMatrix(0);
-  }
-
-  aten::CSRMatrix GetOutCSRMatrix() const override {
-    return gptr_->GetOutCSRMatrix(0);
-=======
     return gptr_->GetCSCMatrix(0);
   }
 
   aten::CSRMatrix GetOutCSRMatrix() const override {
     return gptr_->GetCSRMatrix(0);
->>>>>>> 97e79265
   }
 
   DGLContext Context() const override {
