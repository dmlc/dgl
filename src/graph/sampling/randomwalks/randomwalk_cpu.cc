/*!
 *  Copyright (c) 2018 by Contributors
 * \file graph/sampling/randomwalk_cpu.cc
 * \brief DGL sampler - CPU implementation of metapath-based random walk with OpenMP
 */

#include <dgl/array.h>
#include <dgl/base_heterograph.h>
#include <dgl/runtime/device_api.h>
#include <vector>
#include <utility>
#include <algorithm>
#include "randomwalks_impl.h"
#include "randomwalks_cpu.h"
#include "metapath_randomwalk.h"

namespace dgl {

using namespace dgl::runtime;
using namespace dgl::aten;

namespace sampling {

namespace impl {

template<DGLDeviceType XPU, typename IdxType>
std::pair<IdArray, IdArray> RandomWalk(
    const HeteroGraphPtr hg,
    const IdArray seeds,
    const TypeArray metapath,
    const std::vector<FloatArray> &prob) {
  TerminatePredicate<IdxType> terminate =
    [] (IdxType *data, dgl_id_t curr, int64_t len) {
      return false;
    };

  return MetapathBasedRandomWalk<XPU, IdxType>(hg, seeds, metapath, prob, terminate);
}

template<DGLDeviceType XPU, typename IdxType>
std::tuple<IdArray, IdArray, IdArray> SelectPinSageNeighbors(
    const IdArray src,
    const IdArray dst,
    const int64_t num_samples_per_node,
    const int64_t k) {
  CHECK(src->ctx.device_type == kDGLCPU) << "IdArray needs be on CPU!";
  int64_t len = src->shape[0] / num_samples_per_node;
  IdxType* src_data = src.Ptr<IdxType>();
  const IdxType* dst_data = dst.Ptr<IdxType>();
  std::vector<IdxType> res_src_vec, res_dst_vec, res_cnt_vec;
  for (int64_t i = 0; i < len; ++i) {
    int64_t start_idx = (i * num_samples_per_node);
    int64_t end_idx = (start_idx + num_samples_per_node);
    IdxType dst_node = dst_data[start_idx];
    std::sort(src_data + start_idx, src_data + end_idx);
    int64_t cnt = 0;
    std::vector<std::pair<IdxType, IdxType>> vec;
    for (int64_t j = start_idx; j < end_idx; ++j) {
      if ((j != start_idx) && (src_data[j] != src_data[j-1])) {
        if (src_data[j-1] != -1) {
          vec.emplace_back(std::make_pair(cnt, src_data[j-1]));
        }
        cnt = 0;
      }
      ++cnt;
    }
    // add last count
    if (src_data[end_idx-1] != -1) {
      vec.emplace_back(std::make_pair(cnt, src_data[end_idx-1]));
    }
    std::sort(vec.begin(), vec.end(),
              std::greater<std::pair<IdxType, IdxType>>());
    int64_t len = std::min(vec.size(), static_cast<size_t>(k));
    for (int64_t j = 0; j < len; ++j) {
      auto pair_item = vec[j];
      res_src_vec.emplace_back(pair_item.second);
      res_dst_vec.emplace_back(dst_node);
      res_cnt_vec.emplace_back(pair_item.first);
    }
  }
  IdArray res_src = IdArray::Empty({static_cast<int64_t>(res_src_vec.size())},
      src->dtype, src->ctx);
  IdArray res_dst = IdArray::Empty({static_cast<int64_t>(res_dst_vec.size())},
      dst->dtype, dst->ctx);
  IdArray res_cnt = IdArray::Empty({static_cast<int64_t>(res_cnt_vec.size())},
      src->dtype, src->ctx);

  // copy data from vector to NDArray
  auto device = runtime::DeviceAPI::Get(src->ctx);
  device->CopyDataFromTo(static_cast<IdxType*>(res_src_vec.data()), 0,
      res_src.Ptr<IdxType>(), 0,
      sizeof(IdxType) * res_src_vec.size(),
<<<<<<< HEAD
      DGLContext{kDGLCPU, 0}, res_src->ctx,
      res_src->dtype, 0);
  device->CopyDataFromTo(static_cast<IdxType*>(res_dst_vec.data()), 0,
      res_dst.Ptr<IdxType>(), 0,
      sizeof(IdxType) * res_dst_vec.size(),
      DGLContext{kDGLCPU, 0}, res_dst->ctx,
      res_dst->dtype, 0);
  device->CopyDataFromTo(static_cast<IdxType*>(res_cnt_vec.data()), 0,
      res_cnt.Ptr<IdxType>(), 0,
      sizeof(IdxType) * res_cnt_vec.size(),
      DGLContext{kDGLCPU, 0}, res_cnt->ctx,
      res_cnt->dtype, 0);
=======
      DGLContext{kDLCPU, 0}, res_src->ctx,
      res_src->dtype);
  device->CopyDataFromTo(static_cast<IdxType*>(res_dst_vec.data()), 0,
      res_dst.Ptr<IdxType>(), 0,
      sizeof(IdxType) * res_dst_vec.size(),
      DGLContext{kDLCPU, 0}, res_dst->ctx,
      res_dst->dtype);
  device->CopyDataFromTo(static_cast<IdxType*>(res_cnt_vec.data()), 0,
      res_cnt.Ptr<IdxType>(), 0,
      sizeof(IdxType) * res_cnt_vec.size(),
      DGLContext{kDLCPU, 0}, res_cnt->ctx,
      res_cnt->dtype);
>>>>>>> 1c9d2a03

  return std::make_tuple(res_src, res_dst, res_cnt);
}

template
std::pair<IdArray, IdArray> RandomWalk<kDGLCPU, int32_t>(
    const HeteroGraphPtr hg,
    const IdArray seeds,
    const TypeArray metapath,
    const std::vector<FloatArray> &prob);
template
std::pair<IdArray, IdArray> RandomWalk<kDGLCPU, int64_t>(
    const HeteroGraphPtr hg,
    const IdArray seeds,
    const TypeArray metapath,
    const std::vector<FloatArray> &prob);

template
std::tuple<IdArray, IdArray, IdArray> SelectPinSageNeighbors<kDGLCPU, int32_t>(
    const IdArray src,
    const IdArray dst,
    const int64_t num_samples_per_node,
    const int64_t k);
template
std::tuple<IdArray, IdArray, IdArray> SelectPinSageNeighbors<kDGLCPU, int64_t>(
    const IdArray src,
    const IdArray dst,
    const int64_t num_samples_per_node,
    const int64_t k);

};  // namespace impl

};  // namespace sampling

};  // namespace dgl<|MERGE_RESOLUTION|>--- conflicted
+++ resolved
@@ -90,33 +90,18 @@
   device->CopyDataFromTo(static_cast<IdxType*>(res_src_vec.data()), 0,
       res_src.Ptr<IdxType>(), 0,
       sizeof(IdxType) * res_src_vec.size(),
-<<<<<<< HEAD
       DGLContext{kDGLCPU, 0}, res_src->ctx,
-      res_src->dtype, 0);
+      res_src->dtype);
   device->CopyDataFromTo(static_cast<IdxType*>(res_dst_vec.data()), 0,
       res_dst.Ptr<IdxType>(), 0,
       sizeof(IdxType) * res_dst_vec.size(),
       DGLContext{kDGLCPU, 0}, res_dst->ctx,
-      res_dst->dtype, 0);
+      res_dst->dtype);
   device->CopyDataFromTo(static_cast<IdxType*>(res_cnt_vec.data()), 0,
       res_cnt.Ptr<IdxType>(), 0,
       sizeof(IdxType) * res_cnt_vec.size(),
       DGLContext{kDGLCPU, 0}, res_cnt->ctx,
-      res_cnt->dtype, 0);
-=======
-      DGLContext{kDLCPU, 0}, res_src->ctx,
-      res_src->dtype);
-  device->CopyDataFromTo(static_cast<IdxType*>(res_dst_vec.data()), 0,
-      res_dst.Ptr<IdxType>(), 0,
-      sizeof(IdxType) * res_dst_vec.size(),
-      DGLContext{kDLCPU, 0}, res_dst->ctx,
-      res_dst->dtype);
-  device->CopyDataFromTo(static_cast<IdxType*>(res_cnt_vec.data()), 0,
-      res_cnt.Ptr<IdxType>(), 0,
-      sizeof(IdxType) * res_cnt_vec.size(),
-      DGLContext{kDLCPU, 0}, res_cnt->ctx,
       res_cnt->dtype);
->>>>>>> 1c9d2a03
 
   return std::make_tuple(res_src, res_dst, res_cnt);
 }
