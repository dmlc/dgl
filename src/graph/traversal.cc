--- conflicted
+++ resolved
@@ -4,6 +4,7 @@
  * \brief Graph traversal implementation
  */
 #include <algorithm>
+#include <queue>
 #include "./traversal.h"
 #include "../c_api_common.h"
 
@@ -104,13 +105,10 @@
  * An optional tag can be specified on each node/edge (represented by an int value).
  */
 struct Frontiers {
-  /*!\brief a vector store for the vertices in all the frontiers */
-  std::vector<dgl_id_t> vids;
-
-  /*!\brief a vector store for the edges in all the frontiers */
-  std::vector<dgl_id_t> eids;
-
-  /*!\brief a vector store for edge tags. Empty if no tags are requested */
+  /*!\brief a vector store for the nodes/edges in all the frontiers */
+  std::vector<dgl_id_t> ids;
+
+  /*!\brief a vector store for node/edge tags. Empty if no tags are requested */
   std::vector<int64_t> tags;
 
   /*!\brief a section vector to indicate each frontier */
@@ -119,24 +117,6 @@
 
 Frontiers BFSNodesFrontiers(const Graph& graph, IdArray source, bool reversed) {
   Frontiers front;
-<<<<<<< HEAD
-  size_t i = 0;
-  VectorView<dgl_id_t> front_view(&front.vids);
-  auto visit = [&] (const dgl_id_t v, const dgl_id_t e) {
-      front.vids.push_back(v);
-      if (e != DGL_INVALID_ID)
-        front.eids.push_back(e);
-    };
-  auto make_frontier = [&] () {
-      front_view.range_start = i;
-      front_view.range_end = front.vids.size();
-      if (front.vids.size() != i) {
-        // do not push zero-length frontier
-        front.sections.push_back(front.vids.size() - i);
-      }
-      i = front.vids.size();
-      return front_view;
-=======
   VectorQueueWrapper<dgl_id_t> queue(&front.ids);
   auto visit = [&] (const dgl_id_t v) { };
   auto make_frontier = [&] () {
@@ -144,7 +124,6 @@
         // do not push zero-length frontier
         front.sections.push_back(queue.size());
       }
->>>>>>> 66676a54
     };
   BFSNodes(graph, source, reversed, &queue, visit, make_frontier);
   return front;
@@ -157,28 +136,44 @@
     const IdArray src = IdArray::FromDLPack(CreateTmpDLManagedTensor(args[1]));
     bool reversed = args[2];
     const auto& front = BFSNodesFrontiers(*gptr, src, reversed);
-    IdArray node_ids = CopyVectorToNDArray(front.vids);
-    IdArray edge_ids = CopyVectorToNDArray(front.eids);
+    IdArray node_ids = CopyVectorToNDArray(front.ids);
     IdArray sections = CopyVectorToNDArray(front.sections);
-    *rv = ConvertNDArrayVectorToPackedFunc({node_ids, edge_ids, sections});
+    *rv = ConvertNDArrayVectorToPackedFunc({node_ids, sections});
+  });
+
+Frontiers BFSEdgesFrontiers(const Graph& graph, IdArray source, bool reversed) {
+  Frontiers front;
+  // NOTE: std::queue has no top() method.
+  std::vector<dgl_id_t> nodes;
+  VectorQueueWrapper<dgl_id_t> queue(&nodes);
+  auto visit = [&] (const dgl_id_t e) { front.ids.push_back(e); };
+  bool first_frontier = true;
+  auto make_frontier = [&] {
+      if (first_frontier) {
+        first_frontier = false; // do not push the first section when doing edges
+      } else if (!queue.empty()) {
+        // do not push zero-length frontier
+        front.sections.push_back(queue.size());
+      }
+    };
+  BFSEdges(graph, source, reversed, &queue, visit, make_frontier);
+  return front;
+}
+
+TVM_REGISTER_GLOBAL("traversal._CAPI_DGLBFSEdges")
+.set_body([] (TVMArgs args, TVMRetValue* rv) {
+    GraphHandle ghandle = args[0];
+    const Graph* gptr = static_cast<Graph*>(ghandle);
+    const IdArray src = IdArray::FromDLPack(CreateTmpDLManagedTensor(args[1]));
+    bool reversed = args[2];
+    const auto& front = BFSEdgesFrontiers(*gptr, src, reversed);
+    IdArray edge_ids = CopyVectorToNDArray(front.ids);
+    IdArray sections = CopyVectorToNDArray(front.sections);
+    *rv = ConvertNDArrayVectorToPackedFunc({edge_ids, sections});
   });
 
 Frontiers TopologicalNodesFrontiers(const Graph& graph, bool reversed) {
   Frontiers front;
-<<<<<<< HEAD
-  size_t i = 0;
-  VectorView<dgl_id_t> front_view(&front.vids);
-  auto visit = [&] (const dgl_id_t v) { front.vids.push_back(v); };
-  auto make_frontier = [&] () {
-      front_view.range_start = i;
-      front_view.range_end = front.vids.size();
-      if (front.vids.size() != i) {
-        // do not push zero-length frontier
-        front.sections.push_back(front.vids.size() - i);
-      }
-      i = front.vids.size();
-      return front_view;
-=======
   VectorQueueWrapper<dgl_id_t> queue(&front.ids);
   auto visit = [&] (const dgl_id_t v) { };
   auto make_frontier = [&] () {
@@ -186,7 +181,6 @@
         // do not push zero-length frontier
         front.sections.push_back(queue.size());
       }
->>>>>>> 66676a54
     };
   TopologicalNodes(graph, reversed, &queue, visit, make_frontier);
   return front;
@@ -198,7 +192,7 @@
     const Graph* gptr = static_cast<Graph*>(ghandle);
     bool reversed = args[1];
     const auto& front = TopologicalNodesFrontiers(*gptr, reversed);
-    IdArray node_ids = CopyVectorToNDArray(front.vids);
+    IdArray node_ids = CopyVectorToNDArray(front.ids);
     IdArray sections = CopyVectorToNDArray(front.sections);
     *rv = ConvertNDArrayVectorToPackedFunc({node_ids, sections});
   });
