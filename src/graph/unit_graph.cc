--- conflicted
+++ resolved
@@ -153,12 +153,7 @@
     return ret;
   }
 
-<<<<<<< HEAD
-  COO CopyTo(const DGLContext &ctx,
-             const DGLStreamHandle &stream = nullptr) const {
-=======
-  COO CopyTo(const DLContext &ctx) const {
->>>>>>> 1c9d2a03
+  COO CopyTo(const DGLContext &ctx) const {
     if (Context() == ctx)
       return *this;
     return COO(meta_graph_, adj_.CopyTo(ctx));
@@ -562,12 +557,7 @@
     }
   }
 
-<<<<<<< HEAD
-  CSR CopyTo(const DGLContext &ctx,
-             const DGLStreamHandle &stream = nullptr) const {
-=======
-  CSR CopyTo(const DLContext &ctx) const {
->>>>>>> 1c9d2a03
+  CSR CopyTo(const DGLContext &ctx) const {
     if (Context() == ctx) {
       return *this;
     } else {
@@ -1285,12 +1275,7 @@
   }
 }
 
-<<<<<<< HEAD
-HeteroGraphPtr UnitGraph::CopyTo(HeteroGraphPtr g, const DGLContext &ctx,
-                                 const DGLStreamHandle &stream) {
-=======
-HeteroGraphPtr UnitGraph::CopyTo(HeteroGraphPtr g, const DLContext &ctx) {
->>>>>>> 1c9d2a03
+HeteroGraphPtr UnitGraph::CopyTo(HeteroGraphPtr g, const DGLContext &ctx) {
   if (ctx == g->Context()) {
     return g;
   } else {
