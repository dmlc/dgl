--- conflicted
+++ resolved
@@ -72,13 +72,8 @@
   /*
    * Sample from arrayHeap
    */
-<<<<<<< HEAD
-  size_t Sample(unsigned int* seed) {
-    ValueType xi = heap_[1] * (rand_r(seed)%100/101.0);
-=======
   size_t Sample() {
-    float xi = heap_[1] * RandomEngine::ThreadLocal()->Uniform<float>();
->>>>>>> 742d79a7
+    ValueType xi = heap_[1] * RandomEngine::ThreadLocal()->Uniform<float>();
     int i = 1;
     while (i < limit_) {
       i = i << 1;
@@ -207,13 +202,8 @@
   for (size_t i = 0; i < ver_len; ++i) {
     sp_prob[i] = probability[edge_id_list[i]];
   }
-<<<<<<< HEAD
   ArrayHeap<ValueType> arrayHeap(sp_prob);
-  arrayHeap.SampleWithoutReplacement(max_num_neighbor, &sp_index, seed);
-=======
-  ArrayHeap arrayHeap(sp_prob);
   arrayHeap.SampleWithoutReplacement(max_num_neighbor, &sp_index);
->>>>>>> 742d79a7
   out_ver->resize(max_num_neighbor);
   out_edge->resize(max_num_neighbor);
   for (size_t i = 0; i < max_num_neighbor; ++i) {
