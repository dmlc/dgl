/*!
 *  Copyright (c) 2018 by Contributors
 * \file graph/graph.cc
 * \brief DGL graph index APIs
 */
#include <dgl/graph.h>
#include <dgl/immutable_graph.h>
#include <dgl/graph_op.h>
#include <dgl/sampler.h>
#include <dgl/nodeflow.h>
#include "../c_api_common.h"

using dgl::runtime::DGLArgs;
using dgl::runtime::DGLArgValue;
using dgl::runtime::DGLRetValue;
using dgl::runtime::PackedFunc;
using dgl::runtime::NDArray;

namespace dgl {

namespace {
// Convert EdgeArray structure to PackedFunc.
template<class EdgeArray>
PackedFunc ConvertEdgeArrayToPackedFunc(const EdgeArray& ea) {
  auto body = [ea] (DGLArgs args, DGLRetValue* rv) {
      const int which = args[0];
      if (which == 0) {
        *rv = std::move(ea.src);
      } else if (which == 1) {
        *rv = std::move(ea.dst);
      } else if (which == 2) {
        *rv = std::move(ea.id);
      } else {
        LOG(FATAL) << "invalid choice";
      }
    };
  return PackedFunc(body);
}

// Convert CSRArray structure to PackedFunc.
PackedFunc ConvertAdjToPackedFunc(const std::vector<IdArray>& ea) {
  auto body = [ea] (DGLArgs args, DGLRetValue* rv) {
      const int which = args[0];
      if ((size_t) which < ea.size()) {
        *rv = std::move(ea[which]);
      } else {
        LOG(FATAL) << "invalid choice";
      }
    };
  return PackedFunc(body);
}

// Convert Subgraph structure to PackedFunc.
PackedFunc ConvertSubgraphToPackedFunc(const Subgraph& sg) {
  auto body = [sg] (DGLArgs args, DGLRetValue* rv) {
      const int which = args[0];
      if (which == 0) {
        GraphInterface* gptr = sg.graph->Reset();
        GraphHandle ghandle = gptr;
        *rv = ghandle;
      } else if (which == 1) {
        *rv = std::move(sg.induced_vertices);
      } else if (which == 2) {
        *rv = std::move(sg.induced_edges);
      } else {
        LOG(FATAL) << "invalid choice";
      }
    };
  return PackedFunc(body);
}

}  // namespace

namespace {
// This namespace contains template functions for batching
// and unbatching over graph and immutable graph
template<typename T>
void DGLDisjointPartitionByNum(const T *gptr, DGLArgs args, DGLRetValue *rv) {
  int64_t num = args[1];
  const std::vector<T> &&rst = GraphOp::DisjointPartitionByNum(gptr, num);
  // return the pointer array as an integer array
  const int64_t len = rst.size();
  NDArray ptr_array = NDArray::Empty({len}, DLDataType{kDLInt, 64, 1}, DLContext{kDLCPU, 0});
  int64_t *ptr_array_data = static_cast<int64_t *>(ptr_array->data);
  for (size_t i = 0; i < rst.size(); ++i) {
    T *ptr = new T();
    *ptr = std::move(rst[i]);
    ptr_array_data[i] = reinterpret_cast<std::intptr_t>(ptr);
  }
  *rv = ptr_array;
}

template<typename T>
void DGLDisjointUnion(GraphHandle *inhandles, int list_size, DGLRetValue *rv) {
  std::vector<const T *> graphs;
  for (int i = 0; i < list_size; ++i) {
    const GraphInterface *ptr = static_cast<const GraphInterface *>(inhandles[i]);
    const T *gr = dynamic_cast<const T *>(ptr);
    CHECK(gr) << "Error: Attempted to batch MutableGraph with ImmutableGraph";
    graphs.push_back(gr);
  }

  T *gptr = new T();
  *gptr = GraphOp::DisjointUnion(std::move(graphs));
  GraphHandle ghandle = gptr;
  *rv = ghandle;
}

template<typename T>
void DGLDisjointPartitionBySizes(const T *gptr, const IdArray sizes, DGLRetValue *rv) {
  std::vector<T> &&rst = GraphOp::DisjointPartitionBySizes(gptr, sizes);
  // return the pointer array as an integer array
  const int64_t len = rst.size();
  NDArray ptr_array = NDArray::Empty({len}, DLDataType{kDLInt, 64, 1}, DLContext{kDLCPU, 0});
  int64_t *ptr_array_data = static_cast<int64_t *>(ptr_array->data);
  for (size_t i = 0; i < rst.size(); ++i) {
    T *ptr = new T();
    *ptr = std::move(rst[i]);
    ptr_array_data[i] = reinterpret_cast<std::intptr_t>(ptr);
  }
  *rv = ptr_array;
}
}  // namespace

///////////////////////////// Graph API ///////////////////////////////////

DGL_REGISTER_GLOBAL("graph_index._CAPI_DGLGraphCreateMutable")
.set_body([] (DGLArgs args, DGLRetValue* rv) {
    bool multigraph = static_cast<bool>(args[0]);
    GraphHandle ghandle = new Graph(multigraph);
    *rv = ghandle;
  });

DGL_REGISTER_GLOBAL("graph_index._CAPI_DGLGraphCreate")
.set_body([] (DGLArgs args, DGLRetValue* rv) {
    const IdArray src_ids = args[0];
    const IdArray dst_ids = args[1];
    const bool multigraph = static_cast<bool>(args[2]);
    const int64_t num_nodes = static_cast<int64_t>(args[3]);
    const bool readonly = static_cast<bool>(args[4]);
    GraphHandle ghandle;
    if (readonly) {
      // TODO(minjie): The array copy here is unnecessary and adds extra overhead.
      //   However, with MXNet backend, the memory would be corrupted if we directly
      //   save the passed-in ndarrays into DGL's graph object. We hope MXNet team
      //   could help look into this.
      COOPtr coo(new COO(num_nodes, Clone(src_ids), Clone(dst_ids)));
      ghandle = new ImmutableGraph(coo, multigraph);
    } else {
      ghandle = new Graph(src_ids, dst_ids, num_nodes, multigraph);
    }
    *rv = ghandle;
  });

DGL_REGISTER_GLOBAL("graph_index._CAPI_DGLGraphCSRCreate")
.set_body([] (DGLArgs args, DGLRetValue* rv) {
    const IdArray indptr = args[0];
    const IdArray indices = args[1];
    const IdArray edge_ids = args[2];
    const std::string shared_mem_name = args[3];
    const bool multigraph = static_cast<bool>(args[4]);
    const std::string edge_dir = args[5];
    CSRPtr csr;
    if (shared_mem_name.empty())
      // TODO(minjie): The array copy here is unnecessary and adds extra overhead.
      //   However, with MXNet backend, the memory would be corrupted if we directly
      //   save the passed-in ndarrays into DGL's graph object. We hope MXNet team
      //   could help look into this.
      csr.reset(new CSR(Clone(indptr), Clone(indices), Clone(edge_ids)));
    else
      csr.reset(new CSR(indptr, indices, edge_ids, shared_mem_name));

    GraphHandle ghandle;
    if (edge_dir == "in")
      ghandle = new ImmutableGraph(csr, nullptr, multigraph);
    else
      ghandle = new ImmutableGraph(nullptr, csr, multigraph);
    *rv = ghandle;
  });

DGL_REGISTER_GLOBAL("graph_index._CAPI_DGLGraphCSRCreateMMap")
.set_body([] (DGLArgs args, DGLRetValue* rv) {
    const std::string shared_mem_name = args[0];
    const int64_t num_vertices = args[1];
    const int64_t num_edges = args[2];
    const bool multigraph = static_cast<bool>(args[3]);
    const std::string edge_dir = args[4];
    CSRPtr csr(new CSR(shared_mem_name, num_vertices, num_edges));
    GraphHandle ghandle;
    if (edge_dir == "in")
      ghandle = new ImmutableGraph(csr, nullptr, multigraph);
    else
      ghandle = new ImmutableGraph(nullptr, csr, multigraph);
    *rv = ghandle;
  });

DGL_REGISTER_GLOBAL("graph_index._CAPI_DGLGraphFree")
.set_body([] (DGLArgs args, DGLRetValue* rv) {
    GraphHandle ghandle = args[0];
    GraphInterface* gptr = static_cast<GraphInterface*>(ghandle);
    delete gptr;
  });

DGL_REGISTER_GLOBAL("graph_index._CAPI_DGLGraphAddVertices")
.set_body([] (DGLArgs args, DGLRetValue* rv) {
    GraphHandle ghandle = args[0];
    GraphInterface* gptr = static_cast<GraphInterface*>(ghandle);
    uint64_t num_vertices = args[1];
    gptr->AddVertices(num_vertices);
  });

DGL_REGISTER_GLOBAL("graph_index._CAPI_DGLGraphAddEdge")
.set_body([] (DGLArgs args, DGLRetValue* rv) {
    GraphHandle ghandle = args[0];
    GraphInterface* gptr = static_cast<GraphInterface*>(ghandle);
    const dgl_id_t src = args[1];
    const dgl_id_t dst = args[2];
    gptr->AddEdge(src, dst);
  });

DGL_REGISTER_GLOBAL("graph_index._CAPI_DGLGraphAddEdges")
.set_body([] (DGLArgs args, DGLRetValue* rv) {
    GraphHandle ghandle = args[0];
    GraphInterface* gptr = static_cast<GraphInterface*>(ghandle);
    const IdArray src = args[1];
    const IdArray dst = args[2];
    gptr->AddEdges(src, dst);
  });

DGL_REGISTER_GLOBAL("graph_index._CAPI_DGLGraphClear")
.set_body([] (DGLArgs args, DGLRetValue* rv) {
    GraphHandle ghandle = args[0];
    GraphInterface* gptr = static_cast<GraphInterface*>(ghandle);
    gptr->Clear();
  });

DGL_REGISTER_GLOBAL("graph_index._CAPI_DGLGraphIsMultigraph")
.set_body([] (DGLArgs args, DGLRetValue *rv) {
    GraphHandle ghandle = args[0];
    // NOTE: not const since we have caches
    const GraphInterface* gptr = static_cast<GraphInterface*>(ghandle);
    *rv = gptr->IsMultigraph();
  });

DGL_REGISTER_GLOBAL("graph_index._CAPI_DGLGraphIsReadonly")
.set_body([] (DGLArgs args, DGLRetValue *rv) {
    GraphHandle ghandle = args[0];
    // NOTE: not const since we have caches
    const GraphInterface* gptr = static_cast<GraphInterface*>(ghandle);
    *rv = gptr->IsReadonly();
  });

DGL_REGISTER_GLOBAL("graph_index._CAPI_DGLGraphNumVertices")
.set_body([] (DGLArgs args, DGLRetValue* rv) {
    GraphHandle ghandle = args[0];
    const GraphInterface* gptr = static_cast<GraphInterface*>(ghandle);
    *rv = static_cast<int64_t>(gptr->NumVertices());
  });

DGL_REGISTER_GLOBAL("graph_index._CAPI_DGLGraphNumEdges")
.set_body([] (DGLArgs args, DGLRetValue* rv) {
    GraphHandle ghandle = args[0];
    const GraphInterface* gptr = static_cast<GraphInterface*>(ghandle);
    *rv = static_cast<int64_t>(gptr->NumEdges());
  });

DGL_REGISTER_GLOBAL("graph_index._CAPI_DGLGraphHasVertex")
.set_body([] (DGLArgs args, DGLRetValue* rv) {
    GraphHandle ghandle = args[0];
    const GraphInterface* gptr = static_cast<GraphInterface*>(ghandle);
    const dgl_id_t vid = args[1];
    *rv = gptr->HasVertex(vid);
  });

DGL_REGISTER_GLOBAL("graph_index._CAPI_DGLGraphHasVertices")
.set_body([] (DGLArgs args, DGLRetValue* rv) {
    GraphHandle ghandle = args[0];
    const GraphInterface* gptr = static_cast<GraphInterface*>(ghandle);
    const IdArray vids = args[1];
    *rv = gptr->HasVertices(vids);
  });

DGL_REGISTER_GLOBAL("graph_index._CAPI_DGLMapSubgraphNID")
.set_body([] (DGLArgs args, DGLRetValue* rv) {
    const IdArray parent_vids = args[0];
    const IdArray query = args[1];
    *rv = GraphOp::MapParentIdToSubgraphId(parent_vids, query);
  });

DGL_REGISTER_GLOBAL("graph_index._CAPI_DGLGraphHasEdgeBetween")
.set_body([] (DGLArgs args, DGLRetValue* rv) {
    GraphHandle ghandle = args[0];
    const GraphInterface* gptr = static_cast<GraphInterface*>(ghandle);
    const dgl_id_t src = args[1];
    const dgl_id_t dst = args[2];
    *rv = gptr->HasEdgeBetween(src, dst);
  });

DGL_REGISTER_GLOBAL("graph_index._CAPI_DGLGraphHasEdgesBetween")
.set_body([] (DGLArgs args, DGLRetValue* rv) {
    GraphHandle ghandle = args[0];
    const GraphInterface* gptr = static_cast<GraphInterface*>(ghandle);
    const IdArray src = args[1];
    const IdArray dst = args[2];
    *rv = gptr->HasEdgesBetween(src, dst);
  });

DGL_REGISTER_GLOBAL("graph_index._CAPI_DGLGraphPredecessors")
.set_body([] (DGLArgs args, DGLRetValue* rv) {
    GraphHandle ghandle = args[0];
    const GraphInterface* gptr = static_cast<GraphInterface*>(ghandle);
    const dgl_id_t vid = args[1];
    const uint64_t radius = args[2];
    *rv = gptr->Predecessors(vid, radius);
  });

DGL_REGISTER_GLOBAL("graph_index._CAPI_DGLGraphSuccessors")
.set_body([] (DGLArgs args, DGLRetValue* rv) {
    GraphHandle ghandle = args[0];
    const GraphInterface* gptr = static_cast<GraphInterface*>(ghandle);
    const dgl_id_t vid = args[1];
    const uint64_t radius = args[2];
    *rv = gptr->Successors(vid, radius);
  });

DGL_REGISTER_GLOBAL("graph_index._CAPI_DGLGraphEdgeId")
.set_body([] (DGLArgs args, DGLRetValue* rv) {
    GraphHandle ghandle = args[0];
    const GraphInterface* gptr = static_cast<GraphInterface*>(ghandle);
    const dgl_id_t src = args[1];
    const dgl_id_t dst = args[2];
    *rv = gptr->EdgeId(src, dst);
  });

DGL_REGISTER_GLOBAL("graph_index._CAPI_DGLGraphEdgeIds")
.set_body([] (DGLArgs args, DGLRetValue* rv) {
    GraphHandle ghandle = args[0];
    const GraphInterface* gptr = static_cast<GraphInterface*>(ghandle);
    const IdArray src = args[1];
    const IdArray dst = args[2];
    *rv = ConvertEdgeArrayToPackedFunc(gptr->EdgeIds(src, dst));
  });

DGL_REGISTER_GLOBAL("graph_index._CAPI_DGLGraphFindEdges")
.set_body([] (DGLArgs args, DGLRetValue* rv) {
    GraphHandle ghandle = args[0];
    const GraphInterface* gptr = static_cast<GraphInterface*>(ghandle);
    const IdArray eids = args[1];
    *rv = ConvertEdgeArrayToPackedFunc(gptr->FindEdges(eids));
  });

DGL_REGISTER_GLOBAL("graph_index._CAPI_DGLGraphInEdges_1")
.set_body([] (DGLArgs args, DGLRetValue* rv) {
    GraphHandle ghandle = args[0];
    const GraphInterface* gptr = static_cast<GraphInterface*>(ghandle);
    const dgl_id_t vid = args[1];
    *rv = ConvertEdgeArrayToPackedFunc(gptr->InEdges(vid));
  });

DGL_REGISTER_GLOBAL("graph_index._CAPI_DGLGraphInEdges_2")
.set_body([] (DGLArgs args, DGLRetValue* rv) {
    GraphHandle ghandle = args[0];
    const GraphInterface* gptr = static_cast<GraphInterface*>(ghandle);
    const IdArray vids = args[1];
    *rv = ConvertEdgeArrayToPackedFunc(gptr->InEdges(vids));
  });

DGL_REGISTER_GLOBAL("graph_index._CAPI_DGLGraphOutEdges_1")
.set_body([] (DGLArgs args, DGLRetValue* rv) {
    GraphHandle ghandle = args[0];
    const GraphInterface* gptr = static_cast<GraphInterface*>(ghandle);
    const dgl_id_t vid = args[1];
    *rv = ConvertEdgeArrayToPackedFunc(gptr->OutEdges(vid));
  });

DGL_REGISTER_GLOBAL("graph_index._CAPI_DGLGraphOutEdges_2")
.set_body([] (DGLArgs args, DGLRetValue* rv) {
    GraphHandle ghandle = args[0];
    const GraphInterface* gptr = static_cast<GraphInterface*>(ghandle);
    const IdArray vids = args[1];
    *rv = ConvertEdgeArrayToPackedFunc(gptr->OutEdges(vids));
  });

DGL_REGISTER_GLOBAL("graph_index._CAPI_DGLGraphEdges")
.set_body([] (DGLArgs args, DGLRetValue* rv) {
    GraphHandle ghandle = args[0];
    const GraphInterface* gptr = static_cast<GraphInterface*>(ghandle);
    std::string order = args[1];
    *rv = ConvertEdgeArrayToPackedFunc(gptr->Edges(order));
  });

DGL_REGISTER_GLOBAL("graph_index._CAPI_DGLGraphInDegree")
.set_body([] (DGLArgs args, DGLRetValue* rv) {
    GraphHandle ghandle = args[0];
    const GraphInterface* gptr = static_cast<GraphInterface*>(ghandle);
    const dgl_id_t vid = args[1];
    *rv = static_cast<int64_t>(gptr->InDegree(vid));
  });

DGL_REGISTER_GLOBAL("graph_index._CAPI_DGLGraphInDegrees")
.set_body([] (DGLArgs args, DGLRetValue* rv) {
    GraphHandle ghandle = args[0];
    const GraphInterface* gptr = static_cast<GraphInterface*>(ghandle);
    const IdArray vids = args[1];
    *rv = gptr->InDegrees(vids);
  });

DGL_REGISTER_GLOBAL("graph_index._CAPI_DGLGraphOutDegree")
.set_body([] (DGLArgs args, DGLRetValue* rv) {
    GraphHandle ghandle = args[0];
    const GraphInterface* gptr = static_cast<GraphInterface*>(ghandle);
    const dgl_id_t vid = args[1];
    *rv = static_cast<int64_t>(gptr->OutDegree(vid));
  });

DGL_REGISTER_GLOBAL("graph_index._CAPI_DGLGraphOutDegrees")
.set_body([] (DGLArgs args, DGLRetValue* rv) {
    GraphHandle ghandle = args[0];
    const GraphInterface* gptr = static_cast<GraphInterface*>(ghandle);
    const IdArray vids = args[1];
    *rv = gptr->OutDegrees(vids);
  });

DGL_REGISTER_GLOBAL("graph_index._CAPI_DGLGraphVertexSubgraph")
.set_body([] (DGLArgs args, DGLRetValue* rv) {
    GraphHandle ghandle = args[0];
    const GraphInterface* gptr = static_cast<GraphInterface*>(ghandle);
    const IdArray vids = args[1];
    *rv = ConvertSubgraphToPackedFunc(gptr->VertexSubgraph(vids));
  });

DGL_REGISTER_GLOBAL("graph_index._CAPI_DGLGraphEdgeSubgraph")
.set_body([] (DGLArgs args, DGLRetValue* rv) {
    GraphHandle ghandle = args[0];
    const GraphInterface *gptr = static_cast<GraphInterface*>(ghandle);
    const IdArray eids = args[1];
    *rv = ConvertSubgraphToPackedFunc(gptr->EdgeSubgraph(eids));
  });

DGL_REGISTER_GLOBAL("graph_index._CAPI_DGLDisjointUnion")
.set_body([] (DGLArgs args, DGLRetValue* rv) {
    void* list = args[0];
    GraphHandle* inhandles = static_cast<GraphHandle*>(list);
    int list_size = args[1];
    const GraphInterface *ptr = static_cast<const GraphInterface *>(inhandles[0]);
    const ImmutableGraph *im_gr = dynamic_cast<const ImmutableGraph *>(ptr);
    const Graph *gr = dynamic_cast<const Graph *>(ptr);
    if (gr) {
      DGLDisjointUnion<Graph>(inhandles, list_size, rv);
    } else {
      CHECK(im_gr) << "Args[0] is not a list of valid DGLGraph";
      DGLDisjointUnion<ImmutableGraph>(inhandles, list_size, rv);
    }
  });

DGL_REGISTER_GLOBAL("graph_index._CAPI_DGLDisjointPartitionByNum")
.set_body([] (DGLArgs args, DGLRetValue* rv) {
    GraphHandle ghandle = args[0];
    const GraphInterface *ptr = static_cast<const GraphInterface *>(ghandle);
    const Graph* gptr = dynamic_cast<const Graph*>(ptr);
    const ImmutableGraph* im_gptr = dynamic_cast<const ImmutableGraph*>(ptr);
    if (gptr) {
      DGLDisjointPartitionByNum(gptr, args, rv);
    } else {
      CHECK(im_gptr) << "Args[0] is not a valid DGLGraph";
      DGLDisjointPartitionByNum(im_gptr, args, rv);
    }
  });

DGL_REGISTER_GLOBAL("graph_index._CAPI_DGLDisjointPartitionBySizes")
.set_body([] (DGLArgs args, DGLRetValue* rv) {
    GraphHandle ghandle = args[0];
    const IdArray sizes = IdArray::FromDLPack(CreateTmpDLManagedTensor(args[1]));
    const GraphInterface *ptr = static_cast<const GraphInterface *>(ghandle);
    const Graph* gptr = dynamic_cast<const Graph*>(ptr);
<<<<<<< HEAD
    CHECK(gptr) << "_CAPI_DGLDisjointPartitionBySizes isn't implemented in immutable graph";
    const IdArray sizes = args[1];
    std::vector<Graph>&& rst = GraphOp::DisjointPartitionBySizes(gptr, sizes);
    // return the pointer array as an integer array
    const int64_t len = rst.size();
    NDArray ptr_array = NDArray::Empty({len}, DLDataType{kDLInt, 64, 1}, DLContext{kDLCPU, 0});
    int64_t* ptr_array_data = static_cast<int64_t*>(ptr_array->data);
    for (size_t i = 0; i < rst.size(); ++i) {
      Graph* ptr = new Graph();
      *ptr = std::move(rst[i]);
      ptr_array_data[i] = reinterpret_cast<std::intptr_t>(ptr);
=======
    const ImmutableGraph* im_gptr = dynamic_cast<const ImmutableGraph*>(ptr);
    if (gptr) {
      DGLDisjointPartitionBySizes(gptr, sizes, rv);
    } else {
      CHECK(im_gptr) << "Args[0] is not a valid DGLGraph";
      DGLDisjointPartitionBySizes(im_gptr, sizes, rv);
>>>>>>> 4b761571
    }
});

DGL_REGISTER_GLOBAL("graph_index._CAPI_DGLGraphLineGraph")
.set_body([] (DGLArgs args, DGLRetValue* rv) {
    GraphHandle ghandle = args[0];
    bool backtracking = args[1];
    const GraphInterface *ptr = static_cast<const GraphInterface *>(ghandle);
    const Graph* gptr = dynamic_cast<const Graph*>(ptr);
    CHECK(gptr) << "_CAPI_DGLGraphLineGraph isn't implemented in immutable graph";
    Graph* lgptr = new Graph();
    *lgptr = GraphOp::LineGraph(gptr, backtracking);
    GraphHandle lghandle = lgptr;
    *rv = lghandle;
  });

DGL_REGISTER_GLOBAL("graph_index._CAPI_DGLGraphGetAdj")
.set_body([] (DGLArgs args, DGLRetValue* rv) {
    GraphHandle ghandle = args[0];
    bool transpose = args[1];
    std::string format = args[2];
    const GraphInterface *ptr = static_cast<const GraphInterface *>(ghandle);
    auto res = ptr->GetAdj(transpose, format);
    *rv = ConvertAdjToPackedFunc(res);
  });

}  // namespace dgl<|MERGE_RESOLUTION|>--- conflicted
+++ resolved
@@ -77,14 +77,13 @@
 template<typename T>
 void DGLDisjointPartitionByNum(const T *gptr, DGLArgs args, DGLRetValue *rv) {
   int64_t num = args[1];
-  const std::vector<T> &&rst = GraphOp::DisjointPartitionByNum(gptr, num);
+  std::vector<T> &&rst = GraphOp::DisjointPartitionByNum(gptr, num);
   // return the pointer array as an integer array
   const int64_t len = rst.size();
   NDArray ptr_array = NDArray::Empty({len}, DLDataType{kDLInt, 64, 1}, DLContext{kDLCPU, 0});
   int64_t *ptr_array_data = static_cast<int64_t *>(ptr_array->data);
   for (size_t i = 0; i < rst.size(); ++i) {
-    T *ptr = new T();
-    *ptr = std::move(rst[i]);
+    GraphInterface *ptr = rst[i].Reset();
     ptr_array_data[i] = reinterpret_cast<std::intptr_t>(ptr);
   }
   *rv = ptr_array;
@@ -100,9 +99,7 @@
     graphs.push_back(gr);
   }
 
-  T *gptr = new T();
-  *gptr = GraphOp::DisjointUnion(std::move(graphs));
-  GraphHandle ghandle = gptr;
+  GraphHandle ghandle = GraphOp::DisjointUnion(std::move(graphs)).Reset();
   *rv = ghandle;
 }
 
@@ -114,8 +111,7 @@
   NDArray ptr_array = NDArray::Empty({len}, DLDataType{kDLInt, 64, 1}, DLContext{kDLCPU, 0});
   int64_t *ptr_array_data = static_cast<int64_t *>(ptr_array->data);
   for (size_t i = 0; i < rst.size(); ++i) {
-    T *ptr = new T();
-    *ptr = std::move(rst[i]);
+    GraphInterface *ptr = rst[i].Reset();
     ptr_array_data[i] = reinterpret_cast<std::intptr_t>(ptr);
   }
   *rv = ptr_array;
@@ -470,29 +466,15 @@
 DGL_REGISTER_GLOBAL("graph_index._CAPI_DGLDisjointPartitionBySizes")
 .set_body([] (DGLArgs args, DGLRetValue* rv) {
     GraphHandle ghandle = args[0];
-    const IdArray sizes = IdArray::FromDLPack(CreateTmpDLManagedTensor(args[1]));
+    const IdArray sizes = args[1];
     const GraphInterface *ptr = static_cast<const GraphInterface *>(ghandle);
     const Graph* gptr = dynamic_cast<const Graph*>(ptr);
-<<<<<<< HEAD
-    CHECK(gptr) << "_CAPI_DGLDisjointPartitionBySizes isn't implemented in immutable graph";
-    const IdArray sizes = args[1];
-    std::vector<Graph>&& rst = GraphOp::DisjointPartitionBySizes(gptr, sizes);
-    // return the pointer array as an integer array
-    const int64_t len = rst.size();
-    NDArray ptr_array = NDArray::Empty({len}, DLDataType{kDLInt, 64, 1}, DLContext{kDLCPU, 0});
-    int64_t* ptr_array_data = static_cast<int64_t*>(ptr_array->data);
-    for (size_t i = 0; i < rst.size(); ++i) {
-      Graph* ptr = new Graph();
-      *ptr = std::move(rst[i]);
-      ptr_array_data[i] = reinterpret_cast<std::intptr_t>(ptr);
-=======
     const ImmutableGraph* im_gptr = dynamic_cast<const ImmutableGraph*>(ptr);
     if (gptr) {
       DGLDisjointPartitionBySizes(gptr, sizes, rv);
     } else {
       CHECK(im_gptr) << "Args[0] is not a valid DGLGraph";
       DGLDisjointPartitionBySizes(im_gptr, sizes, rv);
->>>>>>> 4b761571
     }
 });
 
