--- conflicted
+++ resolved
@@ -186,11 +186,7 @@
 
   // Store the non-zeros in a subgraph with edge attributes of new edge ids.
   sub_csr->edge_ids.resize(sub_csr->indices.size());
-<<<<<<< HEAD
-  for (uint64_t i = 0; i < sub_csr->edge_ids.size(); i++)
-=======
   for (size_t i = 0; i < sub_csr->edge_ids.size(); i++)
->>>>>>> fea5579a
     sub_csr->edge_ids[i] = i;
 
   IdArray rst_eids = IdArray::Empty({static_cast<int64_t>(orig_edge_ids.size())},
@@ -284,11 +280,7 @@
   BoolArray rst = BoolArray::Empty({len}, vids->dtype, vids->ctx);
   const dgl_id_t* vid_data = static_cast<dgl_id_t*>(vids->data);
   dgl_id_t* rst_data = static_cast<dgl_id_t*>(rst->data);
-<<<<<<< HEAD
-  const size_t nverts = NumVertices();
-=======
   const uint64_t nverts = NumVertices();
->>>>>>> fea5579a
   for (int64_t i = 0; i < len; ++i) {
     rst_data[i] = (vid_data[i] < nverts)? 1 : 0;
   }
