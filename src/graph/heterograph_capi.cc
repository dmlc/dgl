--- conflicted
+++ resolved
@@ -597,7 +597,7 @@
     *rv = ret_list;
   });
 
-<<<<<<< HEAD
+
 DGL_REGISTER_GLOBAL("heterograph_index._CAPI_DGLHeteroLineGraph")
 .set_body([] (DGLArgs args, DGLRetValue* rv) {
   HeteroGraphRef hg = args[0];
@@ -606,7 +606,8 @@
   auto hgptr = CreateLineGraph(hg.sptr(), backtracking);
   *rv = HeteroGraphRef(hgptr);
 });
-=======
+
+
 DGL_REGISTER_GLOBAL("heterograph_index._CAPI_DGLHeteroReverse")
 .set_body([] (DGLArgs args, DGLRetValue* rv) {
     HeteroGraphRef hg = args[0];
@@ -624,5 +625,4 @@
     const auto& num_nodes = g->NumVerticesPerType();
     *rv = CreateHeteroGraph(hg->meta_graph(), rev_ugs, num_nodes);
   });
->>>>>>> feabcabd
 }  // namespace dgl