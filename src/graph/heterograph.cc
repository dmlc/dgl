--- conflicted
+++ resolved
@@ -252,12 +252,7 @@
                                         hgindex->num_verts_per_type_));
 }
 
-<<<<<<< HEAD
-HeteroGraphPtr HeteroGraph::CopyTo(HeteroGraphPtr g, const DGLContext &ctx,
-                                   const DGLStreamHandle &stream) {
-=======
-HeteroGraphPtr HeteroGraph::CopyTo(HeteroGraphPtr g, const DLContext &ctx) {
->>>>>>> 1c9d2a03
+HeteroGraphPtr HeteroGraph::CopyTo(HeteroGraphPtr g, const DGLContext &ctx) {
   if (ctx == g->Context()) {
     return g;
   }
