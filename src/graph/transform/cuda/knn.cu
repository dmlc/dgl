/*!
 *  Copyright (c) 2020 by Contributors
 * \file graph/transform/cuda/knn.cu
 * \brief k-nearest-neighbor (KNN) implementation (cuda)
 */

#include <dgl/array.h>
#include <dgl/random.h>
#include <dgl/runtime/device_api.h>
#include <curand_kernel.h>
#include <algorithm>
#include <string>
#include <vector>
#include <limits>
#include "../../../array/cuda/dgl_cub.cuh"
#include "../../../runtime/cuda/cuda_common.h"
#include "../../../array/cuda/utils.h"
#include "../knn.h"

namespace dgl {
namespace transform {
namespace impl {
/*!
 * \brief Utility class used to avoid linker errors with extern
 *  unsized shared memory arrays with templated type
 */
template <typename Type>
struct SharedMemory {
  __device__ inline operator Type* () {
    extern __shared__ int __smem[];
    return reinterpret_cast<Type*>(__smem);
  }

  __device__ inline operator const Type* () const {
    extern __shared__ int __smem[];
    return reinterpret_cast<Type*>(__smem);
  }
};

// specialize for double to avoid unaligned memory
// access compile errors
template <>
struct SharedMemory<double> {
  __device__ inline operator double* () {
    extern __shared__ double __smem_d[];
    return reinterpret_cast<double*>(__smem_d);
  }

  __device__ inline operator const double* () const {
    extern __shared__ double __smem_d[];
    return reinterpret_cast<double*>(__smem_d);
  }
};

/*! \brief Compute Euclidean distance between two vectors in a cuda kernel */
template <typename FloatType, typename IdType>
__device__ FloatType EuclideanDist(const FloatType* vec1,
                                   const FloatType* vec2,
                                   const int64_t dim) {
  FloatType dist = 0;
  IdType idx = 0;
  for (; idx < dim - 3; idx += 4) {
    FloatType diff0 = vec1[idx] - vec2[idx];
    FloatType diff1 = vec1[idx + 1] - vec2[idx + 1];
    FloatType diff2 = vec1[idx + 2] - vec2[idx + 2];
    FloatType diff3 = vec1[idx + 3] - vec2[idx + 3];

    dist += diff0 * diff0 + diff1 * diff1 + diff2 * diff2 + diff3 * diff3;
  }

  for (; idx < dim; ++idx) {
    FloatType diff = vec1[idx] - vec2[idx];
    dist += diff * diff;
  }

  return dist;
}

/*!
 * \brief Compute Euclidean distance between two vectors in a cuda kernel,
 *  return positive infinite value if the intermediate distance is greater
 *  than the worst distance.
 */
template <typename FloatType, typename IdType>
__device__ FloatType EuclideanDistWithCheck(const FloatType* vec1,
                                            const FloatType* vec2,
                                            const int64_t dim,
                                            const FloatType worst_dist) {
  FloatType dist = 0;
  IdType idx = 0;
  bool early_stop = false;

  for (; idx < dim - 3; idx += 4) {
    FloatType diff0 = vec1[idx] - vec2[idx];
    FloatType diff1 = vec1[idx + 1] - vec2[idx + 1];
    FloatType diff2 = vec1[idx + 2] - vec2[idx + 2];
    FloatType diff3 = vec1[idx + 3] - vec2[idx + 3];

    dist += diff0 * diff0 + diff1 * diff1 + diff2 * diff2 + diff3 * diff3;
    if (dist > worst_dist) {
      early_stop = true;
      idx = dim;
      break;
    }
  }

  for (; idx < dim; ++idx) {
    FloatType diff = vec1[idx] - vec2[idx];
    dist += diff * diff;
    if (dist > worst_dist) {
      early_stop = true;
      break;
    }
  }

  if (early_stop) {
    return std::numeric_limits<FloatType>::max();
  } else {
    return dist;
  }
}

template <typename FloatType, typename IdType>
__device__ void BuildHeap(IdType* indices, FloatType* dists, int size) {
  for (int i = size / 2 - 1; i >= 0; --i) {
    IdType idx = i;
    while (true) {
      IdType largest = idx;
      IdType left = idx * 2 + 1;
      IdType right = left + 1;
      if (left < size && dists[left] > dists[largest]) {
        largest = left;
      }
      if (right < size && dists[right] > dists[largest]) {
        largest = right;
      }
      if (largest != idx) {
        IdType tmp_idx = indices[largest];
        indices[largest] = indices[idx];
        indices[idx] = tmp_idx;

        FloatType tmp_dist = dists[largest];
        dists[largest] = dists[idx];
        dists[idx] = tmp_dist;
        idx = largest;
      } else {
        break;
      }
    }
  }
}

template <typename FloatType, typename IdType>
__device__ void HeapInsert(IdType* indices, FloatType* dist,
                           IdType new_idx, FloatType new_dist,
                           int size, bool check_repeat = false) {
  if (new_dist > dist[0]) return;

  // check if we have it
  if (check_repeat) {
    for (IdType i = 0; i < size; ++i) {
      if (indices[i] == new_idx) return;
    }
  }

  IdType left = 0, right = 0, idx = 0, largest = 0;
  dist[0] = new_dist;
  indices[0] = new_idx;
  while (true) {
    left = idx * 2 + 1;
    right = left + 1;
    if (left < size && dist[left] > dist[largest]) {
      largest = left;
    }
    if (right < size && dist[right] > dist[largest]) {
      largest = right;
    }
    if (largest != idx) {
      IdType tmp_idx = indices[idx];
      indices[idx] = indices[largest];
      indices[largest] = tmp_idx;

      FloatType tmp_dist = dist[idx];
      dist[idx] = dist[largest];
      dist[largest] = tmp_dist;

      idx = largest;
    } else {
      break;
    }
  }
}

template <typename FloatType, typename IdType>
__device__ bool FlaggedHeapInsert(IdType* indices, FloatType* dist, bool* flags,
                                  IdType new_idx, FloatType new_dist, bool new_flag,
                                  int size, bool check_repeat = false) {
  if (new_dist > dist[0]) return false;

  // check if we have it
  if (check_repeat) {
    for (IdType i = 0; i < size; ++i) {
      if (indices[i] == new_idx) return false;
    }
  }

  IdType left = 0, right = 0, idx = 0, largest = 0;
  dist[0] = new_dist;
  indices[0] = new_idx;
  flags[0] = new_flag;
  while (true) {
    left = idx * 2 + 1;
    right = left + 1;
    if (left < size && dist[left] > dist[largest]) {
      largest = left;
    }
    if (right < size && dist[right] > dist[largest]) {
      largest = right;
    }
    if (largest != idx) {
      IdType tmp_idx = indices[idx];
      indices[idx] = indices[largest];
      indices[largest] = tmp_idx;

      FloatType tmp_dist = dist[idx];
      dist[idx] = dist[largest];
      dist[largest] = tmp_dist;

      bool tmp_flag = flags[idx];
      flags[idx] = flags[largest];
      flags[largest] = tmp_flag;

      idx = largest;
    } else {
      break;
    }
  }
  return true;
}

/*!
 * \brief Brute force kNN kernel. Compute distance for each pair of input points and get
 *  the result directly (without a distance matrix).
 */
template <typename FloatType, typename IdType>
__global__ void BruteforceKnnKernel(const FloatType* data_points, const IdType* data_offsets,
                                    const FloatType* query_points, const IdType* query_offsets,
                                    const int k, FloatType* dists, IdType* query_out,
                                    IdType* data_out, const int64_t num_batches,
                                    const int64_t feature_size) {
  const IdType q_idx = blockIdx.x * blockDim.x + threadIdx.x;
  if (q_idx >= query_offsets[num_batches]) return;
  IdType batch_idx = 0;
  for (IdType b = 0; b < num_batches + 1; ++b) {
    if (query_offsets[b] > q_idx) { batch_idx = b - 1; break; }
  }
  const IdType data_start = data_offsets[batch_idx], data_end = data_offsets[batch_idx + 1];

  for (IdType k_idx = 0; k_idx < k; ++k_idx) {
    query_out[q_idx * k + k_idx] = q_idx;
    dists[q_idx * k + k_idx] = std::numeric_limits<FloatType>::max();
  }
  FloatType worst_dist = std::numeric_limits<FloatType>::max();

  for (IdType d_idx = data_start; d_idx < data_end; ++d_idx) {
    FloatType tmp_dist = EuclideanDistWithCheck<FloatType, IdType>(
      query_points + q_idx * feature_size,
      data_points + d_idx * feature_size,
      feature_size, worst_dist);

    IdType out_offset = q_idx * k;
    HeapInsert<FloatType, IdType>(data_out + out_offset, dists + out_offset, d_idx, tmp_dist, k);
    worst_dist = dists[q_idx * k];
  }
}

/*!
 * \brief Same as BruteforceKnnKernel, but use shared memory as buffer.
 *  This kernel divides query points and data points into blocks. For each
 *  query block, it will make a loop over all data blocks and compute distances.
 *  This kernel is faster when the dimension of input points is not large.
 */
template <typename FloatType, typename IdType>
__global__ void BruteforceKnnShareKernel(const FloatType* data_points,
                                         const IdType* data_offsets,
                                         const FloatType* query_points,
                                         const IdType* query_offsets,
                                         const IdType* block_batch_id,
                                         const IdType* local_block_id,
                                         const int k, FloatType* dists,
                                         IdType* query_out, IdType* data_out,
                                         const int64_t num_batches,
                                         const int64_t feature_size) {
  const IdType block_idx = static_cast<IdType>(blockIdx.x);
  const IdType block_size = static_cast<IdType>(blockDim.x);
  const IdType batch_idx = block_batch_id[block_idx];
  const IdType local_bid = local_block_id[block_idx];
  const IdType query_start = query_offsets[batch_idx] + block_size * local_bid;
  const IdType query_end = min(query_start + block_size, query_offsets[batch_idx + 1]);
  if (query_start >= query_end) return;
  const IdType query_idx = query_start + threadIdx.x;
  const IdType data_start = data_offsets[batch_idx];
  const IdType data_end = data_offsets[batch_idx + 1];

  // shared memory: points in block + distance buffer + result buffer
  FloatType* data_buff = SharedMemory<FloatType>();
  FloatType* query_buff = data_buff + block_size * feature_size;
  FloatType* dist_buff = query_buff + block_size * feature_size;
  IdType* res_buff = reinterpret_cast<IdType*>(dist_buff + block_size * k);
  FloatType worst_dist = std::numeric_limits<FloatType>::max();

  // initialize dist buff with inf value
  for (auto i = 0; i < k; ++i) {
    dist_buff[threadIdx.x * k + i] = std::numeric_limits<FloatType>::max();
  }

  // load query data to shared memory
  if (query_idx < query_end) {
    for (auto i = 0; i < feature_size; ++i) {
      // to avoid bank conflict, we use transpose here
      query_buff[threadIdx.x + i * block_size] = query_points[query_idx * feature_size + i];
    }
  }

  // perform computation on each tile
  for (auto tile_start = data_start; tile_start < data_end; tile_start += block_size) {
    // each thread load one data point into the shared memory
    IdType load_idx = tile_start + threadIdx.x;
    if (load_idx < data_end) {
      for (auto i = 0; i < feature_size; ++i) {
        data_buff[threadIdx.x * feature_size + i] = data_points[load_idx * feature_size + i];
      }
    }
    __syncthreads();

    // compute distance for one tile
    IdType true_block_size = min(data_end - tile_start, block_size);
    if (query_idx < query_end) {
      for (IdType d_idx = 0; d_idx < true_block_size; ++d_idx) {
        FloatType tmp_dist = 0;
        bool early_stop = false;
        IdType dim_idx = 0;

        for (; dim_idx < feature_size - 3; dim_idx += 4) {
          FloatType diff0 = query_buff[threadIdx.x + block_size * (dim_idx)]
            - data_buff[d_idx * feature_size + dim_idx];
          FloatType diff1 = query_buff[threadIdx.x + block_size * (dim_idx + 1)]
            - data_buff[d_idx * feature_size + dim_idx + 1];
          FloatType diff2 = query_buff[threadIdx.x + block_size * (dim_idx + 2)]
            - data_buff[d_idx * feature_size + dim_idx + 2];
          FloatType diff3 = query_buff[threadIdx.x + block_size * (dim_idx + 3)]
            - data_buff[d_idx * feature_size + dim_idx + 3];

          tmp_dist += diff0 * diff0 + diff1 * diff1 + diff2 * diff2 + diff3 * diff3;

          if (tmp_dist > worst_dist) {
            early_stop = true;
            dim_idx = feature_size;
            break;
          }
        }

        for (; dim_idx < feature_size; ++dim_idx) {
          const FloatType diff = query_buff[threadIdx.x + dim_idx * block_size]
            - data_buff[d_idx * feature_size + dim_idx];
          tmp_dist += diff * diff;

          if (tmp_dist > worst_dist) {
            early_stop = true;
            break;
          }
        }

        if (early_stop) continue;

        HeapInsert<FloatType, IdType>(
          res_buff + threadIdx.x * k, dist_buff + threadIdx.x * k,
          d_idx + tile_start, tmp_dist, k);
        worst_dist = dist_buff[threadIdx.x * k];
      }
    }
  }

  // copy result to global memory
  if (query_idx < query_end) {
    for (auto i = 0; i < k; ++i) {
      dists[query_idx * k + i] = dist_buff[threadIdx.x * k + i];
      data_out[query_idx * k + i] = res_buff[threadIdx.x * k + i];
      query_out[query_idx * k + i] = query_idx;
    }
  }
}

/*! \brief determine the number of blocks for each segment */
template <typename IdType>
__global__ void GetNumBlockPerSegment(const IdType* offsets, IdType* out,
                                      const int64_t batch_size,
                                      const int64_t block_size) {
  const IdType idx = blockIdx.x * blockDim.x + threadIdx.x;
  if (idx < batch_size) {
    out[idx] = (offsets[idx + 1] - offsets[idx] - 1) / block_size + 1;
  }
}

/*! \brief Get the batch index and local index in segment for each block */
template <typename IdType>
__global__ void GetBlockInfo(const IdType* num_block_prefixsum,
                             IdType* block_batch_id, IdType* local_block_id,
                             size_t batch_size, size_t num_blocks) {
  const IdType idx = blockIdx.x * blockDim.x + threadIdx.x;
  IdType i = 0;

  if (idx < num_blocks) {
    for (; i < batch_size; ++i) {
      if (num_block_prefixsum[i] > idx) break;
    }
    i--;
    block_batch_id[idx] = i;
    local_block_id[idx] = idx - num_block_prefixsum[i];
  }
}

/*!
 * \brief Brute force kNN. Compute distance for each pair of input points and get
 *  the result directly (without a distance matrix).
 *
 * \tparam FloatType The type of input points.
 * \tparam IdType The type of id.
 * \param data_points NDArray of dataset points.
 * \param data_offsets offsets of point index in data points.
 * \param query_points NDArray of query points
 * \param query_offsets offsets of point index in query points.
 * \param k the number of nearest points
 * \param result output array
 */
template <typename FloatType, typename IdType>
void BruteForceKNNCuda(const NDArray& data_points, const IdArray& data_offsets,
                       const NDArray& query_points, const IdArray& query_offsets,
                       const int k, IdArray result) {
  auto* thr_entry = runtime::CUDAThreadEntry::ThreadLocal();
  const auto& ctx = data_points->ctx;
  auto device = runtime::DeviceAPI::Get(ctx);
  const int64_t batch_size = data_offsets->shape[0] - 1;
  const int64_t feature_size = data_points->shape[1];
  const IdType* data_offsets_data = data_offsets.Ptr<IdType>();
  const IdType* query_offsets_data = query_offsets.Ptr<IdType>();
  const FloatType* data_points_data = data_points.Ptr<FloatType>();
  const FloatType* query_points_data = query_points.Ptr<FloatType>();
  IdType* query_out = result.Ptr<IdType>();
  IdType* data_out = query_out + k * query_points->shape[0];

  FloatType* dists = static_cast<FloatType*>(device->AllocWorkspace(
    ctx, k * query_points->shape[0] * sizeof(FloatType)));

  const int64_t block_size = cuda::FindNumThreads(query_points->shape[0]);
  const int64_t num_blocks = (query_points->shape[0] - 1) / block_size + 1;
  CUDA_KERNEL_CALL(BruteforceKnnKernel, num_blocks, block_size, 0, thr_entry->stream,
    data_points_data, data_offsets_data, query_points_data, query_offsets_data,
    k, dists, query_out, data_out, batch_size, feature_size);

  device->FreeWorkspace(ctx, dists);
}

/*!
 * \brief Brute force kNN with shared memory.
 *  This function divides query points and data points into blocks. For each
 *  query block, it will make a loop over all data blocks and compute distances.
 *  It will be faster when the dimension of input points is not large.
 *
 * \tparam FloatType The type of input points.
 * \tparam IdType The type of id.
 * \param data_points NDArray of dataset points.
 * \param data_offsets offsets of point index in data points.
 * \param query_points NDArray of query points
 * \param query_offsets offsets of point index in query points.
 * \param k the number of nearest points
 * \param result output array
 */
template <typename FloatType, typename IdType>
void BruteForceKNNSharedCuda(const NDArray& data_points, const IdArray& data_offsets,
                             const NDArray& query_points, const IdArray& query_offsets,
                             const int k, IdArray result) {
  auto* thr_entry = runtime::CUDAThreadEntry::ThreadLocal();
  const auto& ctx = data_points->ctx;
  auto device = runtime::DeviceAPI::Get(ctx);
  const int64_t batch_size = data_offsets->shape[0] - 1;
  const int64_t feature_size = data_points->shape[1];
  const IdType* data_offsets_data = data_offsets.Ptr<IdType>();
  const IdType* query_offsets_data = query_offsets.Ptr<IdType>();
  const FloatType* data_points_data = data_points.Ptr<FloatType>();
  const FloatType* query_points_data = query_points.Ptr<FloatType>();
  IdType* query_out = result.Ptr<IdType>();
  IdType* data_out = query_out + k * query_points->shape[0];

  // get max shared memory per block in bytes
  // determine block size according to this value
  int max_sharedmem_per_block = 0;
  CUDA_CALL(cudaDeviceGetAttribute(
    &max_sharedmem_per_block, cudaDevAttrMaxSharedMemoryPerBlock, ctx.device_id));
  const int64_t single_shared_mem = (k + 2 * feature_size) * sizeof(FloatType) +
    k * sizeof(IdType);
  const int64_t block_size = cuda::FindNumThreads(max_sharedmem_per_block / single_shared_mem);

  // Determine the number of blocks. We first get the number of blocks for each
  // segment. Then we get the block id offset via prefix sum.
  IdType* num_block_per_segment = static_cast<IdType*>(
    device->AllocWorkspace(ctx, batch_size * sizeof(IdType)));
  IdType* num_block_prefixsum = static_cast<IdType*>(
    device->AllocWorkspace(ctx, batch_size * sizeof(IdType)));

  // block size for GetNumBlockPerSegment computation
  int64_t temp_block_size = cuda::FindNumThreads(batch_size);
  int64_t temp_num_blocks = (batch_size - 1) / temp_block_size + 1;
  CUDA_KERNEL_CALL(GetNumBlockPerSegment, temp_num_blocks,
                   temp_block_size, 0, thr_entry->stream,
                   query_offsets_data, num_block_per_segment,
                   batch_size, block_size);
  size_t prefix_temp_size = 0;
  CUDA_CALL(cub::DeviceScan::ExclusiveSum(
    nullptr, prefix_temp_size, num_block_per_segment,
    num_block_prefixsum, batch_size, thr_entry->stream));
  void* prefix_temp = device->AllocWorkspace(ctx, prefix_temp_size);
  CUDA_CALL(cub::DeviceScan::ExclusiveSum(
    prefix_temp, prefix_temp_size, num_block_per_segment,
    num_block_prefixsum, batch_size, thr_entry->stream));
  device->FreeWorkspace(ctx, prefix_temp);

  int64_t num_blocks = 0, final_elem = 0, copyoffset = (batch_size - 1) * sizeof(IdType);
  device->CopyDataFromTo(
    num_block_prefixsum, copyoffset, &num_blocks, 0,
<<<<<<< HEAD
    sizeof(IdType), ctx, DGLContext{kDGLCPU, 0},
    query_offsets->dtype, thr_entry->stream);
  device->CopyDataFromTo(
    num_block_per_segment, copyoffset, &final_elem, 0,
    sizeof(IdType), ctx, DGLContext{kDGLCPU, 0},
    query_offsets->dtype, thr_entry->stream);
=======
    sizeof(IdType), ctx, DLContext{kDLCPU, 0},
    query_offsets->dtype);
  device->CopyDataFromTo(
    num_block_per_segment, copyoffset, &final_elem, 0,
    sizeof(IdType), ctx, DLContext{kDLCPU, 0},
    query_offsets->dtype);
>>>>>>> 1c9d2a03
  num_blocks += final_elem;
  device->FreeWorkspace(ctx, num_block_per_segment);
  device->FreeWorkspace(ctx, num_block_prefixsum);

  // get batch id and local id in segment
  temp_block_size = cuda::FindNumThreads(num_blocks);
  temp_num_blocks = (num_blocks - 1) / temp_block_size + 1;
  IdType* block_batch_id = static_cast<IdType*>(device->AllocWorkspace(
    ctx, num_blocks * sizeof(IdType)));
  IdType* local_block_id = static_cast<IdType*>(device->AllocWorkspace(
    ctx, num_blocks * sizeof(IdType)));
  CUDA_KERNEL_CALL(
    GetBlockInfo, temp_num_blocks, temp_block_size, 0,
    thr_entry->stream, num_block_prefixsum, block_batch_id,
    local_block_id, batch_size, num_blocks);

  FloatType* dists = static_cast<FloatType*>(device->AllocWorkspace(
    ctx, k * query_points->shape[0] * sizeof(FloatType)));
  CUDA_KERNEL_CALL(BruteforceKnnShareKernel, num_blocks, block_size,
    single_shared_mem * block_size, thr_entry->stream, data_points_data,
    data_offsets_data, query_points_data, query_offsets_data,
    block_batch_id, local_block_id, k, dists, query_out,
    data_out, batch_size, feature_size);

  device->FreeWorkspace(ctx, dists);
  device->FreeWorkspace(ctx, local_block_id);
  device->FreeWorkspace(ctx, block_batch_id);
}

/*! \brief Setup rng state for nn-descent */
__global__ void SetupRngKernel(curandState* states,
                               const uint64_t seed,
                               const size_t n) {
  size_t id = blockIdx.x * blockDim.x + threadIdx.x;
  if (id < n) {
    curand_init(seed, id, 0, states + id);
  }
}

/*!
 * \brief Randomly initialize neighbors (sampling without replacement)
 * for each nodes
 */
template <typename FloatType, typename IdType>
__global__ void RandomInitNeighborsKernel(const FloatType* points,
                                          const IdType* offsets,
                                          IdType* central_nodes,
                                          IdType* neighbors,
                                          FloatType* dists,
                                          bool* flags,
                                          const int k,
                                          const int64_t feature_size,
                                          const int64_t batch_size,
                                          const uint64_t seed) {
  const IdType point_idx = blockIdx.x * blockDim.x + threadIdx.x;
  IdType batch_idx = 0;
  if (point_idx >= offsets[batch_size]) return;
  curandState state;
  curand_init(seed, point_idx, 0, &state);

  // find the segment location in the input batch
  for (IdType b = 0; b < batch_size + 1; ++b) {
    if (offsets[b] > point_idx) {
      batch_idx = b - 1;
      break;
    }
  }

  const IdType segment_size = offsets[batch_idx + 1] - offsets[batch_idx];
  IdType* current_neighbors = neighbors + point_idx * k;
  IdType* current_central_nodes = central_nodes + point_idx * k;
  bool* current_flags = flags + point_idx * k;
  FloatType* current_dists = dists + point_idx * k;
  IdType segment_start = offsets[batch_idx];

  // reservoir sampling
  for (IdType i = 0; i < k; ++i) {
    current_neighbors[i] = i + segment_start;
    current_central_nodes[i] = point_idx;
  }
  for (IdType i = k; i < segment_size; ++i) {
    const IdType j = static_cast<IdType>(curand(&state) % (i + 1));
    if (j < k) current_neighbors[j] = i + segment_start;
  }

  // compute distances and set flags
  for (IdType i = 0; i < k; ++i) {
    current_flags[i] = true;
    current_dists[i] = EuclideanDist<FloatType, IdType>(
      points + point_idx * feature_size,
      points + current_neighbors[i] * feature_size,
      feature_size);
  }

  // build heap
  BuildHeap<FloatType, IdType>(neighbors + point_idx * k, current_dists, k);
}

/*! \brief Randomly select candidates from current knn and reverse-knn graph for nn-descent */
template <typename IdType>
__global__ void FindCandidatesKernel(const IdType* offsets, IdType* new_candidates,
                                     IdType* old_candidates, IdType* neighbors, bool* flags,
                                     const uint64_t seed, const int64_t batch_size,
                                     const int num_candidates, const int k) {
  const IdType point_idx = blockIdx.x * blockDim.x + threadIdx.x;
  IdType batch_idx = 0;
  if (point_idx >= offsets[batch_size]) return;
  curandState state;
  curand_init(seed, point_idx, 0, &state);

  // find the segment location in the input batch
  for (IdType b = 0; b < batch_size + 1; ++b) {
    if (offsets[b] > point_idx) {
      batch_idx = b - 1;
      break;
    }
  }

  IdType segment_start = offsets[batch_idx], segment_end = offsets[batch_idx + 1];
  IdType* current_neighbors = neighbors + point_idx * k;
  bool* current_flags = flags + point_idx * k;

  // reset candidates
  IdType* new_candidates_ptr = new_candidates + point_idx * (num_candidates + 1);
  IdType* old_candidates_ptr = old_candidates + point_idx * (num_candidates + 1);
  new_candidates_ptr[0] = 0;
  old_candidates_ptr[0] = 0;

  // select candidates from current knn graph
  // here we use candidate[0] for reservoir sampling temporarily
  for (IdType i = 0; i < k; ++i) {
    IdType candidate = current_neighbors[i];
    IdType* candidate_array = current_flags[i] ? new_candidates_ptr : old_candidates_ptr;
    IdType curr_num = candidate_array[0];
    IdType* candidate_data = candidate_array + 1;

    // reservoir sampling
    if (curr_num < num_candidates) {
      candidate_data[curr_num] = candidate;
    } else {
      IdType pos = static_cast<IdType>(curand(&state) % (curr_num + 1));
      if (pos < num_candidates) candidate_data[pos] = candidate;
    }
    ++candidate_array[0];
  }

  // select candidates from current reverse knn graph
  // here we use candidate[0] for reservoir sampling temporarily
  IdType index_start = segment_start * k, index_end = segment_end * k;
  for (IdType i = index_start; i < index_end; ++i) {
    if (neighbors[i] == point_idx) {
      IdType reverse_candidate = (i - index_start) / k + segment_start;
      IdType* candidate_array = flags[i] ? new_candidates_ptr : old_candidates_ptr;
      IdType curr_num = candidate_array[0];
      IdType* candidate_data = candidate_array + 1;

      // reservoir sampling
      if (curr_num < num_candidates) {
        candidate_data[curr_num] = reverse_candidate;
      } else {
        IdType pos = static_cast<IdType>(curand(&state) % (curr_num + 1));
        if (pos < num_candidates) candidate_data[pos] = reverse_candidate;
      }
      ++candidate_array[0];
    }
  }

  // set candidate[0] back to length
  if (new_candidates_ptr[0] > num_candidates) new_candidates_ptr[0] = num_candidates;
  if (old_candidates_ptr[0] > num_candidates) old_candidates_ptr[0] = num_candidates;

  // mark new_candidates as old
  IdType num_new_candidates = new_candidates_ptr[0];
  for (IdType i = 0; i < k; ++i) {
    IdType neighbor_idx = current_neighbors[i];

    if (current_flags[i]) {
      for (IdType j = 1; j < num_new_candidates + 1; ++j) {
        if (new_candidates_ptr[j] == neighbor_idx) {
          current_flags[i] = false;
          break;
        }
      }
    }
  }
}

/*! \brief Update knn graph according to selected candidates for nn-descent */
template <typename FloatType, typename IdType>
__global__ void UpdateNeighborsKernel(const FloatType* points, const IdType* offsets,
                                      IdType* neighbors, IdType* new_candidates,
                                      IdType* old_candidates, FloatType* distances,
                                      bool* flags, IdType* num_updates,
                                      const int64_t batch_size, const int num_candidates,
                                      const int k, const int64_t feature_size) {
  const IdType point_idx = blockIdx.x * blockDim.x + threadIdx.x;
  if (point_idx >= offsets[batch_size]) return;
  IdType* current_neighbors = neighbors + point_idx * k;
  bool* current_flags = flags + point_idx * k;
  FloatType* current_dists = distances + point_idx * k;
  IdType* new_candidates_ptr = new_candidates + point_idx * (num_candidates + 1);
  IdType* old_candidates_ptr = old_candidates + point_idx * (num_candidates + 1);
  IdType num_new_candidates = new_candidates_ptr[0];
  IdType num_old_candidates = old_candidates_ptr[0];
  IdType current_num_updates = 0;

  // process new candidates
  for (IdType i = 1; i <= num_new_candidates; ++i) {
    IdType new_c = new_candidates_ptr[i];

    // new/old candidates of the current new candidate
    IdType* twohop_new_ptr = new_candidates + new_c * (num_candidates + 1);
    IdType* twohop_old_ptr = old_candidates + new_c * (num_candidates + 1);
    IdType num_twohop_new = twohop_new_ptr[0];
    IdType num_twohop_old = twohop_old_ptr[0];
    FloatType worst_dist = current_dists[0];

    // new - new
    for (IdType j = 1; j <= num_twohop_new; ++j) {
      IdType twohop_new_c = twohop_new_ptr[j];
      FloatType new_dist = EuclideanDistWithCheck<FloatType, IdType>(
        points + point_idx * feature_size,
        points + twohop_new_c * feature_size,
        feature_size, worst_dist);

      if (FlaggedHeapInsert<FloatType, IdType>(
          current_neighbors, current_dists, current_flags,
          twohop_new_c, new_dist, true, k, true)) {
            ++current_num_updates;
            worst_dist = current_dists[0];
      }
    }

    // new - old
    for (IdType j = 1; j <= num_twohop_old; ++j) {
      IdType twohop_old_c = twohop_old_ptr[j];
      FloatType new_dist = EuclideanDistWithCheck<FloatType, IdType>(
        points + point_idx * feature_size,
        points + twohop_old_c * feature_size,
        feature_size, worst_dist);

      if (FlaggedHeapInsert<FloatType, IdType>(
        current_neighbors, current_dists, current_flags,
        twohop_old_c, new_dist, true, k, true)) {
          ++current_num_updates;
          worst_dist = current_dists[0];
      }
    }
  }

  // process old candidates
  for (IdType i = 1; i <= num_old_candidates; ++i) {
    IdType old_c = old_candidates_ptr[i];

    // new candidates of the current old candidate
    IdType* twohop_new_ptr = new_candidates + old_c * (num_candidates + 1);
    IdType num_twohop_new = twohop_new_ptr[0];
    FloatType worst_dist = current_dists[0];

    // old - new
    for (IdType j = 1; j <= num_twohop_new; ++j) {
      IdType twohop_new_c = twohop_new_ptr[j];
      FloatType new_dist = EuclideanDistWithCheck<FloatType, IdType>(
        points + point_idx * feature_size,
        points + twohop_new_c * feature_size,
        feature_size, worst_dist);

      if (FlaggedHeapInsert<FloatType, IdType>(
        current_neighbors, current_dists, current_flags,
        twohop_new_c, new_dist, true, k, true)) {
          ++current_num_updates;
          worst_dist = current_dists[0];
      }
    }
  }

  num_updates[point_idx] = current_num_updates;
}

}  // namespace impl

template <DGLDeviceType XPU, typename FloatType, typename IdType>
void KNN(const NDArray& data_points, const IdArray& data_offsets,
         const NDArray& query_points, const IdArray& query_offsets,
         const int k, IdArray result, const std::string& algorithm) {
  if (algorithm == std::string("bruteforce")) {
    impl::BruteForceKNNCuda<FloatType, IdType>(
      data_points, data_offsets, query_points, query_offsets, k, result);
  } else if (algorithm == std::string("bruteforce-sharemem")) {
    impl::BruteForceKNNSharedCuda<FloatType, IdType>(
      data_points, data_offsets, query_points, query_offsets, k, result);
  } else {
    LOG(FATAL) << "Algorithm " << algorithm << " is not supported on CUDA.";
  }
}

template <DGLDeviceType XPU, typename FloatType, typename IdType>
void NNDescent(const NDArray& points, const IdArray& offsets,
               IdArray result, const int k, const int num_iters,
               const int num_candidates, const double delta) {
  auto* thr_entry = runtime::CUDAThreadEntry::ThreadLocal();
  const auto& ctx = points->ctx;
  auto device = runtime::DeviceAPI::Get(ctx);
  const int64_t num_nodes = points->shape[0];
  const int64_t feature_size = points->shape[1];
  const int64_t batch_size = offsets->shape[0] - 1;
  const IdType* offsets_data = offsets.Ptr<IdType>();
  const FloatType* points_data = points.Ptr<FloatType>();

  IdType* central_nodes = result.Ptr<IdType>();
  IdType* neighbors = central_nodes + k * num_nodes;
  uint64_t seed;
  int warp_size = 0;
  CUDA_CALL(cudaDeviceGetAttribute(
    &warp_size, cudaDevAttrWarpSize, ctx.device_id));
  // We don't need large block sizes, since there's not much inter-thread communication
  int64_t block_size = warp_size;
  int64_t num_blocks = (num_nodes - 1) / block_size + 1;

  // allocate space for candidates, distances and flags
  // we use the first element in candidate array to represent length
  IdType* new_candidates = static_cast<IdType*>(
    device->AllocWorkspace(ctx, num_nodes * (num_candidates + 1) * sizeof(IdType)));
  IdType* old_candidates = static_cast<IdType*>(
    device->AllocWorkspace(ctx, num_nodes * (num_candidates + 1) * sizeof(IdType)));
  IdType* num_updates = static_cast<IdType*>(
    device->AllocWorkspace(ctx, num_nodes * sizeof(IdType)));
  FloatType* distances = static_cast<FloatType*>(
    device->AllocWorkspace(ctx, num_nodes * k * sizeof(IdType)));
  bool* flags = static_cast<bool*>(
    device->AllocWorkspace(ctx, num_nodes * k * sizeof(IdType)));

  size_t sum_temp_size = 0;
  IdType total_num_updates = 0;
  IdType* total_num_updates_d = static_cast<IdType*>(
    device->AllocWorkspace(ctx, sizeof(IdType)));

  CUDA_CALL(cub::DeviceReduce::Sum(
    nullptr, sum_temp_size, num_updates, total_num_updates_d, num_nodes, thr_entry->stream));
  IdType* sum_temp_storage = static_cast<IdType*>(
    device->AllocWorkspace(ctx, sum_temp_size));

  // random initialize neighbors
  seed = RandomEngine::ThreadLocal()->RandInt<uint64_t>(
    std::numeric_limits<uint64_t>::max());
  CUDA_KERNEL_CALL(
    impl::RandomInitNeighborsKernel, num_blocks, block_size, 0, thr_entry->stream,
    points_data, offsets_data, central_nodes, neighbors, distances, flags, k,
    feature_size, batch_size, seed);

  for (int i = 0; i < num_iters; ++i) {
    // select candidates
    seed = RandomEngine::ThreadLocal()->RandInt<uint64_t>(
      std::numeric_limits<uint64_t>::max());
    CUDA_KERNEL_CALL(
      impl::FindCandidatesKernel, num_blocks, block_size, 0,
      thr_entry->stream, offsets_data, new_candidates, old_candidates, neighbors,
      flags, seed, batch_size, num_candidates, k);

    // update
    CUDA_KERNEL_CALL(
      impl::UpdateNeighborsKernel, num_blocks, block_size, 0, thr_entry->stream,
      points_data, offsets_data, neighbors, new_candidates, old_candidates, distances,
      flags, num_updates, batch_size, num_candidates, k, feature_size);

    total_num_updates = 0;
    CUDA_CALL(cub::DeviceReduce::Sum(
      sum_temp_storage, sum_temp_size, num_updates, total_num_updates_d, num_nodes,
      thr_entry->stream));
    device->CopyDataFromTo(
      total_num_updates_d, 0, &total_num_updates, 0,
<<<<<<< HEAD
      sizeof(IdType), ctx, DGLContext{kDGLCPU, 0},
      offsets->dtype, thr_entry->stream);
=======
      sizeof(IdType), ctx, DLContext{kDLCPU, 0},
      offsets->dtype);
>>>>>>> 1c9d2a03

    if (total_num_updates <= static_cast<IdType>(delta * k * num_nodes)) {
      break;
    }
  }

  device->FreeWorkspace(ctx, new_candidates);
  device->FreeWorkspace(ctx, old_candidates);
  device->FreeWorkspace(ctx, num_updates);
  device->FreeWorkspace(ctx, distances);
  device->FreeWorkspace(ctx, flags);
  device->FreeWorkspace(ctx, total_num_updates_d);
  device->FreeWorkspace(ctx, sum_temp_storage);
}

template void KNN<kDGLCUDA, float, int32_t>(
  const NDArray& data_points, const IdArray& data_offsets,
  const NDArray& query_points, const IdArray& query_offsets,
  const int k, IdArray result, const std::string& algorithm);
template void KNN<kDGLCUDA, float, int64_t>(
  const NDArray& data_points, const IdArray& data_offsets,
  const NDArray& query_points, const IdArray& query_offsets,
  const int k, IdArray result, const std::string& algorithm);
template void KNN<kDGLCUDA, double, int32_t>(
  const NDArray& data_points, const IdArray& data_offsets,
  const NDArray& query_points, const IdArray& query_offsets,
  const int k, IdArray result, const std::string& algorithm);
template void KNN<kDGLCUDA, double, int64_t>(
  const NDArray& data_points, const IdArray& data_offsets,
  const NDArray& query_points, const IdArray& query_offsets,
  const int k, IdArray result, const std::string& algorithm);

template void NNDescent<kDGLCUDA, float, int32_t>(
  const NDArray& points, const IdArray& offsets,
  IdArray result, const int k, const int num_iters,
  const int num_candidates, const double delta);
template void NNDescent<kDGLCUDA, float, int64_t>(
  const NDArray& points, const IdArray& offsets,
  IdArray result, const int k, const int num_iters,
  const int num_candidates, const double delta);
template void NNDescent<kDGLCUDA, double, int32_t>(
  const NDArray& points, const IdArray& offsets,
  IdArray result, const int k, const int num_iters,
  const int num_candidates, const double delta);
template void NNDescent<kDGLCUDA, double, int64_t>(
  const NDArray& points, const IdArray& offsets,
  IdArray result, const int k, const int num_iters,
  const int num_candidates, const double delta);

}  // namespace transform
}  // namespace dgl<|MERGE_RESOLUTION|>--- conflicted
+++ resolved
@@ -528,21 +528,12 @@
   int64_t num_blocks = 0, final_elem = 0, copyoffset = (batch_size - 1) * sizeof(IdType);
   device->CopyDataFromTo(
     num_block_prefixsum, copyoffset, &num_blocks, 0,
-<<<<<<< HEAD
     sizeof(IdType), ctx, DGLContext{kDGLCPU, 0},
-    query_offsets->dtype, thr_entry->stream);
+    query_offsets->dtype);
   device->CopyDataFromTo(
     num_block_per_segment, copyoffset, &final_elem, 0,
     sizeof(IdType), ctx, DGLContext{kDGLCPU, 0},
-    query_offsets->dtype, thr_entry->stream);
-=======
-    sizeof(IdType), ctx, DLContext{kDLCPU, 0},
     query_offsets->dtype);
-  device->CopyDataFromTo(
-    num_block_per_segment, copyoffset, &final_elem, 0,
-    sizeof(IdType), ctx, DLContext{kDLCPU, 0},
-    query_offsets->dtype);
->>>>>>> 1c9d2a03
   num_blocks += final_elem;
   device->FreeWorkspace(ctx, num_block_per_segment);
   device->FreeWorkspace(ctx, num_block_prefixsum);
@@ -914,13 +905,8 @@
       thr_entry->stream));
     device->CopyDataFromTo(
       total_num_updates_d, 0, &total_num_updates, 0,
-<<<<<<< HEAD
       sizeof(IdType), ctx, DGLContext{kDGLCPU, 0},
-      offsets->dtype, thr_entry->stream);
-=======
-      sizeof(IdType), ctx, DLContext{kDLCPU, 0},
       offsets->dtype);
->>>>>>> 1c9d2a03
 
     if (total_num_updates <= static_cast<IdType>(delta * k * num_nodes)) {
       break;
