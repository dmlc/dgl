--- conflicted
+++ resolved
@@ -80,11 +80,7 @@
 
   sock_client = accept(socket_, reinterpret_cast<SA*>(&sa_client), &len);
   if (sock_client < 0) {
-<<<<<<< HEAD
-    LOG(ERROR) << "Failed accept connection on " << (*ip) << ":" << (*port);
-=======
     LOG(ERROR) << "Failed accept connection on " << *ip << ":" << *port;
->>>>>>> f8731d2c
     return false;
   }
 
