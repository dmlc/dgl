--- conflicted
+++ resolved
@@ -52,19 +52,11 @@
 
 SharedMemory::~SharedMemory() {
 #ifndef _WIN32
-<<<<<<< HEAD
-  munmap(ptr, size);
-  close(fd);
-  if (own) {
-    // LOG(INFO) << "remove " << name << " for shared memory";
-    shm_unlink(name.c_str());
-=======
   CHECK(munmap(ptr_, size_) != -1) << strerror(errno);
   close(fd_);
   if (own_) {
-    LOG(INFO) << "remove " << name << " for shared memory";
+    // LOG(INFO) << "remove " << name << " for shared memory";
     CHECK(shm_unlink(name.c_str()) != -1) << strerror(errno);
->>>>>>> 673cc64c
     // The resource has been deleted. We don't need to keep track of it any more.
     DeleteResource(name);
   }
