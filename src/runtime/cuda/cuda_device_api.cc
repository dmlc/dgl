--- conflicted
+++ resolved
@@ -168,13 +168,8 @@
                       size_t size,
                       DGLContext ctx_from,
                       DGLContext ctx_to,
-<<<<<<< HEAD
                       DGLDataType type_hint) final {
-    auto stream = static_cast<DGLStreamHandle>(CUDAThreadEntry::ThreadLocal()->stream);
-=======
-                      DGLType type_hint) final {
     auto stream = GetStream();
->>>>>>> 9a00cf19
     CopyDataFromTo(from, from_offset, to, to_offset, size, ctx_from, ctx_to, type_hint, stream);
   }
 
@@ -318,14 +313,7 @@
 typedef dmlc::ThreadLocalStore<CUDAThreadEntry> CUDAThreadStore;
 
 CUDAThreadEntry::CUDAThreadEntry()
-<<<<<<< HEAD
     : pool(kDGLCUDA, CUDADeviceAPI::Global()) {
-  TensorDispatcher* td = TensorDispatcher::Global();
-  if (td->IsAvailable())
-    stream = td->CUDAGetCurrentStream();
-=======
-    : pool(kDLGPU, CUDADeviceAPI::Global()) {
->>>>>>> 9a00cf19
 }
 
 CUDAThreadEntry* CUDAThreadEntry::ThreadLocal() {
