--- conflicted
+++ resolved
@@ -136,13 +136,8 @@
                       size_t size,
                       DGLContext ctx_from,
                       DGLContext ctx_to,
-<<<<<<< HEAD
                       DGLDataType type_hint,
-                      DGLStreamHandle stream) final {
-=======
-                      DGLType type_hint,
                       DGLStreamHandle stream) {
->>>>>>> 1c9d2a03
     cudaStream_t cu_stream = static_cast<cudaStream_t>(stream);
     from = static_cast<const char*>(from) + from_offset;
     to = static_cast<char*>(to) + to_offset;
@@ -317,14 +312,10 @@
 // TODO(cliu): cuda streams should depend on the current device, therefore we should set device
 //             before setting stream.
 CUDAThreadEntry::CUDAThreadEntry()
-<<<<<<< HEAD
     : pool(kDGLCUDA, CUDADeviceAPI::Global()) {
-=======
-    : pool(kDLGPU, CUDADeviceAPI::Global()) {
   TensorDispatcher* td = TensorDispatcher::Global();
   if (td->IsAvailable())
     stream = td->CUDAGetCurrentStream();
->>>>>>> 1c9d2a03
 }
 
 CUDAThreadEntry* CUDAThreadEntry::ThreadLocal() {
