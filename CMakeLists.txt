cmake_minimum_required(VERSION 3.5)
########################################
# Borrowed and adapted from TVM project
########################################
project(dgl C CXX)
message(STATUS "Start configuring project ${PROJECT_NAME}")

# cmake utils
include(cmake/util/Util.cmake)
include(cmake/util/MshadowUtil.cmake)
include(cmake/util/FindCUDA.cmake)

if(EXISTS ${CMAKE_CURRENT_BINARY_DIR}/config.cmake)
  include(${CMAKE_CURRENT_BINARY_DIR}/config.cmake)
else()
  if(EXISTS ${CMAKE_CURRENT_SOURCE_DIR}/config.cmake)
    include(${CMAKE_CURRENT_SOURCE_DIR}/config.cmake)
  endif()
endif()

# NOTE: do not modify this file to change option values.
# You can create a config.cmake at build folder
# and add set(OPTION VALUE) to override these build options.
# Alernatively, use cmake -DOPTION=VALUE through command-line.
dgl_option(USE_CUDA "Build with CUDA" OFF)
dgl_option(USE_OPENMP "Build with OpenMP" ON)
dgl_option(USE_AVX "Build with AVX optimization" ON)
dgl_option(USE_TVM "Build with TVM kernels" OFF)
dgl_option(BUILD_CPP_TEST "Build cpp unittest executables" OFF)
dgl_option(LIBCXX_ENABLE_PARALLEL_ALGORITHMS "Enable the parallel algorithms library. This requires the PSTL to be available." OFF)
dgl_option(USE_S3 "Build with S3 support" OFF)
dgl_option(USE_HDFS "Build with HDFS support" OFF) # Set env HADOOP_HDFS_HOME if needed

# Set debug compile option for gdb, only happens when -DCMAKE_BUILD_TYPE=DEBUG
if (NOT MSVC)
  set(CMAKE_CXX_FLAGS_DEBUG "${CMAKE_CXX_FLAGS_DEBUG} -O0 -g3 -ggdb")
endif(NOT MSVC)

if(USE_CUDA)
  message(STATUS "Build with CUDA support")
  project(dgl C CXX)
  include(cmake/modules/CUDA.cmake)
  if ((CUDA_VERSION_MAJOR LESS 11) OR
      ((CUDA_VERSION_MAJOR EQUAL 11) AND (CUDA_VERSION_MINOR EQUAL 0)))
    # For cuda<11, use external CUB/Thrust library because CUB is not part of CUDA.
    # For cuda==11.0, use external CUB/Thrust library because there is a bug in the
    #   official CUB library which causes invalid device ordinal error for DGL. The bug
    #   is fixed by https://github.com/NVIDIA/cub/commit/9143e47e048641aa0e6ddfd645bcd54ff1059939
    #   in 11.1.
    message(STATUS "Detected CUDA of version ${CUDA_VERSION}. Use external CUB/Thrust library.")
    cuda_include_directories(BEFORE "${CMAKE_SOURCE_DIR}/third_party/thrust")
    cuda_include_directories(BEFORE "${CMAKE_SOURCE_DIR}/third_party/cub")
  endif()
endif(USE_CUDA)

# initial variables
if(NOT MSVC)
set(DGL_LINKER_LIBS "dl")
endif(NOT MSVC)

if(MSVC OR CMAKE_SYSTEM_NAME STREQUAL "Darwin")
set(DGL_RUNTIME_LINKER_LIBS "")
else(MSVC OR CMAKE_SYSTEM_NAME STREQUAL "Darwin")
set(DGL_RUNTIME_LINKER_LIBS "rt")
endif(MSVC OR CMAKE_SYSTEM_NAME STREQUAL "Darwin")

# Generic compilation options
if(MSVC)
  add_definitions(-DWIN32_LEAN_AND_MEAN)
  add_definitions(-D_CRT_SECURE_NO_WARNINGS)
  add_definitions(-D_SCL_SECURE_NO_WARNINGS)
  add_definitions(-DNOMINMAX)
  set(CMAKE_WINDOWS_EXPORT_ALL_SYMBOLS 1)
  set(CMAKE_CXX_FLAGS "${CMAKE_CXX_FLAGS} /EHsc")
  set(CMAKE_CXX_FLAGS "${CMAKE_CXX_FLAGS} /MP")
  set(CMAKE_C_FLAGS "${CMAKE_C_FLAGS} /bigobj")
  if(USE_MSVC_MT)
    foreach(flag_var
        CMAKE_CXX_FLAGS CMAKE_CXX_FLAGS_DEBUG CMAKE_CXX_FLAGS_RELEASE
        CMAKE_CXX_FLAGS_MINSIZEREL CMAKE_CXX_FLAGS_RELWITHDEBINFO)
      if(${flag_var} MATCHES "/MD")
        string(REGEX REPLACE "/MD" "/MT" ${flag_var} "${${flag_var}}")
      endif(${flag_var} MATCHES "/MD")
    endforeach(flag_var)
  endif()
else(MSVC)
  include(CheckCXXCompilerFlag)
  check_cxx_compiler_flag("-std=c++11"    SUPPORT_CXX11)
  set(CMAKE_C_FLAGS "-O2 -Wall -fPIC ${CMAKE_C_FLAGS}")
  # We still use c++11 flag in CPU build because gcc5.4 (our default compiler) is
  # not fully compatible with c++14 feature.
  set(CMAKE_CXX_FLAGS "-O2 -Wall -fPIC -std=c++11 ${CMAKE_CXX_FLAGS}")
  if(NOT APPLE)
    set(CMAKE_SHARED_LINKER_FLAGS "-Wl,--warn-common ${CMAKE_SHARED_LINKER_FLAGS}")
  endif(NOT APPLE)
endif(MSVC)

if(USE_OPENMP)
  include(FindOpenMP)
  if(OPENMP_FOUND)
    set(CMAKE_C_FLAGS "${OpenMP_C_FLAGS} ${CMAKE_C_FLAGS}")
    set(CMAKE_CXX_FLAGS "${OpenMP_CXX_FLAGS} ${CMAKE_CXX_FLAGS}")
  endif(OPENMP_FOUND)
endif(USE_OPENMP)

if(USE_AVX)
  set(CMAKE_C_FLAGS "${CMAKE_C_FLAGS} -DUSE_AVX")
  set(CMAKE_CXX_FLAGS "${CMAKE_CXX_FLAGS} -DUSE_AVX")
endif(USE_AVX)

# To compile METIS correct for DGL.
if(MSVC)
  set(CMAKE_C_FLAGS "${CMAKE_C_FLAGS} /DIDXTYPEWIDTH=64 /DREALTYPEWIDTH=32")
  set(CMAKE_CXX_FLAGS "${CMAKE_CXX_FLAGS} /DIDXTYPEWIDTH=64 /DREALTYPEWIDTH=32")
else(MSVC)
  set(CMAKE_C_FLAGS "${CMAKE_C_FLAGS} -DIDXTYPEWIDTH=64 -DREALTYPEWIDTH=32")
  set(CMAKE_CXX_FLAGS "${CMAKE_CXX_FLAGS} -DIDXTYPEWIDTH=64 -DREALTYPEWIDTH=32")
endif(MSVC)

# configure minigun
add_definitions(-DENABLE_PARTIAL_FRONTIER=0)  # disable minigun partial frontier compile
# Source file lists
file(GLOB DGL_SRC
  src/*.cc
  src/array/*.cc
  src/array/cpu/*.cc
  src/random/*.cc
  src/random/cpu/*.cc
  src/kernel/*.cc
  src/kernel/cpu/*.cc
  src/runtime/*.cc
  src/geometry/*.cc
  src/geometry/cpu/*.cc
  src/dataloading/*.cc
)

file(GLOB_RECURSE DGL_SRC_1
  src/api/*.cc
  src/graph/*.cc
  src/scheduler/*.cc
  src/rpc/*.cc
)

list(APPEND DGL_SRC ${DGL_SRC_1})

# Configure cuda
if(USE_CUDA)
  dgl_config_cuda(DGL_CUDA_SRC)
  list(APPEND DGL_SRC ${DGL_CUDA_SRC})
endif(USE_CUDA)

if(USE_CUDA)
  cuda_add_library(dgl SHARED ${DGL_SRC})
else(USE_CUDA)
  add_library(dgl SHARED ${DGL_SRC})
endif(USE_CUDA)

# include directories
target_include_directories(dgl PRIVATE "include")
target_include_directories(dgl PRIVATE "third_party/dlpack/include")
target_include_directories(dgl PRIVATE "third_party/dmlc-core/include")
target_include_directories(dgl PRIVATE "third_party/minigun/minigun")
target_include_directories(dgl PRIVATE "third_party/minigun/third_party/moderngpu/src")
target_include_directories(dgl PRIVATE "third_party/phmap/")
target_include_directories(dgl PRIVATE "third_party/xbyak/")
target_include_directories(dgl PRIVATE "third_party/METIS/include/")
target_include_directories(dgl PRIVATE "tensoradapter/include")

# For serialization
if (USE_HDFS)
  option(DMLC_HDFS_SHARED "dgl has to build with dynamic hdfs library" ON)
endif()
add_subdirectory("third_party/dmlc-core")
list(APPEND DGL_LINKER_LIBS dmlc)
set(GOOGLE_TEST 0) # Turn off dmlc-core test

# Compile METIS
if(NOT MSVC)
  set(GKLIB_PATH "${CMAKE_SOURCE_DIR}/third_party/METIS/GKlib")
  include(${GKLIB_PATH}/GKlibSystem.cmake)
  include_directories(${GKLIB_PATH})
  include_directories("third_party/METIS/include/")
  add_subdirectory("third_party/METIS/libmetis/")
  list(APPEND DGL_LINKER_LIBS metis)
endif(NOT MSVC)

# Compile TVM Runtime and Featgraph
<<<<<<< HEAD
# NOTE(zihao): we only load the featgrap_runtime library at compile time,
# the kernel library was loaded at runtime.
=======
# (NOTE) We compile a dynamic library called featgraph_runtime, which the DGL library links to.
# Kernels are packed in a separate dynamic library called featgraph_kernels, which DGL
# will load during runtime.
>>>>>>> 63327acf
if(USE_TVM)
  set(CMAKE_C_FLAGS "${CMAKE_C_FLAGS} -DUSE_TVM")
  set(CMAKE_CXX_FLAGS "${CMAKE_CXX_FLAGS} -DUSE_TVM")
  target_include_directories(dgl PRIVATE "featgraph/include")
  add_subdirectory("featgraph/")
  list(APPEND DGL_LINKER_LIBS featgraph_runtime)
endif(USE_TVM)

# support PARALLEL_ALGORITHMS
if (LIBCXX_ENABLE_PARALLEL_ALGORITHMS)
  add_definitions(-DPARALLEL_ALGORITHMS)
endif(LIBCXX_ENABLE_PARALLEL_ALGORITHMS)

target_link_libraries(dgl ${DGL_LINKER_LIBS} ${DGL_RUNTIME_LINKER_LIBS})
if(MSVC)
  add_custom_command(
    TARGET dgl POST_BUILD COMMAND
    cmd.exe /c "COPY /Y Release\\dgl.dll .")
endif(MSVC)

# Tensor adapter libraries
# Linking against LibTorch involves linking against a bunch of other libraries
# returned by PyTorch's CMake (e.g. C10 or NVTools).  Because CMake caches
# the found libraries in find_library(), often times CMake will look into the libraries
# of the wrong version when I build everything in the same CMake process.  As
# a result, I (BarclayII) am launching an individual CMake build for every PyTorch version.
if(BUILD_TORCH)
  file(TO_NATIVE_PATH ${CMAKE_CURRENT_BINARY_DIR} BINDIR)
  file(TO_NATIVE_PATH ${CMAKE_COMMAND} CMAKE_CMD)
  if(MSVC)
    file(TO_NATIVE_PATH ${CMAKE_CURRENT_SOURCE_DIR}/tensoradapter/pytorch/build.bat BUILD_SCRIPT)
    add_custom_target(
      tensoradapter_pytorch
      ${CMAKE_COMMAND} -E env
      CMAKE_COMMAND=${CMAKE_CMD}
      CUDA_TOOLKIT_ROOT_DIR=${CUDA_TOOLKIT_ROOT_DIR}
      BINDIR=${BINDIR}
      cmd /e:on /c ${BUILD_SCRIPT} ${TORCH_PYTHON_INTERPS}
      DEPENDS ${BUILD_SCRIPT}
      WORKING_DIRECTORY ${CMAKE_SOURCE_DIR}/tensoradapter/pytorch)
  else(MSVC)
    file(TO_NATIVE_PATH ${CMAKE_CURRENT_SOURCE_DIR}/tensoradapter/pytorch/build.sh BUILD_SCRIPT)
    add_custom_target(
      tensoradapter_pytorch
      ${CMAKE_COMMAND} -E env
      CMAKE_COMMAND=${CMAKE_CMD}
      CUDA_TOOLKIT_ROOT_DIR=${CUDA_TOOLKIT_ROOT_DIR}
      BINDIR=${CMAKE_CURRENT_BINARY_DIR}
      bash ${BUILD_SCRIPT} ${TORCH_PYTHON_INTERPS}
      DEPENDS ${BUILD_SCRIPT}
      WORKING_DIRECTORY ${CMAKE_SOURCE_DIR}/tensoradapter/pytorch)
  endif(MSVC)
  add_dependencies(dgl tensoradapter_pytorch)
endif(BUILD_TORCH)

# Installation rules
install(TARGETS dgl DESTINATION lib${LIB_SUFFIX})

# Testing
if(BUILD_CPP_TEST)
  message(STATUS "Build with unittest")
  add_subdirectory(./third_party/googletest)
  enable_testing()
  include_directories(${gtest_SOURCE_DIR}/include ${gtest_SOURCE_DIR})
  include_directories("include")
  include_directories("third_party/dlpack/include")
  include_directories("third_party/xbyak")
  include_directories("third_party/dmlc-core/include")
  file(GLOB_RECURSE TEST_SRC_FILES ${PROJECT_SOURCE_DIR}/tests/cpp/*.cc)
  add_executable(runUnitTests ${TEST_SRC_FILES})
  target_link_libraries(runUnitTests gtest gtest_main)
  target_link_libraries(runUnitTests dgl)
  add_test(UnitTests runUnitTests)
endif(BUILD_CPP_TEST)<|MERGE_RESOLUTION|>--- conflicted
+++ resolved
@@ -185,14 +185,9 @@
 endif(NOT MSVC)
 
 # Compile TVM Runtime and Featgraph
-<<<<<<< HEAD
-# NOTE(zihao): we only load the featgrap_runtime library at compile time,
-# the kernel library was loaded at runtime.
-=======
 # (NOTE) We compile a dynamic library called featgraph_runtime, which the DGL library links to.
 # Kernels are packed in a separate dynamic library called featgraph_kernels, which DGL
 # will load during runtime.
->>>>>>> 63327acf
 if(USE_TVM)
   set(CMAKE_C_FLAGS "${CMAKE_C_FLAGS} -DUSE_TVM")
   set(CMAKE_CXX_FLAGS "${CMAKE_CXX_FLAGS} -DUSE_TVM")
