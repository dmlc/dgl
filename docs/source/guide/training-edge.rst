.. _guide-training-edge-classification:

5.2 Edge Classification/Regression
---------------------------------------------

<<<<<<< HEAD
:ref:`(中文版) <guide_cn-training-edge-classification>`

Sometimes you wish to predict the attributes on the edges of the graph,
or even whether an edge exists or not between two given nodes. In that
=======
Sometimes you wish to predict the attributes on the edges of the graph. In that
>>>>>>> 4b5b2da4
case, you would like to have an *edge classification/regression* model.

Here we generate a random graph for edge prediction as a demonstration.

.. code:: ipython3

    src = np.random.randint(0, 100, 500)
    dst = np.random.randint(0, 100, 500)
    # make it symmetric
    edge_pred_graph = dgl.graph((np.concatenate([src, dst]), np.concatenate([dst, src])))
    # synthetic node and edge features, as well as edge labels
    edge_pred_graph.ndata['feature'] = torch.randn(100, 10)
    edge_pred_graph.edata['feature'] = torch.randn(1000, 10)
    edge_pred_graph.edata['label'] = torch.randn(1000)
    # synthetic train-validation-test splits
    edge_pred_graph.edata['train_mask'] = torch.zeros(1000, dtype=torch.bool).bernoulli(0.6)

Overview
~~~~~~~~

From the previous section you have learned how to do node classification
with a multilayer GNN. The same technique can be applied for computing a
hidden representation of any node. The prediction on edges can then be
derived from the representation of their incident nodes.

The most common case of computing the prediction on an edge is to
express it as a parameterized function of the representation of its
incident nodes, and optionally the features on the edge itself.

Model Implementation Difference from Node Classification
~~~~~~~~~~~~~~~~~~~~~~~~~~~~~~~~~~~~~~~~~~~~~~~~~~~~~~~~

Assuming that you compute the node representation with the model from
the previous section, you only need to write another component that
computes the edge prediction with the
:meth:`~dgl.DGLHeteroGraph.apply_edges` method.

For instance, if you would like to compute a score for each edge for
edge regression, the following code computes the dot product of incident
node representations on each edge.

.. code:: python

    import dgl.function as fn
    class DotProductPredictor(nn.Module):
        def forward(self, graph, h):
            # h contains the node representations computed from the GNN defined
            # in the node classification section (Section 5.1).
            with graph.local_scope():
                graph.ndata['h'] = h
                graph.apply_edges(fn.u_dot_v('h', 'h', 'score'))
                return graph.edata['score']

One can also write a prediction function that predicts a vector for each
edge with an MLP. Such vector can be used in further downstream tasks,
e.g. as logits of a categorical distribution.

.. code:: python

    class MLPPredictor(nn.Module):
        def __init__(self, in_features, out_classes):
            super().__init__()
            self.W = nn.Linear(in_features * 2, out_classes)
    
        def apply_edges(self, edges):
            h_u = edges.src['h']
            h_v = edges.dst['h']
            score = self.W(torch.cat([h_u, h_v], 1))
            return {'score': score}
    
        def forward(self, graph, h):
            # h contains the node representations computed from the GNN defined
            # in the node classification section (Section 5.1).
            with graph.local_scope():
                graph.ndata['h'] = h
                graph.apply_edges(self.apply_edges)
                return graph.edata['score']

Training loop
~~~~~~~~~~~~~

Given the node representation computation model and an edge predictor
model, we can easily write a full-graph training loop where we compute
the prediction on all edges.

The following example takes ``SAGE`` in the previous section as the node
representation computation model and ``DotPredictor`` as an edge
predictor model.

.. code:: python

    class Model(nn.Module):
        def __init__(self, in_features, hidden_features, out_features):
            super().__init__()
            self.sage = SAGE(in_features, hidden_features, out_features)
            self.pred = DotProductPredictor()
        def forward(self, g, x):
            h = self.sage(g, x)
            return self.pred(g, h)

In this example, we also assume that the training/validation/test edge
sets are identified by boolean masks on edges. This example also does
not include early stopping and model saving.

.. code:: python

    node_features = edge_pred_graph.ndata['feature']
    edge_label = edge_pred_graph.edata['label']
    train_mask = edge_pred_graph.edata['train_mask']
    model = Model(10, 20, 5)
    opt = torch.optim.Adam(model.parameters())
    for epoch in range(10):
        pred = model(edge_pred_graph, node_features)
        loss = ((pred[train_mask] - edge_label[train_mask]) ** 2).mean()
        opt.zero_grad()
        loss.backward()
        opt.step()
        print(loss.item())

.. _guide-training-edge-classification-heterogeneous-graph:

Heterogeneous graph
~~~~~~~~~~~~~~~~~~~

Edge classification on heterogeneous graphs is not very different from
that on homogeneous graphs. If you wish to perform edge classification
on one edge type, you only need to compute the node representation for
all node types, and predict on that edge type with
:meth:`~dgl.DGLHeteroGraph.apply_edges` method.

For example, to make ``DotProductPredictor`` work on one edge type of a
heterogeneous graph, you only need to specify the edge type in
``apply_edges`` method.

.. code:: python

    class HeteroDotProductPredictor(nn.Module):
        def forward(self, graph, h, etype):
            # h contains the node representations for each edge type computed from
            # the GNN for heterogeneous graphs defined in the node classification
            # section (Section 5.1).
            with graph.local_scope():
                graph.ndata['h'] = h   # assigns 'h' of all node types in one shot
                graph.apply_edges(fn.u_dot_v('h', 'h', 'score'), etype=etype)
                return graph.edges[etype].data['score']

You can similarly write a ``HeteroMLPPredictor``.

.. code:: python

    class MLPPredictor(nn.Module):
        def __init__(self, in_features, out_classes):
            super().__init__()
            self.W = nn.Linear(in_features * 2, out_classes)
    
        def apply_edges(self, edges):
            h_u = edges.src['h']
            h_v = edges.dst['h']
            score = self.W(torch.cat([h_u, h_v], 1))
            return {'score': score}
    
        def forward(self, graph, h, etype):
            # h contains the node representations for each edge type computed from
            # the GNN for heterogeneous graphs defined in the node classification
            # section (Section 5.1).
            with graph.local_scope():
                graph.ndata['h'] = h   # assigns 'h' of all node types in one shot
                graph.apply_edges(self.apply_edges, etype=etype)
                return graph.edges[etype].data['score']

The end-to-end model that predicts a score for each edge on a single
edge type will look like this:

.. code:: python

    class Model(nn.Module):
        def __init__(self, in_features, hidden_features, out_features, rel_names):
            super().__init__()
            self.sage = RGCN(in_features, hidden_features, out_features, rel_names)
            self.pred = HeteroDotProductPredictor()
        def forward(self, g, x, etype):
            h = self.sage(g, x)
            return self.pred(g, h, etype)

Using the model simply involves feeding the model a dictionary of node
types and features.

.. code:: python

    model = Model(10, 20, 5, hetero_graph.etypes)
    user_feats = hetero_graph.nodes['user'].data['feature']
    item_feats = hetero_graph.nodes['item'].data['feature']
    label = hetero_graph.edges['click'].data['label']
    train_mask = hetero_graph.edges['click'].data['train_mask']
    node_features = {'user': user_feats, 'item': item_feats}

Then the training loop looks almost the same as that in homogeneous
graph. For instance, if you wish to predict the edge labels on edge type
``click``, then you can simply do

.. code:: python

    opt = torch.optim.Adam(model.parameters())
    for epoch in range(10):
        pred = model(hetero_graph, node_features, 'click')
        loss = ((pred[train_mask] - label[train_mask]) ** 2).mean()
        opt.zero_grad()
        loss.backward()
        opt.step()
        print(loss.item())


Predicting Edge Type of an Existing Edge on a Heterogeneous Graph
~~~~~~~~~~~~~~~~~~~~~~~~~~~~~~~~~~~~~~~~~~~~~~~~~~~~~~~~~~~~~~~~~

Sometimes you may want to predict which type an existing edge belongs
to.

For instance, given the
:ref:`heterogeneous graph example <guide-training-heterogeneous-graph-example>`,
your task is given an edge connecting a user and an item, to predict whether
the user would ``click`` or ``dislike`` an item.

This is a simplified version of rating prediction, which is common in
recommendation literature.

You can use a heterogeneous graph convolution network to obtain the node
representations. For instance, you can still use the
:ref:`RGCN defined previously <guide-training-rgcn-node-classification>`
for this purpose.

To predict the type of an edge, you can simply repurpose the
``HeteroDotProductPredictor`` above so that it takes in another graph
with only one edge type that “merges” all the edge types to be
predicted, and emits the score of each type for every edge.

In the example here, you will need a graph that has two node types
``user`` and ``item``, and one single edge type that “merges” all the
edge types from ``user`` and ``item``, i.e. ``click`` and ``dislike``.
This can be conveniently created using the following syntax:

.. code:: python

    dec_graph = hetero_graph['user', :, 'item']

which returns a heterogeneous graphs with node type ``user`` and ``item``,
as well as a single edge type combining all edge types in between, i.e.
``click`` and ``dislike``.

Since the statement above also returns the original edge types as a
feature named ``dgl.ETYPE``, we can use that as labels.

.. code:: python

    edge_label = dec_graph.edata[dgl.ETYPE]

Given the graph above as input to the edge type predictor module, you
can write your predictor module as follows.

.. code:: python

    class HeteroMLPPredictor(nn.Module):
        def __init__(self, in_dims, n_classes):
            super().__init__()
            self.W = nn.Linear(in_dims * 2, n_classes)
    
        def apply_edges(self, edges):
            x = torch.cat([edges.src['h'], edges.dst['h']], 1)
            y = self.W(x)
            return {'score': y}
    
        def forward(self, graph, h):
            # h contains the node representations for each edge type computed from
            # the GNN for heterogeneous graphs defined in the node classification
            # section (Section 5.1).
            with graph.local_scope():
                graph.ndata['h'] = h   # assigns 'h' of all node types in one shot
                graph.apply_edges(self.apply_edges)
                return graph.edata['score']

The model that combines the node representation module and the edge type
predictor module is the following:

.. code:: python

    class Model(nn.Module):
        def __init__(self, in_features, hidden_features, out_features, rel_names):
            super().__init__()
            self.sage = RGCN(in_features, hidden_features, out_features, rel_names)
            self.pred = HeteroMLPPredictor(out_features, len(rel_names))
        def forward(self, g, x, dec_graph):
            h = self.sage(g, x)
            return self.pred(dec_graph, h)

The training loop then simply be the following:

.. code:: python

    model = Model(10, 20, 5, hetero_graph.etypes)
    user_feats = hetero_graph.nodes['user'].data['feature']
    item_feats = hetero_graph.nodes['item'].data['feature']
    node_features = {'user': user_feats, 'item': item_feats}
    
    opt = torch.optim.Adam(model.parameters())
    for epoch in range(10):
        logits = model(hetero_graph, node_features, dec_graph)
        loss = F.cross_entropy(logits, edge_label)
        opt.zero_grad()
        loss.backward()
        opt.step()
        print(loss.item())


DGL provides `Graph Convolutional Matrix
Completion <https://github.com/dmlc/dgl/tree/master/examples/pytorch/gcmc>`__
as an example of rating prediction, which is formulated by predicting
the type of an existing edge on a heterogeneous graph. The node
representation module in the `model implementation
file <https://github.com/dmlc/dgl/tree/master/examples/pytorch/gcmc>`__
is called ``GCMCLayer``. The edge type predictor module is called
``BiDecoder``. Both of them are more complicated than the setting
described here.

<|MERGE_RESOLUTION|>--- conflicted
+++ resolved
@@ -3,14 +3,9 @@
 5.2 Edge Classification/Regression
 ---------------------------------------------
 
-<<<<<<< HEAD
 :ref:`(中文版) <guide_cn-training-edge-classification>`
 
-Sometimes you wish to predict the attributes on the edges of the graph,
-or even whether an edge exists or not between two given nodes. In that
-=======
 Sometimes you wish to predict the attributes on the edges of the graph. In that
->>>>>>> 4b5b2da4
 case, you would like to have an *edge classification/regression* model.
 
 Here we generate a random graph for edge prediction as a demonstration.
