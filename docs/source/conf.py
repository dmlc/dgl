--- conflicted
+++ resolved
@@ -197,21 +197,14 @@
 
 examples_dirs = ['../../tutorials/blitz',
                  '../../tutorials/large',
-<<<<<<< HEAD
+                 '../../tutorials/dist',
                  '../../tutorials/models',
                  '../../tutorials/multi']  # path to find sources
 gallery_dirs = ['tutorials/blitz/',
                 'tutorials/large/',
+                'tutorials/dist/',
                 'tutorials/models/',
                 'tutorials/multi/']  # path to generate docs
-=======
-                 '../../tutorials/dist',
-                 '../../tutorials/models']  # path to find sources
-gallery_dirs = ['tutorials/blitz/',
-                'tutorials/large/',
-                'tutorials/dist/',
-                'tutorials/models/']  # path to generate docs
->>>>>>> 895d6fff
 reference_url = {
     'dgl' : None,
     'numpy': 'http://docs.scipy.org/doc/numpy/',
