<p align="center">
  <img src="http://data.dgl.ai/asset/logo.jpg" height="200">
</p>

[![PyPi Latest Release](https://img.shields.io/pypi/v/dgl.svg)](https://pypi.org/project/dgl/)
[![Conda Latest Release](https://anaconda.org/dglteam/dgl/badges/version.svg)](https://anaconda.org/dglteam/dgl)
[![Build Status](https://ci.dgl.ai/buildStatus/icon?job=DGL/master)](https://ci.dgl.ai/job/DGL/job/master/)
[![Benchmark by ASV](http://img.shields.io/badge/benchmarked%20by-asv-green.svg?style=flat)](https://asv.dgl.ai/)
[![License](https://img.shields.io/badge/License-Apache%202.0-blue.svg)](./LICENSE)

Documentation ([Latest](https://docs.dgl.ai/en/latest/) | [Stable](https://docs.dgl.ai)) | [DGL at a glance](https://docs.dgl.ai/tutorials/basics/1_first.html#sphx-glr-tutorials-basics-1-first-py) | [Model Tutorials](https://docs.dgl.ai/tutorials/models/index.html) | [Official Examples](examples/README.md) | [Discussion Forum](https://discuss.dgl.ai) | [Slack Channel](https://join.slack.com/t/deep-graph-library/shared_invite/zt-eb4ict1g-xcg3PhZAFAB8p6dtKuP6xQ)

**For a full list of official DGL examples, see [here](examples).**

DGL is an easy-to-use, high performance and scalable Python package for deep learning on graphs. DGL is framework agnostic, meaning if a deep graph model is a component of an end-to-end application, the rest of the logics can be implemented in any major frameworks, such as PyTorch, Apache MXNet or TensorFlow.

<p align="center">
  <img src="http://data.dgl.ai/asset/image/DGL-Arch.png" alt="DGL v0.4 architecture" width="600">
  <br>
  <b>Figure</b>: DGL Overall Architecture
</p>

## <img src="http://data.dgl.ai/asset/image/new.png" width="30">DGL News
**02/26/2021**: The new **v0.6.0 release** includes distributed heterogeneous graph support, 13 more model examples, a Chinese translation of user guide thank to community support, and a new tutorial.  See our [release note](https://github.com/dmlc/dgl/releases/tag/v0.6.0) for more details.

**09/05/2020**: We invite you to participate in the survey [here](https://forms.gle/Ej3jHCocACmb49Gp8) to make DGL better fit for your needs.  Thanks!

**08/21/2020**: The new **v0.5.0 release** includes distributed GNN training, overhauled documentation and user guide, and several more features.  We have also submitted some models to the [OGB](https://ogb.stanford.edu) leaderboard.  See our [release note](https://github.com/dmlc/dgl/releases/tag/0.5.0) for more details.

## Using DGL

**A data scientist** may want to apply a pre-trained model to your data right away. For this you can use DGL's [Application packages, formally *Model Zoo*](https://github.com/dmlc/dgl/tree/master/apps). Application packages are developed for domain applications, as is the case for [DGL-LifeScience](https://github.com/awslabs/dgl-lifesci). We will soon add model zoo for knowledge graph embedding learning and recommender systems. Here's how you will use a pretrained model:
```python
from dgllife.data import Tox21
from dgllife.model import load_pretrained
from dgllife.utils import smiles_to_bigraph, CanonicalAtomFeaturizer

dataset = Tox21(smiles_to_bigraph, CanonicalAtomFeaturizer())
model = load_pretrained('GCN_Tox21') # Pretrained model loaded
model.eval()

smiles, g, label, mask = dataset[0]
feats = g.ndata.pop('h')
label_pred = model(g, feats)
print(smiles)                   # CCOc1ccc2nc(S(N)(=O)=O)sc2c1
print(label_pred[:, mask != 0]) # Mask non-existing labels
# tensor([[ 1.4190, -0.1820,  1.2974,  1.4416,  0.6914,
# 2.0957,  0.5919,  0.7715, 1.7273,  0.2070]])
```

**Further reading**: DGL is released as a managed service on AWS SageMaker, see the medium posts for an easy trip to DGL on SageMaker([part1](https://medium.com/@julsimon/a-primer-on-graph-neural-networks-with-amazon-neptune-and-the-deep-graph-library-5ce64984a276) and [part2](https://medium.com/@julsimon/deep-graph-library-part-2-training-on-amazon-sagemaker-54d318dfc814)).

**Researchers** can start from the growing list of [models implemented in DGL](https://github.com/dmlc/dgl/tree/master/examples). Developing new models does not mean that you have to start from scratch. Instead, you can reuse many [pre-built modules](https://docs.dgl.ai/api/python/nn.html). Here is how to get a standard two-layer graph convolutional model with a pre-built GraphConv module:
```python
from dgl.nn.pytorch import GraphConv
import torch.nn.functional as F

# build a two-layer GCN with ReLU as the activation in between
class GCN(nn.Module):
    def __init__(self, in_feats, h_feats, num_classes):
        super(GCN, self).__init__()
        self.gcn_layer1 = GraphConv(in_feats, h_feats)
        self.gcn_layer2 = GraphConv(h_feats, num_classes)

    def forward(self, graph, inputs):
        h = self.gcn_layer1(graph, inputs)
        h = F.relu(h)
        h = self.gcn_layer2(graph, h)
        return h
```

Next level down, you may want to innovate your own module. DGL offers a succinct message-passing interface (see tutorial [here](https://docs.dgl.ai/tutorials/basics/3_pagerank.html)). Here is how Graph Attention Network (GAT) is implemented ([complete codes](https://docs.dgl.ai/api/python/nn.pytorch.html#gatconv)). Of course, you can also find GAT as a module [GATConv](https://docs.dgl.ai/api/python/nn.pytorch.html#gatconv):
```python
import torch.nn as nn
import torch.nn.functional as F

# Define a GAT layer
class GATLayer(nn.Module):
    def __init__(self, in_feats, out_feats):
        super(GATLayer, self).__init__()
        self.linear_func = nn.Linear(in_feats, out_feats, bias=False)
        self.attention_func = nn.Linear(2 * out_feats, 1, bias=False)

    def edge_attention(self, edges):
        concat_z = torch.cat([edges.src['z'], edges.dst['z']], dim=1)
        src_e = self.attention_func(concat_z)
        src_e = F.leaky_relu(src_e)
        return {'e': src_e}

    def message_func(self, edges):
        return {'z': edges.src['z'], 'e':edges.data['e']}

    def reduce_func(self, nodes):
        a = F.softmax(nodes.mailbox['e'], dim=1)
        h = torch.sum(a * nodes.mailbox['z'], dim=1)
        return {'h': h}

    def forward(self, graph, h):
        z = self.linear_func(h)
        graph.ndata['z'] = z
        graph.apply_edges(self.edge_attention)
        graph.update_all(self.message_func, self.reduce_func)
        return graph.ndata.pop('h')
```
## Performance and Scalability

**Microbenchmark on speed and memory usage**: While leaving tensor and autograd functions to backend frameworks (e.g. PyTorch, MXNet, and TensorFlow), DGL aggressively optimizes storage and computation with its own kernels. Here's a comparison to another popular package -- PyTorch Geometric (PyG). The short story is that raw speed is similar, but DGL has much better memory management.


| Dataset  |    Model     |                   Accuracy                   |                    Time <br> PyG &emsp;&emsp; DGL                    |           Memory <br> PyG &emsp;&emsp; DGL            |
| -------- |:------------:|:--------------------------------------------:|:--------------------------------------------------------------------:|:-----------------------------------------------------:|
| Cora     | GCN <br> GAT | 81.31 &plusmn; 0.88 <br> 83.98 &plusmn; 0.52 | <b>0.478</b> &emsp;&emsp; 0.666 <br> 1.608 &emsp;&emsp; <b>1.399</b> | 1.1 &emsp;&emsp; 1.1 <br> 1.2 &emsp;&emsp; <b>1.1</b> |
| CiteSeer | GCN <br> GAT | 70.98 &plusmn; 0.68 <br> 69.96 &plusmn; 0.53 | <b>0.490</b> &emsp;&emsp; 0.674 <br> 1.606 &emsp;&emsp; <b>1.399</b> | 1.1 &emsp;&emsp; 1.1 <br> 1.3 &emsp;&emsp; <b>1.1</b> |
| PubMed   | GCN <br> GAT | 79.00 &plusmn; 0.41 <br> 77.65 &plusmn; 0.32 | <b>0.491</b> &emsp;&emsp; 0.690 <br> 1.946 &emsp;&emsp; <b>1.393</b> | 1.1 &emsp;&emsp; 1.1 <br> 1.6 &emsp;&emsp; <b>1.1</b> |
| Reddit   |     GCN      |             93.46 &plusmn; 0.06              |                    *OOM*&emsp;&emsp; <b>28.6</b>                     |            *OOM* &emsp;&emsp; <b>11.7</b>             |
| Reddit-S |     GCN      |                     N/A                      |                    29.12 &emsp;&emsp; <b>9.44</b>                    |             15.7 &emsp;&emsp; <b>3.6</b>              |

Table: Training time(in seconds) for 200 epochs and memory consumption(GB)

Here is another comparison of DGL on TensorFlow backend with other TF-based GNN tools (training time in seconds for one epoch):

| Dateset | Model | DGL | GraphNet | tf_geometric |
| ------- | ----- | --- | -------- | ------------ |
| Core | GCN | 0.0148 | 0.0152 | 0.0192 |
| Reddit | GCN | 0.1095 | OOM | OOM |
| PubMed | GCN | 0.0156 | 0.0553 | 0.0185 |
| PPI | GCN | 0.09 | 0.16 | 0.21 |
| Cora | GAT | 0.0442 | n/a | 0.058 |
| PPI | GAT | 0.398 | n/a | 0.752 |

High memory utilization allows DGL to push the limit of single-GPU performance, as seen in below images.
| <img src="http://data.dgl.ai/asset/image/DGLvsPyG-time1.png" width="400"> | <img src="http://data.dgl.ai/asset/image/DGLvsPyG-time2.png" width="400"> |
| -------- | -------- |

**Scalability**: DGL has fully leveraged multiple GPUs in both one machine and clusters for increasing training speed, and has better performance than alternatives, as seen in below images.

<p align="center">
  <img src="http://data.dgl.ai/asset/image/one-four-GPUs.png" width="600">
</p>

| <img src="http://data.dgl.ai/asset/image/one-four-GPUs-DGLvsGraphVite.png"> |  <img src="http://data.dgl.ai/asset/image/one-fourMachines.png"> |
| :---------------------------------------: | -- |


**Further reading**: Detailed comparison of DGL and other Graph alternatives can be found [here](https://arxiv.org/abs/1909.01315).

## DGL Models and Applications

### DGL for research
Overall there are 30+ models implemented by using DGL:
- [PyTorch](https://github.com/dmlc/dgl/tree/master/examples/pytorch)
- [MXNet](https://github.com/dmlc/dgl/tree/master/examples/mxnet)
- [TensorFlow](https://github.com/dmlc/dgl/tree/master/examples/tensorflow)

### DGL for domain applications
- [DGL-LifeSci](https://github.com/awslabs/dgl-lifesci), previously DGL-Chem
- [DGL-KE](https://github.com/awslabs/dgl-ke)
- DGL-RecSys(coming soon)

### DGL for NLP/CV problems
- [TreeLSTM](https://github.com/dmlc/dgl/tree/master/examples/pytorch/tree_lstm)
- [GraphWriter](https://github.com/dmlc/dgl/tree/master/examples/pytorch/graphwriter)
- [Capsule Network](https://github.com/dmlc/dgl/tree/master/examples/pytorch/capsule)

We are currently in Beta stage.  More features and improvements are coming.

## Awesome Papers Using DGL

1. [**Benchmarking Graph Neural Networks**](https://arxiv.org/pdf/2003.00982.pdf), *Vijay Prakash Dwivedi, Chaitanya K. Joshi, Thomas Laurent, Yoshua Bengio, Xavier Bresson*

1. [**Open Graph Benchmarks: Datasets for Machine Learning on Graphs**](https://arxiv.org/pdf/2005.00687.pdf), NeurIPS'20, *Weihua Hu, Matthias Fey, Marinka Zitnik, Yuxiao Dong, Hongyu Ren, Bowen Liu, Michele Catasta, Jure Leskovec*

1. [**DropEdge: Towards Deep Graph Convolutional Networks on Node Classification**](https://openreview.net/pdf?id=Hkx1qkrKPr), ICLR'20, *Yu Rong, Wenbing Huang, Tingyang Xu, Junzhou Huan*

1. [**Discourse-Aware Neural Extractive Text Summarization**](https://www.aclweb.org/anthology/2020.acl-main.451/), ACL'20, *Jiacheng Xu, Zhe Gan, Yu Cheng, Jingjing Liu*

1. [**GCC: Graph Contrastive Coding for Graph Neural Network Pre-Training**](https://dl.acm.org/doi/pdf/10.1145/3394486.3403168?casa_token=EClsH2Vc4DcAAAAA:LIB8cbtr6yTDbYuv4cTLwTIYeDq5Y2dhj_ktcWdKpzdPLGeiuL0o8GlcN4QIOnpsAnmGeGVZ), KDD'20, *Jiezhong Qiu, Qibin Chen, Yuxiao Dong, Jing Zhang, Hongxia Yang, Ming Ding, Kuansan Wang, Jie Tang*

1. [**DGL-KE: Training Knowledge Graph Embeddings at Scale**](https://arxiv.org/pdf/2004.08532), SIGIR'20, *Da Zheng, Xiang Song, Chao Ma, Zeyuan Tan, Zihao Ye, Jin Dong, Hao Xiong, Zheng Zhang, George Karypis*

1. [**Improving Graph Neural Network Expressivity via Subgraph Isomorphism Counting**](https://arxiv.org/pdf/2006.09252.pdf), *Giorgos Bouritsas, Fabrizio Frasca, Stefanos Zafeiriou, Michael M. Bronstein*

1. [**INT: An Inequality Benchmark for Evaluating Generalization in Theorem Proving**](https://arxiv.org/pdf/2007.02924.pdf), *Yuhuai Wu, Albert Q. Jiang, Jimmy Ba, Roger Grosse*

1. [**Finding Patient Zero: Learning Contagion Source with Graph Neural Networks**](https://arxiv.org/pdf/2006.11913.pdf), *Chintan Shah, Nima Dehmamy, Nicola Perra, Matteo Chinazzi, Albert-László Barabási, Alessandro Vespignani, Rose Yu*

1. [**FeatGraph: A Flexible and Efficient Backend for Graph Neural Network Systems**](https://arxiv.org/pdf/2008.11359.pdf), SC'20, *Yuwei Hu, Zihao Ye, Minjie Wang, Jiali Yu, Da Zheng, Mu Li, Zheng Zhang, Zhiru Zhang, Yida Wang*


<details><summary>more</summary>

11. [**BP-Transformer: Modelling Long-Range Context via Binary Partitioning.**](https://arxiv.org/pdf/1911.04070.pdf), *Zihao Ye, Qipeng Guo, Quan Gan, Xipeng Qiu, Zheng Zhang*

12. [**OptiMol: Optimization of Binding Affinities in Chemical Space for Drug Discovery**](https://www.biorxiv.org/content/biorxiv/early/2020/06/16/2020.05.23.112201.full.pdf), *Jacques Boitreaud,Vincent Mallet, Carlos Oliver, Jérôme Waldispühl*

1. [**JAKET: Joint Pre-training of Knowledge Graph and Language Understanding**](https://arxiv.org/pdf/2010.00796.pdf), *Donghan Yu, Chenguang Zhu, Yiming Yang, Michael Zeng*

1. [**Architectural Implications of Graph Neural Networks**](https://arxiv.org/pdf/2009.00804.pdf), *Zhihui Zhang, Jingwen Leng, Lingxiao Ma, Youshan Miao, Chao Li, Minyi Guo*

1. [**Combining Reinforcement Learning and Constraint Programming for Combinatorial Optimization**](https://arxiv.org/pdf/2006.01610.pdf), *Quentin Cappart, Thierry Moisan, Louis-Martin Rousseau1, Isabeau Prémont-Schwarz, and Andre Cire*

1. [**Therapeutics Data Commons: Machine Learning Datasets and Tasks for Therapeutics**](https://arxiv.org/abs/2102.09548) ([code repo](https://github.com/mims-harvard/TDC)), *Kexin Huang, Tianfan Fu, Wenhao Gao, Yue Zhao, Yusuf Roohani, Jure Leskovec, Connor W. Coley, Cao Xiao, Jimeng Sun, Marinka Zitnik*

1. [**Sparse Graph Attention Networks**](https://arxiv.org/abs/1912.00552), *Yang Ye, Shihao Ji*

1. [**On Self-Distilling Graph Neural Network**](https://arxiv.org/pdf/2011.02255.pdf), *Yuzhao Chen, Yatao Bian, Xi Xiao, Yu Rong, Tingyang Xu, Junzhou Huang*

1. [**Learning Robust Node Representations on Graphs**](https://arxiv.org/pdf/2008.11416.pdf), *Xu Chen, Ya Zhang, Ivor Tsang, and Yuangang Pan*

1. [**Recurrent Event Network: Autoregressive Structure Inference over Temporal Knowledge Graphs**](https://arxiv.org/abs/1904.05530), *Woojeong Jin, Meng Qu, Xisen Jin, Xiang Ren*

1. [**Graph Neural Ordinary Differential Equations**](https://arxiv.org/abs/1911.07532), *Michael Poli, Stefano Massaroli, Junyoung Park, Atsushi Yamashita, Hajime Asama, Jinkyoo Park*

1. [**FusedMM: A Unified SDDMM-SpMM Kernel for Graph Embedding and Graph Neural Networks**](https://arxiv.org/pdf/2011.06391.pdf), *Md. Khaledur Rahman, Majedul Haque Sujon, , Ariful Azad*

1. [**An Efficient Neighborhood-based Interaction Model for Recommendation on Heterogeneous Graph**](https://arxiv.org/pdf/2007.00216.pdf), KDD'20 *Jiarui Jin, Jiarui Qin, Yuchen Fang, Kounianhua Du, Weinan Zhang, Yong Yu, Zheng Zhang, Alexander J. Smola*

1. [**Learning Interaction Models of Structured Neighborhood on Heterogeneous Information Network**](https://arxiv.org/pdf/2011.12683.pdf), *Jiarui Jin, Kounianhua Du, Weinan Zhang, Jiarui Qin, Yuchen Fang, Yong Yu, Zheng Zhang, Alexander J. Smola*

1. [**Graphein - a Python Library for Geometric Deep Learning and Network Analysis on Protein Structures**](https://www.biorxiv.org/content/10.1101/2020.07.15.204701v1), *Arian R. Jamasb, Pietro Lió, Tom L. Blundell*

1. [**Graph Policy Gradients for Large Scale Robot Control**](https://arxiv.org/abs/1907.03822), *Arbaaz Khan, Ekaterina Tolstaya, Alejandro Ribeiro, Vijay Kumar*

1. [**Heterogeneous Molecular Graph Neural Networks for Predicting Molecule Properties**](https://arxiv.org/abs/2009.12710), *Zeren Shui, George Karypis*

1. [**Could Graph Neural Networks Learn Better Molecular Representation for Drug Discovery? A Comparison Study of Descriptor-based and Graph-based Models**](https://assets.researchsquare.com/files/rs-81439/v1_stamped.pdf), *Dejun Jiang, Zhenxing Wu, Chang-Yu Hsieh, Guangyong Chen, Ben Liao, Zhe Wang, Chao Shen, Dongsheng Cao, Jian Wu, Tingjun Hou*

1. [**Principal Neighbourhood Aggregation for Graph Nets**](https://arxiv.org/abs/2004.05718), *Gabriele Corso, Luca Cavalleri, Dominique Beaini, Pietro Liò, Petar Veličković*

1. [**Collective Multi-type Entity Alignment Between Knowledge Graphs**](https://dl.acm.org/doi/abs/10.1145/3366423.3380289), *Qi Zhu, Hao Wei, Bunyamin Sisman, Da Zheng, Christos Faloutsos, Xin Luna Dong, Jiawei Han*

1. [**Graph Representation Forecasting of Patient's Medical Conditions: towards A Digital Twin**](https://arxiv.org/abs/2009.08299), *Pietro Barbiero, Ramon Viñas Torné, Pietro Lió*

1. [**Relational Graph Learning on Visual and Kinematics Embeddings for Accurate Gesture Recognition in Robotic Surgery**](https://arxiv.org/abs/2011.01619), *Yong-Hao Long, Jie-Ying Wu, Bo Lu, Yue-Ming Jin, Mathias Unberath, Yun-Hui Liu, Pheng-Ann Heng and Qi Dou*

1. [**Dark Reciprocal-Rank: Boosting Graph-Convolutional Self-Localization Network via Teacher-to-student Knowledge Transfer**](https://arxiv.org/abs/2011.00402), *Takeda Koji, Tanaka Kanji*

1. [**Graph InfoClust: Leveraging Cluster-Level Node Information For Unsupervised Graph Representation Learning**](https://arxiv.org/abs/2009.06946), *Costas Mavromatis, George Karypis*

1. [**GraphSeam: Supervised Graph Learning Framework for Semantic UV Mapping**](https://arxiv.org/abs/2011.13748), *Fatemeh Teimury, Bruno Roy, Juan Sebastian Casallas, David macdonald, Mark Coates*

1. [**Comprehensive Study on Molecular Supervised Learning with Graph Neural Networks**](https://pubs.acs.org/doi/10.1021/acs.jcim.0c00416), *Doyeong Hwang, Soojung Yang, Yongchan Kwon, Kyung Hoon Lee, Grace Lee, Hanseok Jo, Seyeol Yoon, and Seongok Ryu*

1. [**A graph auto-encoder model for miRNA-disease associations prediction**](https://academic.oup.com/bib/advance-article-abstract/doi/10.1093/bib/bbaa240/5929824?redirectedFrom=fulltext), *Zhengwei Li, Jiashu Li, Ru Nie, Zhu-Hong You, Wenzheng Bao*

1. [**Graph convolutional regression of cardiac depolarization from sparse endocardial maps**](https://arxiv.org/abs/2009.14068), STACOM 2020 workshop, *Felix Meister, Tiziano Passerini, Chloé Audigier, Èric Lluch, Viorel Mihalef, Hiroshi Ashikaga, Andreas Maier, Henry Halperin, Tommaso Mansi*

1. [**AttnIO: Knowledge Graph Exploration with In-and-Out Attention Flow for Knowledge-Grounded Dialogue**](https://www.aclweb.org/anthology/2020.emnlp-main.280/), EMNLP'20, *Jaehun Jung, Bokyung Son, Sungwon Lyu*

1. [**Learning from Non-Binary Constituency Trees via Tensor Decomposition**](https://github.com/danielecastellana22/tensor-tree-nn), COLING'20, *Daniele Castellana, Davide Bacciu*

1. [**Inducing Alignment Structure with Gated Graph Attention Networks for Sentence Matching**](https://arxiv.org/abs/2010.07668), *Peng Cui, Le Hu, Yuanchao Liu*

1. [**Enhancing Extractive Text Summarization with Topic-Aware Graph Neural Networks**](https://arxiv.org/abs/2010.06253), COLING'20, *Peng Cui, Le Hu, Yuanchao Liu*

1. [**Double Graph Based Reasoning for Document-level Relation Extraction**](https://arxiv.org/abs/2009.13752), EMNLP'20, *Shuang Zeng, Runxin Xu, Baobao Chang, Lei Li*

1. [**Systematic Generalization on gSCAN with Language Conditioned Embedding**](https://arxiv.org/abs/2009.05552), AACL-IJCNLP'20, *Tong Gao, Qi Huang, Raymond J. Mooney*

1. [**Automatic selection of clustering algorithms using supervised graph embedding**](https://arxiv.org/pdf/2011.08225.pdf), *Noy Cohen-Shapira, Lior Rokach*

1. [**Improving Learning to Branch via Reinforcement Learning**](https://openreview.net/forum?id=z4D7-PTxTb), *Haoran Sun, Wenbo Chen, Hui Li, Le Song*

1. [**A Practical Guide to Graph Neural Networks**](https://arxiv.org/pdf/2010.05234.pdf), *Isaac Ronald Ward, Jack Joyner, Casey Lickfold, Stash Rowe, Yulan Guo, Mohammed Bennamoun*, [code](https://github.com/isolabs/gnn-tutorial)

1. [**APAN: Asynchronous Propagation Attention Network for Real-time Temporal Graph Embedding**](https://arxiv.org/pdf/2011.11545.pdf), SIGMOD'21, *Xuhong Wang, Ding Lyu, Mengjian Li, Yang Xia, Qi Yang, Xinwen Wang, Xinguang Wang, Ping Cui, Yupu Yang, Bowen Sun, Zhenyu Guo, Junkui Li*

1. [**Uncertainty-Matching Graph Neural Networks to Defend Against Poisoning Attacks**](https://arxiv.org/pdf/2009.14455.pdf), *Uday Shankar Shanthamallu, Jayaraman J. Thiagarajan, Andreas Spanias*

1. [**Computing Graph Neural Networks: A Survey from Algorithms to Accelerators**](https://arxiv.org/pdf/2010.00130.pdf), *Sergi Abadal, Akshay Jain, Robert Guirado, Jorge López-Alonso, Eduard Alarcón*

1. [**NHK_STRL at WNUT-2020 Task 2: GATs with Syntactic Dependencies as Edges and CTC-based Loss for Text Classification**](https://www.aclweb.org/anthology/2020.wnut-1.43.pdf), *Yuki Yasuda, Taichi Ishiwatari, Taro Miyazaki, Jun Goto*

1. [**Relation-aware Graph Attention Networks with Relational Position Encodings for Emotion Recognition in Conversations**](https://www.aclweb.org/anthology/2020.emnlp-main.597.pdf), *Taichi Ishiwatari, Yuki Yasuda, Taro Miyazaki, Jun Goto*

1. [**PGM-Explainer: Probabilistic Graphical Model Explanations for Graph Neural Networks**](https://proceedings.neurips.cc/paper/2020/file/8fb134f258b1f7865a6ab2d935a897c9-Paper.pdf), *Minh N. Vu, My T. Thai*

1. [**A Generalization of Transformer Networks to Graphs**](https://arxiv.org/pdf/2012.09699.pdf), *Vijay Prakash Dwivedi, Xavier Bresson*

1. [**Discourse-Aware Neural Extractive Text Summarization**](https://www.aclweb.org/anthology/2020.acl-main.451.pdf), ACL'20, *Jiacheng Xu, Zhe Gan, Yu Cheng, Jingjing Liu*

1. [**Learning Robust Node Representations on Graphs**](https://arxiv.org/abs/2008.11416), *Xu Chen, Ya Zhang, Ivor Tsang, Yuangang Pan*

1. [**Adaptive Graph Diffusion Networks with Hop-wise Attention**](https://arxiv.org/abs/2012.15024), *Chuxiong Sun, Guoshi Wu*

1. [**The Photoswitch Dataset: A Molecular Machine Learning Benchmark for the Advancement of Synthetic Chemistry**](https://arxiv.org/abs/2008.03226), *Aditya R. Thawani, Ryan-Rhys Griffiths, Arian Jamasb, Anthony Bourached, Penelope Jones, William McCorkindale, Alexander A. Aldrick, Alpha A. Lee*

1. [**A community-powered search of machine learning strategy space to find NMR property prediction models**](https://arxiv.org/abs/2008.05994), *Lars A. Bratholm, Will Gerrard, Brandon Anderson, Shaojie Bai, Sunghwan Choi, Lam Dang, Pavel Hanchar, Addison Howard, Guillaume Huard, Sanghoon Kim, Zico Kolter, Risi Kondor, Mordechai Kornbluth, Youhan Lee, Youngsoo Lee, Jonathan P. Mailoa, Thanh Tu Nguyen, Milos Popovic, Goran Rakocevic, Walter Reade, Wonho Song, Luka Stojanovic, Erik H. Thiede, Nebojsa Tijanic, Andres Torrubia, Devin Willmott, Craig P. Butts, David R. Glowacki, Kaggle participants*

1. [**Adaptive Layout Decomposition with Graph Embedding Neural Networks**](http://www.cse.cuhk.edu.hk/~byu/papers/C98-DAC2020-MPL-Selector.pdf), *Wei Li, Jialu Xia, Yuzhe Ma, Jialu Li, Yibo Lin, Bei Yu*, DAC'20

1. [**Transfer Learning with Graph Neural Networks for Optoelectronic Properties of Conjugated Oligomers**](https://aip.scitation.org/doi/10.1063/5.0037863), J. Chem. Phys. 154, *Chee-Kong Lee, Chengqiang Lu, Yue Yu, Qiming Sun, Chang-Yu Hsieh, Shengyu Zhang, Qi Liu, and  Liang Shi*

1. [**Jet tagging in the Lund plane with graph networks**](https://link.springer.com/article/10.1007/JHEP03(2021)052), Journal of High Energy Physics 2021, *Frédéric A. Dreyer and Huilin Qu*

1. [**Global Attention Improves Graph Networks Generalization**](https://arxiv.org/abs/2006.07846), *Omri Puny, Heli Ben-Hamu, and Yaron Lipman*

1. [**Learning over Families of Sets -- Hypergraph Representation Learning for Higher Order Tasks**](https://arxiv.org/abs/2101.07773), SDM 2021, *Balasubramaniam Srinivasan, Da Zheng, and George Karypis*

1. [**SSFG: Stochastically Scaling Features and Gradients for Regularizing Graph Convolution Networks**](https://arxiv.org/abs/2102.10338), *Haimin Zhang, Min Xu*

1. [**Application and evaluation of knowledge graph embeddings in biomedical data**](https://peerj.com/articles/cs-341/), PeerJ Computer Science 7:e341, *Mona Alshahrani​, Maha A. Thafar, Magbubah Essack*

1. [**MoTSE: an interpretable task similarity estimator for small molecular property prediction tasks**](https://www.biorxiv.org/content/10.1101/2021.01.13.426608v2), bioRxiv 2021.01.13.426608, *Han Li, Xinyi Zhao, Shuya Li, Fangping Wan, Dan Zhao, Jianyang Zeng*

1. [**Reinforcement Learning For Data Poisoning on Graph Neural Networks**](https://arxiv.org/abs/2102.06800), *Jacob Dineen, A S M Ahsan-Ul Haque, Matthew Bielskas*

1. [**Generalising Recursive Neural Models by Tensor Decomposition**](https://github.com/danielecastellana22/tensor-tree-nn), IJCNN'20, *Daniele Castellana, Davide Bacciu*

1. [**Tensor Decompositions in Recursive Neural Networks for Tree-Structured Data**](https://github.com/danielecastellana22/tensor-tree-nn), ESANN'20, *Daniele Castellana, Davide Bacciu*

1. [**Combining Self-Organizing and Graph Neural Networks for Modeling Deformable Objects in Robotic Manipulation**](https://www.ncbi.nlm.nih.gov/pmc/articles/PMC7806087/), Frotiers in Robotics and AI, *Valencia, Angel J., and Pierre Payeur*

1. [**Joint stroke classification and text line grouping in online handwritten documents with edge pooling attention networks**](https://www.sciencedirect.com/science/article/abs/pii/S0031320321000467), Pattern Recognition, *Jun-Yu Ye, Yan-Ming Zhang, Qing Yang, Cheng-Lin Liu*

1. [**Toward Accurate Predictions of Atomic Properties via Quantum Mechanics Descriptors Augmented Graph Convolutional Neural Network: Application of This Novel Approach in NMR Chemical Shifts Predictions**](https://pubs.acs.org/doi/full/10.1021/acs.jpclett.0c02654), The Journal of Physical Chemistry Letters, *Peng Gao, Jie Zhang, Yuzhu Sun, and Jianguo Yu*

1. [**A Graph Neural Network to Model User Comfort in Robot Navigation**](https://arxiv.org/abs/2102.08863), *Pilar Bachiller, Daniel Rodriguez-Criado, Ronit R. Jorvekar, Pablo Bustos, Diego R. Faria, Luis J. Manso*

1. [**Medical Entity Disambiguation Using Graph Neural Networks**](https://arxiv.org/abs/2104.01488), *Alina Vretinaris, Chuan Lei, Vasilis Efthymiou, Xiao Qin, Fatma Özcan*

1. [**Chemistry-informed Macromolecule Graph Representation for Similarity Computation and Supervised Learning**](https://arxiv.org/abs/2103.02565), *Somesh Mohapatra, Joyce An, Rafael Gómez-Bombarelli*

1. [**Characterizing and Forecasting User Engagement with In-app Action Graph: A Case Study of Snapchat**](https://arxiv.org/pdf/1906.00355.pdf), *Yozen Liu, Xiaolin Shi, Lucas Pierce, Xiang Ren*

1. [**GIPA: General Information Propagation Algorithm for Graph Learning**](https://arxiv.org/abs/2105.06035), *Qinkai Zheng, Houyi Li, Peng Zhang, Zhixiong Yang, Guowei Zhang, Xintan Zeng, Yongchao Liu*

1. [**Graph Ensemble Learning over Multiple Dependency Trees for Aspect-level Sentiment Classification**](https://arxiv.org/abs/2103.11794), NAACL'21, *Xiaochen Hou, Peng Qi, Guangtao Wang, Rex Ying, Jing Huang, Xiaodong He, Bowen Zhou*

1. [**Enhancing Scientific Papers Summarization with Citation Graph**](https://arxiv.org/abs/2104.03057), AAAI'21, *Chenxin An, Ming Zhong, Yiran Chen, Danqing Wang, Xipeng Qiu, Xuanjing Huang*

1. [**Graph Ensemble Learning over Multiple Dependency Trees for Aspect-level Sentiment Classification**](https://arxiv.org/abs/2103.11794), NAACL'21, *Xiaochen Hou, Peng Qi, Guangtao Wang, Rex Ying, Jing Huang, Xiaodong He, Bowen Zhou*

1. [**Enhancing Scientific Papers Summarization with Citation Graph**](https://arxiv.org/abs/2104.03057), AAAI'21, *Chenxin An, Ming Zhong, Yiran Chen, Danqing Wang, Xipeng Qiu, Xuanjing Huang*

<<<<<<< HEAD
1. [**Graph Ensemble Learning over Multiple Dependency Trees for Aspect-level Sentiment Classification**](https://arxiv.org/abs/2103.11794), NAACL'21, *Xiaochen Hou, Peng Qi, Guangtao Wang, Rex Ying, Jing Huang, Xiaodong He, Bowen Zhou*

1. [**Enhancing Scientific Papers Summarization with Citation Graph**](https://arxiv.org/abs/2104.03057), AAAI'21, *Chenxin An, Ming Zhong, Yiran Chen, Danqing Wang, Xipeng Qiu, Xuanjing Huang*

=======
>>>>>>> a81f8e6a
1. [**Improving Graph Representation Learning by Contrastive Regularization**](https://arxiv.org/pdf/2101.11525.pdf), *Kaili Ma, Haochen Yang, Han Yang, Tatiana Jin, Pengfei Chen, Yongqiang Chen, Barakeel Fanseu Kamhoua, James Cheng*

1. [**Extract the Knowledge of Graph Neural Networks and Go Beyond it: An Effective Knowledge Distillation Framework**](https://arxiv.org/pdf/2103.02885.pdf), WWW'21, *Cheng Yang, Jiawei Liu, Chuan Shi*

<<<<<<< HEAD
2. [**VIKING: Adversarial Attack on Network Embeddings via Supervised Network Poisoning**](https://arxiv.org/pdf/2102.07164.pdf), PAKDD'21, *Viresh Gupta, Tanmoy Chakraborty*

3. [**Knowledge Graph Embedding using Graph Convolutional Networks with Relation-Aware Attention**](https://arxiv.org/pdf/2102.07200.pdf), *Nasrullah Sheikh, Xiao Qin, Berthold Reinwald, Christoph Miksovic, Thomas Gschwind, Paolo Scotton*

4. [**SLAPS: Self-Supervision Improves Structure Learning for Graph Neural Networks**](https://arxiv.org/pdf/2102.05034.pdf), *Bahare Fatemi, Layla El Asri, Seyed Mehran Kazemi*

5. [**Finding Needles in Heterogeneous Haystacks**](https://homepage.divms.uiowa.edu/~badhikari/assets/doc/papers/CONGCNIAAI2021.pdf), AAAI'21, *Bijaya Adhikari, Liangyue Li, Nikhil Rao, Karthik Subbian*

1. [**Coreference-Aware Dialogue Summarization**](https://arxiv.org/abs/2106.08556), SIGDIAL'21, *Zhengyuan Liu, Ke Shi, Nancy F. Chen*
=======
1. [**VIKING: Adversarial Attack on Network Embeddings via Supervised Network Poisoning**](https://arxiv.org/pdf/2102.07164.pdf), PAKDD'21, *Viresh Gupta, Tanmoy Chakraborty*
>>>>>>> a81f8e6a

1. [**Document Structure aware Relational Graph Convolutional Networks for Ontology Population**](https://arxiv.org/abs/2104.12950), arXiv, *Abhay M Shalghar, Ayush Kumar, Balaji Ganesan, Aswin Kannan, Shobha G*


</details>

## Installation

DGL should work on

* all Linux distributions no earlier than Ubuntu 16.04
* macOS X
* Windows 10 (with [VC2015 Redistributable](https://www.microsoft.com/en-us/download/details.aspx?id=48145) Installed)

DGL requires Python 3.6 or later.

Right now, DGL works on [PyTorch](https://pytorch.org) 1.5.0+, [MXNet](https://mxnet.apache.org) 1.6+, and [TensorFlow](https://tensorflow.org) 2.3+.


### Using anaconda

```
conda install -c dglteam dgl           # cpu version
conda install -c dglteam dgl-cuda9.2   # CUDA 9.2
conda install -c dglteam dgl-cuda10.1  # CUDA 10.1
conda install -c dglteam dgl-cuda10.2  # CUDA 10.2
conda install -c dglteam dgl-cuda11.0  # CUDA 11.0
conda install -c dglteam dgl-cuda11.1  # CUDA 11.1
```

### Using pip


|           | Latest Nightly Build Version  | Stable Version          |
|-----------|-------------------------------|-------------------------|
| CPU       | `pip install --pre dgl -f https://data.dgl.ai/wheels-test/repo.html`       | `pip install dgl`       |
| CUDA 9.2  | `pip install --pre dgl-cu92 -f https://data.dgl.ai/wheels-test/repo.html`  | `pip install dgl-cu92`  |
| CUDA 10.1 | `pip install --pre dgl-cu101 -f https://data.dgl.ai/wheels-test/repo.html` | `pip install dgl-cu101` |
| CUDA 10.2 | `pip install --pre dgl-cu102 -f https://data.dgl.ai/wheels-test/repo.html` | `pip install dgl-cu102` |
| CUDA 11.0 | `pip install --pre dgl-cu110 -f https://data.dgl.ai/wheels-test/repo.html` | `pip install dgl-cu110` |
| CUDA 11.1 | `pip install --pre dgl-cu111 -f https://data.dgl.ai/wheels-test/repo.html` | `pip install dgl-cu111` |

### Built from source code

Refer to the guide [here](https://docs.dgl.ai/install/index.html#install-from-source).


## DGL Major Releases

| Releases  | Date   | Features |
|-----------|--------|-------------------------|
| v0.4.3    | 03/31/2020 | - TensorFlow support <br> - DGL-KE <br> - DGL-LifeSci <br> - Heterograph sampling APIs (experimental) |
| v0.4.2      | 01/24/2020 |  - Heterograph support <br> - TensorFlow support (experimental) <br> - MXNet GNN modules <br> |
| v0.3.1 | 08/23/2019 | - APIs for GNN modules <br> - Model zoo (DGL-Chem) <br> - New installation |
| v0.2 | 03/09/2019 | - Graph sampling APIs <br> - Speed improvement |
| v0.1 | 12/07/2018 | - Basic DGL APIs <br> - PyTorch and MXNet support <br> - GNN model examples and tutorials |

## New to Deep Learning and Graph Deep Learning?

Check out the open source book [*Dive into Deep Learning*](https://d2l.ai/).

For those who are new to graph neural network, please see the [basic of DGL](https://docs.dgl.ai/tutorials/basics/index.html).

For audience who are looking for more advanced, realistic, and end-to-end examples, please see [model tutorials](https://docs.dgl.ai/tutorials/models/index.html).


## Contributing

Please let us know if you encounter a bug or have any suggestions by [filing an issue](https://github.com/dmlc/dgl/issues).

We welcome all contributions from bug fixes to new features and extensions.

We expect all contributions discussed in the issue tracker and going through PRs.  Please refer to our [contribution guide](https://docs.dgl.ai/contribute.html).

## Cite

If you use DGL in a scientific publication, we would appreciate citations to the following paper:
```
@article{wang2019dgl,
    title={Deep Graph Library: A Graph-Centric, Highly-Performant Package for Graph Neural Networks},
    author={Minjie Wang and Da Zheng and Zihao Ye and Quan Gan and Mufei Li and Xiang Song and Jinjing Zhou and Chao Ma and Lingfan Yu and Yu Gai and Tianjun Xiao and Tong He and George Karypis and Jinyang Li and Zheng Zhang},
    year={2019},
    journal={arXiv preprint arXiv:1909.01315}
}
```

## The Team

DGL is developed and maintained by [NYU, NYU Shanghai, AWS Shanghai AI Lab, and AWS MXNet Science Team](https://www.dgl.ai/pages/about.html).

## License

DGL uses Apache License 2.0.<|MERGE_RESOLUTION|>--- conflicted
+++ resolved
@@ -333,33 +333,25 @@
 
 1. [**Enhancing Scientific Papers Summarization with Citation Graph**](https://arxiv.org/abs/2104.03057), AAAI'21, *Chenxin An, Ming Zhong, Yiran Chen, Danqing Wang, Xipeng Qiu, Xuanjing Huang*
 
-<<<<<<< HEAD
 1. [**Graph Ensemble Learning over Multiple Dependency Trees for Aspect-level Sentiment Classification**](https://arxiv.org/abs/2103.11794), NAACL'21, *Xiaochen Hou, Peng Qi, Guangtao Wang, Rex Ying, Jing Huang, Xiaodong He, Bowen Zhou*
 
 1. [**Enhancing Scientific Papers Summarization with Citation Graph**](https://arxiv.org/abs/2104.03057), AAAI'21, *Chenxin An, Ming Zhong, Yiran Chen, Danqing Wang, Xipeng Qiu, Xuanjing Huang*
 
-=======
->>>>>>> a81f8e6a
 1. [**Improving Graph Representation Learning by Contrastive Regularization**](https://arxiv.org/pdf/2101.11525.pdf), *Kaili Ma, Haochen Yang, Han Yang, Tatiana Jin, Pengfei Chen, Yongqiang Chen, Barakeel Fanseu Kamhoua, James Cheng*
 
 1. [**Extract the Knowledge of Graph Neural Networks and Go Beyond it: An Effective Knowledge Distillation Framework**](https://arxiv.org/pdf/2103.02885.pdf), WWW'21, *Cheng Yang, Jiawei Liu, Chuan Shi*
 
-<<<<<<< HEAD
-2. [**VIKING: Adversarial Attack on Network Embeddings via Supervised Network Poisoning**](https://arxiv.org/pdf/2102.07164.pdf), PAKDD'21, *Viresh Gupta, Tanmoy Chakraborty*
-
-3. [**Knowledge Graph Embedding using Graph Convolutional Networks with Relation-Aware Attention**](https://arxiv.org/pdf/2102.07200.pdf), *Nasrullah Sheikh, Xiao Qin, Berthold Reinwald, Christoph Miksovic, Thomas Gschwind, Paolo Scotton*
-
-4. [**SLAPS: Self-Supervision Improves Structure Learning for Graph Neural Networks**](https://arxiv.org/pdf/2102.05034.pdf), *Bahare Fatemi, Layla El Asri, Seyed Mehran Kazemi*
-
-5. [**Finding Needles in Heterogeneous Haystacks**](https://homepage.divms.uiowa.edu/~badhikari/assets/doc/papers/CONGCNIAAI2021.pdf), AAAI'21, *Bijaya Adhikari, Liangyue Li, Nikhil Rao, Karthik Subbian*
+1. [**VIKING: Adversarial Attack on Network Embeddings via Supervised Network Poisoning**](https://arxiv.org/pdf/2102.07164.pdf), PAKDD'21, *Viresh Gupta, Tanmoy Chakraborty*
+
+1. [**Knowledge Graph Embedding using Graph Convolutional Networks with Relation-Aware Attention**](https://arxiv.org/pdf/2102.07200.pdf), *Nasrullah Sheikh, Xiao Qin, Berthold Reinwald, Christoph Miksovic, Thomas Gschwind, Paolo Scotton*
+
+1. [**SLAPS: Self-Supervision Improves Structure Learning for Graph Neural Networks**](https://arxiv.org/pdf/2102.05034.pdf), *Bahare Fatemi, Layla El Asri, Seyed Mehran Kazemi*
+
+1. [**Finding Needles in Heterogeneous Haystacks**](https://homepage.divms.uiowa.edu/~badhikari/assets/doc/papers/CONGCNIAAI2021.pdf), AAAI'21, *Bijaya Adhikari, Liangyue Li, Nikhil Rao, Karthik Subbian*
 
 1. [**Coreference-Aware Dialogue Summarization**](https://arxiv.org/abs/2106.08556), SIGDIAL'21, *Zhengyuan Liu, Ke Shi, Nancy F. Chen*
-=======
-1. [**VIKING: Adversarial Attack on Network Embeddings via Supervised Network Poisoning**](https://arxiv.org/pdf/2102.07164.pdf), PAKDD'21, *Viresh Gupta, Tanmoy Chakraborty*
->>>>>>> a81f8e6a
 
 1. [**Document Structure aware Relational Graph Convolutional Networks for Ontology Population**](https://arxiv.org/abs/2104.12950), arXiv, *Abhay M Shalghar, Ayush Kumar, Balaji Ganesan, Aswin Kannan, Shobha G*
-
 
 </details>
 
