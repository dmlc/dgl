<p align="center">
  <img src="http://data.dgl.ai/asset/logo.jpg" height="200">
</p>

[![PyPi Latest Release](https://img.shields.io/pypi/v/dgl.svg)](https://pypi.org/project/dgl/)
[![Conda Latest Release](https://anaconda.org/dglteam/dgl/badges/version.svg)](https://anaconda.org/dglteam/dgl)
[![Build Status](https://ci.dgl.ai/buildStatus/icon?job=DGL/master)](https://ci.dgl.ai/job/DGL/job/master/)
[![Benchmark by ASV](http://img.shields.io/badge/benchmarked%20by-asv-green.svg?style=flat)](https://asv.dgl.ai/)
[![License](https://img.shields.io/badge/License-Apache%202.0-blue.svg)](./LICENSE)

Documentation ([Latest](https://docs.dgl.ai/en/latest/) | [Stable](https://docs.dgl.ai)) | [DGL at a glance](https://docs.dgl.ai/tutorials/basics/1_first.html#sphx-glr-tutorials-basics-1-first-py) | [Model Tutorials](https://docs.dgl.ai/tutorials/models/index.html) | [Official Examples](examples/README.md) | [Discussion Forum](https://discuss.dgl.ai) | [Slack Channel](https://join.slack.com/t/deep-graph-library/shared_invite/zt-eb4ict1g-xcg3PhZAFAB8p6dtKuP6xQ)

**For a full list of official DGL examples, see [here](examples).**

DGL is an easy-to-use, high performance and scalable Python package for deep learning on graphs. DGL is framework agnostic, meaning if a deep graph model is a component of an end-to-end application, the rest of the logics can be implemented in any major frameworks, such as PyTorch, Apache MXNet or TensorFlow.

<p align="center">
  <img src="http://data.dgl.ai/asset/image/DGL-Arch.png" alt="DGL v0.4 architecture" width="600">
  <br>
  <b>Figure</b>: DGL Overall Architecture
</p>

## <img src="http://data.dgl.ai/asset/image/new.png" width="30">DGL News
**02/26/2021**: The new **v0.6.0 release** includes distributed heterogeneous graph support, 13 more model examples, a Chinese translation of user guide thank to community support, and a new tutorial.  See our [release note](https://github.com/dmlc/dgl/releases/tag/v0.6.0) for more details.

**09/05/2020**: We invite you to participate in the survey [here](https://forms.gle/Ej3jHCocACmb49Gp8) to make DGL better fit for your needs.  Thanks!

**08/21/2020**: The new **v0.5.0 release** includes distributed GNN training, overhauled documentation and user guide, and several more features.  We have also submitted some models to the [OGB](https://ogb.stanford.edu) leaderboard.  See our [release note](https://github.com/dmlc/dgl/releases/tag/0.5.0) for more details.

## Using DGL

**A data scientist** may want to apply a pre-trained model to your data right away. For this you can use DGL's [Application packages, formally *Model Zoo*](https://github.com/dmlc/dgl/tree/master/apps). Application packages are developed for domain applications, as is the case for [DGL-LifeScience](https://github.com/awslabs/dgl-lifesci). We will soon add model zoo for knowledge graph embedding learning and recommender systems. Here's how you will use a pretrained model:
```python
from dgllife.data import Tox21
from dgllife.model import load_pretrained
from dgllife.utils import smiles_to_bigraph, CanonicalAtomFeaturizer

dataset = Tox21(smiles_to_bigraph, CanonicalAtomFeaturizer())
model = load_pretrained('GCN_Tox21') # Pretrained model loaded
model.eval()

smiles, g, label, mask = dataset[0]
feats = g.ndata.pop('h')
label_pred = model(g, feats)
print(smiles)                   # CCOc1ccc2nc(S(N)(=O)=O)sc2c1
print(label_pred[:, mask != 0]) # Mask non-existing labels
# tensor([[ 1.4190, -0.1820,  1.2974,  1.4416,  0.6914,
# 2.0957,  0.5919,  0.7715, 1.7273,  0.2070]])
```

**Further reading**: DGL is released as a managed service on AWS SageMaker, see the medium posts for an easy trip to DGL on SageMaker([part1](https://medium.com/@julsimon/a-primer-on-graph-neural-networks-with-amazon-neptune-and-the-deep-graph-library-5ce64984a276) and [part2](https://medium.com/@julsimon/deep-graph-library-part-2-training-on-amazon-sagemaker-54d318dfc814)).

**Researchers** can start from the growing list of [models implemented in DGL](https://github.com/dmlc/dgl/tree/master/examples). Developing new models does not mean that you have to start from scratch. Instead, you can reuse many [pre-built modules](https://docs.dgl.ai/api/python/nn.html). Here is how to get a standard two-layer graph convolutional model with a pre-built GraphConv module:
```python
from dgl.nn.pytorch import GraphConv
import torch.nn.functional as F

# build a two-layer GCN with ReLU as the activation in between
class GCN(nn.Module):
    def __init__(self, in_feats, h_feats, num_classes):
        super(GCN, self).__init__()
        self.gcn_layer1 = GraphConv(in_feats, h_feats)
        self.gcn_layer2 = GraphConv(h_feats, num_classes)

    def forward(self, graph, inputs):
        h = self.gcn_layer1(graph, inputs)
        h = F.relu(h)
        h = self.gcn_layer2(graph, h)
        return h
```

Next level down, you may want to innovate your own module. DGL offers a succinct message-passing interface (see tutorial [here](https://docs.dgl.ai/tutorials/basics/3_pagerank.html)). Here is how Graph Attention Network (GAT) is implemented ([complete codes](https://docs.dgl.ai/api/python/nn.pytorch.html#gatconv)). Of course, you can also find GAT as a module [GATConv](https://docs.dgl.ai/api/python/nn.pytorch.html#gatconv):
```python
import torch.nn as nn
import torch.nn.functional as F

# Define a GAT layer
class GATLayer(nn.Module):
    def __init__(self, in_feats, out_feats):
        super(GATLayer, self).__init__()
        self.linear_func = nn.Linear(in_feats, out_feats, bias=False)
        self.attention_func = nn.Linear(2 * out_feats, 1, bias=False)

    def edge_attention(self, edges):
        concat_z = torch.cat([edges.src['z'], edges.dst['z']], dim=1)
        src_e = self.attention_func(concat_z)
        src_e = F.leaky_relu(src_e)
        return {'e': src_e}

    def message_func(self, edges):
        return {'z': edges.src['z'], 'e':edges.data['e']}

    def reduce_func(self, nodes):
        a = F.softmax(nodes.mailbox['e'], dim=1)
        h = torch.sum(a * nodes.mailbox['z'], dim=1)
        return {'h': h}

    def forward(self, graph, h):
        z = self.linear_func(h)
        graph.ndata['z'] = z
        graph.apply_edges(self.edge_attention)
        graph.update_all(self.message_func, self.reduce_func)
        return graph.ndata.pop('h')
```
## Performance and Scalability

**Microbenchmark on speed and memory usage**: While leaving tensor and autograd functions to backend frameworks (e.g. PyTorch, MXNet, and TensorFlow), DGL aggressively optimizes storage and computation with its own kernels. Here's a comparison to another popular package -- PyTorch Geometric (PyG). The short story is that raw speed is similar, but DGL has much better memory management.


| Dataset  |    Model     |                   Accuracy                   |                    Time <br> PyG &emsp;&emsp; DGL                    |           Memory <br> PyG &emsp;&emsp; DGL            |
| -------- |:------------:|:--------------------------------------------:|:--------------------------------------------------------------------:|:-----------------------------------------------------:|
| Cora     | GCN <br> GAT | 81.31 &plusmn; 0.88 <br> 83.98 &plusmn; 0.52 | <b>0.478</b> &emsp;&emsp; 0.666 <br> 1.608 &emsp;&emsp; <b>1.399</b> | 1.1 &emsp;&emsp; 1.1 <br> 1.2 &emsp;&emsp; <b>1.1</b> |
| CiteSeer | GCN <br> GAT | 70.98 &plusmn; 0.68 <br> 69.96 &plusmn; 0.53 | <b>0.490</b> &emsp;&emsp; 0.674 <br> 1.606 &emsp;&emsp; <b>1.399</b> | 1.1 &emsp;&emsp; 1.1 <br> 1.3 &emsp;&emsp; <b>1.1</b> |
| PubMed   | GCN <br> GAT | 79.00 &plusmn; 0.41 <br> 77.65 &plusmn; 0.32 | <b>0.491</b> &emsp;&emsp; 0.690 <br> 1.946 &emsp;&emsp; <b>1.393</b> | 1.1 &emsp;&emsp; 1.1 <br> 1.6 &emsp;&emsp; <b>1.1</b> |
| Reddit   |     GCN      |             93.46 &plusmn; 0.06              |                    *OOM*&emsp;&emsp; <b>28.6</b>                     |            *OOM* &emsp;&emsp; <b>11.7</b>             |
| Reddit-S |     GCN      |                     N/A                      |                    29.12 &emsp;&emsp; <b>9.44</b>                    |             15.7 &emsp;&emsp; <b>3.6</b>              |

Table: Training time(in seconds) for 200 epochs and memory consumption(GB)

Here is another comparison of DGL on TensorFlow backend with other TF-based GNN tools (training time in seconds for one epoch):

| Dateset | Model | DGL | GraphNet | tf_geometric |
| ------- | ----- | --- | -------- | ------------ |
| Core | GCN | 0.0148 | 0.0152 | 0.0192 |
| Reddit | GCN | 0.1095 | OOM | OOM |
| PubMed | GCN | 0.0156 | 0.0553 | 0.0185 |
| PPI | GCN | 0.09 | 0.16 | 0.21 |
| Cora | GAT | 0.0442 | n/a | 0.058 |
| PPI | GAT | 0.398 | n/a | 0.752 |

High memory utilization allows DGL to push the limit of single-GPU performance, as seen in below images.
| <img src="http://data.dgl.ai/asset/image/DGLvsPyG-time1.png" width="400"> | <img src="http://data.dgl.ai/asset/image/DGLvsPyG-time2.png" width="400"> |
| -------- | -------- |

**Scalability**: DGL has fully leveraged multiple GPUs in both one machine and clusters for increasing training speed, and has better performance than alternatives, as seen in below images.

<p align="center">
  <img src="http://data.dgl.ai/asset/image/one-four-GPUs.png" width="600">
</p>

| <img src="http://data.dgl.ai/asset/image/one-four-GPUs-DGLvsGraphVite.png"> |  <img src="http://data.dgl.ai/asset/image/one-fourMachines.png"> |
| :---------------------------------------: | -- |


**Further reading**: Detailed comparison of DGL and other Graph alternatives can be found [here](https://arxiv.org/abs/1909.01315).

## DGL Models and Applications

### DGL for research
Overall there are 30+ models implemented by using DGL:
- [PyTorch](https://github.com/dmlc/dgl/tree/master/examples/pytorch)
- [MXNet](https://github.com/dmlc/dgl/tree/master/examples/mxnet)
- [TensorFlow](https://github.com/dmlc/dgl/tree/master/examples/tensorflow)

### DGL for domain applications
- [DGL-LifeSci](https://github.com/awslabs/dgl-lifesci), previously DGL-Chem
- [DGL-KE](https://github.com/awslabs/dgl-ke)
- DGL-RecSys(coming soon)

### DGL for NLP/CV problems
- [TreeLSTM](https://github.com/dmlc/dgl/tree/master/examples/pytorch/tree_lstm)
- [GraphWriter](https://github.com/dmlc/dgl/tree/master/examples/pytorch/graphwriter)
- [Capsule Network](https://github.com/dmlc/dgl/tree/master/examples/pytorch/capsule)

We are currently in Beta stage.  More features and improvements are coming.

## Awesome Papers Using DGL

1. [**Benchmarking Graph Neural Networks**](https://arxiv.org/pdf/2003.00982.pdf), *Vijay Prakash Dwivedi, Chaitanya K. Joshi, Thomas Laurent, Yoshua Bengio, Xavier Bresson*

1. [**Open Graph Benchmarks: Datasets for Machine Learning on Graphs**](https://arxiv.org/pdf/2005.00687.pdf), NeurIPS'20, *Weihua Hu, Matthias Fey, Marinka Zitnik, Yuxiao Dong, Hongyu Ren, Bowen Liu, Michele Catasta, Jure Leskovec*

1. [**DropEdge: Towards Deep Graph Convolutional Networks on Node Classification**](https://openreview.net/pdf?id=Hkx1qkrKPr), ICLR'20, *Yu Rong, Wenbing Huang, Tingyang Xu, Junzhou Huan*

1. [**Discourse-Aware Neural Extractive Text Summarization**](https://www.aclweb.org/anthology/2020.acl-main.451/), ACL'20, *Jiacheng Xu, Zhe Gan, Yu Cheng, Jingjing Liu*

1. [**GCC: Graph Contrastive Coding for Graph Neural Network Pre-Training**](https://dl.acm.org/doi/pdf/10.1145/3394486.3403168?casa_token=EClsH2Vc4DcAAAAA:LIB8cbtr6yTDbYuv4cTLwTIYeDq5Y2dhj_ktcWdKpzdPLGeiuL0o8GlcN4QIOnpsAnmGeGVZ), KDD'20, *Jiezhong Qiu, Qibin Chen, Yuxiao Dong, Jing Zhang, Hongxia Yang, Ming Ding, Kuansan Wang, Jie Tang*

1. [**DGL-KE: Training Knowledge Graph Embeddings at Scale**](https://arxiv.org/pdf/2004.08532), SIGIR'20, *Da Zheng, Xiang Song, Chao Ma, Zeyuan Tan, Zihao Ye, Jin Dong, Hao Xiong, Zheng Zhang, George Karypis*

1. [**Improving Graph Neural Network Expressivity via Subgraph Isomorphism Counting**](https://arxiv.org/pdf/2006.09252.pdf), *Giorgos Bouritsas, Fabrizio Frasca, Stefanos Zafeiriou, Michael M. Bronstein*

1. [**INT: An Inequality Benchmark for Evaluating Generalization in Theorem Proving**](https://arxiv.org/pdf/2007.02924.pdf), *Yuhuai Wu, Albert Q. Jiang, Jimmy Ba, Roger Grosse*

1. [**Finding Patient Zero: Learning Contagion Source with Graph Neural Networks**](https://arxiv.org/pdf/2006.11913.pdf), *Chintan Shah, Nima Dehmamy, Nicola Perra, Matteo Chinazzi, Albert-László Barabási, Alessandro Vespignani, Rose Yu*

1. [**FeatGraph: A Flexible and Efficient Backend for Graph Neural Network Systems**](https://arxiv.org/pdf/2008.11359.pdf), SC'20, *Yuwei Hu, Zihao Ye, Minjie Wang, Jiali Yu, Da Zheng, Mu Li, Zheng Zhang, Zhiru Zhang, Yida Wang*


<details><summary>more</summary>

11. [**BP-Transformer: Modelling Long-Range Context via Binary Partitioning.**](https://arxiv.org/pdf/1911.04070.pdf), *Zihao Ye, Qipeng Guo, Quan Gan, Xipeng Qiu, Zheng Zhang*

12. [**OptiMol: Optimization of Binding Affinities in Chemical Space for Drug Discovery**](https://www.biorxiv.org/content/biorxiv/early/2020/06/16/2020.05.23.112201.full.pdf), *Jacques Boitreaud,Vincent Mallet, Carlos Oliver, Jérôme Waldispühl*

1. [**JAKET: Joint Pre-training of Knowledge Graph and Language Understanding**](https://arxiv.org/pdf/2010.00796.pdf), *Donghan Yu, Chenguang Zhu, Yiming Yang, Michael Zeng*

1. [**Architectural Implications of Graph Neural Networks**](https://arxiv.org/pdf/2009.00804.pdf), *Zhihui Zhang, Jingwen Leng, Lingxiao Ma, Youshan Miao, Chao Li, Minyi Guo*

1. [**Combining Reinforcement Learning and Constraint Programming for Combinatorial Optimization**](https://arxiv.org/pdf/2006.01610.pdf), *Quentin Cappart, Thierry Moisan, Louis-Martin Rousseau1, Isabeau Prémont-Schwarz, and Andre Cire*

1. [**Therapeutics Data Commons: Machine Learning Datasets and Tasks for Therapeutics**](https://arxiv.org/abs/2102.09548) ([code repo](https://github.com/mims-harvard/TDC)), *Kexin Huang, Tianfan Fu, Wenhao Gao, Yue Zhao, Yusuf Roohani, Jure Leskovec, Connor W. Coley, Cao Xiao, Jimeng Sun, Marinka Zitnik*

1. [**Sparse Graph Attention Networks**](https://arxiv.org/abs/1912.00552), *Yang Ye, Shihao Ji*

1. [**On Self-Distilling Graph Neural Network**](https://arxiv.org/pdf/2011.02255.pdf), *Yuzhao Chen, Yatao Bian, Xi Xiao, Yu Rong, Tingyang Xu, Junzhou Huang*

1. [**Learning Robust Node Representations on Graphs**](https://arxiv.org/pdf/2008.11416.pdf), *Xu Chen, Ya Zhang, Ivor Tsang, and Yuangang Pan*

1. [**Recurrent Event Network: Autoregressive Structure Inference over Temporal Knowledge Graphs**](https://arxiv.org/abs/1904.05530), *Woojeong Jin, Meng Qu, Xisen Jin, Xiang Ren*

1. [**Graph Neural Ordinary Differential Equations**](https://arxiv.org/abs/1911.07532), *Michael Poli, Stefano Massaroli, Junyoung Park, Atsushi Yamashita, Hajime Asama, Jinkyoo Park*

1. [**FusedMM: A Unified SDDMM-SpMM Kernel for Graph Embedding and Graph Neural Networks**](https://arxiv.org/pdf/2011.06391.pdf), *Md. Khaledur Rahman, Majedul Haque Sujon, , Ariful Azad*

1. [**An Efficient Neighborhood-based Interaction Model for Recommendation on Heterogeneous Graph**](https://arxiv.org/pdf/2007.00216.pdf), KDD'20 *Jiarui Jin, Jiarui Qin, Yuchen Fang, Kounianhua Du, Weinan Zhang, Yong Yu, Zheng Zhang, Alexander J. Smola*

1. [**Learning Interaction Models of Structured Neighborhood on Heterogeneous Information Network**](https://arxiv.org/pdf/2011.12683.pdf), *Jiarui Jin, Kounianhua Du, Weinan Zhang, Jiarui Qin, Yuchen Fang, Yong Yu, Zheng Zhang, Alexander J. Smola*

1. [**Graphein - a Python Library for Geometric Deep Learning and Network Analysis on Protein Structures**](https://www.biorxiv.org/content/10.1101/2020.07.15.204701v1), *Arian R. Jamasb, Pietro Lió, Tom L. Blundell*

1. [**Graph Policy Gradients for Large Scale Robot Control**](https://arxiv.org/abs/1907.03822), *Arbaaz Khan, Ekaterina Tolstaya, Alejandro Ribeiro, Vijay Kumar*

1. [**Heterogeneous Molecular Graph Neural Networks for Predicting Molecule Properties**](https://arxiv.org/abs/2009.12710), *Zeren Shui, George Karypis*

1. [**Could Graph Neural Networks Learn Better Molecular Representation for Drug Discovery? A Comparison Study of Descriptor-based and Graph-based Models**](https://assets.researchsquare.com/files/rs-81439/v1_stamped.pdf), *Dejun Jiang, Zhenxing Wu, Chang-Yu Hsieh, Guangyong Chen, Ben Liao, Zhe Wang, Chao Shen, Dongsheng Cao, Jian Wu, Tingjun Hou*

1. [**Principal Neighbourhood Aggregation for Graph Nets**](https://arxiv.org/abs/2004.05718), *Gabriele Corso, Luca Cavalleri, Dominique Beaini, Pietro Liò, Petar Veličković*

1. [**Collective Multi-type Entity Alignment Between Knowledge Graphs**](https://dl.acm.org/doi/abs/10.1145/3366423.3380289), *Qi Zhu, Hao Wei, Bunyamin Sisman, Da Zheng, Christos Faloutsos, Xin Luna Dong, Jiawei Han*

1. [**Graph Representation Forecasting of Patient's Medical Conditions: towards A Digital Twin**](https://arxiv.org/abs/2009.08299), *Pietro Barbiero, Ramon Viñas Torné, Pietro Lió*

1. [**Relational Graph Learning on Visual and Kinematics Embeddings for Accurate Gesture Recognition in Robotic Surgery**](https://arxiv.org/abs/2011.01619), *Yong-Hao Long, Jie-Ying Wu, Bo Lu, Yue-Ming Jin, Mathias Unberath, Yun-Hui Liu, Pheng-Ann Heng and Qi Dou*

1. [**Dark Reciprocal-Rank: Boosting Graph-Convolutional Self-Localization Network via Teacher-to-student Knowledge Transfer**](https://arxiv.org/abs/2011.00402), *Takeda Koji, Tanaka Kanji*

1. [**Graph InfoClust: Leveraging Cluster-Level Node Information For Unsupervised Graph Representation Learning**](https://arxiv.org/abs/2009.06946), *Costas Mavromatis, George Karypis*

1. [**GraphSeam: Supervised Graph Learning Framework for Semantic UV Mapping**](https://arxiv.org/abs/2011.13748), *Fatemeh Teimury, Bruno Roy, Juan Sebastian Casallas, David macdonald, Mark Coates*

1. [**Comprehensive Study on Molecular Supervised Learning with Graph Neural Networks**](https://pubs.acs.org/doi/10.1021/acs.jcim.0c00416), *Doyeong Hwang, Soojung Yang, Yongchan Kwon, Kyung Hoon Lee, Grace Lee, Hanseok Jo, Seyeol Yoon, and Seongok Ryu*

1. [**A graph auto-encoder model for miRNA-disease associations prediction**](https://academic.oup.com/bib/advance-article-abstract/doi/10.1093/bib/bbaa240/5929824?redirectedFrom=fulltext), *Zhengwei Li, Jiashu Li, Ru Nie, Zhu-Hong You, Wenzheng Bao*

1. [**Graph convolutional regression of cardiac depolarization from sparse endocardial maps**](https://arxiv.org/abs/2009.14068), STACOM 2020 workshop, *Felix Meister, Tiziano Passerini, Chloé Audigier, Èric Lluch, Viorel Mihalef, Hiroshi Ashikaga, Andreas Maier, Henry Halperin, Tommaso Mansi*

1. [**AttnIO: Knowledge Graph Exploration with In-and-Out Attention Flow for Knowledge-Grounded Dialogue**](https://www.aclweb.org/anthology/2020.emnlp-main.280/), EMNLP'20, *Jaehun Jung, Bokyung Son, Sungwon Lyu*

1. [**Learning from Non-Binary Constituency Trees via Tensor Decomposition**](https://github.com/danielecastellana22/tensor-tree-nn), COLING'20, *Daniele Castellana, Davide Bacciu*

1. [**Inducing Alignment Structure with Gated Graph Attention Networks for Sentence Matching**](https://arxiv.org/abs/2010.07668), *Peng Cui, Le Hu, Yuanchao Liu*

1. [**Enhancing Extractive Text Summarization with Topic-Aware Graph Neural Networks**](https://arxiv.org/abs/2010.06253), COLING'20, *Peng Cui, Le Hu, Yuanchao Liu*

1. [**Double Graph Based Reasoning for Document-level Relation Extraction**](https://arxiv.org/abs/2009.13752), EMNLP'20, *Shuang Zeng, Runxin Xu, Baobao Chang, Lei Li*

1. [**Systematic Generalization on gSCAN with Language Conditioned Embedding**](https://arxiv.org/abs/2009.05552), AACL-IJCNLP'20, *Tong Gao, Qi Huang, Raymond J. Mooney*

1. [**Automatic selection of clustering algorithms using supervised graph embedding**](https://arxiv.org/pdf/2011.08225.pdf), *Noy Cohen-Shapira, Lior Rokach*

1. [**Improving Learning to Branch via Reinforcement Learning**](https://openreview.net/forum?id=z4D7-PTxTb), *Haoran Sun, Wenbo Chen, Hui Li, Le Song*

1. [**A Practical Guide to Graph Neural Networks**](https://arxiv.org/pdf/2010.05234.pdf), *Isaac Ronald Ward, Jack Joyner, Casey Lickfold, Stash Rowe, Yulan Guo, Mohammed Bennamoun*, [code](https://github.com/isolabs/gnn-tutorial)

1. [**APAN: Asynchronous Propagation Attention Network for Real-time Temporal Graph Embedding**](https://arxiv.org/pdf/2011.11545.pdf), SIGMOD'21, *Xuhong Wang, Ding Lyu, Mengjian Li, Yang Xia, Qi Yang, Xinwen Wang, Xinguang Wang, Ping Cui, Yupu Yang, Bowen Sun, Zhenyu Guo, Junkui Li*

1. [**Uncertainty-Matching Graph Neural Networks to Defend Against Poisoning Attacks**](https://arxiv.org/pdf/2009.14455.pdf), *Uday Shankar Shanthamallu, Jayaraman J. Thiagarajan, Andreas Spanias*

1. [**Computing Graph Neural Networks: A Survey from Algorithms to Accelerators**](https://arxiv.org/pdf/2010.00130.pdf), *Sergi Abadal, Akshay Jain, Robert Guirado, Jorge López-Alonso, Eduard Alarcón*

1. [**NHK_STRL at WNUT-2020 Task 2: GATs with Syntactic Dependencies as Edges and CTC-based Loss for Text Classification**](https://www.aclweb.org/anthology/2020.wnut-1.43.pdf), *Yuki Yasuda, Taichi Ishiwatari, Taro Miyazaki, Jun Goto*

1. [**Relation-aware Graph Attention Networks with Relational Position Encodings for Emotion Recognition in Conversations**](https://www.aclweb.org/anthology/2020.emnlp-main.597.pdf), *Taichi Ishiwatari, Yuki Yasuda, Taro Miyazaki, Jun Goto*

1. [**PGM-Explainer: Probabilistic Graphical Model Explanations for Graph Neural Networks**](https://proceedings.neurips.cc/paper/2020/file/8fb134f258b1f7865a6ab2d935a897c9-Paper.pdf), *Minh N. Vu, My T. Thai*

1. [**A Generalization of Transformer Networks to Graphs**](https://arxiv.org/pdf/2012.09699.pdf), *Vijay Prakash Dwivedi, Xavier Bresson*

1. [**Discourse-Aware Neural Extractive Text Summarization**](https://www.aclweb.org/anthology/2020.acl-main.451.pdf), ACL'20, *Jiacheng Xu, Zhe Gan, Yu Cheng, Jingjing Liu*

1. [**Learning Robust Node Representations on Graphs**](https://arxiv.org/abs/2008.11416), *Xu Chen, Ya Zhang, Ivor Tsang, Yuangang Pan*

1. [**Adaptive Graph Diffusion Networks with Hop-wise Attention**](https://arxiv.org/abs/2012.15024), *Chuxiong Sun, Guoshi Wu*

1. [**The Photoswitch Dataset: A Molecular Machine Learning Benchmark for the Advancement of Synthetic Chemistry**](https://arxiv.org/abs/2008.03226), *Aditya R. Thawani, Ryan-Rhys Griffiths, Arian Jamasb, Anthony Bourached, Penelope Jones, William McCorkindale, Alexander A. Aldrick, Alpha A. Lee*

1. [**A community-powered search of machine learning strategy space to find NMR property prediction models**](https://arxiv.org/abs/2008.05994), *Lars A. Bratholm, Will Gerrard, Brandon Anderson, Shaojie Bai, Sunghwan Choi, Lam Dang, Pavel Hanchar, Addison Howard, Guillaume Huard, Sanghoon Kim, Zico Kolter, Risi Kondor, Mordechai Kornbluth, Youhan Lee, Youngsoo Lee, Jonathan P. Mailoa, Thanh Tu Nguyen, Milos Popovic, Goran Rakocevic, Walter Reade, Wonho Song, Luka Stojanovic, Erik H. Thiede, Nebojsa Tijanic, Andres Torrubia, Devin Willmott, Craig P. Butts, David R. Glowacki, Kaggle participants*

1. [**Adaptive Layout Decomposition with Graph Embedding Neural Networks**](http://www.cse.cuhk.edu.hk/~byu/papers/C98-DAC2020-MPL-Selector.pdf), *Wei Li, Jialu Xia, Yuzhe Ma, Jialu Li, Yibo Lin, Bei Yu*, DAC'20

1. [**Transfer Learning with Graph Neural Networks for Optoelectronic Properties of Conjugated Oligomers**](https://aip.scitation.org/doi/10.1063/5.0037863), J. Chem. Phys. 154, *Chee-Kong Lee, Chengqiang Lu, Yue Yu, Qiming Sun, Chang-Yu Hsieh, Shengyu Zhang, Qi Liu, and  Liang Shi*

1. [**Jet tagging in the Lund plane with graph networks**](https://link.springer.com/article/10.1007/JHEP03(2021)052), Journal of High Energy Physics 2021, *Frédéric A. Dreyer and Huilin Qu*

1. [**Global Attention Improves Graph Networks Generalization**](https://arxiv.org/abs/2006.07846), *Omri Puny, Heli Ben-Hamu, and Yaron Lipman*

1. [**Learning over Families of Sets -- Hypergraph Representation Learning for Higher Order Tasks**](https://arxiv.org/abs/2101.07773), SDM 2021, *Balasubramaniam Srinivasan, Da Zheng, and George Karypis*

1. [**SSFG: Stochastically Scaling Features and Gradients for Regularizing Graph Convolution Networks**](https://arxiv.org/abs/2102.10338), *Haimin Zhang, Min Xu*

1. [**Application and evaluation of knowledge graph embeddings in biomedical data**](https://peerj.com/articles/cs-341/), PeerJ Computer Science 7:e341, *Mona Alshahrani​, Maha A. Thafar, Magbubah Essack*

1. [**MoTSE: an interpretable task similarity estimator for small molecular property prediction tasks**](https://www.biorxiv.org/content/10.1101/2021.01.13.426608v2), bioRxiv 2021.01.13.426608, *Han Li, Xinyi Zhao, Shuya Li, Fangping Wan, Dan Zhao, Jianyang Zeng*

1. [**Reinforcement Learning For Data Poisoning on Graph Neural Networks**](https://arxiv.org/abs/2102.06800), *Jacob Dineen, A S M Ahsan-Ul Haque, Matthew Bielskas*

2. [**Generalising Recursive Neural Models by Tensor Decomposition**](https://github.com/danielecastellana22/tensor-tree-nn), IJCNN'20, *Daniele Castellana, Davide Bacciu*

3. [**Tensor Decompositions in Recursive Neural Networks for Tree-Structured Data**](https://github.com/danielecastellana22/tensor-tree-nn), ESANN'20, *Daniele Castellana, Davide Bacciu*

4. [**Combining Self-Organizing and Graph Neural Networks for Modeling Deformable Objects in Robotic Manipulation**](https://www.ncbi.nlm.nih.gov/pmc/articles/PMC7806087/), Frotiers in Robotics and AI, *Valencia, Angel J., and Pierre Payeur*

5. [**Joint stroke classification and text line grouping in online handwritten documents with edge pooling attention networks**](https://www.sciencedirect.com/science/article/abs/pii/S0031320321000467), Pattern Recognition, *Jun-Yu Ye, Yan-Ming Zhang, Qing Yang, Cheng-Lin Liu*

6. [**Toward Accurate Predictions of Atomic Properties via Quantum Mechanics Descriptors Augmented Graph Convolutional Neural Network: Application of This Novel Approach in NMR Chemical Shifts Predictions**](https://pubs.acs.org/doi/full/10.1021/acs.jpclett.0c02654), The Journal of Physical Chemistry Letters, *Peng Gao, Jie Zhang, Yuzhu Sun, and Jianguo Yu*

7. [**A Graph Neural Network to Model User Comfort in Robot Navigation**](https://arxiv.org/abs/2102.08863), *Pilar Bachiller, Daniel Rodriguez-Criado, Ronit R. Jorvekar, Pablo Bustos, Diego R. Faria, Luis J. Manso*

8. [**Medical Entity Disambiguation Using Graph Neural Networks**](https://arxiv.org/abs/2104.01488), *Alina Vretinaris, Chuan Lei, Vasilis Efthymiou, Xiao Qin, Fatma Özcan*

<<<<<<< HEAD
9. [**Chemistry-informed Macromolecule Graph Representation for Similarity Computation and Supervised Learning**](https://arxiv.org/abs/2103.02565), *Somesh Mohapatra, Joyce An, Rafael Gómez-Bombarelli*
  
10. [**Characterizing and Forecasting User Engagement with In-app Action Graph: A Case Study of Snapchat**](https://arxiv.org/pdf/1906.00355.pdf), *Yozen Liu, Xiaolin Shi, Lucas Pierce, Xiang Ren*
=======
1. [**Chemistry-informed Macromolecule Graph Representation for Similarity Computation and Supervised Learning**](https://arxiv.org/abs/2103.02565), *Somesh Mohapatra, Joyce An, Rafael Gómez-Bombarelli*

1. [**Characterizing and Forecasting User Engagement with In-app Action Graph: A Case Study of Snapchat**](https://arxiv.org/pdf/1906.00355.pdf), *Yozen Liu, Xiaolin Shi, Lucas Pierce, Xiang Ren*
>>>>>>> e57c6e35

11. [**GIPA: General Information Propagation Algorithm for Graph Learning**](https://arxiv.org/abs/2105.06035), *Qinkai Zheng, Houyi Li, Peng Zhang, Zhixiong Yang, Guowei Zhang, Xintan Zeng, Yongchao Liu*

1. [**Graph Ensemble Learning over Multiple Dependency Trees for Aspect-level Sentiment Classification**](https://arxiv.org/abs/2103.11794), NAACL'21, *Xiaochen Hou, Peng Qi, Guangtao Wang, Rex Ying, Jing Huang, Xiaodong He, Bowen Zhou*

1. [**Enhancing Scientific Papers Summarization with Citation Graph**](https://arxiv.org/abs/2104.03057), AAAI'21, *Chenxin An, Ming Zhong, Yiran Chen, Danqing Wang, Xipeng Qiu, Xuanjing Huang*

1. [**Improving Graph Representation Learning by Contrastive Regularization**](https://arxiv.org/pdf/2101.11525.pdf), *Kaili Ma, Haochen Yang, Han Yang, Tatiana Jin, Pengfei Chen, Yongqiang Chen, Barakeel Fanseu Kamhoua, James Cheng*

</details>

## Installation

DGL should work on

* all Linux distributions no earlier than Ubuntu 16.04
* macOS X
* Windows 10

DGL requires Python 3.6 or later.

Right now, DGL works on [PyTorch](https://pytorch.org) 1.5.0+, [MXNet](https://mxnet.apache.org) 1.6+, and [TensorFlow](https://tensorflow.org) 2.3+.


### Using anaconda

```
conda install -c dglteam dgl           # cpu version
conda install -c dglteam dgl-cuda9.2   # CUDA 9.2
conda install -c dglteam dgl-cuda10.1  # CUDA 10.1
conda install -c dglteam dgl-cuda10.2  # CUDA 10.2
conda install -c dglteam dgl-cuda11.0  # CUDA 11.0
conda install -c dglteam dgl-cuda11.1  # CUDA 11.1
```

### Using pip


|           | Latest Nightly Build Version  | Stable Version          |
|-----------|-------------------------------|-------------------------|
| CPU       | `pip install --pre dgl -f https://data.dgl.ai/wheels-test/repo.html`       | `pip install dgl`       |
| CUDA 9.2  | `pip install --pre dgl-cu92 -f https://data.dgl.ai/wheels-test/repo.html`  | `pip install dgl-cu92`  |
| CUDA 10.1 | `pip install --pre dgl-cu101 -f https://data.dgl.ai/wheels-test/repo.html` | `pip install dgl-cu101` |
| CUDA 10.2 | `pip install --pre dgl-cu102 -f https://data.dgl.ai/wheels-test/repo.html` | `pip install dgl-cu102` |
| CUDA 11.0 | `pip install --pre dgl-cu110 -f https://data.dgl.ai/wheels-test/repo.html` | `pip install dgl-cu110` |
| CUDA 11.1 | `pip install --pre dgl-cu111 -f https://data.dgl.ai/wheels-test/repo.html` | `pip install dgl-cu111` |

### Built from source code

Refer to the guide [here](https://docs.dgl.ai/install/index.html#install-from-source).


## DGL Major Releases

| Releases  | Date   | Features |
|-----------|--------|-------------------------|
| v0.4.3    | 03/31/2020 | - TensorFlow support <br> - DGL-KE <br> - DGL-LifeSci <br> - Heterograph sampling APIs (experimental) |
| v0.4.2      | 01/24/2020 |  - Heterograph support <br> - TensorFlow support (experimental) <br> - MXNet GNN modules <br> |
| v0.3.1 | 08/23/2019 | - APIs for GNN modules <br> - Model zoo (DGL-Chem) <br> - New installation |
| v0.2 | 03/09/2019 | - Graph sampling APIs <br> - Speed improvement |
| v0.1 | 12/07/2018 | - Basic DGL APIs <br> - PyTorch and MXNet support <br> - GNN model examples and tutorials |

## New to Deep Learning and Graph Deep Learning?

Check out the open source book [*Dive into Deep Learning*](https://d2l.ai/).

For those who are new to graph neural network, please see the [basic of DGL](https://docs.dgl.ai/tutorials/basics/index.html).

For audience who are looking for more advanced, realistic, and end-to-end examples, please see [model tutorials](https://docs.dgl.ai/tutorials/models/index.html).


## Contributing

Please let us know if you encounter a bug or have any suggestions by [filing an issue](https://github.com/dmlc/dgl/issues).

We welcome all contributions from bug fixes to new features and extensions.

We expect all contributions discussed in the issue tracker and going through PRs.  Please refer to our [contribution guide](https://docs.dgl.ai/contribute.html).

## Cite

If you use DGL in a scientific publication, we would appreciate citations to the following paper:
```
@article{wang2019dgl,
    title={Deep Graph Library: A Graph-Centric, Highly-Performant Package for Graph Neural Networks},
    author={Minjie Wang and Da Zheng and Zihao Ye and Quan Gan and Mufei Li and Xiang Song and Jinjing Zhou and Chao Ma and Lingfan Yu and Yu Gai and Tianjun Xiao and Tong He and George Karypis and Jinyang Li and Zheng Zhang},
    year={2019},
    journal={arXiv preprint arXiv:1909.01315}
}
```

## The Team

DGL is developed and maintained by [NYU, NYU Shanghai, AWS Shanghai AI Lab, and AWS MXNet Science Team](https://www.dgl.ai/pages/about.html).

## License

DGL uses Apache License 2.0.<|MERGE_RESOLUTION|>--- conflicted
+++ resolved
@@ -319,15 +319,9 @@
 
 8. [**Medical Entity Disambiguation Using Graph Neural Networks**](https://arxiv.org/abs/2104.01488), *Alina Vretinaris, Chuan Lei, Vasilis Efthymiou, Xiao Qin, Fatma Özcan*
 
-<<<<<<< HEAD
-9. [**Chemistry-informed Macromolecule Graph Representation for Similarity Computation and Supervised Learning**](https://arxiv.org/abs/2103.02565), *Somesh Mohapatra, Joyce An, Rafael Gómez-Bombarelli*
-  
-10. [**Characterizing and Forecasting User Engagement with In-app Action Graph: A Case Study of Snapchat**](https://arxiv.org/pdf/1906.00355.pdf), *Yozen Liu, Xiaolin Shi, Lucas Pierce, Xiang Ren*
-=======
 1. [**Chemistry-informed Macromolecule Graph Representation for Similarity Computation and Supervised Learning**](https://arxiv.org/abs/2103.02565), *Somesh Mohapatra, Joyce An, Rafael Gómez-Bombarelli*
 
 1. [**Characterizing and Forecasting User Engagement with In-app Action Graph: A Case Study of Snapchat**](https://arxiv.org/pdf/1906.00355.pdf), *Yozen Liu, Xiaolin Shi, Lucas Pierce, Xiang Ren*
->>>>>>> e57c6e35
 
 11. [**GIPA: General Information Propagation Algorithm for Graph Learning**](https://arxiv.org/abs/2105.06035), *Qinkai Zheng, Houyi Li, Peng Zhang, Zhixiong Yang, Guowei Zhang, Xintan Zeng, Yongchao Liu*
 
