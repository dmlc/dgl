--- conflicted
+++ resolved
@@ -12,7 +12,6 @@
 
 | Model | Reported <br> Accuracy | DGL <br> Accuracy | Author's training speed (epoch time) | DGL speed (epoch time) | Improvement |
 | ----- | ----------------- | ------------ | ------------------------------------ | ---------------------- | ----------- |
-<<<<<<< HEAD
 | [GCN](https://arxiv.org/abs/1609.02907)   | 81.5% | 81.0% | [0.0051s (TF)](https://github.com/tkipf/gcn) | 0.0042s | 1.17x |
 | [TreeLSTM](http://arxiv.org/abs/1503.00075) | 51.0% | 51.72% | [14.02s (DyNet)](https://github.com/clab/dynet/tree/master/examples/treelstm) | 3.18s | 4.3x |
 | [R-GCN <br> (classification)](https://arxiv.org/abs/1703.06103) | 73.23% | 73.53% | [0.2853s (Theano)](https://github.com/tkipf/relational-gcn) | 0.0273s | 10.4x |
@@ -26,19 +25,7 @@
 (SSE)](https://www.cc.gatech.edu/~hdai8/pdf/equilibrium_embedding.pdf), a model
 similar to Graph convolution network (GCN) to a graph with 50 million nodes and
 150 million edges. One epoch only takes about 160 seconds.
-=======
-| [GCN]()   | [81.5%]() | 81.0% | 0.0051s (TF) | 0.0042s | 1.17x |
-| TreeLSTM | 51.0% | 51.72% | 14.02s (DyNet) | 3.18s | 4.3x |
-| R-GCN <br> (classification) | 73.23% | 73.53% | 0.2853s (Theano) | 0.0273s | 10.4x |
-| R-GCN <br> (link prediction) | 0.158 | 0.151 | 2.204s (TF) | 0.633s | 3.5x |
-| JTNN | 96.44% | 96.44% | 1826s (Pytorch) | 743s | 2.5x |
-| LGNN | 94% | 94% | n/a | 1.45s | n/a |
-| DGMG | 84% | 90% | n/a | 1 hr | n/a |
 
-For scalability, with the MXNet backend on a P3.8xlarge instance, we scaled 
-[Stochastic Steady-state Embedding (SSE)](https://www.cc.gatech.edu/~hdai8/pdf/equilibrium_embedding.pdf) to 
-a graph of 50M nodes and 150M edges, with 160s an epoch (the model is similar to GCN).
->>>>>>> 4145b6a6
 
 We are currently in Beta stage.  More features and improvements are coming.
 
