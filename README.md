--- conflicted
+++ resolved
@@ -305,29 +305,26 @@
 
 1. [**Reinforcement Learning For Data Poisoning on Graph Neural Networks**](https://arxiv.org/abs/2102.06800), *Jacob Dineen, A S M Ahsan-Ul Haque, Matthew Bielskas*
 
-<<<<<<< HEAD
-=======
-1. [**Generalising Recursive Neural Models by Tensor Decomposition**](https://github.com/danielecastellana22/tensor-tree-nn), IJCNN'20, *Daniele Castellana, Davide Bacciu*
-
-1. [**Tensor Decompositions in Recursive Neural Networks for Tree-Structured Data**](https://github.com/danielecastellana22/tensor-tree-nn), ESANN'20, *Daniele Castellana, Davide Bacciu*
-
-1. [**Combining Self-Organizing and Graph Neural Networks for Modeling Deformable Objects in Robotic Manipulation**](https://www.ncbi.nlm.nih.gov/pmc/articles/PMC7806087/), Frotiers in Robotics and AI, *Valencia, Angel J., and Pierre Payeur*
-
-1. [**Joint stroke classification and text line grouping in online handwritten documents with edge pooling attention networks**](https://www.sciencedirect.com/science/article/abs/pii/S0031320321000467), Pattern Recognition, *Jun-Yu Ye, Yan-Ming Zhang, Qing Yang, Cheng-Lin Liu*
-
-1. [**Toward Accurate Predictions of Atomic Properties via Quantum Mechanics Descriptors Augmented Graph Convolutional Neural Network: Application of This Novel Approach in NMR Chemical Shifts Predictions**](https://pubs.acs.org/doi/full/10.1021/acs.jpclett.0c02654), The Journal of Physical Chemistry Letters, *Peng Gao, Jie Zhang, Yuzhu Sun, and Jianguo Yu*
-
-1. [**A Graph Neural Network to Model User Comfort in Robot Navigation**](https://arxiv.org/abs/2102.08863), *Pilar Bachiller, Daniel Rodriguez-Criado, Ronit R. Jorvekar, Pablo Bustos, Diego R. Faria, Luis J. Manso*
-
-1. [**Medical Entity Disambiguation Using Graph Neural Networks**](https://arxiv.org/abs/2104.01488), *Alina Vretinaris, Chuan Lei, Vasilis Efthymiou, Xiao Qin, Fatma Özcan*
-
-1. [**Chemistry-informed Macromolecule Graph Representation for Similarity Computation and Supervised Learning**](https://arxiv.org/abs/2103.02565), *Somesh Mohapatra, Joyce An, Rafael Gómez-Bombarelli*
+2. [**Generalising Recursive Neural Models by Tensor Decomposition**](https://github.com/danielecastellana22/tensor-tree-nn), IJCNN'20, *Daniele Castellana, Davide Bacciu*
+
+3. [**Tensor Decompositions in Recursive Neural Networks for Tree-Structured Data**](https://github.com/danielecastellana22/tensor-tree-nn), ESANN'20, *Daniele Castellana, Davide Bacciu*
+
+4. [**Combining Self-Organizing and Graph Neural Networks for Modeling Deformable Objects in Robotic Manipulation**](https://www.ncbi.nlm.nih.gov/pmc/articles/PMC7806087/), Frotiers in Robotics and AI, *Valencia, Angel J., and Pierre Payeur*
+
+5. [**Joint stroke classification and text line grouping in online handwritten documents with edge pooling attention networks**](https://www.sciencedirect.com/science/article/abs/pii/S0031320321000467), Pattern Recognition, *Jun-Yu Ye, Yan-Ming Zhang, Qing Yang, Cheng-Lin Liu*
+
+6. [**Toward Accurate Predictions of Atomic Properties via Quantum Mechanics Descriptors Augmented Graph Convolutional Neural Network: Application of This Novel Approach in NMR Chemical Shifts Predictions**](https://pubs.acs.org/doi/full/10.1021/acs.jpclett.0c02654), The Journal of Physical Chemistry Letters, *Peng Gao, Jie Zhang, Yuzhu Sun, and Jianguo Yu*
+
+7. [**A Graph Neural Network to Model User Comfort in Robot Navigation**](https://arxiv.org/abs/2102.08863), *Pilar Bachiller, Daniel Rodriguez-Criado, Ronit R. Jorvekar, Pablo Bustos, Diego R. Faria, Luis J. Manso*
+
+8. [**Medical Entity Disambiguation Using Graph Neural Networks**](https://arxiv.org/abs/2104.01488), *Alina Vretinaris, Chuan Lei, Vasilis Efthymiou, Xiao Qin, Fatma Özcan*
+
+9. [**Chemistry-informed Macromolecule Graph Representation for Similarity Computation and Supervised Learning**](https://arxiv.org/abs/2103.02565), *Somesh Mohapatra, Joyce An, Rafael Gómez-Bombarelli*
   
-1. [**Characterizing and Forecasting User Engagement with In-app Action Graph: A Case Study of Snapchat**](https://arxiv.org/pdf/1906.00355.pdf), *Yozen Liu, Xiaolin Shi, Lucas Pierce, Xiang Ren*
-
-1. [**GIPA: General Information Propagation Algorithm for Graph Learning**](https://arxiv.org/abs/2105.06035), *Qinkai Zheng, Houyi Li, Peng Zhang, Zhixiong Yang, Guowei Zhang, Xintan Zeng, Yongchao Liu*
-
->>>>>>> c46602d7
+10. [**Characterizing and Forecasting User Engagement with In-app Action Graph: A Case Study of Snapchat**](https://arxiv.org/pdf/1906.00355.pdf), *Yozen Liu, Xiaolin Shi, Lucas Pierce, Xiang Ren*
+
+11. [**GIPA: General Information Propagation Algorithm for Graph Learning**](https://arxiv.org/abs/2105.06035), *Qinkai Zheng, Houyi Li, Peng Zhang, Zhixiong Yang, Guowei Zhang, Xintan Zeng, Yongchao Liu*
+
 </details>
 
 ## Installation
